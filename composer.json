{
   "name": "nethergamesmc/pocketmine-mp",
   "description": "A server software for Minecraft: Bedrock Edition written in PHP",
   "type": "project",
   "homepage": "https://pmmp.io",
   "license": "LGPL-3.0",
   "require": {
      "php": "^8.1",
      "php-64bit": "*",
      "ext-chunkutils2": "^0.3.1",
      "ext-crypto": "^0.3.1",
      "ext-ctype": "*",
      "ext-curl": "*",
      "ext-date": "*",
      "ext-gmp": "*",
      "ext-hash": "*",
      "ext-igbinary": "^3.0.1",
      "ext-json": "*",
      "ext-leveldb": "^0.2.1 || ^0.3.0",
      "ext-mbstring": "*",
      "ext-morton": "^0.1.0",
      "ext-openssl": "*",
      "ext-pcre": "*",
      "ext-phar": "*",
      "ext-pmmpthread": "^6.0.7",
      "ext-reflection": "*",
      "ext-simplexml": "*",
      "ext-sockets": "*",
      "ext-spl": "*",
      "ext-yaml": ">=2.0.0",
      "ext-zip": "*",
      "ext-zlib": ">=1.2.11",
      "composer-runtime-api": "^2.0",
      "adhocore/json-comment": "~1.2.0",
<<<<<<< HEAD
      "pocketmine/netresearch-jsonmapper": "~v4.2.1000",
      "pocketmine/bedrock-block-upgrade-schema": "~3.5.0+bedrock-1.20.60",
       "gameparrot/bedrock-data": "dev-master",
       "pocketmine/bedrock-item-upgrade-schema": "~1.7.0+bedrock-1.20.60",
       "gameparrot/bedrock-protocol": "dev-master",
=======
      "pocketmine/netresearch-jsonmapper": "~v4.4.999",
      "pocketmine/bedrock-block-upgrade-schema": "~3.6.0+bedrock-1.20.70",
      "nethergamesmc/bedrock-data": "dev-master",
      "pocketmine/bedrock-item-upgrade-schema": "~1.8.0+bedrock-1.20.70",
      "nethergamesmc/bedrock-protocol": "dev-master",
>>>>>>> 2094d4a5
      "pocketmine/binaryutils": "^0.2.1",
      "pocketmine/callback-validator": "^1.0.2",
      "pocketmine/color": "^0.3.0",
      "pocketmine/errorhandler": "^0.6.0",
      "pocketmine/locale-data": "~2.19.0",
      "pocketmine/log": "^0.4.0",
      "pocketmine/math": "~1.0.0",
      "pocketmine/nbt": "~1.0.0",
      "pocketmine/raklib": "^0.15.0",
      "pocketmine/raklib-ipc": "^0.2.0",
      "pocketmine/snooze": "^0.5.0",
      "ramsey/uuid": "~4.7.0",
      "symfony/filesystem": "~6.4.0"
   },
   "require-dev": {
<<<<<<< HEAD
      "phpstan/phpstan": "1.10.50",
=======
      "phpstan/phpstan": "1.10.60",
>>>>>>> 2094d4a5
      "phpstan/phpstan-phpunit": "^1.1.0",
      "phpstan/phpstan-strict-rules": "^1.2.0",
      "phpunit/phpunit": "~10.3.0 || ~10.2.0 || ~10.1.0"
   },
   "autoload": {
      "psr-4": {
         "pocketmine\\": "src/"
      },
      "files": [
         "src/CoreConstants.php"
      ]
   },
   "autoload-dev": {
      "psr-4": {
         "pocketmine\\": "tests/phpunit/",
         "pocketmine\\phpstan\\rules\\": "tests/phpstan/rules"
      }
   },
   "config": {
      "platform": {
         "php": "8.1.0"
      },
      "sort-packages": true
   },
   "scripts": {
      "make-devtools": "@php -dphar.readonly=0 tests/plugins/DevTools/src/ConsoleScript.php --make ./ --relative tests/plugins/DevTools --out plugins/DevTools.phar",
      "make-server": [
         "@composer install --no-dev --classmap-authoritative --ignore-platform-reqs",
         "@php -dphar.readonly=0 build/server-phar.php"
      ],
      "update-registry-annotations": [
         "@php build/generate-registry-annotations.php src"
      ],
      "update-translation-apis": [
         "@php build/generate-known-translation-apis.php"
      ]
   },
   "repositories": [
      {
         "type": "vcs",
         "url":  "git@github.com:GameParrot/BedrockProtocol.git"
      },
      {
         "type": "vcs",
         "url":  "git@github.com:GameParrot/BedrockData.git"
      }
   ]
}<|MERGE_RESOLUTION|>--- conflicted
+++ resolved
@@ -32,19 +32,11 @@
       "ext-zlib": ">=1.2.11",
       "composer-runtime-api": "^2.0",
       "adhocore/json-comment": "~1.2.0",
-<<<<<<< HEAD
       "pocketmine/netresearch-jsonmapper": "~v4.2.1000",
       "pocketmine/bedrock-block-upgrade-schema": "~3.5.0+bedrock-1.20.60",
        "gameparrot/bedrock-data": "dev-master",
        "pocketmine/bedrock-item-upgrade-schema": "~1.7.0+bedrock-1.20.60",
        "gameparrot/bedrock-protocol": "dev-master",
-=======
-      "pocketmine/netresearch-jsonmapper": "~v4.4.999",
-      "pocketmine/bedrock-block-upgrade-schema": "~3.6.0+bedrock-1.20.70",
-      "nethergamesmc/bedrock-data": "dev-master",
-      "pocketmine/bedrock-item-upgrade-schema": "~1.8.0+bedrock-1.20.70",
-      "nethergamesmc/bedrock-protocol": "dev-master",
->>>>>>> 2094d4a5
       "pocketmine/binaryutils": "^0.2.1",
       "pocketmine/callback-validator": "^1.0.2",
       "pocketmine/color": "^0.3.0",
@@ -60,11 +52,7 @@
       "symfony/filesystem": "~6.4.0"
    },
    "require-dev": {
-<<<<<<< HEAD
-      "phpstan/phpstan": "1.10.50",
-=======
       "phpstan/phpstan": "1.10.60",
->>>>>>> 2094d4a5
       "phpstan/phpstan-phpunit": "^1.1.0",
       "phpstan/phpstan-strict-rules": "^1.2.0",
       "phpunit/phpunit": "~10.3.0 || ~10.2.0 || ~10.1.0"
