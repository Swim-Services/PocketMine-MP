--- conflicted
+++ resolved
@@ -53,11 +53,7 @@
       "webmozart/path-util": "^2.3"
    },
    "require-dev": {
-<<<<<<< HEAD
-      "phpstan/phpstan": "1.9.0",
-=======
       "phpstan/phpstan": "1.9.1",
->>>>>>> b3ccf413
       "phpstan/phpstan-phpunit": "^1.1.0",
       "phpstan/phpstan-strict-rules": "^1.2.0",
       "phpunit/phpunit": "^9.2"
