--- conflicted
+++ resolved
@@ -37,11 +37,7 @@
       "pocketmine/bedrock-block-upgrade-schema": "^1.0.0",
       "nethergamesmc/bedrock-data": "dev-pm5",
       "pocketmine/bedrock-item-upgrade-schema": "^1.0.0",
-<<<<<<< HEAD
       "nethergamesmc/bedrock-protocol": "dev-1.18.0-min",
-=======
-      "pocketmine/bedrock-protocol": "~19.0.0+bedrock-1.19.60",
->>>>>>> 2d56aa50
       "pocketmine/binaryutils": "^0.2.1",
       "pocketmine/callback-validator": "^1.0.2",
       "pocketmine/classloader": "^0.3.0",
