--- conflicted
+++ resolved
@@ -35,15 +35,9 @@
       "fgrosse/phpasn1": "^2.3",
       "netresearch/jsonmapper": "^4.0",
       "pocketmine/bedrock-block-upgrade-schema": "^1.0.0",
-<<<<<<< HEAD
       "nethergamesmc/bedrock-data": "dev-pm5",
       "pocketmine/bedrock-item-upgrade-schema": "^1.0.0",
       "nethergamesmc/bedrock-protocol": "dev-1.18.0-min",
-=======
-      "pocketmine/bedrock-data": "dev-modern-world-support@dev",
-      "pocketmine/bedrock-item-upgrade-schema": "^1.0.0",
-      "pocketmine/bedrock-protocol": "~19.3.0+bedrock-1.19.62",
->>>>>>> 737a63b0
       "pocketmine/binaryutils": "^0.2.1",
       "pocketmine/callback-validator": "^1.0.2",
       "pocketmine/classloader": "^0.3.0",
@@ -54,13 +48,8 @@
       "pocketmine/log-pthreads": "^0.5.0",
       "pocketmine/math": "^0.4.0",
       "pocketmine/nbt": "^0.3.2",
-<<<<<<< HEAD
-      "pocketmine/raklib": "^0.14.2",
-      "pocketmine/raklib-ipc": "^0.1.0",
-=======
       "pocketmine/raklib": "^0.15.0",
       "pocketmine/raklib-ipc": "^0.2.0",
->>>>>>> 737a63b0
       "pocketmine/snooze": "^0.4.0",
       "ramsey/uuid": "^4.1",
       "symfony/filesystem": "^5.4"
