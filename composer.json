--- conflicted
+++ resolved
@@ -34,17 +34,10 @@
       "adhocore/json-comment": "~1.2.0",
       "fgrosse/phpasn1": "~2.5.0",
       "pocketmine/netresearch-jsonmapper": "~v4.2.999",
-<<<<<<< HEAD
-      "pocketmine/bedrock-block-upgrade-schema": "~2.2.0+bedrock-1.20.0",
-      "nethergamesmc/bedrock-data": "dev-master",
-      "pocketmine/bedrock-item-upgrade-schema": "~1.3.0+bedrock-1.20.0",
-      "nethergamesmc/bedrock-protocol": "dev-master",
-=======
       "pocketmine/bedrock-block-upgrade-schema": "~3.1.0+bedrock-1.20.10",
-      "pocketmine/bedrock-data": "~2.4.0+bedrock-1.20.10",
+      "pocketmine/bedrock-data": "dev-master",
       "pocketmine/bedrock-item-upgrade-schema": "~1.4.0+bedrock-1.20.10",
-      "pocketmine/bedrock-protocol": "~23.0.0+bedrock-1.20.10",
->>>>>>> f2193d1b
+      "pocketmine/bedrock-protocol": "dev-master",
       "pocketmine/binaryutils": "^0.2.1",
       "pocketmine/callback-validator": "^1.0.2",
       "pocketmine/classloader": "^0.2.0",
