{
   "name": "pocketmine/pocketmine-mp",
   "description": "A server software for Minecraft: Bedrock Edition written in PHP",
   "type": "project",
   "homepage": "https://pmmp.io",
   "license": "LGPL-3.0",
   "require": {
      "php": "^8.1",
      "php-64bit": "*",
      "ext-chunkutils2": "^0.3.1",
      "ext-crypto": "^0.3.1",
      "ext-ctype": "*",
      "ext-curl": "*",
      "ext-date": "*",
      "ext-gmp": "*",
      "ext-hash": "*",
      "ext-igbinary": "^3.0.1",
      "ext-json": "*",
      "ext-leveldb": "^0.2.1 || ^0.3.0",
      "ext-mbstring": "*",
      "ext-morton": "^0.1.0",
      "ext-openssl": "*",
      "ext-pcre": "*",
      "ext-phar": "*",
      "ext-pmmpthread": "^6.0.7",
      "ext-reflection": "*",
      "ext-simplexml": "*",
      "ext-sockets": "*",
      "ext-spl": "*",
      "ext-yaml": ">=2.0.0",
      "ext-zip": "*",
      "ext-zlib": ">=1.2.11",
      "composer-runtime-api": "^2.0",
      "adhocore/json-comment": "~1.2.0",
      "pocketmine/netresearch-jsonmapper": "~v4.2.1000",
<<<<<<< HEAD
      "pocketmine/bedrock-block-upgrade-schema": "~3.4.0+bedrock-1.20.50",
       "gameparrot/bedrock-data": "dev-master",
      "pocketmine/bedrock-item-upgrade-schema": "~1.6.0+bedrock-1.20.50",
       "gameparrot/bedrock-protocol": "dev-master",
=======
      "pocketmine/bedrock-block-upgrade-schema": "~3.5.0+bedrock-1.20.60",
      "nethergamesmc/bedrock-data": "dev-master",
      "pocketmine/bedrock-item-upgrade-schema": "~1.7.0+bedrock-1.20.60",
      "nethergamesmc/bedrock-protocol": "dev-master",
>>>>>>> 1ca275e8
      "pocketmine/binaryutils": "^0.2.1",
      "pocketmine/callback-validator": "^1.0.2",
      "pocketmine/color": "^0.3.0",
      "pocketmine/errorhandler": "^0.6.0",
      "pocketmine/locale-data": "~2.19.0",
      "pocketmine/log": "^0.4.0",
      "pocketmine/math": "~1.0.0",
      "pocketmine/nbt": "~1.0.0",
      "pocketmine/raklib": "^0.15.0",
      "pocketmine/raklib-ipc": "^0.2.0",
      "pocketmine/snooze": "^0.5.0",
      "ramsey/uuid": "~4.7.0",
      "symfony/filesystem": "~6.4.0"
   },
   "require-dev": {
      "phpstan/phpstan": "1.10.57",
      "phpstan/phpstan-phpunit": "^1.1.0",
      "phpstan/phpstan-strict-rules": "^1.2.0",
      "phpunit/phpunit": "~10.3.0 || ~10.2.0 || ~10.1.0"
   },
   "autoload": {
      "psr-4": {
         "pocketmine\\": "src/"
      },
      "files": [
         "src/CoreConstants.php"
      ]
   },
   "autoload-dev": {
      "psr-4": {
         "pocketmine\\": "tests/phpunit/",
         "pocketmine\\phpstan\\rules\\": "tests/phpstan/rules"
      }
   },
   "config": {
      "platform": {
         "php": "8.1.0"
      },
      "sort-packages": true
   },
   "scripts": {
      "make-devtools": "@php -dphar.readonly=0 tests/plugins/DevTools/src/ConsoleScript.php --make ./ --relative tests/plugins/DevTools --out plugins/DevTools.phar",
      "make-server": [
         "@composer install --no-dev --classmap-authoritative --ignore-platform-reqs",
         "@php -dphar.readonly=0 build/server-phar.php"
      ],
      "update-registry-annotations": [
         "@php build/generate-registry-annotations.php src"
      ],
      "update-translation-apis": [
         "@php build/generate-known-translation-apis.php"
      ]
   },
   "repositories": [
      {
         "type": "vcs",
<<<<<<< HEAD
         "url":  "git@github.com:GameParrot/BedrockProtocol.git"
      },
      {
         "type": "vcs",
         "url":  "git@github.com:GameParrot/BedrockData.git"
=======
         "url":  "git@github.com:NetherGamesMC/BedrockProtocol.git"
      },
      {
         "type": "vcs",
         "url":  "git@github.com:NetherGamesMC/BedrockData.git"
>>>>>>> 1ca275e8
      }
   ]
}<|MERGE_RESOLUTION|>--- conflicted
+++ resolved
@@ -33,17 +33,10 @@
       "composer-runtime-api": "^2.0",
       "adhocore/json-comment": "~1.2.0",
       "pocketmine/netresearch-jsonmapper": "~v4.2.1000",
-<<<<<<< HEAD
-      "pocketmine/bedrock-block-upgrade-schema": "~3.4.0+bedrock-1.20.50",
+      "pocketmine/bedrock-block-upgrade-schema": "~3.5.0+bedrock-1.20.60",
        "gameparrot/bedrock-data": "dev-master",
-      "pocketmine/bedrock-item-upgrade-schema": "~1.6.0+bedrock-1.20.50",
+       "pocketmine/bedrock-item-upgrade-schema": "~1.7.0+bedrock-1.20.60",
        "gameparrot/bedrock-protocol": "dev-master",
-=======
-      "pocketmine/bedrock-block-upgrade-schema": "~3.5.0+bedrock-1.20.60",
-      "nethergamesmc/bedrock-data": "dev-master",
-      "pocketmine/bedrock-item-upgrade-schema": "~1.7.0+bedrock-1.20.60",
-      "nethergamesmc/bedrock-protocol": "dev-master",
->>>>>>> 1ca275e8
       "pocketmine/binaryutils": "^0.2.1",
       "pocketmine/callback-validator": "^1.0.2",
       "pocketmine/color": "^0.3.0",
@@ -59,7 +52,7 @@
       "symfony/filesystem": "~6.4.0"
    },
    "require-dev": {
-      "phpstan/phpstan": "1.10.57",
+      "phpstan/phpstan": "1.10.50",
       "phpstan/phpstan-phpunit": "^1.1.0",
       "phpstan/phpstan-strict-rules": "^1.2.0",
       "phpunit/phpunit": "~10.3.0 || ~10.2.0 || ~10.1.0"
@@ -100,19 +93,11 @@
    "repositories": [
       {
          "type": "vcs",
-<<<<<<< HEAD
          "url":  "git@github.com:GameParrot/BedrockProtocol.git"
       },
       {
          "type": "vcs",
          "url":  "git@github.com:GameParrot/BedrockData.git"
-=======
-         "url":  "git@github.com:NetherGamesMC/BedrockProtocol.git"
-      },
-      {
-         "type": "vcs",
-         "url":  "git@github.com:NetherGamesMC/BedrockData.git"
->>>>>>> 1ca275e8
       }
    ]
 }