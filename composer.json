--- conflicted
+++ resolved
@@ -50,12 +50,7 @@
       "pocketmine/raklib-ipc": "^0.2.0",
       "pocketmine/snooze": "^0.5.0",
       "ramsey/uuid": "^4.1",
-<<<<<<< HEAD
-      "symfony/filesystem": "^5.4"
-=======
-      "symfony/filesystem": "^6.2",
-      "webmozart/path-util": "^2.3"
->>>>>>> 3a4e958e
+      "symfony/filesystem": "^6.2"
    },
    "require-dev": {
       "phpstan/phpstan": "1.10.15",
