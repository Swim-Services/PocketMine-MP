{
   "name": "nethergamesmc/pocketmine-mp",
   "description": "A server software for Minecraft: Bedrock Edition written in PHP",
   "type": "project",
   "homepage": "https://pmmp.io",
   "license": "LGPL-3.0",
   "require": {
      "php": "^8.1",
      "php-64bit": "*",
      "ext-chunkutils2": "^0.3.1",
      "ext-crypto": "^0.3.1",
      "ext-ctype": "*",
      "ext-curl": "*",
      "ext-date": "*",
      "ext-gmp": "*",
      "ext-hash": "*",
      "ext-igbinary": "^3.0.1",
      "ext-json": "*",
      "ext-leveldb": "^0.2.1 || ^0.3.0",
      "ext-mbstring": "*",
      "ext-morton": "^0.1.0",
      "ext-openssl": "*",
      "ext-pcre": "*",
      "ext-phar": "*",
      "ext-pmmpthread": "^6.1.0",
      "ext-reflection": "*",
      "ext-simplexml": "*",
      "ext-sockets": "*",
      "ext-spl": "*",
      "ext-yaml": ">=2.0.0",
      "ext-zip": "*",
      "ext-zlib": ">=1.2.11",
      "composer-runtime-api": "^2.0",
      "adhocore/json-comment": "~1.2.0",
      "pocketmine/netresearch-jsonmapper": "~v4.4.999",
<<<<<<< HEAD
      "pocketmine/bedrock-block-upgrade-schema": "~4.1.0+bedrock-1.20.80",
      "nethergamesmc/bedrock-data": "dev-master",
      "pocketmine/bedrock-item-upgrade-schema": "~1.9.0+bedrock-1.20.80",
      "nethergamesmc/bedrock-protocol": "dev-master",
=======
      "pocketmine/bedrock-block-upgrade-schema": "~4.2.0+bedrock-1.21.0",
      "pocketmine/bedrock-data": "~2.11.0+bedrock-1.21.0",
      "pocketmine/bedrock-item-upgrade-schema": "~1.10.0+bedrock-1.21.0",
      "pocketmine/bedrock-protocol": "~31.0.0+bedrock-1.21.0",
>>>>>>> 585aee93
      "pocketmine/binaryutils": "^0.2.1",
      "pocketmine/callback-validator": "^1.0.2",
      "pocketmine/color": "^0.3.0",
      "pocketmine/errorhandler": "^0.7.0",
      "pocketmine/locale-data": "~2.19.0",
      "pocketmine/log": "^0.4.0",
      "pocketmine/math": "~1.0.0",
      "pocketmine/nbt": "~1.0.0",
      "pocketmine/raklib": "~1.1.0",
      "pocketmine/raklib-ipc": "~1.0.0",
      "pocketmine/snooze": "^0.5.0",
      "ramsey/uuid": "~4.7.0",
      "symfony/filesystem": "~6.4.0"
   },
   "require-dev": {
      "phpstan/phpstan": "1.11.2",
      "phpstan/phpstan-phpunit": "^1.1.0",
      "phpstan/phpstan-strict-rules": "^1.2.0",
      "phpunit/phpunit": "~10.3.0 || ~10.2.0 || ~10.1.0"
   },
   "autoload": {
      "psr-4": {
         "pocketmine\\": "src/"
      },
      "files": [
         "src/CoreConstants.php"
      ]
   },
   "autoload-dev": {
      "psr-4": {
         "pocketmine\\": "tests/phpunit/",
         "pocketmine\\phpstan\\rules\\": "tests/phpstan/rules"
      }
   },
   "config": {
      "platform": {
         "php": "8.1.0"
      },
      "sort-packages": true
   },
   "scripts": {
      "make-devtools": "@php -dphar.readonly=0 tests/plugins/DevTools/src/ConsoleScript.php --make ./ --relative tests/plugins/DevTools --out plugins/DevTools.phar",
      "make-server": [
         "@composer install --no-dev --classmap-authoritative --ignore-platform-reqs",
         "@php -dphar.readonly=0 build/server-phar.php"
      ],
      "update-codegen": [
         "@php build/generate-bedrockdata-path-consts.php",
         "@php build/generate-biome-ids.php",
         "@php build/generate-block-serializer-consts.php vendor/pocketmine/bedrock-data/canonical_block_states.nbt",
         "@php build/generate-item-type-names.php vendor/pocketmine/bedrock-data/required_item_list.json",
         "@php build/generate-known-translation-apis.php",
         "@php build/generate-pocketmine-yml-property-consts.php",
         "@php build/generate-registry-annotations.php src"
      ]
   },
   "repositories": [
      {
         "type": "vcs",
         "url":  "git@github.com:NetherGamesMC/BedrockProtocol.git"
      },
      {
         "type": "vcs",
         "url":  "git@github.com:NetherGamesMC/BedrockData.git"
      }
   ]
}<|MERGE_RESOLUTION|>--- conflicted
+++ resolved
@@ -33,17 +33,10 @@
       "composer-runtime-api": "^2.0",
       "adhocore/json-comment": "~1.2.0",
       "pocketmine/netresearch-jsonmapper": "~v4.4.999",
-<<<<<<< HEAD
-      "pocketmine/bedrock-block-upgrade-schema": "~4.1.0+bedrock-1.20.80",
+      "pocketmine/bedrock-block-upgrade-schema": "~4.2.0+bedrock-1.21.0",
       "nethergamesmc/bedrock-data": "dev-master",
-      "pocketmine/bedrock-item-upgrade-schema": "~1.9.0+bedrock-1.20.80",
+      "pocketmine/bedrock-item-upgrade-schema": "~1.10.0+bedrock-1.21.0",
       "nethergamesmc/bedrock-protocol": "dev-master",
-=======
-      "pocketmine/bedrock-block-upgrade-schema": "~4.2.0+bedrock-1.21.0",
-      "pocketmine/bedrock-data": "~2.11.0+bedrock-1.21.0",
-      "pocketmine/bedrock-item-upgrade-schema": "~1.10.0+bedrock-1.21.0",
-      "pocketmine/bedrock-protocol": "~31.0.0+bedrock-1.21.0",
->>>>>>> 585aee93
       "pocketmine/binaryutils": "^0.2.1",
       "pocketmine/callback-validator": "^1.0.2",
       "pocketmine/color": "^0.3.0",
