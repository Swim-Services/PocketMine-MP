--- conflicted
+++ resolved
@@ -35,7 +35,6 @@
       "netresearch/jsonmapper": "^4.0",
       "pocketmine/binaryutils": "dev-master",
       "pocketmine/callback-validator": "^1.0.2",
-<<<<<<< HEAD
       "pocketmine/classloader": "dev-master",
       "pocketmine/color": "^0.2.0",
       "pocketmine/errorhandler": "^0.2.0",
@@ -44,21 +43,13 @@
       "pocketmine/math": "dev-master",
       "pocketmine/nbt": "dev-master",
       "pocketmine/raklib": "dev-master",
-=======
-      "pocketmine/classloader": "^0.1.0",
-      "pocketmine/log": "^0.2.0",
-      "pocketmine/log-pthreads": "^0.1.0",
-      "pocketmine/math": "^0.2.0",
-      "pocketmine/nbt": "^0.2.18",
-      "pocketmine/raklib": "^0.12.7",
->>>>>>> 30c5cad5
       "pocketmine/snooze": "^0.1.0",
       "pocketmine/spl": "dev-master",
       "pocketmine/uuid": "^0.1.0",
       "respect/validation": "^2.0"
    },
    "require-dev": {
-      "phpstan/phpstan": "0.12.80",
+      "phpstan/phpstan": "0.12.81",
       "phpstan/phpstan-phpunit": "^0.12.6",
       "phpstan/phpstan-strict-rules": "^0.12.2",
       "phpunit/phpunit": "^9.2"
