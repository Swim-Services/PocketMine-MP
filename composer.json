{
   "name": "pocketmine/pocketmine-mp",
   "description": "A server software for Minecraft: Bedrock Edition written in PHP",
   "type": "project",
   "homepage": "https://pmmp.io",
   "license": "LGPL-3.0",
   "require": {
      "php": "^8.1",
      "php-64bit": "*",
      "ext-chunkutils2": "^0.3.1",
      "ext-crypto": "^0.3.1",
      "ext-ctype": "*",
      "ext-curl": "*",
      "ext-date": "*",
      "ext-gmp": "*",
      "ext-hash": "*",
      "ext-igbinary": "^3.0.1",
      "ext-json": "*",
      "ext-leveldb": "^0.2.1 || ^0.3.0",
      "ext-mbstring": "*",
      "ext-morton": "^0.1.0",
      "ext-openssl": "*",
      "ext-pcre": "*",
      "ext-phar": "*",
      "ext-pmmpthread": "^6.0",
      "ext-reflection": "*",
      "ext-simplexml": "*",
      "ext-sockets": "*",
      "ext-spl": "*",
      "ext-yaml": ">=2.0.0",
      "ext-zip": "*",
      "ext-zlib": ">=1.2.11",
      "composer-runtime-api": "^2.0",
      "adhocore/json-comment": "^1.1",
      "fgrosse/phpasn1": "^2.3",
      "pocketmine/netresearch-jsonmapper": "~v4.2.999",
<<<<<<< HEAD
      "pocketmine/bedrock-block-upgrade-schema": "~2.1.0+bedrock-1.19.80",
      "nethergamesmc/bedrock-data": "dev-master",
      "pocketmine/bedrock-item-upgrade-schema": "~1.2.0+bedrock-1.19.80",
=======
      "pocketmine/bedrock-block-upgrade-schema": "~2.2.0+bedrock-1.20.0",
      "nethergamesmc/bedrock-data": "dev-master",
      "pocketmine/bedrock-item-upgrade-schema": "~1.3.0+bedrock-1.20.0",
>>>>>>> a76bd3cd
      "nethergamesmc/bedrock-protocol": "dev-master",
      "pocketmine/binaryutils": "^0.2.1",
      "pocketmine/callback-validator": "^1.0.2",
      "pocketmine/color": "^0.3.0",
      "pocketmine/errorhandler": "^0.6.0",
      "pocketmine/locale-data": "~2.19.0",
      "pocketmine/log": "^0.4.0",
      "pocketmine/math": "^0.4.0",
      "pocketmine/nbt": "^0.3.2",
      "pocketmine/raklib": "^0.15.0",
      "pocketmine/raklib-ipc": "^0.2.0",
      "pocketmine/snooze": "^0.5.0",
      "ramsey/uuid": "^4.1",
      "symfony/filesystem": "^6.2"
   },
   "require-dev": {
      "phpstan/phpstan": "1.10.15",
      "phpstan/phpstan-phpunit": "^1.1.0",
      "phpstan/phpstan-strict-rules": "^1.2.0",
      "phpunit/phpunit": "^10.1"
   },
   "repositories": [
      {
         "type": "vcs",
         "url":  "git@github.com:NetherGamesMC/BedrockProtocol.git"
      },
      {
         "type": "vcs",
         "url":  "git@github.com:NetherGamesMC/BedrockData.git"
      }
   ],
   "autoload": {
      "psr-4": {
         "pocketmine\\": "src/"
      },
      "files": [
         "src/CoreConstants.php"
      ]
   },
   "autoload-dev": {
      "psr-4": {
         "pocketmine\\": "tests/phpunit/",
         "pocketmine\\phpstan\\rules\\": "tests/phpstan/rules"
      }
   },
   "config": {
      "platform": {
         "php": "8.1.0"
      },
      "sort-packages": true
   },
   "scripts": {
      "make-devtools": "@php -dphar.readonly=0 tests/plugins/DevTools/src/ConsoleScript.php --make ./ --relative tests/plugins/DevTools --out plugins/DevTools.phar",
      "make-server": [
         "@composer install --no-dev --classmap-authoritative --ignore-platform-reqs",
         "@php -dphar.readonly=0 build/server-phar.php"
      ],
      "update-registry-annotations": [
         "@php build/generate-registry-annotations.php src"
      ],
      "update-translation-apis": [
         "@php build/generate-known-translation-apis.php"
      ]
   },
   "repositories": [
      {
         "type": "vcs",
         "url":  "git@github.com:NetherGamesMC/BedrockProtocol.git"
      },
      {
         "type": "vcs",
         "url":  "git@github.com:NetherGamesMC/BedrockData.git"
      }
   ]
}<|MERGE_RESOLUTION|>--- conflicted
+++ resolved
@@ -34,15 +34,9 @@
       "adhocore/json-comment": "^1.1",
       "fgrosse/phpasn1": "^2.3",
       "pocketmine/netresearch-jsonmapper": "~v4.2.999",
-<<<<<<< HEAD
-      "pocketmine/bedrock-block-upgrade-schema": "~2.1.0+bedrock-1.19.80",
-      "nethergamesmc/bedrock-data": "dev-master",
-      "pocketmine/bedrock-item-upgrade-schema": "~1.2.0+bedrock-1.19.80",
-=======
       "pocketmine/bedrock-block-upgrade-schema": "~2.2.0+bedrock-1.20.0",
       "nethergamesmc/bedrock-data": "dev-master",
       "pocketmine/bedrock-item-upgrade-schema": "~1.3.0+bedrock-1.20.0",
->>>>>>> a76bd3cd
       "nethergamesmc/bedrock-protocol": "dev-master",
       "pocketmine/binaryutils": "^0.2.1",
       "pocketmine/callback-validator": "^1.0.2",
@@ -64,16 +58,6 @@
       "phpstan/phpstan-strict-rules": "^1.2.0",
       "phpunit/phpunit": "^10.1"
    },
-   "repositories": [
-      {
-         "type": "vcs",
-         "url":  "git@github.com:NetherGamesMC/BedrockProtocol.git"
-      },
-      {
-         "type": "vcs",
-         "url":  "git@github.com:NetherGamesMC/BedrockData.git"
-      }
-   ],
    "autoload": {
       "psr-4": {
          "pocketmine\\": "src/"
