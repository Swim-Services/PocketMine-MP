{
   "name": "pocketmine/pocketmine-mp",
   "description": "A server software for Minecraft: Bedrock Edition written in PHP",
   "type": "project",
   "homepage": "https://pmmp.io",
   "license": "LGPL-3.0",
   "require": {
      "php": "^8.1",
      "php-64bit": "*",
      "ext-chunkutils2": "^0.3.1",
      "ext-crypto": "^0.3.1",
      "ext-ctype": "*",
      "ext-curl": "*",
      "ext-date": "*",
      "ext-gmp": "*",
      "ext-hash": "*",
      "ext-igbinary": "^3.0.1",
      "ext-json": "*",
      "ext-leveldb": "^0.2.1 || ^0.3.0",
      "ext-mbstring": "*",
      "ext-morton": "^0.1.0",
      "ext-openssl": "*",
      "ext-pcre": "*",
      "ext-phar": "*",
<<<<<<< HEAD
      "ext-pmmpthread": "^6.0",
=======
      "ext-pmmpthread": "^6.0.1",
>>>>>>> 9a67e3d6
      "ext-reflection": "*",
      "ext-simplexml": "*",
      "ext-sockets": "*",
      "ext-spl": "*",
      "ext-yaml": ">=2.0.0",
      "ext-zip": "*",
      "ext-zlib": ">=1.2.11",
      "composer-runtime-api": "^2.0",
      "adhocore/json-comment": "^1.1",
      "fgrosse/phpasn1": "^2.3",
      "pocketmine/netresearch-jsonmapper": "~v4.2.999",
      "pocketmine/bedrock-block-upgrade-schema": "~2.2.0+bedrock-1.20.0",
      "nethergamesmc/bedrock-data": "dev-master",
      "pocketmine/bedrock-item-upgrade-schema": "~1.3.0+bedrock-1.20.0",
      "nethergamesmc/bedrock-protocol": "dev-master",
      "pocketmine/binaryutils": "^0.2.1",
      "pocketmine/callback-validator": "^1.0.2",
      "pocketmine/color": "^0.3.0",
      "pocketmine/errorhandler": "^0.6.0",
      "pocketmine/locale-data": "~2.19.0",
      "pocketmine/log": "^0.4.0",
      "pocketmine/math": "^0.4.0",
      "pocketmine/nbt": "^0.3.2",
      "pocketmine/raklib": "^0.15.0",
      "pocketmine/raklib-ipc": "^0.2.0",
      "pocketmine/snooze": "^0.5.0",
      "ramsey/uuid": "^4.1",
      "symfony/filesystem": "^6.2"
   },
   "require-dev": {
      "phpstan/phpstan": "1.10.16",
      "phpstan/phpstan-phpunit": "^1.1.0",
      "phpstan/phpstan-strict-rules": "^1.2.0",
      "phpunit/phpunit": "^10.1"
   },
   "autoload": {
      "psr-4": {
         "pocketmine\\": "src/"
      },
      "files": [
         "src/CoreConstants.php"
      ]
   },
   "autoload-dev": {
      "psr-4": {
         "pocketmine\\": "tests/phpunit/",
         "pocketmine\\phpstan\\rules\\": "tests/phpstan/rules"
      }
   },
   "config": {
      "platform": {
         "php": "8.1.0"
      },
      "sort-packages": true
   },
   "scripts": {
      "make-devtools": "@php -dphar.readonly=0 tests/plugins/DevTools/src/ConsoleScript.php --make ./ --relative tests/plugins/DevTools --out plugins/DevTools.phar",
      "make-server": [
         "@composer install --no-dev --classmap-authoritative --ignore-platform-reqs",
         "@php -dphar.readonly=0 build/server-phar.php"
      ],
      "update-registry-annotations": [
         "@php build/generate-registry-annotations.php src"
      ],
      "update-translation-apis": [
         "@php build/generate-known-translation-apis.php"
      ]
   },
   "repositories": [
      {
         "type": "vcs",
         "url":  "git@github.com:NetherGamesMC/BedrockProtocol.git"
      },
      {
         "type": "vcs",
         "url":  "git@github.com:NetherGamesMC/BedrockData.git"
      }
   ]
}<|MERGE_RESOLUTION|>--- conflicted
+++ resolved
@@ -22,11 +22,7 @@
       "ext-openssl": "*",
       "ext-pcre": "*",
       "ext-phar": "*",
-<<<<<<< HEAD
-      "ext-pmmpthread": "^6.0",
-=======
       "ext-pmmpthread": "^6.0.1",
->>>>>>> 9a67e3d6
       "ext-reflection": "*",
       "ext-simplexml": "*",
       "ext-sockets": "*",
