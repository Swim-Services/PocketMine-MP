--- conflicted
+++ resolved
@@ -38,17 +38,10 @@
       "pocketmine/nbt": "dev-master",
       "pocketmine/math": "dev-master",
       "pocketmine/snooze": "^0.1.0",
-<<<<<<< HEAD
       "pocketmine/classloader": "dev-master",
-      "daverandom/callback-validator": "dev-master",
+      "pocketmine/callback-validator": "^1.0.1",
       "adhocore/json-comment": "^0.1.0",
       "particle/validator": "^2.3"
-=======
-      "pocketmine/classloader": "^0.1.0",
-      "pocketmine/log": "^0.1.0",
-      "pocketmine/callback-validator": "^1.0.1",
-      "adhocore/json-comment": "^0.1.0"
->>>>>>> 35b8f0bf
    },
    "require-dev": {
       "phpstan/phpstan": "^0.12.14",
