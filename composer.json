--- conflicted
+++ resolved
@@ -33,17 +33,10 @@
       "composer-runtime-api": "^2.0",
       "adhocore/json-comment": "~1.2.0",
       "pocketmine/netresearch-jsonmapper": "~v4.4.999",
-<<<<<<< HEAD
-      "pocketmine/bedrock-block-upgrade-schema": "dev-feature/1.21.30",
+      "pocketmine/bedrock-block-upgrade-schema": "~4.4.0+bedrock-1.21.30",
       "nethergamesmc/bedrock-data": "dev-master",
-      "pocketmine/bedrock-item-upgrade-schema": "dev-feature/1.21.30",
+      "pocketmine/bedrock-item-upgrade-schema": "~1.12.0+bedrock-1.21.30",
       "nethergamesmc/bedrock-protocol": "dev-master",
-=======
-      "pocketmine/bedrock-block-upgrade-schema": "~4.4.0+bedrock-1.21.30",
-      "pocketmine/bedrock-data": "~2.13.0+bedrock-1.21.30",
-      "pocketmine/bedrock-item-upgrade-schema": "~1.12.0+bedrock-1.21.30",
-      "pocketmine/bedrock-protocol": "dev-bedrock-1.21.30",
->>>>>>> e6800686
       "pocketmine/binaryutils": "^0.2.1",
       "pocketmine/callback-validator": "^1.0.2",
       "pocketmine/color": "^0.3.0",
@@ -64,9 +57,6 @@
       "phpstan/phpstan-strict-rules": "^1.2.0",
       "phpunit/phpunit": "^10.5.24"
    },
-   "repositories": [
-      { "type": "vcs", "url": "git@github.com:dries-c/BedrockProtocol.git" }
-   ],
    "autoload": {
       "psr-4": {
          "pocketmine\\": "src/"
