name: CI

on:
  push:
  pull_request:
  workflow_dispatch:

jobs:
  build-php:
    name: Prepare PHP
    runs-on: ${{ matrix.image }}

    strategy:
      matrix:
        image: [ubuntu-20.04]
        php: [8.0.11]

    steps:
      - uses: actions/checkout@v2 #needed for build.sh
      - name: Check for PHP build cache
        id: php-build-cache
        uses: actions/cache@v2
        with:
          path: "./bin"
          key: "php-build-generic-${{ matrix.php }}-${{ matrix.image }}-${{ hashFiles('./tests/gh-actions/build.sh') }}"

      - name: Compile PHP
        if: steps.php-build-cache.outputs.cache-hit != 'true'
        run: ./tests/gh-actions/build.sh "${{ matrix.php }}"

  phpstan:
    name: PHPStan analysis
    needs: build-php
    runs-on: ${{ matrix.image }}

    strategy:
      fail-fast: false
      matrix:
        image: [ubuntu-20.04]
        php: [8.0.11]

    steps:
      - uses: actions/checkout@v2

      - name: Restore PHP build cache
        id: php-build-cache
        uses: actions/cache@v2
        with:
          path: "./bin"
          key: "php-build-generic-${{ matrix.php }}-${{ matrix.image }}-${{ hashFiles('./tests/gh-actions/build.sh') }}"

      - name: Kill build on PHP build cache miss (should never happen)
        if: steps.php-build-cache.outputs.cache-hit != 'true'
        run: exit 1

      - name: Install cached PHP's dependencies
        if: steps.php-build-cache.outputs.cache-hit == 'true'
        run: ./tests/gh-actions/install-dependencies.sh

      - name: Prefix PHP to PATH
        run: echo "$(pwd)/bin/php7/bin" >> $GITHUB_PATH

      - name: Install Composer
        run: curl -sS https://getcomposer.org/installer | php

      - name: Restore Composer package cache
        uses: actions/cache@v2
        with:
          path: |
            ~/.cache/composer/files
            ~/.cache/composer/vcs
          key: "composer-v2-cache-${{ matrix.php }}-${{ hashFiles('./composer.lock') }}"
          restore-keys: |
            composer-v2-cache-

      - name: Install Composer dependencies
        run: php composer.phar install --prefer-dist --no-interaction

      - name: Run PHPStan
        run: ./vendor/bin/phpstan analyze --no-progress --memory-limit=2G

  phpunit:
    name: PHPUnit tests
    needs: build-php
    runs-on: ${{ matrix.image }}
    strategy:
      fail-fast: false
      matrix:
        image: [ubuntu-20.04]
        php: [8.0.11]

    steps:
      - uses: actions/checkout@v2
        with:
          submodules: true

      - name: Restore PHP build cache
        id: php-build-cache
        uses: actions/cache@v2
        with:
          path: "./bin"
          key: "php-build-generic-${{ matrix.php }}-${{ matrix.image }}-${{ hashFiles('./tests/gh-actions/build.sh') }}"

      - name: Kill build on PHP build cache miss (should never happen)
        if: steps.php-build-cache.outputs.cache-hit != 'true'
        run: exit 1

      - name: Install cached PHP's dependencies
        if: steps.php-build-cache.outputs.cache-hit == 'true'
        run: ./tests/gh-actions/install-dependencies.sh

      - name: Prefix PHP to PATH
        run: echo "$(pwd)/bin/php7/bin" >> $GITHUB_PATH

      - name: Install Composer
        run: curl -sS https://getcomposer.org/installer | php

      - name: Restore Composer package cache
        uses: actions/cache@v2
        with:
          path: |
            ~/.cache/composer/files
            ~/.cache/composer/vcs
          key: "composer-v2-cache-${{ matrix.php }}-${{ hashFiles('./composer.lock') }}"
          restore-keys: |
            composer-v2-cache-

      - name: Install Composer dependencies
        run: php composer.phar install --prefer-dist --no-interaction

      - name: Run PHPUnit tests
        run: ./vendor/bin/phpunit --bootstrap vendor/autoload.php --fail-on-warning tests/phpunit

  integration:
    name: Integration tests
    needs: build-php
    runs-on: ${{ matrix.image }}
    strategy:
      fail-fast: false
      matrix:
        image: [ubuntu-20.04]
        php: [8.0.11]

    steps:
      - uses: actions/checkout@v2
        with:
          submodules: true

      - name: Restore PHP build cache
        id: php-build-cache
        uses: actions/cache@v2
        with:
          path: "./bin"
          key: "php-build-generic-${{ matrix.php }}-${{ matrix.image }}-${{ hashFiles('./tests/gh-actions/build.sh') }}"

      - name: Kill build on PHP build cache miss (should never happen)
        if: steps.php-build-cache.outputs.cache-hit != 'true'
        run: exit 1

      - name: Install cached PHP's dependencies
        if: steps.php-build-cache.outputs.cache-hit == 'true'
        run: ./tests/gh-actions/install-dependencies.sh

      - name: Prefix PHP to PATH
        run: echo "$(pwd)/bin/php7/bin" >> $GITHUB_PATH

      - name: Install Composer
        run: curl -sS https://getcomposer.org/installer | php

      - name: Restore Composer package cache
        uses: actions/cache@v2
        with:
          path: |
            ~/.cache/composer/files
            ~/.cache/composer/vcs
          key: "composer-v2-cache-${{ matrix.php }}-${{ hashFiles('./composer.lock') }}"
          restore-keys: |
            composer-v2-cache-

      - name: Install Composer dependencies
        run: php composer.phar install --no-dev --prefer-dist --no-interaction

      - name: Run integration tests
        run: ./tests/travis.sh -t4

  codegen:
    name: Generated Code consistency checks
    needs: build-php
    runs-on: ${{ matrix.image }}
    strategy:
      fail-fast: false
      matrix:
        image: [ubuntu-20.04]
        php: [8.0.11]

    steps:
      - uses: actions/checkout@v2
        with:
          submodules: true

      - name: Restore PHP build cache
        id: php-build-cache
        uses: actions/cache@v2
        with:
          path: "./bin"
          key: "php-build-generic-${{ matrix.php }}-${{ matrix.image }}-${{ hashFiles('./tests/gh-actions/build.sh') }}"

      - name: Kill build on PHP build cache miss (should never happen)
        if: steps.php-build-cache.outputs.cache-hit != 'true'
        run: exit 1

      - name: Install cached PHP's dependencies
        if: steps.php-build-cache.outputs.cache-hit == 'true'
        run: ./tests/gh-actions/install-dependencies.sh

      - name: Prefix PHP to PATH
        run: echo "$(pwd)/bin/php7/bin" >> $GITHUB_PATH

      - name: Install Composer
        run: curl -sS https://getcomposer.org/installer | php

      - name: Restore Composer package cache
        uses: actions/cache@v2
        with:
          path: |
            ~/.cache/composer/files
            ~/.cache/composer/vcs
          key: "composer-v2-cache-${{ matrix.php }}-${{ hashFiles('./composer.lock') }}"
          restore-keys: |
            composer-v2-cache-

      - name: Install Composer dependencies
        run: php composer.phar install --no-dev --prefer-dist --no-interaction

      - name: Regenerate registry annotations
        run: php build/generate-registry-annotations.php src

      - name: Regenerate KnownTranslation APIs
        run: php build/generate-known-translation-apis.php

      - name: Verify code is unchanged
        run: |
          git diff
          git diff --quiet

  codestyle:
    name: Code Style checks
    runs-on: ubuntu-20.04
    strategy:
      fail-fast: false

    steps:
      - uses: actions/checkout@v2

      - name: Setup PHP and tools
<<<<<<< HEAD
        uses: shivammathur/setup-php@2.9.0
=======
        uses: shivammathur/setup-php@2.15.0
>>>>>>> 089e62b4
        with:
          php-version: 8.0
          tools: php-cs-fixer:3.2

      - name: Run PHP-CS-Fixer
        run: php-cs-fixer fix --dry-run --diff<|MERGE_RESOLUTION|>--- conflicted
+++ resolved
@@ -253,11 +253,7 @@
       - uses: actions/checkout@v2
 
       - name: Setup PHP and tools
-<<<<<<< HEAD
-        uses: shivammathur/setup-php@2.9.0
-=======
         uses: shivammathur/setup-php@2.15.0
->>>>>>> 089e62b4
         with:
           php-version: 8.0
           tools: php-cs-fixer:3.2
