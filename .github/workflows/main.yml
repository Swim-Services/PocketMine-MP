--- conflicted
+++ resolved
@@ -205,13 +205,8 @@
       - name: Setup PHP and tools
         uses: shivammathur/setup-php@2.24.0
         with:
-<<<<<<< HEAD
           php-version: 8.1
-          tools: php-cs-fixer:3.11
-=======
-          php-version: 8.0
           tools: php-cs-fixer:3.16
->>>>>>> 1d101070
         env:
           GITHUB_TOKEN: ${{ secrets.GITHUB_TOKEN }}
 
