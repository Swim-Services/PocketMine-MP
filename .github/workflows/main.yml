--- conflicted
+++ resolved
@@ -6,26 +6,6 @@
   workflow_dispatch:
 
 jobs:
-<<<<<<< HEAD
-  build-php:
-    name: Prepare PHP
-    runs-on: ${{ matrix.image }}
-
-    strategy:
-      matrix:
-        image: [ubuntu-20.04]
-        php: [8.1.19, 8.2.6]
-
-    steps:
-      - name: Build and prepare PHP cache
-        uses: pmmp/setup-php-action@fa2accea978a84097cf40ecc7d46b2d71f258bd5
-        with:
-          php-version: ${{ matrix.php }}
-          install-path: "./bin"
-          pm-version-major: "5"
-
-=======
->>>>>>> bb31df05
   phpstan:
     name: PHPStan analysis
     runs-on: ${{ matrix.image }}
@@ -40,11 +20,7 @@
       - uses: actions/checkout@v3
 
       - name: Setup PHP
-<<<<<<< HEAD
-        uses: pmmp/setup-php-action@fa2accea978a84097cf40ecc7d46b2d71f258bd5
-=======
         uses: pmmp/setup-php-action@2.0.0
->>>>>>> bb31df05
         with:
           php-version: ${{ matrix.php }}
           install-path: "./bin"
@@ -79,11 +55,7 @@
       - uses: actions/checkout@v3
 
       - name: Setup PHP
-<<<<<<< HEAD
-        uses: pmmp/setup-php-action@fa2accea978a84097cf40ecc7d46b2d71f258bd5
-=======
         uses: pmmp/setup-php-action@2.0.0
->>>>>>> bb31df05
         with:
           php-version: ${{ matrix.php }}
           install-path: "./bin"
@@ -120,11 +92,7 @@
           submodules: true
 
       - name: Setup PHP
-<<<<<<< HEAD
-        uses: pmmp/setup-php-action@fa2accea978a84097cf40ecc7d46b2d71f258bd5
-=======
         uses: pmmp/setup-php-action@2.0.0
->>>>>>> bb31df05
         with:
           php-version: ${{ matrix.php }}
           install-path: "./bin"
@@ -159,11 +127,7 @@
       - uses: actions/checkout@v3
 
       - name: Setup PHP
-<<<<<<< HEAD
-        uses: pmmp/setup-php-action@fa2accea978a84097cf40ecc7d46b2d71f258bd5
-=======
         uses: pmmp/setup-php-action@2.0.0
->>>>>>> bb31df05
         with:
           php-version: ${{ matrix.php }}
           install-path: "./bin"
