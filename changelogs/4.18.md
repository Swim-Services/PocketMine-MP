**For Minecraft: Bedrock Edition 1.19.70**

### Note about API versions
Plugins which don't touch the `pocketmine\network\mcpe` namespace are compatible with any previous 4.x.y version will also run on these releases and do not need API bumps.
Plugin developers should **only** update their required API to this version if you need the changes in this build.

**WARNING: If your plugin uses the `pocketmine\network\mcpe` namespace, you're not shielded by API change constraints.**
Consider using the `mcpe-protocol` directive in `plugin.yml` as a constraint if you're using packets directly.

### Highlights
This version significantly improves server performance with many players and/or entities by making changes to the internal network system.

It also introduces support for the newer `ItemStackRequest` protocol, which fixes many bugs and improves server security.

While these changes don't affect non-internal API, they are still significant enough to warrant a new minor version, as they may break plugins which use the internal network API (not recommended).

# 4.18.0
Released 25th March 2023.

## General
- Significantly improved server performance in congested areas of the world (lots of players and/or entities in the same area).
- Included more sections of the network system in `Player Network Send` performance timings.
- Changed the names of some performance timings to make them more user-friendly.
- Removed packet IDs from `receivePacket` and `sendPacket` performance timings, as they were not very useful.
- Added new specialized performance timings for the following:
  - Item entity base ticking (merging)
  - Player movement processing
  - Entity movement processing (collision checking section)
  - Projectile movement (all)
  - Projectile movement processing (ray tracing section)

## API
### `pocketmine\crafting`
- The following new API methods have been added:
  - `CraftingManager->getCraftingRecipeIndex() : array<int, CraftingRecipe>` - returns a list of all crafting recipes
  - `CraftingManager->getCraftingRecipeFromIndex(int $index) : ?CraftingRecipe` - returns the crafting recipe at the given index, or null if it doesn't exist

### `pocketmine\event\server`
- The following new classes have been added:
  - `DataPacketDecodeEvent` - called before a packet is decoded by a `NetworkSession`; useful to mitigate DoS attacks if PocketMine-MP hasn't been patched against new bugs yet

### `pocketmine\inventory\transaction`
- The following API methods have changed signatures:
  - `CraftingTransaction->__construct()` now accepts additional arguments `?CraftingRecipe $recipe = null, ?int $repetitions = null`
- The following new API methods have been added:
  - `TransactionBuilderInventory->getActualInventory() : Inventory` - returns the actual inventory that this inventory is a proxy for

## Internals
### Network
- Introduced new system for broadcasting entity events to network sessions.
  - This change improves performance when lots of players and/or entities are in the same area.
  - New interface `EntityEventBroadcaster` and class `StandardEntityEventBroadcaster` have been added to implement this.
  - All entity-specific `on*()` and `sync*()` methods have been removed from `NetworkSession` (internals backwards compatibility break, not covered by API version guarantee).
  - `NetworkSession` now accepts an `EntityEventBroadcaster` instance in its constructor.
  - `NetworkBroadcastUtils::broadcastEntityEvent()` can be used to efficiently broadcast events to unique broadcasters shared by several network sessions.
- All network sessions now share the same `PacketSerializerContext` and `PacketBroadcaster` by default.
  - Previously, every session had its own context, meaning that broadcast optimisations were not used, causing significant performance losses compared to 3.x.
  - This change improves performance in congested areas by allowing reuse of previously encoded packet buffers for all sessions sharing the same context.
  - Packet broadcasts are automatically encoded separately per unique `PacketSerializerContext` instance. This allows, for example, a multi-version fork to have a separate context for each protocol version, to ensure maximum broadcast efficiency while encoding different packets for different versions.
  - `PacketSerializerContext` is now passed in `NetworkSession::__construct()`, instead of being created by the session.
- `StandardPacketBroadcaster` is now locked to a single `PacketSerializer` context, reducing complexity.
- Introduced `NetworkBroadcastUtils::broadcastPackets()`, replacing `Server->broadcastPackets()`.
- `Server->broadcastPackets()` has been deprecated. It will be removed in a future version.
- Introduced support for the `ItemStackRequest` Minecraft: Bedrock network protocol.
  - This fixes a large number of inventory- and crafting-related bugs.
  - This also improves server security by closing off many code pathways that might have been used for exploits. `TypeConverter->netItemStackToCore()` is no longer used in server code, and remains for tool usage only.
  - This system is also significantly more bandwidth-efficient and has lower overhead than the legacy system.
  - This now opens the gateway to easily implement lots of gameplay features which have been missing for a long time, such as enchanting, anvils, looms, and more.
  - Significant changes have been made to `pocketmine\network\mcpe\InventoryManager` internals. These shouldn't affect plugins, but may affect plugins which use internal network API.
  - **No changes have been made to the plugin `InventoryTransaction` API**.
    - This system has been implemented as a shim for the existing PocketMine-MP transaction system to preserve plugin compatibility. Plugins using `InventoryTransactionEvent` should continue to work seamlessly.
    - The `InventoryTransaction` API will be redesigned in a future major version to make use of the new information provided by the `ItemStackRequest` system.
  - `InventoryTransactionPacket` is no longer sent by the client for "regular" inventory actions. However, it is still sent when dropping items, interacting with blocks, and using items.
- Inventory slot and content syncing is now buffered until the end of the tick. This reduces outbound network usage when the client performs multiple transactions in a single tick (e.g. crafting a stack of items).
- Renamed some `InventoryManager` internal properties to make them easier to understand.
- `TypeConverter->createInventoryAction()` has been removed.
- Packet batch limit has been lowered to `100` packets. With the introduction of `ItemStackRequest`, this is more than sufficient for normal gameplay.

### Other
- Use `Vector3::zero()` instead of `new Vector3()` in some places.

# 4.18.1
Released 27th March 2023.

## General
- `RakLibInterface` now logs the name of the currently active session if a crash occurs when processing a packet. This makes it easier to reproduce bugs, which is important to be able to fix them.
- Added more detailed debugging information to `InventoryManager->syncSelectedHotbarSlot()`.

## Fixes
- Fixed server crash when attempting to drop more of an item from a stack than available in the inventory.
- Fixed packet processing errors when editing writable books.
<<<<<<< HEAD
- Fixed packet processing errors when shift-clicking on the recipe book to craft recipes which draw from a large number of inventory slots.
=======
- Fixed packet processing errors when shift-clicking on the recipe book to craft recipes which draw from a large number of inventory slots.

# 4.18.2
Released 29th March 2023.

## Fixes
- Fixed players being unable to join due to the appearance of a new `x5t` field in the JWT header of Xbox Live authentication tokens.
- Fixed items' durability appearing to reset when moving them around in the inventory.
>>>>>>> 09bff60b
<|MERGE_RESOLUTION|>--- conflicted
+++ resolved
@@ -89,9 +89,6 @@
 ## Fixes
 - Fixed server crash when attempting to drop more of an item from a stack than available in the inventory.
 - Fixed packet processing errors when editing writable books.
-<<<<<<< HEAD
-- Fixed packet processing errors when shift-clicking on the recipe book to craft recipes which draw from a large number of inventory slots.
-=======
 - Fixed packet processing errors when shift-clicking on the recipe book to craft recipes which draw from a large number of inventory slots.
 
 # 4.18.2
@@ -99,5 +96,4 @@
 
 ## Fixes
 - Fixed players being unable to join due to the appearance of a new `x5t` field in the JWT header of Xbox Live authentication tokens.
-- Fixed items' durability appearing to reset when moving them around in the inventory.
->>>>>>> 09bff60b
+- Fixed items' durability appearing to reset when moving them around in the inventory.