--- conflicted
+++ resolved
@@ -43,9 +43,6 @@
 
 ## Internals
 - `ItemStackContainerIdTranslator::translate()` now requires an additional `int $slotId` parameter and returns `array{int, int}` (translated window ID, translated slot ID) to be used with `InventoryManager->locateWindowAndSlot()`.
-<<<<<<< HEAD
-- `InventoryManager->locateWindowAndSlot()` now checks if the translated slot actually exists in the requested inventory, and returns `null` if not. Previously, it would return potentially invalid slot IDs without checking them, potentially leading to crashes.
-=======
 - `InventoryManager->locateWindowAndSlot()` now checks if the translated slot actually exists in the requested inventory, and returns `null` if not. Previously, it would return potentially invalid slot IDs without checking them, potentially leading to crashes.
 
 # 4.20.2
@@ -73,5 +70,4 @@
 
 ## Fixes
 - Fixed players being forced into flight mode in every game mode.
-  - Moral of the story: do not assume anything in Mojang internals does what its name suggests...
->>>>>>> 8e6c1762
+  - Moral of the story: do not assume anything in Mojang internals does what its name suggests...