--- conflicted
+++ resolved
@@ -33,23 +33,17 @@
 
 class RegionLoaderTest extends TestCase{
 
-<<<<<<< HEAD
-	public function testChunkTooBig() : void{
-		$r = new RegionLoader(sys_get_temp_dir() . '/chunk_too_big.testregion_' . bin2hex(random_bytes(4)));
-		$r->open();
-=======
 	/** @var string */
 	private $regionPath;
 	/** @var RegionLoader */
 	private $region;
->>>>>>> 55994e08
 
 	public function setUp(){
 		$this->regionPath = sys_get_temp_dir() . '/test.testregion';
 		if(file_exists($this->regionPath)){
 			unlink($this->regionPath);
 		}
-		$this->region = new RegionLoader($this->regionPath, 0, 0);
+		$this->region = new RegionLoader($this->regionPath);
 		$this->region->open();
 	}
 
@@ -67,21 +61,10 @@
 
 	public function testChunkMaxSize() : void{
 		$data = str_repeat("a", 1044475);
-<<<<<<< HEAD
-		$path = sys_get_temp_dir() . '/chunk_just_fits.testregion_' . bin2hex(random_bytes(4));
-		$r = new RegionLoader($path);
-		$r->open();
-
-		$r->writeChunk(0, 0, $data);
-		$r->close();
-
-		$r = new RegionLoader($path);
-=======
 		$this->region->writeChunk(0, 0, $data);
 		$this->region->close();
 
-		$r = new RegionLoader($this->regionPath, 0, 0);
->>>>>>> 55994e08
+		$r = new RegionLoader($this->regionPath);
 		$r->open();
 		self::assertSame($data, $r->readChunk(0, 0));
 	}
