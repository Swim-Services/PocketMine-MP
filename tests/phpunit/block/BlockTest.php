--- conflicted
+++ resolved
@@ -80,40 +80,6 @@
 	}
 
 	/**
-<<<<<<< HEAD
-=======
-	 * @return int[][]
-	 * @phpstan-return list<array{int,int}>
-	 */
-	public static function blockGetProvider() : array{
-		return [
-			[BlockLegacyIds::STONE, 5],
-			[BlockLegacyIds::GOLD_BLOCK, 0],
-			[BlockLegacyIds::WOODEN_PLANKS, 5],
-			[BlockLegacyIds::SAND, 0],
-			[BlockLegacyIds::GOLD_BLOCK, 0]
-		];
-	}
-
-	/**
-	 * @dataProvider blockGetProvider
-	 */
-	public function testBlockGet(int $id, int $meta) : void{
-		$block = $this->blockFactory->get($id, $meta);
-
-		self::assertEquals($id, $block->getId());
-		self::assertEquals($meta, $block->getMeta());
-	}
-
-	public function testBlockIds() : void{
-		for($i = 0; $i < 256; ++$i){
-			$b = $this->blockFactory->get($i, 0);
-			self::assertContains($i, $b->getIdInfo()->getAllBlockIds());
-		}
-	}
-
-	/**
->>>>>>> a76bd3cd
 	 * Test that light filters in the static arrays have valid values. Wrong values can cause lots of unpleasant bugs
 	 * (like freezes) when doing light population.
 	 */
@@ -158,4 +124,12 @@
 		$block = $this->blockFactory->fromStateId(Block::EMPTY_STATE_ID);
 		self::assertInstanceOf(Air::class, $block);
 	}
+
+	public function testAsItemFromItem() : void{
+		$block = VanillaBlocks::FLOWER_POT();
+		$item = $block->asItem();
+		$defaultBlock = $item->getBlock();
+		$item2 = $defaultBlock->asItem();
+		self::assertTrue($item2->equalsExact($item));
+	}
 }