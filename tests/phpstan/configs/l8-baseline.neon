parameters:
	ignoreErrors:
		-
			message: "#^Parameter \\#3 \\$subject of function preg_replace expects array\\|string, string\\|null given\\.$#"
			count: 1
			path: ../../../build/make-release.php

		-
			message: "#^Parameter \\#1 \\$name of method pocketmine\\\\world\\\\generator\\\\GeneratorManager\\:\\:getGenerator\\(\\) expects string, string\\|null given\\.$#"
			count: 1
			path: ../../../src/Server.php

		-
			message: "#^Parameter \\#1 \\$constraint of method pocketmine\\\\block\\\\BaseRail\\:\\:getPossibleConnectionDirectionsOneConstraint\\(\\) expects int, int\\|null given\\.$#"
			count: 1
			path: ../../../src/block/BaseRail.php

		-
			message: "#^Cannot call method setFullBlock\\(\\) on pocketmine\\\\world\\\\format\\\\Chunk\\|null\\.$#"
			count: 1
			path: ../../../src/block/Block.php

		-
			message: "#^Parameter \\#2 \\$value of method pocketmine\\\\nbt\\\\tag\\\\CompoundTag\\:\\:setInt\\(\\) expects int, int\\|null given\\.$#"
			count: 4
			path: ../../../src/block/tile/Chest.php

		-
			message: "#^Parameter \\#1 \\$x of class pocketmine\\\\math\\\\Vector3 constructor expects float\\|int, int\\|null given\\.$#"
			count: 1
			path: ../../../src/block/tile/Chest.php

		-
			message: "#^Parameter \\#3 \\$z of class pocketmine\\\\math\\\\Vector3 constructor expects float\\|int, int\\|null given\\.$#"
			count: 1
			path: ../../../src/block/tile/Chest.php

		-
			message: "#^Parameter \\#1 \\$x of method pocketmine\\\\world\\\\World\\:\\:getTileAt\\(\\) expects int, int\\|null given\\.$#"
			count: 1
			path: ../../../src/block/tile/Chest.php

		-
			message: "#^Parameter \\#3 \\$z of method pocketmine\\\\world\\\\World\\:\\:getTileAt\\(\\) expects int, int\\|null given\\.$#"
			count: 1
			path: ../../../src/block/tile/Chest.php

		-
			message: "#^Parameter \\#2 \\$replace of function str_replace expects array\\|string, string\\|null given\\.$#"
			count: 1
			path: ../../../src/command/Command.php

		-
			message: "#^Cannot call method startTiming\\(\\) on pocketmine\\\\timings\\\\TimingsHandler\\|null\\.$#"
			count: 1
			path: ../../../src/command/SimpleCommandMap.php

		-
			message: "#^Cannot call method stopTiming\\(\\) on pocketmine\\\\timings\\\\TimingsHandler\\|null\\.$#"
			count: 1
			path: ../../../src/command/SimpleCommandMap.php

		-
			message: "#^Parameter \\#1 \\$target of method pocketmine\\\\permission\\\\BanList\\:\\:addBan\\(\\) expects string, string\\|null given\\.$#"
			count: 1
			path: ../../../src/command/defaults/BanCommand.php

		-
			message: "#^Parameter \\#1 \\$name of method pocketmine\\\\Server\\:\\:getPlayerExact\\(\\) expects string, string\\|null given\\.$#"
			count: 1
			path: ../../../src/command/defaults/BanCommand.php

		-
			message: "#^Parameter \\#2 \\$subject of function preg_match expects string, string\\|null given\\.$#"
			count: 1
			path: ../../../src/command/defaults/BanIpCommand.php

		-
			message: "#^Parameter \\#1 \\$ip of method pocketmine\\\\command\\\\defaults\\\\BanIpCommand\\:\\:processIPBan\\(\\) expects string, string\\|null given\\.$#"
			count: 1
			path: ../../../src/command/defaults/BanIpCommand.php

		-
			message: "#^Parameter \\#1 \\$name of method pocketmine\\\\Server\\:\\:getPlayer\\(\\) expects string, string\\|null given\\.$#"
			count: 1
			path: ../../../src/command/defaults/BanIpCommand.php

		-
			message: "#^Parameter \\#1 \\$name of method pocketmine\\\\Server\\:\\:getOfflinePlayer\\(\\) expects string, string\\|null given\\.$#"
			count: 1
			path: ../../../src/command/defaults/DeopCommand.php

		-
			message: "#^Parameter \\#1 \\$name of method pocketmine\\\\Server\\:\\:getPlayer\\(\\) expects string, string\\|null given\\.$#"
			count: 1
			path: ../../../src/command/defaults/KickCommand.php

		-
			message: "#^Parameter \\#1 \\$name of method pocketmine\\\\Server\\:\\:getOfflinePlayer\\(\\) expects string, string\\|null given\\.$#"
			count: 1
			path: ../../../src/command/defaults/OpCommand.php

		-
			message: "#^Cannot call method addParticle\\(\\) on pocketmine\\\\world\\\\World\\|null\\.$#"
			count: 1
			path: ../../../src/command/defaults/ParticleCommand.php

		-
			message: "#^Cannot call method getSeed\\(\\) on pocketmine\\\\world\\\\World\\|null\\.$#"
			count: 1
			path: ../../../src/command/defaults/SeedCommand.php

		-
			message: "#^Cannot call method setSpawnLocation\\(\\) on pocketmine\\\\world\\\\World\\|null\\.$#"
			count: 1
			path: ../../../src/command/defaults/SetWorldSpawnCommand.php

		-
			message: "#^Cannot call method getTime\\(\\) on pocketmine\\\\world\\\\World\\|null\\.$#"
			count: 1
			path: ../../../src/command/defaults/TimeCommand.php

		-
			message: "#^Cannot call method addEntity\\(\\) on pocketmine\\\\world\\\\format\\\\Chunk\\|null\\.$#"
			count: 1
			path: ../../../src/entity/Entity.php

		-
			message: "#^Parameter \\#2 \\$oldContents of method pocketmine\\\\inventory\\\\InventoryListener\\:\\:onContentChange\\(\\) expects array\\<pocketmine\\\\item\\\\Item\\>, array\\<int, pocketmine\\\\item\\\\Item\\|null\\> given\\.$#"
			count: 1
			path: ../../../src/inventory/BaseInventory.php

		-
			message: "#^Parameter \\#2 \\$recipe of class pocketmine\\\\event\\\\inventory\\\\CraftItemEvent constructor expects pocketmine\\\\crafting\\\\CraftingRecipe, pocketmine\\\\crafting\\\\CraftingRecipe\\|null given\\.$#"
			count: 1
			path: ../../../src/inventory/transaction/CraftingTransaction.php

		-
			message: "#^Parameter \\#3 \\$repetitions of class pocketmine\\\\event\\\\inventory\\\\CraftItemEvent constructor expects int, int\\|null given\\.$#"
			count: 1
			path: ../../../src/inventory/transaction/CraftingTransaction.php

		-
			message: "#^Method pocketmine\\\\item\\\\enchantment\\\\Enchantment\\:\\:BLAST_PROTECTION\\(\\) should return pocketmine\\\\item\\\\enchantment\\\\Enchantment but returns pocketmine\\\\item\\\\enchantment\\\\Enchantment\\|null\\.$#"
			count: 1
			path: ../../../src/item/enchantment/Enchantment.php

		-
			message: "#^Method pocketmine\\\\item\\\\enchantment\\\\Enchantment\\:\\:EFFICIENCY\\(\\) should return pocketmine\\\\item\\\\enchantment\\\\Enchantment but returns pocketmine\\\\item\\\\enchantment\\\\Enchantment\\|null\\.$#"
			count: 1
			path: ../../../src/item/enchantment/Enchantment.php

		-
			message: "#^Method pocketmine\\\\item\\\\enchantment\\\\Enchantment\\:\\:FEATHER_FALLING\\(\\) should return pocketmine\\\\item\\\\enchantment\\\\Enchantment but returns pocketmine\\\\item\\\\enchantment\\\\Enchantment\\|null\\.$#"
			count: 1
			path: ../../../src/item/enchantment/Enchantment.php

		-
			message: "#^Method pocketmine\\\\item\\\\enchantment\\\\Enchantment\\:\\:FIRE_ASPECT\\(\\) should return pocketmine\\\\item\\\\enchantment\\\\Enchantment but returns pocketmine\\\\item\\\\enchantment\\\\Enchantment\\|null\\.$#"
			count: 1
			path: ../../../src/item/enchantment/Enchantment.php

		-
			message: "#^Method pocketmine\\\\item\\\\enchantment\\\\Enchantment\\:\\:FIRE_PROTECTION\\(\\) should return pocketmine\\\\item\\\\enchantment\\\\Enchantment but returns pocketmine\\\\item\\\\enchantment\\\\Enchantment\\|null\\.$#"
			count: 1
			path: ../../../src/item/enchantment/Enchantment.php

		-
<<<<<<< HEAD
			message: "#^Method pocketmine\\\\item\\\\enchantment\\\\Enchantment\\:\\:FLAME\\(\\) should return pocketmine\\\\item\\\\enchantment\\\\Enchantment but returns pocketmine\\\\item\\\\enchantment\\\\Enchantment\\|null\\.$#"
			count: 1
			path: ../../../src/item/enchantment/Enchantment.php

		-
			message: "#^Method pocketmine\\\\item\\\\enchantment\\\\Enchantment\\:\\:INFINITY\\(\\) should return pocketmine\\\\item\\\\enchantment\\\\Enchantment but returns pocketmine\\\\item\\\\enchantment\\\\Enchantment\\|null\\.$#"
=======
			message: "#^Parameter \\#1 \\$uuid of method pocketmine\\\\Server\\:\\:updatePlayerListData\\(\\) expects pocketmine\\\\utils\\\\UUID, pocketmine\\\\utils\\\\UUID\\|null given\\.$#"
>>>>>>> 0b550b34
			count: 1
			path: ../../../src/item/enchantment/Enchantment.php

		-
			message: "#^Method pocketmine\\\\item\\\\enchantment\\\\Enchantment\\:\\:KNOCKBACK\\(\\) should return pocketmine\\\\item\\\\enchantment\\\\Enchantment but returns pocketmine\\\\item\\\\enchantment\\\\Enchantment\\|null\\.$#"
			count: 1
			path: ../../../src/item/enchantment/Enchantment.php

		-
			message: "#^Method pocketmine\\\\item\\\\enchantment\\\\Enchantment\\:\\:MENDING\\(\\) should return pocketmine\\\\item\\\\enchantment\\\\Enchantment but returns pocketmine\\\\item\\\\enchantment\\\\Enchantment\\|null\\.$#"
			count: 1
			path: ../../../src/item/enchantment/Enchantment.php

		-
			message: "#^Method pocketmine\\\\item\\\\enchantment\\\\Enchantment\\:\\:POWER\\(\\) should return pocketmine\\\\item\\\\enchantment\\\\Enchantment but returns pocketmine\\\\item\\\\enchantment\\\\Enchantment\\|null\\.$#"
			count: 1
			path: ../../../src/item/enchantment/Enchantment.php

		-
			message: "#^Method pocketmine\\\\item\\\\enchantment\\\\Enchantment\\:\\:PROJECTILE_PROTECTION\\(\\) should return pocketmine\\\\item\\\\enchantment\\\\Enchantment but returns pocketmine\\\\item\\\\enchantment\\\\Enchantment\\|null\\.$#"
			count: 1
			path: ../../../src/item/enchantment/Enchantment.php

		-
			message: "#^Method pocketmine\\\\item\\\\enchantment\\\\Enchantment\\:\\:PROTECTION\\(\\) should return pocketmine\\\\item\\\\enchantment\\\\Enchantment but returns pocketmine\\\\item\\\\enchantment\\\\Enchantment\\|null\\.$#"
			count: 1
			path: ../../../src/item/enchantment/Enchantment.php

		-
			message: "#^Method pocketmine\\\\item\\\\enchantment\\\\Enchantment\\:\\:PUNCH\\(\\) should return pocketmine\\\\item\\\\enchantment\\\\Enchantment but returns pocketmine\\\\item\\\\enchantment\\\\Enchantment\\|null\\.$#"
			count: 1
			path: ../../../src/item/enchantment/Enchantment.php

		-
			message: "#^Method pocketmine\\\\item\\\\enchantment\\\\Enchantment\\:\\:RESPIRATION\\(\\) should return pocketmine\\\\item\\\\enchantment\\\\Enchantment but returns pocketmine\\\\item\\\\enchantment\\\\Enchantment\\|null\\.$#"
			count: 1
			path: ../../../src/item/enchantment/Enchantment.php

		-
			message: "#^Method pocketmine\\\\item\\\\enchantment\\\\Enchantment\\:\\:SHARPNESS\\(\\) should return pocketmine\\\\item\\\\enchantment\\\\Enchantment but returns pocketmine\\\\item\\\\enchantment\\\\Enchantment\\|null\\.$#"
			count: 1
			path: ../../../src/item/enchantment/Enchantment.php

		-
			message: "#^Method pocketmine\\\\item\\\\enchantment\\\\Enchantment\\:\\:SILK_TOUCH\\(\\) should return pocketmine\\\\item\\\\enchantment\\\\Enchantment but returns pocketmine\\\\item\\\\enchantment\\\\Enchantment\\|null\\.$#"
			count: 1
			path: ../../../src/item/enchantment/Enchantment.php

		-
			message: "#^Method pocketmine\\\\item\\\\enchantment\\\\Enchantment\\:\\:THORNS\\(\\) should return pocketmine\\\\item\\\\enchantment\\\\Enchantment but returns pocketmine\\\\item\\\\enchantment\\\\Enchantment\\|null\\.$#"
			count: 1
			path: ../../../src/item/enchantment/Enchantment.php

		-
			message: "#^Method pocketmine\\\\item\\\\enchantment\\\\Enchantment\\:\\:UNBREAKING\\(\\) should return pocketmine\\\\item\\\\enchantment\\\\Enchantment but returns pocketmine\\\\item\\\\enchantment\\\\Enchantment\\|null\\.$#"
			count: 1
			path: ../../../src/item/enchantment/Enchantment.php

		-
			message: "#^Method pocketmine\\\\item\\\\enchantment\\\\Enchantment\\:\\:VANISHING\\(\\) should return pocketmine\\\\item\\\\enchantment\\\\Enchantment but returns pocketmine\\\\item\\\\enchantment\\\\Enchantment\\|null\\.$#"
			count: 1
			path: ../../../src/item/enchantment/Enchantment.php

		-
			message: "#^Cannot call method getUsername\\(\\) on pocketmine\\\\player\\\\PlayerInfo\\|null\\.$#"
			count: 1
			path: ../../../src/network/NetworkSessionManager.php

		-
			message: "#^Cannot call method getUuid\\(\\) on pocketmine\\\\player\\\\PlayerInfo\\|null\\.$#"
			count: 1
			path: ../../../src/network/NetworkSessionManager.php

		-
			message: "#^Parameter \\#3 \\$chunk of class pocketmine\\\\network\\\\mcpe\\\\ChunkRequestTask constructor expects pocketmine\\\\world\\\\format\\\\Chunk, pocketmine\\\\world\\\\format\\\\Chunk\\|null given\\.$#"
			count: 1
			path: ../../../src/network/mcpe/ChunkCache.php

		-
			message: "#^Parameter \\#1 \\$entity of method pocketmine\\\\network\\\\mcpe\\\\NetworkSession\\:\\:onEntityEffectAdded\\(\\) expects pocketmine\\\\entity\\\\Living, pocketmine\\\\player\\\\Player\\|null given\\.$#"
			count: 1
			path: ../../../src/network/mcpe/NetworkSession.php

		-
			message: "#^Parameter \\#1 \\$entity of method pocketmine\\\\network\\\\mcpe\\\\NetworkSession\\:\\:onEntityEffectRemoved\\(\\) expects pocketmine\\\\entity\\\\Living, pocketmine\\\\player\\\\Player\\|null given\\.$#"
			count: 1
			path: ../../../src/network/mcpe/NetworkSession.php

		-
			message: "#^Parameter \\#1 \\$clientPub of class pocketmine\\\\network\\\\mcpe\\\\encryption\\\\PrepareEncryptionTask constructor expects Mdanter\\\\Ecc\\\\Crypto\\\\Key\\\\PublicKeyInterface, Mdanter\\\\Ecc\\\\Crypto\\\\Key\\\\PublicKeyInterface\\|null given\\.$#"
			count: 1
			path: ../../../src/network/mcpe/NetworkSession.php

		-
			message: "#^Parameter \\#2 \\$player of class pocketmine\\\\network\\\\mcpe\\\\handler\\\\PreSpawnPacketHandler constructor expects pocketmine\\\\player\\\\Player, pocketmine\\\\player\\\\Player\\|null given\\.$#"
			count: 1
			path: ../../../src/network/mcpe/NetworkSession.php

		-
			message: "#^Cannot call method setImmobile\\(\\) on pocketmine\\\\player\\\\Player\\|null\\.$#"
			count: 2
			path: ../../../src/network/mcpe/NetworkSession.php

		-
			message: "#^Cannot call method doFirstSpawn\\(\\) on pocketmine\\\\player\\\\Player\\|null\\.$#"
			count: 1
			path: ../../../src/network/mcpe/NetworkSession.php

		-
			message: "#^Parameter \\#1 \\$player of class pocketmine\\\\network\\\\mcpe\\\\handler\\\\InGamePacketHandler constructor expects pocketmine\\\\player\\\\Player, pocketmine\\\\player\\\\Player\\|null given\\.$#"
			count: 2
			path: ../../../src/network/mcpe/NetworkSession.php

		-
			message: "#^Parameter \\#1 \\$player of class pocketmine\\\\network\\\\mcpe\\\\handler\\\\DeathPacketHandler constructor expects pocketmine\\\\player\\\\Player, pocketmine\\\\player\\\\Player\\|null given\\.$#"
			count: 1
			path: ../../../src/network/mcpe/NetworkSession.php

		-
			message: "#^Cannot call method sendData\\(\\) on pocketmine\\\\player\\\\Player\\|null\\.$#"
			count: 2
			path: ../../../src/network/mcpe/NetworkSession.php

		-
			message: "#^Cannot call method getViewers\\(\\) on pocketmine\\\\player\\\\Player\\|null\\.$#"
			count: 1
			path: ../../../src/network/mcpe/NetworkSession.php

		-
			message: "#^Parameter \\#1 \\$for of method pocketmine\\\\network\\\\mcpe\\\\NetworkSession\\:\\:syncAdventureSettings\\(\\) expects pocketmine\\\\player\\\\Player, pocketmine\\\\player\\\\Player\\|null given\\.$#"
			count: 2
			path: ../../../src/network/mcpe/NetworkSession.php

		-
			message: "#^Cannot call method syncAll\\(\\) on pocketmine\\\\network\\\\mcpe\\\\InventoryManager\\|null\\.$#"
			count: 1
			path: ../../../src/network/mcpe/NetworkSession.php

		-
			message: "#^Cannot call method syncCreative\\(\\) on pocketmine\\\\network\\\\mcpe\\\\InventoryManager\\|null\\.$#"
			count: 1
			path: ../../../src/network/mcpe/NetworkSession.php

		-
			message: "#^Parameter \\#1 \\$target of method pocketmine\\\\command\\\\Command\\:\\:testPermissionSilent\\(\\) expects pocketmine\\\\command\\\\CommandSender, pocketmine\\\\player\\\\Player\\|null given\\.$#"
			count: 1
			path: ../../../src/network/mcpe/NetworkSession.php

		-
			message: "#^Cannot call method getLanguage\\(\\) on pocketmine\\\\player\\\\Player\\|null\\.$#"
			count: 1
			path: ../../../src/network/mcpe/NetworkSession.php

		-
			message: "#^Cannot call method getLocation\\(\\) on pocketmine\\\\player\\\\Player\\|null\\.$#"
			count: 2
			path: ../../../src/network/mcpe/NetworkSession.php

		-
			message: "#^Cannot call method isUsingChunk\\(\\) on pocketmine\\\\player\\\\Player\\|null\\.$#"
			count: 1
			path: ../../../src/network/mcpe/NetworkSession.php

		-
			message: "#^Cannot call method getWorld\\(\\) on pocketmine\\\\player\\\\Player\\|null\\.$#"
			count: 1
			path: ../../../src/network/mcpe/NetworkSession.php

		-
			message: "#^Method pocketmine\\\\network\\\\mcpe\\\\NetworkSession\\:\\:getInvManager\\(\\) should return pocketmine\\\\network\\\\mcpe\\\\InventoryManager but returns pocketmine\\\\network\\\\mcpe\\\\InventoryManager\\|null\\.$#"
			count: 1
			path: ../../../src/network/mcpe/NetworkSession.php

		-
			message: "#^Cannot call method getString\\(\\) on pocketmine\\\\nbt\\\\tag\\\\CompoundTag\\|null\\.$#"
			count: 1
			path: ../../../src/network/mcpe/convert/RuntimeBlockMapping.php

		-
<<<<<<< HEAD
			message: "#^Parameter \\#1 \\$that of method pocketmine\\\\nbt\\\\tag\\\\CompoundTag\\:\\:equals\\(\\) expects pocketmine\\\\nbt\\\\tag\\\\Tag, pocketmine\\\\nbt\\\\tag\\\\CompoundTag\\|null given\\.$#"
			count: 1
			path: ../../../src/network/mcpe/convert/RuntimeBlockMapping.php

		-
			message: "#^Cannot call method getTag\\(\\) on pocketmine\\\\nbt\\\\tag\\\\CompoundTag\\|null\\.$#"
			count: 1
			path: ../../../src/network/mcpe/convert/TypeConverter.php

		-
			message: "#^Cannot call method removeTag\\(\\) on pocketmine\\\\nbt\\\\tag\\\\CompoundTag\\|null\\.$#"
			count: 1
			path: ../../../src/network/mcpe/convert/TypeConverter.php

		-
			message: "#^Cannot call method setTag\\(\\) on pocketmine\\\\nbt\\\\tag\\\\CompoundTag\\|null\\.$#"
			count: 1
			path: ../../../src/network/mcpe/convert/TypeConverter.php

		-
			message: "#^Parameter \\#1 \\$\\$encryptionKey of closure expects string, string\\|null given\\.$#"
			count: 1
			path: ../../../src/network/mcpe/encryption/PrepareEncryptionTask.php

		-
			message: "#^Parameter \\#2 \\$\\$handshakeJwt of closure expects string, string\\|null given\\.$#"
			count: 1
			path: ../../../src/network/mcpe/encryption/PrepareEncryptionTask.php

		-
			message: "#^Property pocketmine\\\\network\\\\mcpe\\\\protocol\\\\LevelSoundEventPacket\\:\\:\\$position \\(pocketmine\\\\math\\\\Vector3\\) does not accept pocketmine\\\\math\\\\Vector3\\|null\\.$#"
			count: 1
			path: ../../../src/network/mcpe/protocol/LevelSoundEventPacket.php

		-
			message: "#^Parameter \\#1 \\$eid of method pocketmine\\\\network\\\\mcpe\\\\protocol\\\\serializer\\\\PacketSerializer\\:\\:putEntityUniqueId\\(\\) expects int, int\\|null given\\.$#"
			count: 1
			path: ../../../src/network/mcpe/protocol/SetScorePacket.php

		-
			message: "#^Parameter \\#1 \\$v of method pocketmine\\\\network\\\\mcpe\\\\protocol\\\\serializer\\\\PacketSerializer\\:\\:putString\\(\\) expects string, string\\|null given\\.$#"
=======
			message: "#^Cannot call method addParticle\\(\\) on pocketmine\\\\level\\\\Level\\|null\\.$#"
>>>>>>> 0b550b34
			count: 1
			path: ../../../src/network/mcpe/protocol/SetScorePacket.php

		-
			message: "#^Parameter \\#1 \\$eid of method pocketmine\\\\network\\\\mcpe\\\\protocol\\\\serializer\\\\PacketSerializer\\:\\:putEntityUniqueId\\(\\) expects int, int\\|null given\\.$#"
			count: 1
			path: ../../../src/network/mcpe/protocol/SetScoreboardIdentityPacket.php

		-
			message: "#^Parameter \\#1 \\$v of method pocketmine\\\\utils\\\\BinaryStream\\:\\:putVarInt\\(\\) expects int, int\\|null given\\.$#"
			count: 1
			path: ../../../src/network/mcpe/protocol/types/recipe/FurnaceRecipe.php

		-
			message: "#^Property pocketmine\\\\network\\\\mcpe\\\\raklib\\\\RakLibServer\\:\\:\\$mainThreadNotifier \\(pocketmine\\\\snooze\\\\SleeperNotifier\\) does not accept pocketmine\\\\snooze\\\\SleeperNotifier\\|null\\.$#"
			count: 1
			path: ../../../src/network/mcpe/raklib/RakLibServer.php

		-
			message: "#^Parameter \\#1 \\$str of function trim expects string, string\\|null given\\.$#"
			count: 1
			path: ../../../src/permission/BanEntry.php

		-
			message: "#^Method pocketmine\\\\permission\\\\DefaultPermissions\\:\\:registerPermission\\(\\) should return pocketmine\\\\permission\\\\Permission but returns pocketmine\\\\permission\\\\Permission\\|null\\.$#"
			count: 1
			path: ../../../src/permission/DefaultPermissions.php

		-
			message: "#^Cannot call method getSafeSpawn\\(\\) on pocketmine\\\\world\\\\World\\|null\\.$#"
			count: 2
			path: ../../../src/player/Player.php

		-
			message: "#^Cannot call method registerChunkLoader\\(\\) on pocketmine\\\\world\\\\World\\|null\\.$#"
			count: 1
			path: ../../../src/player/Player.php

		-
			message: "#^Cannot call method registerChunkListener\\(\\) on pocketmine\\\\world\\\\World\\|null\\.$#"
			count: 1
			path: ../../../src/player/Player.php

		-
			message: "#^Cannot call method syncAdventureSettings\\(\\) on pocketmine\\\\network\\\\mcpe\\\\NetworkSession\\|null\\.$#"
			count: 4
			path: ../../../src/player/Player.php

		-
			message: "#^Cannot call method syncViewAreaRadius\\(\\) on pocketmine\\\\network\\\\mcpe\\\\NetworkSession\\|null\\.$#"
			count: 1
			path: ../../../src/player/Player.php

		-
			message: "#^Cannot call method syncAvailableCommands\\(\\) on pocketmine\\\\network\\\\mcpe\\\\NetworkSession\\|null\\.$#"
			count: 1
			path: ../../../src/player/Player.php

		-
			message: "#^Method pocketmine\\\\player\\\\Player\\:\\:getNetworkSession\\(\\) should return pocketmine\\\\network\\\\mcpe\\\\NetworkSession but returns pocketmine\\\\network\\\\mcpe\\\\NetworkSession\\|null\\.$#"
			count: 1
			path: ../../../src/player/Player.php

		-
			message: "#^Cannot call method onEnterWorld\\(\\) on pocketmine\\\\network\\\\mcpe\\\\NetworkSession\\|null\\.$#"
			count: 1
			path: ../../../src/player/Player.php

		-
			message: "#^Cannot call method getEntities\\(\\) on pocketmine\\\\world\\\\format\\\\Chunk\\|null\\.$#"
			count: 2
			path: ../../../src/player/Player.php

		-
			message: "#^Cannot call method stopUsingChunk\\(\\) on pocketmine\\\\network\\\\mcpe\\\\NetworkSession\\|null\\.$#"
			count: 1
			path: ../../../src/player/Player.php

		-
			message: "#^Cannot call method startUsingChunk\\(\\) on pocketmine\\\\network\\\\mcpe\\\\NetworkSession\\|null\\.$#"
			count: 1
			path: ../../../src/player/Player.php

		-
			message: "#^Cannot call method notifyTerrainReady\\(\\) on pocketmine\\\\network\\\\mcpe\\\\NetworkSession\\|null\\.$#"
			count: 1
			path: ../../../src/player/Player.php

		-
			message: "#^Cannot call method syncViewAreaCenterPoint\\(\\) on pocketmine\\\\network\\\\mcpe\\\\NetworkSession\\|null\\.$#"
			count: 1
			path: ../../../src/player/Player.php

		-
			message: "#^Method pocketmine\\\\player\\\\Player\\:\\:getSpawn\\(\\) should return pocketmine\\\\world\\\\Position but returns pocketmine\\\\world\\\\Position\\|null\\.$#"
			count: 1
			path: ../../../src/player/Player.php

		-
			message: "#^Cannot call method syncPlayerSpawnPoint\\(\\) on pocketmine\\\\network\\\\mcpe\\\\NetworkSession\\|null\\.$#"
			count: 1
			path: ../../../src/player/Player.php

		-
			message: "#^Cannot call method sendDataPacket\\(\\) on pocketmine\\\\network\\\\mcpe\\\\NetworkSession\\|null\\.$#"
			count: 2
			path: ../../../src/player/Player.php

		-
			message: "#^Cannot call method syncGameMode\\(\\) on pocketmine\\\\network\\\\mcpe\\\\NetworkSession\\|null\\.$#"
			count: 1
			path: ../../../src/player/Player.php

		-
			message: "#^Cannot call method syncAttributes\\(\\) on pocketmine\\\\network\\\\mcpe\\\\NetworkSession\\|null\\.$#"
			count: 1
			path: ../../../src/player/Player.php

		-
			message: "#^Cannot call method onTitle\\(\\) on pocketmine\\\\network\\\\mcpe\\\\NetworkSession\\|null\\.$#"
			count: 1
			path: ../../../src/player/Player.php

		-
			message: "#^Cannot call method onSubTitle\\(\\) on pocketmine\\\\network\\\\mcpe\\\\NetworkSession\\|null\\.$#"
			count: 1
			path: ../../../src/player/Player.php

		-
			message: "#^Cannot call method onActionBar\\(\\) on pocketmine\\\\network\\\\mcpe\\\\NetworkSession\\|null\\.$#"
			count: 1
			path: ../../../src/player/Player.php

		-
			message: "#^Cannot call method onClearTitle\\(\\) on pocketmine\\\\network\\\\mcpe\\\\NetworkSession\\|null\\.$#"
			count: 1
			path: ../../../src/player/Player.php

		-
			message: "#^Cannot call method onResetTitleOptions\\(\\) on pocketmine\\\\network\\\\mcpe\\\\NetworkSession\\|null\\.$#"
			count: 1
			path: ../../../src/player/Player.php

		-
			message: "#^Cannot call method onTitleDuration\\(\\) on pocketmine\\\\network\\\\mcpe\\\\NetworkSession\\|null\\.$#"
			count: 1
			path: ../../../src/player/Player.php

		-
			message: "#^Cannot call method onRawChatMessage\\(\\) on pocketmine\\\\network\\\\mcpe\\\\NetworkSession\\|null\\.$#"
			count: 1
			path: ../../../src/player/Player.php

		-
			message: "#^Cannot call method onTranslatedChatMessage\\(\\) on pocketmine\\\\network\\\\mcpe\\\\NetworkSession\\|null\\.$#"
			count: 1
			path: ../../../src/player/Player.php

		-
			message: "#^Cannot call method onPopup\\(\\) on pocketmine\\\\network\\\\mcpe\\\\NetworkSession\\|null\\.$#"
			count: 1
			path: ../../../src/player/Player.php

		-
			message: "#^Cannot call method onTip\\(\\) on pocketmine\\\\network\\\\mcpe\\\\NetworkSession\\|null\\.$#"
			count: 1
			path: ../../../src/player/Player.php

		-
			message: "#^Cannot call method onFormSent\\(\\) on pocketmine\\\\network\\\\mcpe\\\\NetworkSession\\|null\\.$#"
			count: 1
			path: ../../../src/player/Player.php

		-
			message: "#^Cannot call method transfer\\(\\) on pocketmine\\\\network\\\\mcpe\\\\NetworkSession\\|null\\.$#"
			count: 1
			path: ../../../src/player/Player.php

		-
			message: "#^Cannot call method onPlayerDestroyed\\(\\) on pocketmine\\\\network\\\\mcpe\\\\NetworkSession\\|null\\.$#"
			count: 1
			path: ../../../src/player/Player.php

		-
			message: "#^Cannot call method onDeath\\(\\) on pocketmine\\\\network\\\\mcpe\\\\NetworkSession\\|null\\.$#"
			count: 1
			path: ../../../src/player/Player.php

		-
			message: "#^Cannot call method onRespawn\\(\\) on pocketmine\\\\network\\\\mcpe\\\\NetworkSession\\|null\\.$#"
			count: 1
			path: ../../../src/player/Player.php

		-
			message: "#^Cannot call method syncMovement\\(\\) on pocketmine\\\\network\\\\mcpe\\\\NetworkSession\\|null\\.$#"
			count: 1
			path: ../../../src/player/Player.php

		-
			message: "#^Cannot call method getInvManager\\(\\) on pocketmine\\\\network\\\\mcpe\\\\NetworkSession\\|null\\.$#"
			count: 2
			path: ../../../src/player/Player.php

		-
			message: "#^Method pocketmine\\\\plugin\\\\PluginBase\\:\\:getConfig\\(\\) should return pocketmine\\\\utils\\\\Config but returns pocketmine\\\\utils\\\\Config\\|null\\.$#"
			count: 1
			path: ../../../src/plugin/PluginBase.php

		-
			message: "#^Parameter \\#1 \\$closure of static method pocketmine\\\\utils\\\\Utils\\:\\:getNiceClosureName\\(\\) expects Closure, Closure\\|null given\\.$#"
			count: 3
			path: ../../../src/plugin/PluginManager.php

		-
			message: "#^Parameter \\#2 \\$handler of method pocketmine\\\\plugin\\\\PluginManager\\:\\:registerEvent\\(\\) expects Closure\\(pocketmine\\\\event\\\\Event\\)\\: void, Closure\\|null given\\.$#"
			count: 1
			path: ../../../src/plugin/PluginManager.php

		-
			message: "#^Cannot call method handleException\\(\\) on pocketmine\\\\scheduler\\\\AsyncWorker\\|null\\.$#"
			count: 1
			path: ../../../src/scheduler/AsyncTask.php

		-
			message: "#^Cannot call method count\\(\\) on ArrayObject\\<int, array\\<string, mixed\\>\\>\\|null\\.$#"
			count: 1
			path: ../../../src/scheduler/AsyncTask.php

		-
			message: "#^Cannot call method cancel\\(\\) on pocketmine\\\\scheduler\\\\TaskHandler\\|null\\.$#"
			count: 1
			path: ../../../src/scheduler/CancellableClosureTask.php

		-
			message: "#^Cannot call method getAsyncWorkerId\\(\\) on pocketmine\\\\scheduler\\\\AsyncWorker\\|null\\.$#"
			count: 1
			path: ../../../src/scheduler/DumpWorkerMemoryTask.php

		-
			message: "#^Cannot call method getLogger\\(\\) on pocketmine\\\\scheduler\\\\AsyncWorker\\|null\\.$#"
			count: 1
			path: ../../../src/scheduler/DumpWorkerMemoryTask.php

		-
			message: "#^Cannot access property \\$date on pocketmine\\\\updater\\\\UpdateInfo\\|null\\.$#"
			count: 1
			path: ../../../src/updater/AutoUpdater.php

		-
			message: "#^Cannot call method getFullVersion\\(\\) on pocketmine\\\\utils\\\\VersionString\\|null\\.$#"
			count: 1
			path: ../../../src/updater/AutoUpdater.php

		-
			message: "#^Cannot access property \\$details_url on pocketmine\\\\updater\\\\UpdateInfo\\|null\\.$#"
			count: 1
			path: ../../../src/updater/AutoUpdater.php

		-
			message: "#^Cannot access property \\$download_url on pocketmine\\\\updater\\\\UpdateInfo\\|null\\.$#"
			count: 1
			path: ../../../src/updater/AutoUpdater.php

		-
			message: "#^Method pocketmine\\\\utils\\\\Config\\:\\:fixYAMLIndexes\\(\\) should return string but returns string\\|null\\.$#"
			count: 1
			path: ../../../src/utils/Config.php

		-
			message: "#^Parameter \\#1 \\$str of function trim expects string, string\\|null given\\.$#"
			count: 1
			path: ../../../src/utils/Config.php

		-
			message: "#^Method pocketmine\\\\utils\\\\Utils\\:\\:printable\\(\\) should return string but returns string\\|null\\.$#"
			count: 1
			path: ../../../src/utils/Utils.php

		-
			message: "#^Cannot call method getFullBlock\\(\\) on pocketmine\\\\world\\\\format\\\\SubChunk\\|null\\.$#"
			count: 1
			path: ../../../src/world/Explosion.php

		-
			message: "#^Only numeric types are allowed in /, float\\|null given on the left side\\.$#"
			count: 1
			path: ../../../src/world/Explosion.php

		-
			message: "#^Cannot call method getFullBlock\\(\\) on pocketmine\\\\world\\\\format\\\\SubChunk\\|null\\.$#"
			count: 1
			path: ../../../src/world/SimpleChunkManager.php

		-
			message: "#^Cannot call method setFullBlock\\(\\) on pocketmine\\\\world\\\\format\\\\SubChunk\\|null\\.$#"
			count: 1
			path: ../../../src/world/SimpleChunkManager.php

		-
			message: "#^Cannot call method setDirtyFlag\\(\\) on pocketmine\\\\world\\\\format\\\\Chunk\\|null\\.$#"
			count: 1
			path: ../../../src/world/SimpleChunkManager.php

		-
			message: "#^Parameter \\#1 \\$chunk of method pocketmine\\\\player\\\\Player\\:\\:onChunkChanged\\(\\) expects pocketmine\\\\world\\\\format\\\\Chunk, pocketmine\\\\world\\\\format\\\\Chunk\\|null given\\.$#"
			count: 1
			path: ../../../src/world/World.php

		-
			message: "#^Cannot call method getFullBlock\\(\\) on pocketmine\\\\world\\\\format\\\\Chunk\\|null\\.$#"
			count: 1
			path: ../../../src/world/World.php

		-
			message: "#^Cannot call method getEntities\\(\\) on pocketmine\\\\world\\\\format\\\\Chunk\\|null\\.$#"
			count: 3
			path: ../../../src/world/World.php

		-
			message: "#^Cannot call method getBlockSkyLight\\(\\) on pocketmine\\\\world\\\\format\\\\Chunk\\|null\\.$#"
			count: 1
			path: ../../../src/world/World.php

		-
			message: "#^Cannot call method getBlockLight\\(\\) on pocketmine\\\\world\\\\format\\\\Chunk\\|null\\.$#"
			count: 1
			path: ../../../src/world/World.php

		-
			message: "#^Cannot call method getBiomeId\\(\\) on pocketmine\\\\world\\\\format\\\\Chunk\\|null\\.$#"
			count: 1
			path: ../../../src/world/World.php

		-
			message: "#^Cannot call method setBiomeId\\(\\) on pocketmine\\\\world\\\\format\\\\Chunk\\|null\\.$#"
			count: 1
			path: ../../../src/world/World.php

		-
			message: "#^Cannot call method getHighestBlockAt\\(\\) on pocketmine\\\\world\\\\format\\\\Chunk\\|null\\.$#"
			count: 1
			path: ../../../src/world/World.php

		-
			message: "#^Cannot call method isPopulated\\(\\) on pocketmine\\\\world\\\\format\\\\Chunk\\|null\\.$#"
			count: 1
			path: ../../../src/world/World.php

		-
			message: "#^Parameter \\#2 \\$chunk of class pocketmine\\\\world\\\\generator\\\\PopulationTask constructor expects pocketmine\\\\world\\\\format\\\\Chunk, pocketmine\\\\world\\\\format\\\\Chunk\\|null given\\.$#"
			count: 1
			path: ../../../src/world/World.php

		-
			message: "#^Method pocketmine\\\\world\\\\biome\\\\Biome\\:\\:getBiome\\(\\) should return pocketmine\\\\world\\\\biome\\\\Biome but returns pocketmine\\\\world\\\\biome\\\\Biome\\|null\\.$#"
			count: 1
			path: ../../../src/world/biome/Biome.php

		-
			message: "#^Method pocketmine\\\\world\\\\biome\\\\BiomeRegistry\\:\\:getBiome\\(\\) should return pocketmine\\\\world\\\\biome\\\\Biome but returns pocketmine\\\\world\\\\biome\\\\Biome\\|null\\.$#"
			count: 1
			path: ../../../src/world/biome/BiomeRegistry.php

		-
			message: "#^Only booleans are allowed in an if condition, bool\\|null given\\.$#"
			count: 2
			path: ../../../src/world/format/Chunk.php

		-
			message: "#^Method pocketmine\\\\world\\\\format\\\\Chunk\\:\\:getSubChunk\\(\\) should return pocketmine\\\\world\\\\format\\\\SubChunkInterface but returns pocketmine\\\\world\\\\format\\\\SubChunk\\|null\\.$#"
			count: 1
			path: ../../../src/world/format/Chunk.php

		-
			message: "#^Method pocketmine\\\\world\\\\format\\\\Chunk\\:\\:getWritableSubChunk\\(\\) should return pocketmine\\\\world\\\\format\\\\SubChunk but returns pocketmine\\\\world\\\\format\\\\SubChunk\\|null\\.$#"
			count: 1
			path: ../../../src/world/format/Chunk.php

		-
			message: "#^Method pocketmine\\\\world\\\\format\\\\HeightArray\\:\\:get\\(\\) should return int but returns int\\|null\\.$#"
			count: 1
			path: ../../../src/world/format/HeightArray.php

		-
			message: "#^Cannot call method readChunk\\(\\) on pocketmine\\\\world\\\\format\\\\io\\\\region\\\\RegionLoader\\|null\\.$#"
			count: 1
			path: ../../../src/world/format/io/region/RegionWorldProvider.php

		-
			message: "#^Cannot call method writeChunk\\(\\) on pocketmine\\\\world\\\\format\\\\io\\\\region\\\\RegionLoader\\|null\\.$#"
			count: 1
			path: ../../../src/world/format/io/region/RegionWorldProvider.php

		-
			message: "#^Cannot call method calculateChunkCount\\(\\) on pocketmine\\\\world\\\\format\\\\io\\\\region\\\\RegionLoader\\|null\\.$#"
			count: 1
			path: ../../../src/world/format/io/region/RegionWorldProvider.php

		-
			message: "#^Cannot call method saveToThreadStore\\(\\) on pocketmine\\\\scheduler\\\\AsyncWorker\\|null\\.$#"
			count: 2
			path: ../../../src/world/generator/GeneratorRegisterTask.php

		-
			message: "#^Cannot call method removeFromThreadStore\\(\\) on pocketmine\\\\scheduler\\\\AsyncWorker\\|null\\.$#"
			count: 2
			path: ../../../src/world/generator/GeneratorUnregisterTask.php

		-
			message: "#^Cannot call method getFromThreadStore\\(\\) on pocketmine\\\\scheduler\\\\AsyncWorker\\|null\\.$#"
			count: 2
			path: ../../../src/world/generator/PopulationTask.php

		-
			message: "#^Cannot call method setGenerated\\(\\) on pocketmine\\\\world\\\\format\\\\Chunk\\|null\\.$#"
			count: 2
			path: ../../../src/world/generator/PopulationTask.php

		-
			message: "#^Cannot call method getX\\(\\) on pocketmine\\\\world\\\\format\\\\Chunk\\|null\\.$#"
			count: 5
			path: ../../../src/world/generator/PopulationTask.php

		-
			message: "#^Cannot call method getZ\\(\\) on pocketmine\\\\world\\\\format\\\\Chunk\\|null\\.$#"
			count: 5
			path: ../../../src/world/generator/PopulationTask.php

		-
			message: "#^Cannot call method isGenerated\\(\\) on pocketmine\\\\world\\\\format\\\\Chunk\\|null\\.$#"
			count: 1
			path: ../../../src/world/generator/PopulationTask.php

		-
			message: "#^Cannot call method setPopulated\\(\\) on pocketmine\\\\world\\\\format\\\\Chunk\\|null\\.$#"
			count: 1
			path: ../../../src/world/generator/PopulationTask.php

		-
			message: "#^Cannot call method recalculateHeightMap\\(\\) on pocketmine\\\\world\\\\format\\\\Chunk\\|null\\.$#"
			count: 1
			path: ../../../src/world/generator/PopulationTask.php

		-
			message: "#^Cannot call method populateSkyLight\\(\\) on pocketmine\\\\world\\\\format\\\\Chunk\\|null\\.$#"
			count: 1
			path: ../../../src/world/generator/PopulationTask.php

		-
			message: "#^Cannot call method setLightPopulated\\(\\) on pocketmine\\\\world\\\\format\\\\Chunk\\|null\\.$#"
			count: 1
			path: ../../../src/world/generator/PopulationTask.php

		-
			message: "#^Parameter \\#1 \\$chunk of static method pocketmine\\\\world\\\\format\\\\io\\\\FastChunkSerializer\\:\\:serialize\\(\\) expects pocketmine\\\\world\\\\format\\\\Chunk, pocketmine\\\\world\\\\format\\\\Chunk\\|null given\\.$#"
			count: 2
			path: ../../../src/world/generator/PopulationTask.php

		-
			message: "#^Cannot call method isDirty\\(\\) on pocketmine\\\\world\\\\format\\\\Chunk\\|null\\.$#"
			count: 1
			path: ../../../src/world/generator/PopulationTask.php

		-
			message: "#^Cannot call method getAsyncWorkerId\\(\\) on pocketmine\\\\scheduler\\\\AsyncWorker\\|null\\.$#"
			count: 1
			path: ../../../src/world/generator/PopulationTask.php

		-
			message: "#^Method pocketmine\\\\world\\\\generator\\\\biome\\\\BiomeSelector\\:\\:pickBiome\\(\\) should return pocketmine\\\\world\\\\biome\\\\Biome but returns pocketmine\\\\world\\\\biome\\\\Biome\\|null\\.$#"
			count: 1
			path: ../../../src/world/generator/biome/BiomeSelector.php

		-
			message: "#^Cannot call method setBiomeId\\(\\) on pocketmine\\\\world\\\\format\\\\Chunk\\|null\\.$#"
			count: 1
			path: ../../../src/world/generator/hell/Nether.php

		-
			message: "#^Cannot call method setFullBlock\\(\\) on pocketmine\\\\world\\\\format\\\\Chunk\\|null\\.$#"
			count: 3
			path: ../../../src/world/generator/hell/Nether.php

		-
			message: "#^Cannot call method getBiomeId\\(\\) on pocketmine\\\\world\\\\format\\\\Chunk\\|null\\.$#"
			count: 1
			path: ../../../src/world/generator/hell/Nether.php

		-
			message: "#^Cannot call method setBiomeId\\(\\) on pocketmine\\\\world\\\\format\\\\Chunk\\|null\\.$#"
			count: 1
			path: ../../../src/world/generator/normal/Normal.php

		-
			message: "#^Cannot call method setFullBlock\\(\\) on pocketmine\\\\world\\\\format\\\\Chunk\\|null\\.$#"
			count: 3
			path: ../../../src/world/generator/normal/Normal.php

		-
			message: "#^Cannot call method getBiomeId\\(\\) on pocketmine\\\\world\\\\format\\\\Chunk\\|null\\.$#"
			count: 1
			path: ../../../src/world/generator/normal/Normal.php

		-
			message: "#^Cannot call method getBiomeId\\(\\) on pocketmine\\\\world\\\\format\\\\Chunk\\|null\\.$#"
			count: 1
			path: ../../../src/world/generator/populator/GroundCover.php

		-
			message: "#^Cannot call method getFullBlock\\(\\) on pocketmine\\\\world\\\\format\\\\Chunk\\|null\\.$#"
			count: 2
			path: ../../../src/world/generator/populator/GroundCover.php

		-
			message: "#^Cannot call method setFullBlock\\(\\) on pocketmine\\\\world\\\\format\\\\Chunk\\|null\\.$#"
			count: 1
			path: ../../../src/world/generator/populator/GroundCover.php

		-
			message: "#^Cannot call method getBlockLightArray\\(\\) on pocketmine\\\\world\\\\format\\\\SubChunk\\|null\\.$#"
			count: 1
			path: ../../../src/world/light/BlockLightUpdate.php

		-
			message: "#^Cannot call method getFullBlock\\(\\) on pocketmine\\\\world\\\\format\\\\SubChunk\\|null\\.$#"
			count: 1
			path: ../../../src/world/light/BlockLightUpdate.php

		-
			message: "#^Only numeric types are allowed in \\-, int\\|null given on the right side\\.$#"
			count: 1
			path: ../../../src/world/light/BlockLightUpdate.php

		-
			message: "#^Parameter \\#4 \\$newLevel of method pocketmine\\\\world\\\\light\\\\LightUpdate\\:\\:setAndUpdateLight\\(\\) expects int, int\\|null given\\.$#"
			count: 1
			path: ../../../src/world/light/BlockLightUpdate.php

		-
<<<<<<< HEAD
			message: "#^Cannot call method get\\(\\) on pocketmine\\\\world\\\\format\\\\LightArray\\|null\\.$#"
=======
			message: "#^Cannot call method setBlockSkyLight\\(\\) on pocketmine\\\\level\\\\format\\\\SubChunkInterface\\|null\\.$#"
			count: 1
			path: ../../../src/pocketmine/level/light/SkyLightUpdate.php

		-
			message: "#^Cannot call method getTag\\(\\) on pocketmine\\\\nbt\\\\tag\\\\CompoundTag\\|null\\.$#"
			count: 1
			path: ../../../src/pocketmine/network/mcpe/NetworkBinaryStream.php

		-
			message: "#^Cannot call method removeTag\\(\\) on pocketmine\\\\nbt\\\\tag\\\\CompoundTag\\|null\\.$#"
			count: 1
			path: ../../../src/pocketmine/network/mcpe/NetworkBinaryStream.php

		-
			message: "#^Cannot call method setTag\\(\\) on pocketmine\\\\nbt\\\\tag\\\\CompoundTag\\|null\\.$#"
			count: 1
			path: ../../../src/pocketmine/network/mcpe/NetworkBinaryStream.php

		-
			message: "#^Argument of an invalid type array\\<pocketmine\\\\nbt\\\\tag\\\\CompoundTag\\>\\|null supplied for foreach, only iterables are supported\\.$#"
			count: 1
			path: ../../../src/pocketmine/network/mcpe/convert/RuntimeBlockMapping.php

		-
			message: "#^Parameter \\#1 \\$that of method pocketmine\\\\nbt\\\\tag\\\\NamedTag\\:\\:equals\\(\\) expects pocketmine\\\\nbt\\\\tag\\\\NamedTag, pocketmine\\\\nbt\\\\tag\\\\CompoundTag\\|null given\\.$#"
			count: 1
			path: ../../../src/pocketmine/network/mcpe/convert/RuntimeBlockMapping.php

		-
			message: "#^Method pocketmine\\\\network\\\\mcpe\\\\convert\\\\RuntimeBlockMapping\\:\\:getBedrockKnownStates\\(\\) should return array\\<pocketmine\\\\nbt\\\\tag\\\\CompoundTag\\> but returns array\\<pocketmine\\\\nbt\\\\tag\\\\CompoundTag\\>\\|null\\.$#"
			count: 1
			path: ../../../src/pocketmine/network/mcpe/convert/RuntimeBlockMapping.php

		-
			message: "#^Parameter \\#1 \\$eid of method pocketmine\\\\network\\\\mcpe\\\\NetworkBinaryStream\\:\\:putEntityUniqueId\\(\\) expects int, int\\|null given\\.$#"
			count: 1
			path: ../../../src/pocketmine/network/mcpe/protocol/SetScorePacket.php

		-
			message: "#^Parameter \\#1 \\$v of method pocketmine\\\\network\\\\mcpe\\\\NetworkBinaryStream\\:\\:putString\\(\\) expects string, string\\|null given\\.$#"
			count: 1
			path: ../../../src/pocketmine/network/mcpe/protocol/SetScorePacket.php

		-
			message: "#^Parameter \\#1 \\$eid of method pocketmine\\\\network\\\\mcpe\\\\NetworkBinaryStream\\:\\:putEntityUniqueId\\(\\) expects int, int\\|null given\\.$#"
			count: 1
			path: ../../../src/pocketmine/network/mcpe/protocol/SetScoreboardIdentityPacket.php

		-
			message: "#^Cannot call method wakeupSleeper\\(\\) on pocketmine\\\\snooze\\\\SleeperNotifier\\|null\\.$#"
			count: 1
			path: ../../../src/pocketmine/network/rcon/RCONInstance.php

		-
			message: "#^Method pocketmine\\\\permission\\\\DefaultPermissions\\:\\:registerPermission\\(\\) should return pocketmine\\\\permission\\\\Permission but returns pocketmine\\\\permission\\\\Permission\\|null\\.$#"
			count: 1
			path: ../../../src/pocketmine/permission/DefaultPermissions.php

		-
			message: "#^Method pocketmine\\\\plugin\\\\PluginBase\\:\\:getConfig\\(\\) should return pocketmine\\\\utils\\\\Config but returns pocketmine\\\\utils\\\\Config\\|null\\.$#"
			count: 1
			path: ../../../src/pocketmine/plugin/PluginBase.php

		-
			message: "#^Parameter \\#1 \\$closure of static method pocketmine\\\\utils\\\\Utils\\:\\:getNiceClosureName\\(\\) expects Closure, Closure\\|null given\\.$#"
			count: 3
			path: ../../../src/pocketmine/plugin/PluginManager.php

		-
			message: "#^Cannot call method handleException\\(\\) on pocketmine\\\\scheduler\\\\AsyncWorker\\|null\\.$#"
			count: 1
			path: ../../../src/pocketmine/scheduler/AsyncTask.php

		-
			message: "#^Cannot call method getAsyncWorkerId\\(\\) on pocketmine\\\\scheduler\\\\AsyncWorker\\|null\\.$#"
			count: 1
			path: ../../../src/pocketmine/scheduler/DumpWorkerMemoryTask.php

		-
			message: "#^Cannot call method getLogger\\(\\) on pocketmine\\\\scheduler\\\\AsyncWorker\\|null\\.$#"
			count: 1
			path: ../../../src/pocketmine/scheduler/DumpWorkerMemoryTask.php

		-
			message: "#^Cannot call method toBinary\\(\\) on pocketmine\\\\utils\\\\UUID\\|null\\.$#"
			count: 1
			path: ../../../src/pocketmine/scheduler/SendUsageTask.php

		-
			message: "#^Parameter \\#1 \\$tag of method pocketmine\\\\nbt\\\\tag\\\\CompoundTag\\:\\:setTag\\(\\) expects pocketmine\\\\nbt\\\\tag\\\\NamedTag, pocketmine\\\\nbt\\\\tag\\\\ListTag\\|null given\\.$#"
			count: 1
			path: ../../../src/pocketmine/tile/Banner.php

		-
			message: "#^Parameter \\#2 \\$value of method pocketmine\\\\nbt\\\\tag\\\\CompoundTag\\:\\:setInt\\(\\) expects int, int\\|null given\\.$#"
>>>>>>> 0b550b34
			count: 4
			path: ../../../src/world/light/LightUpdate.php

		-
			message: "#^Cannot call method set\\(\\) on pocketmine\\\\world\\\\format\\\\LightArray\\|null\\.$#"
			count: 3
			path: ../../../src/world/light/LightUpdate.php

		-
			message: "#^Cannot call method getFullBlock\\(\\) on pocketmine\\\\world\\\\format\\\\SubChunk\\|null\\.$#"
			count: 1
			path: ../../../src/world/light/LightUpdate.php

		-
			message: "#^Only numeric types are allowed in \\-, int\\|null given on the right side\\.$#"
			count: 1
			path: ../../../src/world/light/LightUpdate.php

		-
			message: "#^Cannot call method getBlockSkyLightArray\\(\\) on pocketmine\\\\world\\\\format\\\\SubChunk\\|null\\.$#"
			count: 1
			path: ../../../src/world/light/SkyLightUpdate.php

		-
			message: "#^Cannot call method getHeightMap\\(\\) on pocketmine\\\\world\\\\format\\\\Chunk\\|null\\.$#"
			count: 1
			path: ../../../src/world/light/SkyLightUpdate.php

		-
			message: "#^Cannot call method getFullBlock\\(\\) on pocketmine\\\\world\\\\format\\\\SubChunk\\|null\\.$#"
			count: 1
			path: ../../../src/world/light/SkyLightUpdate.php

		-
			message: "#^Cannot call method recalculateHeightMapColumn\\(\\) on pocketmine\\\\world\\\\format\\\\Chunk\\|null\\.$#"
			count: 1
			path: ../../../src/world/light/SkyLightUpdate.php

		-
			message: "#^Only booleans are allowed in an if condition, bool\\|null given\\.$#"
			count: 1
			path: ../../../src/world/light/SkyLightUpdate.php

		-
			message: "#^Cannot call method setHeightMap\\(\\) on pocketmine\\\\world\\\\format\\\\Chunk\\|null\\.$#"
			count: 1
			path: ../../../src/world/light/SkyLightUpdate.php

		-
<<<<<<< HEAD
			message: "#^Only numeric types are allowed in \\-, int\\|null given on the right side\\.$#"
			count: 1
			path: ../../../src/world/light/SkyLightUpdate.php

		-
			message: "#^Property pocketmine\\\\event\\\\HandlerListManagerTest\\:\\:\\$isValidFunc \\(Closure\\) does not accept Closure\\|null\\.$#"
=======
			message: "#^Method pocketmine\\\\utils\\\\MainLogger\\:\\:getLogger\\(\\) should return pocketmine\\\\utils\\\\MainLogger but returns pocketmine\\\\utils\\\\MainLogger\\|null\\.$#"
>>>>>>> 0b550b34
			count: 1
			path: ../../phpunit/event/HandlerListManagerTest.php

		-
			message: "#^Property pocketmine\\\\event\\\\HandlerListManagerTest\\:\\:\\$resolveParentFunc \\(Closure\\) does not accept Closure\\|null\\.$#"
			count: 1
			path: ../../phpunit/event/HandlerListManagerTest.php

		-
			message: "#^Cannot call method cancel\\(\\) on pocketmine\\\\scheduler\\\\TaskHandler\\|null\\.$#"
			count: 1
			path: ../../plugins/TesterPlugin/src/pmmp/TesterPlugin/CheckTestCompletionTask.php
<|MERGE_RESOLUTION|>--- conflicted
+++ resolved
@@ -4,11 +4,6 @@
 			message: "#^Parameter \\#3 \\$subject of function preg_replace expects array\\|string, string\\|null given\\.$#"
 			count: 1
 			path: ../../../build/make-release.php
-
-		-
-			message: "#^Parameter \\#1 \\$name of method pocketmine\\\\world\\\\generator\\\\GeneratorManager\\:\\:getGenerator\\(\\) expects string, string\\|null given\\.$#"
-			count: 1
-			path: ../../../src/Server.php
 
 		-
 			message: "#^Parameter \\#1 \\$constraint of method pocketmine\\\\block\\\\BaseRail\\:\\:getPossibleConnectionDirectionsOneConstraint\\(\\) expects int, int\\|null given\\.$#"
@@ -61,46 +56,6 @@
 			path: ../../../src/command/SimpleCommandMap.php
 
 		-
-			message: "#^Parameter \\#1 \\$target of method pocketmine\\\\permission\\\\BanList\\:\\:addBan\\(\\) expects string, string\\|null given\\.$#"
-			count: 1
-			path: ../../../src/command/defaults/BanCommand.php
-
-		-
-			message: "#^Parameter \\#1 \\$name of method pocketmine\\\\Server\\:\\:getPlayerExact\\(\\) expects string, string\\|null given\\.$#"
-			count: 1
-			path: ../../../src/command/defaults/BanCommand.php
-
-		-
-			message: "#^Parameter \\#2 \\$subject of function preg_match expects string, string\\|null given\\.$#"
-			count: 1
-			path: ../../../src/command/defaults/BanIpCommand.php
-
-		-
-			message: "#^Parameter \\#1 \\$ip of method pocketmine\\\\command\\\\defaults\\\\BanIpCommand\\:\\:processIPBan\\(\\) expects string, string\\|null given\\.$#"
-			count: 1
-			path: ../../../src/command/defaults/BanIpCommand.php
-
-		-
-			message: "#^Parameter \\#1 \\$name of method pocketmine\\\\Server\\:\\:getPlayer\\(\\) expects string, string\\|null given\\.$#"
-			count: 1
-			path: ../../../src/command/defaults/BanIpCommand.php
-
-		-
-			message: "#^Parameter \\#1 \\$name of method pocketmine\\\\Server\\:\\:getOfflinePlayer\\(\\) expects string, string\\|null given\\.$#"
-			count: 1
-			path: ../../../src/command/defaults/DeopCommand.php
-
-		-
-			message: "#^Parameter \\#1 \\$name of method pocketmine\\\\Server\\:\\:getPlayer\\(\\) expects string, string\\|null given\\.$#"
-			count: 1
-			path: ../../../src/command/defaults/KickCommand.php
-
-		-
-			message: "#^Parameter \\#1 \\$name of method pocketmine\\\\Server\\:\\:getOfflinePlayer\\(\\) expects string, string\\|null given\\.$#"
-			count: 1
-			path: ../../../src/command/defaults/OpCommand.php
-
-		-
 			message: "#^Cannot call method addParticle\\(\\) on pocketmine\\\\world\\\\World\\|null\\.$#"
 			count: 1
 			path: ../../../src/command/defaults/ParticleCommand.php
@@ -141,105 +96,6 @@
 			path: ../../../src/inventory/transaction/CraftingTransaction.php
 
 		-
-			message: "#^Method pocketmine\\\\item\\\\enchantment\\\\Enchantment\\:\\:BLAST_PROTECTION\\(\\) should return pocketmine\\\\item\\\\enchantment\\\\Enchantment but returns pocketmine\\\\item\\\\enchantment\\\\Enchantment\\|null\\.$#"
-			count: 1
-			path: ../../../src/item/enchantment/Enchantment.php
-
-		-
-			message: "#^Method pocketmine\\\\item\\\\enchantment\\\\Enchantment\\:\\:EFFICIENCY\\(\\) should return pocketmine\\\\item\\\\enchantment\\\\Enchantment but returns pocketmine\\\\item\\\\enchantment\\\\Enchantment\\|null\\.$#"
-			count: 1
-			path: ../../../src/item/enchantment/Enchantment.php
-
-		-
-			message: "#^Method pocketmine\\\\item\\\\enchantment\\\\Enchantment\\:\\:FEATHER_FALLING\\(\\) should return pocketmine\\\\item\\\\enchantment\\\\Enchantment but returns pocketmine\\\\item\\\\enchantment\\\\Enchantment\\|null\\.$#"
-			count: 1
-			path: ../../../src/item/enchantment/Enchantment.php
-
-		-
-			message: "#^Method pocketmine\\\\item\\\\enchantment\\\\Enchantment\\:\\:FIRE_ASPECT\\(\\) should return pocketmine\\\\item\\\\enchantment\\\\Enchantment but returns pocketmine\\\\item\\\\enchantment\\\\Enchantment\\|null\\.$#"
-			count: 1
-			path: ../../../src/item/enchantment/Enchantment.php
-
-		-
-			message: "#^Method pocketmine\\\\item\\\\enchantment\\\\Enchantment\\:\\:FIRE_PROTECTION\\(\\) should return pocketmine\\\\item\\\\enchantment\\\\Enchantment but returns pocketmine\\\\item\\\\enchantment\\\\Enchantment\\|null\\.$#"
-			count: 1
-			path: ../../../src/item/enchantment/Enchantment.php
-
-		-
-<<<<<<< HEAD
-			message: "#^Method pocketmine\\\\item\\\\enchantment\\\\Enchantment\\:\\:FLAME\\(\\) should return pocketmine\\\\item\\\\enchantment\\\\Enchantment but returns pocketmine\\\\item\\\\enchantment\\\\Enchantment\\|null\\.$#"
-			count: 1
-			path: ../../../src/item/enchantment/Enchantment.php
-
-		-
-			message: "#^Method pocketmine\\\\item\\\\enchantment\\\\Enchantment\\:\\:INFINITY\\(\\) should return pocketmine\\\\item\\\\enchantment\\\\Enchantment but returns pocketmine\\\\item\\\\enchantment\\\\Enchantment\\|null\\.$#"
-=======
-			message: "#^Parameter \\#1 \\$uuid of method pocketmine\\\\Server\\:\\:updatePlayerListData\\(\\) expects pocketmine\\\\utils\\\\UUID, pocketmine\\\\utils\\\\UUID\\|null given\\.$#"
->>>>>>> 0b550b34
-			count: 1
-			path: ../../../src/item/enchantment/Enchantment.php
-
-		-
-			message: "#^Method pocketmine\\\\item\\\\enchantment\\\\Enchantment\\:\\:KNOCKBACK\\(\\) should return pocketmine\\\\item\\\\enchantment\\\\Enchantment but returns pocketmine\\\\item\\\\enchantment\\\\Enchantment\\|null\\.$#"
-			count: 1
-			path: ../../../src/item/enchantment/Enchantment.php
-
-		-
-			message: "#^Method pocketmine\\\\item\\\\enchantment\\\\Enchantment\\:\\:MENDING\\(\\) should return pocketmine\\\\item\\\\enchantment\\\\Enchantment but returns pocketmine\\\\item\\\\enchantment\\\\Enchantment\\|null\\.$#"
-			count: 1
-			path: ../../../src/item/enchantment/Enchantment.php
-
-		-
-			message: "#^Method pocketmine\\\\item\\\\enchantment\\\\Enchantment\\:\\:POWER\\(\\) should return pocketmine\\\\item\\\\enchantment\\\\Enchantment but returns pocketmine\\\\item\\\\enchantment\\\\Enchantment\\|null\\.$#"
-			count: 1
-			path: ../../../src/item/enchantment/Enchantment.php
-
-		-
-			message: "#^Method pocketmine\\\\item\\\\enchantment\\\\Enchantment\\:\\:PROJECTILE_PROTECTION\\(\\) should return pocketmine\\\\item\\\\enchantment\\\\Enchantment but returns pocketmine\\\\item\\\\enchantment\\\\Enchantment\\|null\\.$#"
-			count: 1
-			path: ../../../src/item/enchantment/Enchantment.php
-
-		-
-			message: "#^Method pocketmine\\\\item\\\\enchantment\\\\Enchantment\\:\\:PROTECTION\\(\\) should return pocketmine\\\\item\\\\enchantment\\\\Enchantment but returns pocketmine\\\\item\\\\enchantment\\\\Enchantment\\|null\\.$#"
-			count: 1
-			path: ../../../src/item/enchantment/Enchantment.php
-
-		-
-			message: "#^Method pocketmine\\\\item\\\\enchantment\\\\Enchantment\\:\\:PUNCH\\(\\) should return pocketmine\\\\item\\\\enchantment\\\\Enchantment but returns pocketmine\\\\item\\\\enchantment\\\\Enchantment\\|null\\.$#"
-			count: 1
-			path: ../../../src/item/enchantment/Enchantment.php
-
-		-
-			message: "#^Method pocketmine\\\\item\\\\enchantment\\\\Enchantment\\:\\:RESPIRATION\\(\\) should return pocketmine\\\\item\\\\enchantment\\\\Enchantment but returns pocketmine\\\\item\\\\enchantment\\\\Enchantment\\|null\\.$#"
-			count: 1
-			path: ../../../src/item/enchantment/Enchantment.php
-
-		-
-			message: "#^Method pocketmine\\\\item\\\\enchantment\\\\Enchantment\\:\\:SHARPNESS\\(\\) should return pocketmine\\\\item\\\\enchantment\\\\Enchantment but returns pocketmine\\\\item\\\\enchantment\\\\Enchantment\\|null\\.$#"
-			count: 1
-			path: ../../../src/item/enchantment/Enchantment.php
-
-		-
-			message: "#^Method pocketmine\\\\item\\\\enchantment\\\\Enchantment\\:\\:SILK_TOUCH\\(\\) should return pocketmine\\\\item\\\\enchantment\\\\Enchantment but returns pocketmine\\\\item\\\\enchantment\\\\Enchantment\\|null\\.$#"
-			count: 1
-			path: ../../../src/item/enchantment/Enchantment.php
-
-		-
-			message: "#^Method pocketmine\\\\item\\\\enchantment\\\\Enchantment\\:\\:THORNS\\(\\) should return pocketmine\\\\item\\\\enchantment\\\\Enchantment but returns pocketmine\\\\item\\\\enchantment\\\\Enchantment\\|null\\.$#"
-			count: 1
-			path: ../../../src/item/enchantment/Enchantment.php
-
-		-
-			message: "#^Method pocketmine\\\\item\\\\enchantment\\\\Enchantment\\:\\:UNBREAKING\\(\\) should return pocketmine\\\\item\\\\enchantment\\\\Enchantment but returns pocketmine\\\\item\\\\enchantment\\\\Enchantment\\|null\\.$#"
-			count: 1
-			path: ../../../src/item/enchantment/Enchantment.php
-
-		-
-			message: "#^Method pocketmine\\\\item\\\\enchantment\\\\Enchantment\\:\\:VANISHING\\(\\) should return pocketmine\\\\item\\\\enchantment\\\\Enchantment but returns pocketmine\\\\item\\\\enchantment\\\\Enchantment\\|null\\.$#"
-			count: 1
-			path: ../../../src/item/enchantment/Enchantment.php
-
-		-
 			message: "#^Cannot call method getUsername\\(\\) on pocketmine\\\\player\\\\PlayerInfo\\|null\\.$#"
 			count: 1
 			path: ../../../src/network/NetworkSessionManager.php
@@ -296,11 +152,6 @@
 
 		-
 			message: "#^Cannot call method sendData\\(\\) on pocketmine\\\\player\\\\Player\\|null\\.$#"
-			count: 2
-			path: ../../../src/network/mcpe/NetworkSession.php
-
-		-
-			message: "#^Cannot call method getViewers\\(\\) on pocketmine\\\\player\\\\Player\\|null\\.$#"
 			count: 1
 			path: ../../../src/network/mcpe/NetworkSession.php
 
@@ -355,7 +206,6 @@
 			path: ../../../src/network/mcpe/convert/RuntimeBlockMapping.php
 
 		-
-<<<<<<< HEAD
 			message: "#^Parameter \\#1 \\$that of method pocketmine\\\\nbt\\\\tag\\\\CompoundTag\\:\\:equals\\(\\) expects pocketmine\\\\nbt\\\\tag\\\\Tag, pocketmine\\\\nbt\\\\tag\\\\CompoundTag\\|null given\\.$#"
 			count: 1
 			path: ../../../src/network/mcpe/convert/RuntimeBlockMapping.php
@@ -397,9 +247,6 @@
 
 		-
 			message: "#^Parameter \\#1 \\$v of method pocketmine\\\\network\\\\mcpe\\\\protocol\\\\serializer\\\\PacketSerializer\\:\\:putString\\(\\) expects string, string\\|null given\\.$#"
-=======
-			message: "#^Cannot call method addParticle\\(\\) on pocketmine\\\\level\\\\Level\\|null\\.$#"
->>>>>>> 0b550b34
 			count: 1
 			path: ../../../src/network/mcpe/protocol/SetScorePacket.php
 
@@ -417,11 +264,6 @@
 			message: "#^Property pocketmine\\\\network\\\\mcpe\\\\raklib\\\\RakLibServer\\:\\:\\$mainThreadNotifier \\(pocketmine\\\\snooze\\\\SleeperNotifier\\) does not accept pocketmine\\\\snooze\\\\SleeperNotifier\\|null\\.$#"
 			count: 1
 			path: ../../../src/network/mcpe/raklib/RakLibServer.php
-
-		-
-			message: "#^Parameter \\#1 \\$str of function trim expects string, string\\|null given\\.$#"
-			count: 1
-			path: ../../../src/permission/BanEntry.php
 
 		-
 			message: "#^Method pocketmine\\\\permission\\\\DefaultPermissions\\:\\:registerPermission\\(\\) should return pocketmine\\\\permission\\\\Permission but returns pocketmine\\\\permission\\\\Permission\\|null\\.$#"
@@ -610,7 +452,7 @@
 
 		-
 			message: "#^Parameter \\#1 \\$closure of static method pocketmine\\\\utils\\\\Utils\\:\\:getNiceClosureName\\(\\) expects Closure, Closure\\|null given\\.$#"
-			count: 3
+			count: 2
 			path: ../../../src/plugin/PluginManager.php
 
 		-
@@ -665,11 +507,6 @@
 
 		-
 			message: "#^Method pocketmine\\\\utils\\\\Config\\:\\:fixYAMLIndexes\\(\\) should return string but returns string\\|null\\.$#"
-			count: 1
-			path: ../../../src/utils/Config.php
-
-		-
-			message: "#^Parameter \\#1 \\$str of function trim expects string, string\\|null given\\.$#"
 			count: 1
 			path: ../../../src/utils/Config.php
 
@@ -939,106 +776,7 @@
 			path: ../../../src/world/light/BlockLightUpdate.php
 
 		-
-<<<<<<< HEAD
 			message: "#^Cannot call method get\\(\\) on pocketmine\\\\world\\\\format\\\\LightArray\\|null\\.$#"
-=======
-			message: "#^Cannot call method setBlockSkyLight\\(\\) on pocketmine\\\\level\\\\format\\\\SubChunkInterface\\|null\\.$#"
-			count: 1
-			path: ../../../src/pocketmine/level/light/SkyLightUpdate.php
-
-		-
-			message: "#^Cannot call method getTag\\(\\) on pocketmine\\\\nbt\\\\tag\\\\CompoundTag\\|null\\.$#"
-			count: 1
-			path: ../../../src/pocketmine/network/mcpe/NetworkBinaryStream.php
-
-		-
-			message: "#^Cannot call method removeTag\\(\\) on pocketmine\\\\nbt\\\\tag\\\\CompoundTag\\|null\\.$#"
-			count: 1
-			path: ../../../src/pocketmine/network/mcpe/NetworkBinaryStream.php
-
-		-
-			message: "#^Cannot call method setTag\\(\\) on pocketmine\\\\nbt\\\\tag\\\\CompoundTag\\|null\\.$#"
-			count: 1
-			path: ../../../src/pocketmine/network/mcpe/NetworkBinaryStream.php
-
-		-
-			message: "#^Argument of an invalid type array\\<pocketmine\\\\nbt\\\\tag\\\\CompoundTag\\>\\|null supplied for foreach, only iterables are supported\\.$#"
-			count: 1
-			path: ../../../src/pocketmine/network/mcpe/convert/RuntimeBlockMapping.php
-
-		-
-			message: "#^Parameter \\#1 \\$that of method pocketmine\\\\nbt\\\\tag\\\\NamedTag\\:\\:equals\\(\\) expects pocketmine\\\\nbt\\\\tag\\\\NamedTag, pocketmine\\\\nbt\\\\tag\\\\CompoundTag\\|null given\\.$#"
-			count: 1
-			path: ../../../src/pocketmine/network/mcpe/convert/RuntimeBlockMapping.php
-
-		-
-			message: "#^Method pocketmine\\\\network\\\\mcpe\\\\convert\\\\RuntimeBlockMapping\\:\\:getBedrockKnownStates\\(\\) should return array\\<pocketmine\\\\nbt\\\\tag\\\\CompoundTag\\> but returns array\\<pocketmine\\\\nbt\\\\tag\\\\CompoundTag\\>\\|null\\.$#"
-			count: 1
-			path: ../../../src/pocketmine/network/mcpe/convert/RuntimeBlockMapping.php
-
-		-
-			message: "#^Parameter \\#1 \\$eid of method pocketmine\\\\network\\\\mcpe\\\\NetworkBinaryStream\\:\\:putEntityUniqueId\\(\\) expects int, int\\|null given\\.$#"
-			count: 1
-			path: ../../../src/pocketmine/network/mcpe/protocol/SetScorePacket.php
-
-		-
-			message: "#^Parameter \\#1 \\$v of method pocketmine\\\\network\\\\mcpe\\\\NetworkBinaryStream\\:\\:putString\\(\\) expects string, string\\|null given\\.$#"
-			count: 1
-			path: ../../../src/pocketmine/network/mcpe/protocol/SetScorePacket.php
-
-		-
-			message: "#^Parameter \\#1 \\$eid of method pocketmine\\\\network\\\\mcpe\\\\NetworkBinaryStream\\:\\:putEntityUniqueId\\(\\) expects int, int\\|null given\\.$#"
-			count: 1
-			path: ../../../src/pocketmine/network/mcpe/protocol/SetScoreboardIdentityPacket.php
-
-		-
-			message: "#^Cannot call method wakeupSleeper\\(\\) on pocketmine\\\\snooze\\\\SleeperNotifier\\|null\\.$#"
-			count: 1
-			path: ../../../src/pocketmine/network/rcon/RCONInstance.php
-
-		-
-			message: "#^Method pocketmine\\\\permission\\\\DefaultPermissions\\:\\:registerPermission\\(\\) should return pocketmine\\\\permission\\\\Permission but returns pocketmine\\\\permission\\\\Permission\\|null\\.$#"
-			count: 1
-			path: ../../../src/pocketmine/permission/DefaultPermissions.php
-
-		-
-			message: "#^Method pocketmine\\\\plugin\\\\PluginBase\\:\\:getConfig\\(\\) should return pocketmine\\\\utils\\\\Config but returns pocketmine\\\\utils\\\\Config\\|null\\.$#"
-			count: 1
-			path: ../../../src/pocketmine/plugin/PluginBase.php
-
-		-
-			message: "#^Parameter \\#1 \\$closure of static method pocketmine\\\\utils\\\\Utils\\:\\:getNiceClosureName\\(\\) expects Closure, Closure\\|null given\\.$#"
-			count: 3
-			path: ../../../src/pocketmine/plugin/PluginManager.php
-
-		-
-			message: "#^Cannot call method handleException\\(\\) on pocketmine\\\\scheduler\\\\AsyncWorker\\|null\\.$#"
-			count: 1
-			path: ../../../src/pocketmine/scheduler/AsyncTask.php
-
-		-
-			message: "#^Cannot call method getAsyncWorkerId\\(\\) on pocketmine\\\\scheduler\\\\AsyncWorker\\|null\\.$#"
-			count: 1
-			path: ../../../src/pocketmine/scheduler/DumpWorkerMemoryTask.php
-
-		-
-			message: "#^Cannot call method getLogger\\(\\) on pocketmine\\\\scheduler\\\\AsyncWorker\\|null\\.$#"
-			count: 1
-			path: ../../../src/pocketmine/scheduler/DumpWorkerMemoryTask.php
-
-		-
-			message: "#^Cannot call method toBinary\\(\\) on pocketmine\\\\utils\\\\UUID\\|null\\.$#"
-			count: 1
-			path: ../../../src/pocketmine/scheduler/SendUsageTask.php
-
-		-
-			message: "#^Parameter \\#1 \\$tag of method pocketmine\\\\nbt\\\\tag\\\\CompoundTag\\:\\:setTag\\(\\) expects pocketmine\\\\nbt\\\\tag\\\\NamedTag, pocketmine\\\\nbt\\\\tag\\\\ListTag\\|null given\\.$#"
-			count: 1
-			path: ../../../src/pocketmine/tile/Banner.php
-
-		-
-			message: "#^Parameter \\#2 \\$value of method pocketmine\\\\nbt\\\\tag\\\\CompoundTag\\:\\:setInt\\(\\) expects int, int\\|null given\\.$#"
->>>>>>> 0b550b34
 			count: 4
 			path: ../../../src/world/light/LightUpdate.php
 
@@ -1088,16 +826,12 @@
 			path: ../../../src/world/light/SkyLightUpdate.php
 
 		-
-<<<<<<< HEAD
 			message: "#^Only numeric types are allowed in \\-, int\\|null given on the right side\\.$#"
 			count: 1
 			path: ../../../src/world/light/SkyLightUpdate.php
 
 		-
 			message: "#^Property pocketmine\\\\event\\\\HandlerListManagerTest\\:\\:\\$isValidFunc \\(Closure\\) does not accept Closure\\|null\\.$#"
-=======
-			message: "#^Method pocketmine\\\\utils\\\\MainLogger\\:\\:getLogger\\(\\) should return pocketmine\\\\utils\\\\MainLogger but returns pocketmine\\\\utils\\\\MainLogger\\|null\\.$#"
->>>>>>> 0b550b34
 			count: 1
 			path: ../../phpunit/event/HandlerListManagerTest.php
 
