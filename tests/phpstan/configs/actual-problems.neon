--- conflicted
+++ resolved
@@ -3,16 +3,7 @@
 		-
 			message: "#^Instanceof between pocketmine\\\\plugin\\\\PluginManager and pocketmine\\\\plugin\\\\PluginManager will always evaluate to true\\.$#"
 			count: 1
-<<<<<<< HEAD
 			path: ../../../src/CrashDump.php
-=======
-			path: ../../../src/pocketmine/CrashDump.php
-
-		-
-			message: "#^pocketmine\\\\Player\\:\\:__construct\\(\\) does not call parent constructor from pocketmine\\\\entity\\\\Human\\.$#"
-			count: 1
-			path: ../../../src/pocketmine/Player.php
->>>>>>> fb20bb38
 
 		-
 			message: "#^Instanceof between pocketmine\\\\plugin\\\\PluginManager and pocketmine\\\\plugin\\\\PluginManager will always evaluate to true\\.$#"
@@ -50,16 +41,6 @@
 			path: ../../../src/event/entity/EntityShootBowEvent.php
 
 		-
-			message: "#^Cannot instantiate interface pocketmine\\\\world\\\\format\\\\io\\\\WritableWorldProvider\\.$#"
-			count: 1
-			path: ../../../src/world/WorldManager.php
-
-		-
-			message: "#^Cannot instantiate interface pocketmine\\\\world\\\\format\\\\io\\\\WritableWorldProvider\\.$#"
-			count: 2
-			path: ../../../src/world/format/io/FormatConverter.php
-
-		-
 			message: "#^Variable property access on \\$this\\(pocketmine\\\\world\\\\generator\\\\PopulationTask\\)\\.$#"
 			count: 4
 			path: ../../../src/world/generator/PopulationTask.php
