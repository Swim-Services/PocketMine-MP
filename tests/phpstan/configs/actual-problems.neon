parameters:
	ignoreErrors:
		-
			message: "#^Parameter \\#3 \\$subject of function preg_replace expects array\\|string, string\\|null given\\.$#"
			count: 2
			path: ../../../build/make-release.php

		-
			message: "#^Parameter \\#1 \\$pharPath of function pocketmine\\\\build\\\\server_phar\\\\buildPhar expects string, array\\<int, mixed\\>\\|string\\|false given\\.$#"
			count: 1
			path: ../../../build/server-phar.php

		-
			message: "#^Parameter \\#1 \\$strings of function pocketmine\\\\build\\\\server_phar\\\\preg_quote_array expects array\\<string\\>, array\\<int, string\\|false\\> given\\.$#"
			count: 1
			path: ../../../build/server-phar.php

		-
			message: "#^Binary operation \"\\.\" between array\\<int, mixed\\>\\|string\\|false and '/'\\|'\\\\\\\\' results in an error\\.$#"
			count: 2
			path: ../../../src/PocketMine.php

		-
			message: "#^Do\\-while loop condition is always false\\.$#"
			count: 1
			path: ../../../src/PocketMine.php

		-
			message: "#^Cannot cast mixed to string\\.$#"
			count: 1
			path: ../../../src/Server.php

		-
			message: "#^Parameter \\#1 \\$array of static method pocketmine\\\\plugin\\\\PluginGraylist\\:\\:fromArray\\(\\) expects array, mixed given\\.$#"
			count: 1
			path: ../../../src/Server.php

		-
			message: "#^Parameter \\#1 \\$input of function yaml_parse expects string, string\\|false given\\.$#"
			count: 1
			path: ../../../src/Server.php

		-
			message: "#^Cannot cast array\\<int, mixed\\>\\|string\\|false to string\\.$#"
			count: 1
			path: ../../../src/ServerConfigGroup.php

		-
			message: "#^Cannot cast mixed to int\\.$#"
			count: 2
			path: ../../../src/ServerConfigGroup.php

		-
			message: "#^Cannot cast mixed to string\\.$#"
			count: 2
			path: ../../../src/ServerConfigGroup.php

		-
			message: "#^Cannot access offset 'git' on mixed\\.$#"
			count: 2
			path: ../../../src/VersionInfo.php

		-
			message: "#^Method pocketmine\\\\VersionInfo\\:\\:GIT_HASH\\(\\) should return string but returns mixed\\.$#"
			count: 1
			path: ../../../src/VersionInfo.php

		-
			message: "#^Static property pocketmine\\\\VersionInfo\\:\\:\\$gitHash \\(string\\|null\\) does not accept mixed\\.$#"
			count: 1
			path: ../../../src/VersionInfo.php

		-
			message: "#^Cannot call method setFullBlock\\(\\) on pocketmine\\\\world\\\\format\\\\Chunk\\|null\\.$#"
			count: 1
			path: ../../../src/block/Block.php

		-
			message: "#^Parameter \\#1 \\$x of method pocketmine\\\\world\\\\World\\:\\:getBlockAt\\(\\) expects int, float\\|int given\\.$#"
			count: 1
			path: ../../../src/block/Cactus.php

		-
			message: "#^Parameter \\#1 \\$x of method pocketmine\\\\world\\\\World\\:\\:isInWorld\\(\\) expects int, float\\|int given\\.$#"
			count: 1
			path: ../../../src/block/Cactus.php

		-
			message: "#^Parameter \\#2 \\$y of method pocketmine\\\\world\\\\World\\:\\:getBlockAt\\(\\) expects int, float\\|int given\\.$#"
			count: 1
			path: ../../../src/block/Cactus.php

		-
			message: "#^Parameter \\#2 \\$y of method pocketmine\\\\world\\\\World\\:\\:isInWorld\\(\\) expects int, float\\|int given\\.$#"
			count: 1
			path: ../../../src/block/Cactus.php

		-
			message: "#^Parameter \\#3 \\$z of method pocketmine\\\\world\\\\World\\:\\:getBlockAt\\(\\) expects int, float\\|int given\\.$#"
			count: 1
			path: ../../../src/block/Cactus.php

		-
			message: "#^Parameter \\#3 \\$z of method pocketmine\\\\world\\\\World\\:\\:isInWorld\\(\\) expects int, float\\|int given\\.$#"
			count: 1
			path: ../../../src/block/Cactus.php

		-
			message: "#^Parameter \\#1 \\$x of method pocketmine\\\\world\\\\World\\:\\:getRealBlockSkyLightAt\\(\\) expects int, float\\|int given\\.$#"
			count: 1
			path: ../../../src/block/DaylightSensor.php

		-
			message: "#^Parameter \\#2 \\$y of method pocketmine\\\\world\\\\World\\:\\:getRealBlockSkyLightAt\\(\\) expects int, float\\|int given\\.$#"
			count: 1
			path: ../../../src/block/DaylightSensor.php

		-
			message: "#^Parameter \\#3 \\$z of method pocketmine\\\\world\\\\World\\:\\:getRealBlockSkyLightAt\\(\\) expects int, float\\|int given\\.$#"
			count: 1
			path: ../../../src/block/DaylightSensor.php

		-
			message: "#^Parameter \\#1 \\$x of method pocketmine\\\\world\\\\World\\:\\:getBlockAt\\(\\) expects int, float\\|int given\\.$#"
			count: 1
			path: ../../../src/block/DragonEgg.php

		-
			message: "#^Parameter \\#1 \\$xDiff of class pocketmine\\\\world\\\\particle\\\\DragonEggTeleportParticle constructor expects int, float\\|int given\\.$#"
			count: 1
			path: ../../../src/block/DragonEgg.php

		-
			message: "#^Parameter \\#2 \\$y of method pocketmine\\\\world\\\\World\\:\\:getBlockAt\\(\\) expects int, float\\|int\\<0, max\\> given\\.$#"
			count: 1
			path: ../../../src/block/DragonEgg.php

		-
			message: "#^Parameter \\#2 \\$yDiff of class pocketmine\\\\world\\\\particle\\\\DragonEggTeleportParticle constructor expects int, float\\|int given\\.$#"
			count: 1
			path: ../../../src/block/DragonEgg.php

		-
			message: "#^Parameter \\#3 \\$z of method pocketmine\\\\world\\\\World\\:\\:getBlockAt\\(\\) expects int, float\\|int given\\.$#"
			count: 1
			path: ../../../src/block/DragonEgg.php

		-
			message: "#^Parameter \\#3 \\$zDiff of class pocketmine\\\\world\\\\particle\\\\DragonEggTeleportParticle constructor expects int, float\\|int given\\.$#"
			count: 1
			path: ../../../src/block/DragonEgg.php

		-
			message: "#^Parameter \\#1 \\$x of method pocketmine\\\\world\\\\World\\:\\:getBlockAt\\(\\) expects int, float\\|int given\\.$#"
			count: 1
			path: ../../../src/block/Farmland.php

		-
			message: "#^Parameter \\#2 \\$y of method pocketmine\\\\world\\\\World\\:\\:getBlockAt\\(\\) expects int, float\\|int given\\.$#"
			count: 1
			path: ../../../src/block/Farmland.php

		-
			message: "#^Parameter \\#3 \\$z of method pocketmine\\\\world\\\\World\\:\\:getBlockAt\\(\\) expects int, float\\|int given\\.$#"
			count: 1
			path: ../../../src/block/Farmland.php

		-
			message: "#^Parameter \\#1 \\$x of method pocketmine\\\\world\\\\World\\:\\:getBlockAt\\(\\) expects int, float\\|int given\\.$#"
			count: 1
			path: ../../../src/block/Fire.php

		-
			message: "#^Parameter \\#1 \\$x of method pocketmine\\\\world\\\\World\\:\\:isInWorld\\(\\) expects int, float\\|int given\\.$#"
			count: 1
			path: ../../../src/block/Fire.php

		-
			message: "#^Parameter \\#2 \\$y of method pocketmine\\\\world\\\\World\\:\\:getBlockAt\\(\\) expects int, float\\|int given\\.$#"
			count: 1
			path: ../../../src/block/Fire.php

		-
			message: "#^Parameter \\#2 \\$y of method pocketmine\\\\world\\\\World\\:\\:isInWorld\\(\\) expects int, float\\|int given\\.$#"
			count: 1
			path: ../../../src/block/Fire.php

		-
			message: "#^Parameter \\#3 \\$z of method pocketmine\\\\world\\\\World\\:\\:getBlockAt\\(\\) expects int, float\\|int given\\.$#"
			count: 1
			path: ../../../src/block/Fire.php

		-
			message: "#^Parameter \\#3 \\$z of method pocketmine\\\\world\\\\World\\:\\:isInWorld\\(\\) expects int, float\\|int given\\.$#"
			count: 1
			path: ../../../src/block/Fire.php

		-
			message: "#^Parameter \\#1 \\$x of method pocketmine\\\\world\\\\World\\:\\:getBlockAt\\(\\) expects int, float\\|int given\\.$#"
			count: 1
			path: ../../../src/block/FrostedIce.php

		-
			message: "#^Parameter \\#1 \\$x of method pocketmine\\\\world\\\\World\\:\\:getHighestAdjacentFullLightAt\\(\\) expects int, float\\|int given\\.$#"
			count: 1
			path: ../../../src/block/FrostedIce.php

		-
			message: "#^Parameter \\#2 \\$y of method pocketmine\\\\world\\\\World\\:\\:getBlockAt\\(\\) expects int, float\\|int given\\.$#"
			count: 1
			path: ../../../src/block/FrostedIce.php

		-
			message: "#^Parameter \\#2 \\$y of method pocketmine\\\\world\\\\World\\:\\:getHighestAdjacentFullLightAt\\(\\) expects int, float\\|int given\\.$#"
			count: 1
			path: ../../../src/block/FrostedIce.php

		-
			message: "#^Parameter \\#3 \\$z of method pocketmine\\\\world\\\\World\\:\\:getBlockAt\\(\\) expects int, float\\|int given\\.$#"
			count: 1
			path: ../../../src/block/FrostedIce.php

		-
			message: "#^Parameter \\#3 \\$z of method pocketmine\\\\world\\\\World\\:\\:getHighestAdjacentFullLightAt\\(\\) expects int, float\\|int given\\.$#"
			count: 1
			path: ../../../src/block/FrostedIce.php

		-
			message: "#^Parameter \\#1 \\$min of function mt_rand expects int, float\\|int given\\.$#"
			count: 3
			path: ../../../src/block/Grass.php

		-
			message: "#^Parameter \\#1 \\$x of method pocketmine\\\\world\\\\World\\:\\:getBlockAt\\(\\) expects int, float\\|int given\\.$#"
			count: 1
			path: ../../../src/block/Grass.php

		-
			message: "#^Parameter \\#1 \\$x of method pocketmine\\\\world\\\\World\\:\\:getFullLightAt\\(\\) expects int, float\\|int given\\.$#"
			count: 1
			path: ../../../src/block/Grass.php

		-
			message: "#^Parameter \\#2 \\$max of function mt_rand expects int, float\\|int given\\.$#"
			count: 3
			path: ../../../src/block/Grass.php

		-
			message: "#^Parameter \\#2 \\$y of method pocketmine\\\\world\\\\World\\:\\:getBlockAt\\(\\) expects int, float\\|int given\\.$#"
			count: 1
			path: ../../../src/block/Grass.php

		-
			message: "#^Parameter \\#2 \\$y of method pocketmine\\\\world\\\\World\\:\\:getFullLightAt\\(\\) expects int, float\\|int given\\.$#"
			count: 1
			path: ../../../src/block/Grass.php

		-
			message: "#^Parameter \\#3 \\$z of method pocketmine\\\\world\\\\World\\:\\:getBlockAt\\(\\) expects int, float\\|int given\\.$#"
			count: 1
			path: ../../../src/block/Grass.php

		-
			message: "#^Parameter \\#3 \\$z of method pocketmine\\\\world\\\\World\\:\\:getFullLightAt\\(\\) expects int, float\\|int given\\.$#"
			count: 1
			path: ../../../src/block/Grass.php

		-
			message: "#^Parameter \\#1 \\$x of method pocketmine\\\\world\\\\World\\:\\:getHighestAdjacentBlockLight\\(\\) expects int, float\\|int given\\.$#"
			count: 1
			path: ../../../src/block/Ice.php

		-
			message: "#^Parameter \\#2 \\$y of method pocketmine\\\\world\\\\World\\:\\:getHighestAdjacentBlockLight\\(\\) expects int, float\\|int given\\.$#"
			count: 1
			path: ../../../src/block/Ice.php

		-
			message: "#^Parameter \\#3 \\$z of method pocketmine\\\\world\\\\World\\:\\:getHighestAdjacentBlockLight\\(\\) expects int, float\\|int given\\.$#"
			count: 1
			path: ../../../src/block/Ice.php

		-
			message: "#^Parameter \\#1 \\$x of static method pocketmine\\\\world\\\\World\\:\\:blockHash\\(\\) expects int, float\\|int given\\.$#"
			count: 1
			path: ../../../src/block/Leaves.php

		-
			message: "#^Parameter \\#2 \\$y of static method pocketmine\\\\world\\\\World\\:\\:blockHash\\(\\) expects int, float\\|int given\\.$#"
			count: 1
			path: ../../../src/block/Leaves.php

		-
			message: "#^Parameter \\#3 \\$z of static method pocketmine\\\\world\\\\World\\:\\:blockHash\\(\\) expects int, float\\|int given\\.$#"
			count: 1
			path: ../../../src/block/Leaves.php

		-
			message: "#^Parameter \\#1 \\$x of method pocketmine\\\\world\\\\World\\:\\:getBlockAt\\(\\) expects int, float\\|int given\\.$#"
			count: 11
			path: ../../../src/block/Liquid.php

		-
			message: "#^Parameter \\#1 \\$x of method pocketmine\\\\world\\\\World\\:\\:isInWorld\\(\\) expects int, float\\|int given\\.$#"
			count: 1
			path: ../../../src/block/Liquid.php

		-
			message: "#^Parameter \\#2 \\$y of method pocketmine\\\\world\\\\World\\:\\:getBlockAt\\(\\) expects int, float\\|int given\\.$#"
			count: 11
			path: ../../../src/block/Liquid.php

		-
			message: "#^Parameter \\#2 \\$y of method pocketmine\\\\world\\\\World\\:\\:isInWorld\\(\\) expects int, float\\|int given\\.$#"
			count: 1
			path: ../../../src/block/Liquid.php

		-
			message: "#^Parameter \\#3 \\$z of method pocketmine\\\\world\\\\World\\:\\:getBlockAt\\(\\) expects int, float\\|int given\\.$#"
			count: 11
			path: ../../../src/block/Liquid.php

		-
			message: "#^Parameter \\#3 \\$z of method pocketmine\\\\world\\\\World\\:\\:isInWorld\\(\\) expects int, float\\|int given\\.$#"
			count: 1
			path: ../../../src/block/Liquid.php

		-
			message: "#^Parameter \\#1 \\$min of function mt_rand expects int, float\\|int given\\.$#"
			count: 3
			path: ../../../src/block/Mycelium.php

		-
			message: "#^Parameter \\#2 \\$max of function mt_rand expects int, float\\|int given\\.$#"
			count: 3
			path: ../../../src/block/Mycelium.php

		-
			message: "#^Parameter \\#1 \\$x of method pocketmine\\\\world\\\\World\\:\\:getBlockLightAt\\(\\) expects int, float\\|int given\\.$#"
			count: 1
			path: ../../../src/block/SnowLayer.php

		-
			message: "#^Parameter \\#2 \\$y of method pocketmine\\\\world\\\\World\\:\\:getBlockLightAt\\(\\) expects int, float\\|int given\\.$#"
			count: 1
			path: ../../../src/block/SnowLayer.php

		-
			message: "#^Parameter \\#3 \\$z of method pocketmine\\\\world\\\\World\\:\\:getBlockLightAt\\(\\) expects int, float\\|int given\\.$#"
			count: 1
			path: ../../../src/block/SnowLayer.php

		-
			message: "#^Parameter \\#1 \\$x of method pocketmine\\\\world\\\\World\\:\\:getBlockAt\\(\\) expects int, float\\|int given\\.$#"
			count: 1
			path: ../../../src/block/Sugarcane.php

		-
			message: "#^Parameter \\#1 \\$x of method pocketmine\\\\world\\\\World\\:\\:isInWorld\\(\\) expects int, float\\|int given\\.$#"
			count: 1
			path: ../../../src/block/Sugarcane.php

		-
			message: "#^Parameter \\#2 \\$y of method pocketmine\\\\world\\\\World\\:\\:getBlockAt\\(\\) expects int, float\\|int given\\.$#"
			count: 1
			path: ../../../src/block/Sugarcane.php

		-
			message: "#^Parameter \\#2 \\$y of method pocketmine\\\\world\\\\World\\:\\:isInWorld\\(\\) expects int, float\\|int given\\.$#"
			count: 1
			path: ../../../src/block/Sugarcane.php

		-
			message: "#^Parameter \\#3 \\$z of method pocketmine\\\\world\\\\World\\:\\:getBlockAt\\(\\) expects int, float\\|int given\\.$#"
			count: 1
			path: ../../../src/block/Sugarcane.php

		-
			message: "#^Parameter \\#3 \\$z of method pocketmine\\\\world\\\\World\\:\\:isInWorld\\(\\) expects int, float\\|int given\\.$#"
			count: 1
			path: ../../../src/block/Sugarcane.php

		-
			message: "#^Parameter \\#1 \\$x of class pocketmine\\\\math\\\\Vector3 constructor expects float\\|int, int\\|null given\\.$#"
			count: 1
			path: ../../../src/block/tile/Chest.php

		-
			message: "#^Parameter \\#1 \\$x of method pocketmine\\\\world\\\\World\\:\\:getTileAt\\(\\) expects int, int\\|null given\\.$#"
			count: 1
			path: ../../../src/block/tile/Chest.php

		-
			message: "#^Parameter \\#2 \\$value of method pocketmine\\\\nbt\\\\tag\\\\CompoundTag\\:\\:setInt\\(\\) expects int, int\\|null given\\.$#"
			count: 4
			path: ../../../src/block/tile/Chest.php

		-
			message: "#^Parameter \\#2 \\$y of method pocketmine\\\\world\\\\World\\:\\:getTileAt\\(\\) expects int, float\\|int given\\.$#"
			count: 1
			path: ../../../src/block/tile/Chest.php

		-
			message: "#^Parameter \\#3 \\$z of class pocketmine\\\\math\\\\Vector3 constructor expects float\\|int, int\\|null given\\.$#"
			count: 1
			path: ../../../src/block/tile/Chest.php

		-
			message: "#^Parameter \\#3 \\$z of method pocketmine\\\\world\\\\World\\:\\:getTileAt\\(\\) expects int, int\\|null given\\.$#"
			count: 1
			path: ../../../src/block/tile/Chest.php

		-
			message: "#^Property pocketmine\\\\block\\\\tile\\\\Chest\\:\\:\\$pairX \\(int\\|null\\) does not accept float\\|int\\.$#"
			count: 2
			path: ../../../src/block/tile/Chest.php

		-
			message: "#^Property pocketmine\\\\block\\\\tile\\\\Chest\\:\\:\\$pairZ \\(int\\|null\\) does not accept float\\|int\\.$#"
			count: 2
			path: ../../../src/block/tile/Chest.php

		-
			message: "#^Constant pocketmine\\\\block\\\\tile\\\\Skull\\:\\:TAG_MOUTH_MOVING is unused\\.$#"
			count: 1
			path: ../../../src/block/tile/Skull.php

		-
			message: "#^Constant pocketmine\\\\block\\\\tile\\\\Skull\\:\\:TAG_MOUTH_TICK_COUNT is unused\\.$#"
			count: 1
			path: ../../../src/block/tile/Skull.php

		-
			message: "#^Parameter \\#2 \\$value of method pocketmine\\\\nbt\\\\tag\\\\CompoundTag\\:\\:setInt\\(\\) expects int, float\\|int given\\.$#"
			count: 3
			path: ../../../src/block/tile/Spawnable.php

		-
			message: "#^Array \\(array\\<class\\-string\\<pocketmine\\\\block\\\\tile\\\\Tile\\>, string\\>\\) does not accept string\\|false\\.$#"
			count: 1
			path: ../../../src/block/tile/TileFactory.php

		-
			message: "#^Parameter \\#2 \\$replace of function str_replace expects array\\|string, string\\|null given\\.$#"
			count: 1
			path: ../../../src/command/Command.php

		-
			message: "#^Cannot call method startTiming\\(\\) on pocketmine\\\\timings\\\\TimingsHandler\\|null\\.$#"
			count: 1
			path: ../../../src/command/SimpleCommandMap.php

		-
			message: "#^Cannot call method stopTiming\\(\\) on pocketmine\\\\timings\\\\TimingsHandler\\|null\\.$#"
			count: 1
			path: ../../../src/command/SimpleCommandMap.php

		-
			message: "#^Cannot call method addParticle\\(\\) on pocketmine\\\\world\\\\World\\|null\\.$#"
			count: 1
			path: ../../../src/command/defaults/ParticleCommand.php

		-
			message: "#^Cannot call method getSeed\\(\\) on pocketmine\\\\world\\\\World\\|null\\.$#"
			count: 1
			path: ../../../src/command/defaults/SeedCommand.php

		-
			message: "#^Cannot call method setSpawnLocation\\(\\) on pocketmine\\\\world\\\\World\\|null\\.$#"
			count: 1
			path: ../../../src/command/defaults/SetWorldSpawnCommand.php

		-
			message: "#^Cannot call method getTime\\(\\) on pocketmine\\\\world\\\\World\\|null\\.$#"
			count: 1
			path: ../../../src/command/defaults/TimeCommand.php

		-
			message: "#^Parameter \\#1 \\$stream of function fclose expects resource, resource\\|false given\\.$#"
			count: 2
			path: ../../../src/command/defaults/TimingsCommand.php

		-
			message: "#^Parameter \\#1 \\$stream of function fseek expects resource, resource\\|false given\\.$#"
			count: 1
			path: ../../../src/command/defaults/TimingsCommand.php

		-
			message: "#^Parameter \\#1 \\$stream of function fwrite expects resource, resource\\|false given\\.$#"
			count: 1
			path: ../../../src/command/defaults/TimingsCommand.php

		-
			message: "#^Parameter \\#1 \\$stream of function stream_get_contents expects resource, resource\\|false given\\.$#"
			count: 1
			path: ../../../src/command/defaults/TimingsCommand.php

		-
			message: "#^Call to function is_resource\\(\\) with resource will always evaluate to true\\.$#"
			count: 2
			path: ../../../src/console/ConsoleReader.php

		-
			message: "#^Parameter \\#1 \\$path of static method pocketmine\\\\utils\\\\Filesystem\\:\\:cleanPath\\(\\) expects string, mixed given\\.$#"
			count: 1
			path: ../../../src/crash/CrashDump.php

		-
			message: "#^Parameter \\#1 \\$index of method pocketmine\\\\inventory\\\\BaseInventory\\:\\:setItem\\(\\) expects int, int\\|string given\\.$#"
			count: 1
			path: ../../../src/entity/ExperienceManager.php

		-
			message: "#^Parameter \\#1 \\$x of method pocketmine\\\\world\\\\World\\:\\:getBlockAt\\(\\) expects int, float\\|int given\\.$#"
			count: 1
			path: ../../../src/entity/Living.php

		-
			message: "#^Parameter \\#2 \\$y of method pocketmine\\\\world\\\\World\\:\\:getBlockAt\\(\\) expects int, float\\|int given\\.$#"
			count: 1
			path: ../../../src/entity/Living.php

		-
			message: "#^Parameter \\#3 \\$z of method pocketmine\\\\world\\\\World\\:\\:getBlockAt\\(\\) expects int, float\\|int given\\.$#"
			count: 1
			path: ../../../src/entity/Living.php

		-
			message: "#^Parameter \\#2 \\$x of method pocketmine\\\\block\\\\Block\\:\\:position\\(\\) expects int, float\\|int given\\.$#"
			count: 1
			path: ../../../src/entity/object/FallingBlock.php

		-
			message: "#^Parameter \\#3 \\$y of method pocketmine\\\\block\\\\Block\\:\\:position\\(\\) expects int, float\\|int given\\.$#"
			count: 1
			path: ../../../src/entity/object/FallingBlock.php

		-
			message: "#^Parameter \\#4 \\$z of method pocketmine\\\\block\\\\Block\\:\\:position\\(\\) expects int, float\\|int given\\.$#"
			count: 1
			path: ../../../src/entity/object/FallingBlock.php

		-
			message: "#^Parameter \\#1 \\$x of method pocketmine\\\\world\\\\World\\:\\:getBlockAt\\(\\) expects int, float\\|int given\\.$#"
			count: 1
			path: ../../../src/entity/object/Painting.php

		-
			message: "#^Parameter \\#2 \\$y of method pocketmine\\\\world\\\\World\\:\\:getBlockAt\\(\\) expects int, float\\|int given\\.$#"
			count: 1
			path: ../../../src/entity/object/Painting.php

		-
			message: "#^Parameter \\#3 \\$z of method pocketmine\\\\world\\\\World\\:\\:getBlockAt\\(\\) expects int, float\\|int given\\.$#"
			count: 1
			path: ../../../src/entity/object/Painting.php

		-
			message: "#^Parameter \\#1 \\$x of method pocketmine\\\\world\\\\World\\:\\:getBlockAt\\(\\) expects int, float\\|int given\\.$#"
			count: 1
			path: ../../../src/entity/projectile/Projectile.php

		-
			message: "#^Parameter \\#2 \\$value of method pocketmine\\\\nbt\\\\tag\\\\CompoundTag\\:\\:setInt\\(\\) expects int, float\\|int given\\.$#"
			count: 3
			path: ../../../src/entity/projectile/Projectile.php

		-
			message: "#^Parameter \\#2 \\$y of method pocketmine\\\\world\\\\World\\:\\:getBlockAt\\(\\) expects int, float\\|int given\\.$#"
			count: 1
			path: ../../../src/entity/projectile/Projectile.php

		-
			message: "#^Parameter \\#3 \\$z of method pocketmine\\\\world\\\\World\\:\\:getBlockAt\\(\\) expects int, float\\|int given\\.$#"
			count: 1
			path: ../../../src/entity/projectile/Projectile.php

		-
			message: "#^Argument of an invalid type mixed supplied for foreach, only iterables are supported\\.$#"
			count: 1
			path: ../../../src/inventory/CreativeInventory.php

		-
			message: "#^Parameter \\#1 \\$data of static method pocketmine\\\\item\\\\Item\\:\\:jsonDeserialize\\(\\) expects array\\{id\\: int, damage\\?\\: int, count\\?\\: int, nbt\\?\\: string, nbt_hex\\?\\: string, nbt_b64\\?\\: string\\}, mixed given\\.$#"
			count: 1
			path: ../../../src/inventory/CreativeInventory.php

		-
			message: "#^Parameter \\#1 \\$json of function json_decode expects string, string\\|false given\\.$#"
			count: 1
			path: ../../../src/inventory/CreativeInventory.php

		-
			message: "#^Parameter \\#2 \\$recipe of class pocketmine\\\\event\\\\inventory\\\\CraftItemEvent constructor expects pocketmine\\\\crafting\\\\CraftingRecipe, pocketmine\\\\crafting\\\\CraftingRecipe\\|null given\\.$#"
			count: 1
			path: ../../../src/inventory/transaction/CraftingTransaction.php

		-
			message: "#^Parameter \\#3 \\$repetitions of class pocketmine\\\\event\\\\inventory\\\\CraftItemEvent constructor expects int, int\\|null given\\.$#"
			count: 1
			path: ../../../src/inventory/transaction/CraftingTransaction.php

		-
			message: "#^Parameter \\#1 \\$buffer of method pocketmine\\\\nbt\\\\BaseNbtSerializer\\:\\:read\\(\\) expects string, string\\|false given\\.$#"
			count: 1
			path: ../../../src/item/Item.php

		-
			message: "#^Parameter \\#1 \\$result of method pocketmine\\\\network\\\\mcpe\\\\compression\\\\CompressBatchPromise\\:\\:resolve\\(\\) expects string, mixed given\\.$#"
			count: 1
			path: ../../../src/network/mcpe/ChunkRequestTask.php

		-
			message: "#^Cannot call method doFirstSpawn\\(\\) on pocketmine\\\\player\\\\Player\\|null\\.$#"
			count: 1
			path: ../../../src/network/mcpe/NetworkSession.php

		-
			message: "#^Cannot call method getLanguage\\(\\) on pocketmine\\\\player\\\\Player\\|null\\.$#"
			count: 1
			path: ../../../src/network/mcpe/NetworkSession.php

		-
			message: "#^Cannot call method getLocation\\(\\) on pocketmine\\\\player\\\\Player\\|null\\.$#"
			count: 2
			path: ../../../src/network/mcpe/NetworkSession.php

		-
			message: "#^Cannot call method getUsedChunkStatus\\(\\) on pocketmine\\\\player\\\\Player\\|null\\.$#"
			count: 1
			path: ../../../src/network/mcpe/NetworkSession.php

		-
			message: "#^Cannot call method getUsername\\(\\) on pocketmine\\\\player\\\\PlayerInfo\\|null\\.$#"
			count: 2
			path: ../../../src/network/mcpe/NetworkSession.php

		-
			message: "#^Cannot call method getUuid\\(\\) on pocketmine\\\\player\\\\PlayerInfo\\|null\\.$#"
			count: 1
			path: ../../../src/network/mcpe/NetworkSession.php

		-
			message: "#^Cannot call method sendData\\(\\) on pocketmine\\\\player\\\\Player\\|null\\.$#"
			count: 1
			path: ../../../src/network/mcpe/NetworkSession.php

		-
			message: "#^Cannot call method setImmobile\\(\\) on pocketmine\\\\player\\\\Player\\|null\\.$#"
			count: 2
			path: ../../../src/network/mcpe/NetworkSession.php

		-
			message: "#^Cannot call method syncAll\\(\\) on pocketmine\\\\network\\\\mcpe\\\\InventoryManager\\|null\\.$#"
			count: 1
			path: ../../../src/network/mcpe/NetworkSession.php

		-
			message: "#^Parameter \\#1 \\$clientPub of class pocketmine\\\\network\\\\mcpe\\\\encryption\\\\PrepareEncryptionTask constructor expects string, string\\|null given\\.$#"
			count: 1
			path: ../../../src/network/mcpe/NetworkSession.php

		-
			message: "#^Parameter \\#1 \\$entity of method pocketmine\\\\network\\\\mcpe\\\\NetworkSession\\:\\:onEntityEffectAdded\\(\\) expects pocketmine\\\\entity\\\\Living, pocketmine\\\\player\\\\Player\\|null given\\.$#"
			count: 1
			path: ../../../src/network/mcpe/NetworkSession.php

		-
			message: "#^Parameter \\#1 \\$entity of method pocketmine\\\\network\\\\mcpe\\\\NetworkSession\\:\\:onEntityEffectRemoved\\(\\) expects pocketmine\\\\entity\\\\Living, pocketmine\\\\player\\\\Player\\|null given\\.$#"
			count: 1
			path: ../../../src/network/mcpe/NetworkSession.php

		-
			message: "#^Parameter \\#1 \\$for of method pocketmine\\\\network\\\\mcpe\\\\NetworkSession\\:\\:syncAdventureSettings\\(\\) expects pocketmine\\\\player\\\\Player, pocketmine\\\\player\\\\Player\\|null given\\.$#"
			count: 2
			path: ../../../src/network/mcpe/NetworkSession.php

		-
			message: "#^Parameter \\#1 \\$player of class pocketmine\\\\network\\\\mcpe\\\\handler\\\\DeathPacketHandler constructor expects pocketmine\\\\player\\\\Player, pocketmine\\\\player\\\\Player\\|null given\\.$#"
			count: 1
			path: ../../../src/network/mcpe/NetworkSession.php

		-
			message: "#^Parameter \\#1 \\$player of class pocketmine\\\\network\\\\mcpe\\\\handler\\\\InGamePacketHandler constructor expects pocketmine\\\\player\\\\Player, pocketmine\\\\player\\\\Player\\|null given\\.$#"
			count: 2
			path: ../../../src/network/mcpe/NetworkSession.php

		-
			message: "#^Parameter \\#1 \\$target of method pocketmine\\\\command\\\\Command\\:\\:testPermissionSilent\\(\\) expects pocketmine\\\\command\\\\CommandSender, pocketmine\\\\player\\\\Player\\|null given\\.$#"
			count: 1
			path: ../../../src/network/mcpe/NetworkSession.php

		-
			message: "#^Parameter \\#2 \\$player of class pocketmine\\\\network\\\\mcpe\\\\handler\\\\PreSpawnPacketHandler constructor expects pocketmine\\\\player\\\\Player, pocketmine\\\\player\\\\Player\\|null given\\.$#"
			count: 1
			path: ../../../src/network/mcpe/NetworkSession.php

		-
			message: "#^Parameter \\#2 \\$playerInfo of method pocketmine\\\\Server\\:\\:createPlayer\\(\\) expects pocketmine\\\\player\\\\PlayerInfo, pocketmine\\\\player\\\\PlayerInfo\\|null given\\.$#"
			count: 1
			path: ../../../src/network/mcpe/NetworkSession.php

		-
			message: "#^Parameter \\#3 \\$inventoryManager of class pocketmine\\\\network\\\\mcpe\\\\handler\\\\InGamePacketHandler constructor expects pocketmine\\\\network\\\\mcpe\\\\InventoryManager, pocketmine\\\\network\\\\mcpe\\\\InventoryManager\\|null given\\.$#"
			count: 2
			path: ../../../src/network/mcpe/NetworkSession.php

		-
			message: "#^Parameter \\#4 \\$inventoryManager of class pocketmine\\\\network\\\\mcpe\\\\handler\\\\PreSpawnPacketHandler constructor expects pocketmine\\\\network\\\\mcpe\\\\InventoryManager, pocketmine\\\\network\\\\mcpe\\\\InventoryManager\\|null given\\.$#"
			count: 1
			path: ../../../src/network/mcpe/NetworkSession.php

		-
			message: "#^Property pocketmine\\\\network\\\\mcpe\\\\auth\\\\ProcessLoginTask\\:\\:\\$chain \\(string\\) does not accept string\\|null\\.$#"
			count: 1
			path: ../../../src/network/mcpe/auth/ProcessLoginTask.php

		-
			message: "#^Parameter \\#1 \\$result of method pocketmine\\\\network\\\\mcpe\\\\compression\\\\CompressBatchPromise\\:\\:resolve\\(\\) expects string, mixed given\\.$#"
			count: 1
			path: ../../../src/network/mcpe/compression/CompressBatchTask.php

		-
			message: "#^Property pocketmine\\\\network\\\\mcpe\\\\encryption\\\\PrepareEncryptionTask\\:\\:\\$serverPrivateKey \\(string\\) does not accept string\\|null\\.$#"
			count: 1
			path: ../../../src/network/mcpe/encryption/PrepareEncryptionTask.php

		-
			message: "#^Method pocketmine\\\\network\\\\mcpe\\\\raklib\\\\PthreadsChannelReader\\:\\:read\\(\\) should return string\\|null but returns mixed\\.$#"
			count: 1
			path: ../../../src/network/mcpe/raklib/PthreadsChannelReader.php

		-
			message: "#^Method pocketmine\\\\permission\\\\DefaultPermissions\\:\\:registerPermission\\(\\) should return pocketmine\\\\permission\\\\Permission but returns pocketmine\\\\permission\\\\Permission\\|null\\.$#"
			count: 1
			path: ../../../src/permission/DefaultPermissions.php

		-
			message: "#^Parameter \\#1 \\$value of static method pocketmine\\\\permission\\\\PermissionParser\\:\\:defaultFromString\\(\\) expects bool\\|string, mixed given\\.$#"
			count: 1
			path: ../../../src/permission/PermissionParser.php

		-
			message: "#^Parameter \\#2 \\$description of class pocketmine\\\\permission\\\\Permission constructor expects string\\|null, mixed given\\.$#"
			count: 1
			path: ../../../src/permission/PermissionParser.php

		-
			message: "#^Cannot call method getSpawnLocation\\(\\) on pocketmine\\\\world\\\\World\\|null\\.$#"
			count: 1
			path: ../../../src/player/Player.php

		-
			message: "#^Method pocketmine\\\\player\\\\Player\\:\\:getSpawn\\(\\) should return pocketmine\\\\world\\\\Position but returns pocketmine\\\\world\\\\Position\\|null\\.$#"
			count: 1
			path: ../../../src/player/Player.php

		-
			message: "#^Method pocketmine\\\\plugin\\\\PluginBase\\:\\:getConfig\\(\\) should return pocketmine\\\\utils\\\\Config but returns pocketmine\\\\utils\\\\Config\\|null\\.$#"
			count: 1
			path: ../../../src/plugin/PluginBase.php

		-
			message: "#^Argument of an invalid type mixed supplied for foreach, only iterables are supported\\.$#"
			count: 1
			path: ../../../src/plugin/PluginDescription.php

		-
			message: "#^Array \\(array\\<string\\>\\) does not accept mixed\\.$#"
			count: 2
			path: ../../../src/plugin/PluginDescription.php

		-
			message: "#^Cannot cast mixed to string\\.$#"
			count: 4
			path: ../../../src/plugin/PluginDescription.php

		-
			message: "#^Parameter \\#1 \\$data of static method pocketmine\\\\permission\\\\PermissionParser\\:\\:loadPermissions\\(\\) expects array\\<string, array\\<string, mixed\\>\\>, mixed given\\.$#"
			count: 1
			path: ../../../src/plugin/PluginDescription.php

		-
			message: "#^Parameter \\#1 \\$haystack of function stripos expects string, mixed given\\.$#"
			count: 1
			path: ../../../src/plugin/PluginDescription.php

		-
			message: "#^Parameter \\#1 \\$name of static method pocketmine\\\\plugin\\\\PluginEnableOrder\\:\\:fromString\\(\\) expects string, mixed given\\.$#"
			count: 1
			path: ../../../src/plugin/PluginDescription.php

		-
			message: "#^Parameter \\#2 \\$subject of function preg_match expects string, mixed given\\.$#"
			count: 1
			path: ../../../src/plugin/PluginDescription.php

		-
			message: "#^Parameter \\#3 \\$subject of function str_replace expects array\\|string, mixed given\\.$#"
			count: 1
			path: ../../../src/plugin/PluginDescription.php

		-
			message: "#^Property pocketmine\\\\plugin\\\\PluginDescription\\:\\:\\$depend \\(array\\<string\\>\\) does not accept array\\.$#"
			count: 1
			path: ../../../src/plugin/PluginDescription.php

		-
			message: "#^Property pocketmine\\\\plugin\\\\PluginDescription\\:\\:\\$loadBefore \\(array\\<string\\>\\) does not accept array\\.$#"
			count: 1
			path: ../../../src/plugin/PluginDescription.php

		-
			message: "#^Property pocketmine\\\\plugin\\\\PluginDescription\\:\\:\\$main \\(string\\) does not accept mixed\\.$#"
			count: 1
			path: ../../../src/plugin/PluginDescription.php

		-
			message: "#^Property pocketmine\\\\plugin\\\\PluginDescription\\:\\:\\$name \\(string\\) does not accept mixed\\.$#"
			count: 1
			path: ../../../src/plugin/PluginDescription.php

		-
			message: "#^Property pocketmine\\\\plugin\\\\PluginDescription\\:\\:\\$softDepend \\(array\\<string\\>\\) does not accept array\\.$#"
			count: 1
			path: ../../../src/plugin/PluginDescription.php

		-
			message: "#^Property pocketmine\\\\plugin\\\\PluginDescription\\:\\:\\$srcNamespacePrefix \\(string\\) does not accept mixed\\.$#"
			count: 1
			path: ../../../src/plugin/PluginDescription.php

		-
			message: "#^Cannot call method addChild\\(\\) on pocketmine\\\\permission\\\\Permission\\|null\\.$#"
			count: 4
			path: ../../../src/plugin/PluginManager.php

		-
			message: "#^Method pocketmine\\\\resourcepacks\\\\ZippedResourcePack\\:\\:getPackSize\\(\\) should return int but returns int\\<0, max\\>\\|false\\.$#"
			count: 1
			path: ../../../src/resourcepacks/ZippedResourcePack.php

		-
			message: "#^Method pocketmine\\\\resourcepacks\\\\ZippedResourcePack\\:\\:getSha256\\(\\) should return string but returns string\\|false\\.$#"
			count: 1
			path: ../../../src/resourcepacks/ZippedResourcePack.php

		-
<<<<<<< HEAD
			message: "#^Parameter \\#2 \\$code of class pocketmine\\\\resourcepacks\\\\ResourcePackException constructor expects int, mixed given\\.$#"
			count: 1
			path: ../../../src/resourcepacks/ZippedResourcePack.php

		-
=======
>>>>>>> a5c0958a
			message: "#^Parameter \\#2 \\$length of function fread expects int\\<0, max\\>, int given\\.$#"
			count: 1
			path: ../../../src/resourcepacks/ZippedResourcePack.php

		-
			message: "#^Property pocketmine\\\\resourcepacks\\\\ZippedResourcePack\\:\\:\\$fileResource \\(resource\\) does not accept resource\\|false\\.$#"
			count: 1
			path: ../../../src/resourcepacks/ZippedResourcePack.php

		-
			message: "#^Property pocketmine\\\\resourcepacks\\\\ZippedResourcePack\\:\\:\\$sha256 \\(string\\|null\\) does not accept string\\|false\\.$#"
			count: 1
			path: ../../../src/resourcepacks/ZippedResourcePack.php

		-
			message: "#^Cannot call method count\\(\\) on ArrayObject\\<int, array\\<string, mixed\\>\\>\\|null\\.$#"
			count: 1
			path: ../../../src/scheduler/AsyncTask.php

		-
			message: "#^Cannot call method getNotifier\\(\\) on pocketmine\\\\scheduler\\\\AsyncWorker\\|null\\.$#"
			count: 1
			path: ../../../src/scheduler/AsyncTask.php

		-
			message: "#^Cannot call method handleException\\(\\) on pocketmine\\\\scheduler\\\\AsyncWorker\\|null\\.$#"
			count: 1
			path: ../../../src/scheduler/AsyncTask.php

		-
			message: "#^PHPDoc type pocketmine\\\\scheduler\\\\AsyncWorker\\|null of property pocketmine\\\\scheduler\\\\AsyncTask\\:\\:\\$worker is not the same as PHPDoc type Worker of overridden property Threaded\\:\\:\\$worker\\.$#"
			count: 1
			path: ../../../src/scheduler/AsyncTask.php

		-
			message: "#^Parameter \\#1 \\$str of function igbinary_unserialize expects string, mixed given\\.$#"
			count: 1
			path: ../../../src/scheduler/AsyncTask.php

		-
			message: "#^Property pocketmine\\\\scheduler\\\\AsyncTask\\:\\:\\$result \\(bool\\|float\\|int\\|string\\|null\\) does not accept mixed\\.$#"
			count: 1
			path: ../../../src/scheduler/AsyncTask.php

		-
			message: "#^Property pocketmine\\\\scheduler\\\\BulkCurlTask\\:\\:\\$operations \\(string\\) does not accept string\\|null\\.$#"
			count: 1
			path: ../../../src/scheduler/BulkCurlTask.php

		-
			message: "#^Cannot call method getAsyncWorkerId\\(\\) on pocketmine\\\\scheduler\\\\AsyncWorker\\|null\\.$#"
			count: 1
			path: ../../../src/scheduler/DumpWorkerMemoryTask.php

		-
			message: "#^Cannot call method getLogger\\(\\) on pocketmine\\\\scheduler\\\\AsyncWorker\\|null\\.$#"
			count: 1
			path: ../../../src/scheduler/DumpWorkerMemoryTask.php

		-
			message: "#^Cannot call method getNextRun\\(\\) on array\\<string, int\\|pocketmine\\\\scheduler\\\\TaskHandler\\>\\|int\\|pocketmine\\\\scheduler\\\\TaskHandler\\.$#"
			count: 1
			path: ../../../src/scheduler/TaskScheduler.php

		-
			message: "#^Method pocketmine\\\\thread\\\\ThreadManager\\:\\:getAll\\(\\) should return array\\<pocketmine\\\\thread\\\\Thread\\|pocketmine\\\\thread\\\\Worker\\> but returns array\\.$#"
			count: 1
			path: ../../../src/thread/ThreadManager.php

		-
			message: "#^Cannot access offset string on mixed\\.$#"
			count: 3
			path: ../../../src/utils/Config.php

		-
			message: "#^Method pocketmine\\\\utils\\\\Config\\:\\:fixYAMLIndexes\\(\\) should return string but returns string\\|null\\.$#"
			count: 1
			path: ../../../src/utils/Config.php

		-
			message: "#^Parameter \\#1 \\$config of static method pocketmine\\\\utils\\\\Config\\:\\:writeProperties\\(\\) expects array\\<string, bool\\|float\\|int\\|string\\>, array\\<string, mixed\\> given\\.$#"
			count: 1
			path: ../../../src/utils/Config.php

		-
			message: "#^Parameter \\#2 \\$offset of function substr expects int, mixed given\\.$#"
			count: 1
			path: ../../../src/utils/Internet.php

		-
			message: "#^Parameter \\#3 \\$length of function substr expects int\\|null, mixed given\\.$#"
			count: 1
			path: ../../../src/utils/Internet.php

		-
			message: "#^Parameter \\#1 \\$string of function trim expects string, string\\|false given\\.$#"
			count: 1
			path: ../../../src/utils/Timezone.php

		-
			message: "#^Cannot cast mixed to string\\.$#"
			count: 1
			path: ../../../src/utils/Utils.php

		-
			message: "#^Method pocketmine\\\\utils\\\\Utils\\:\\:printable\\(\\) should return string but returns string\\|null\\.$#"
			count: 1
			path: ../../../src/utils/Utils.php

		-
			message: "#^Parameter \\#1 \\$path of static method pocketmine\\\\utils\\\\Filesystem\\:\\:cleanPath\\(\\) expects string, mixed given\\.$#"
			count: 1
			path: ../../../src/utils/Utils.php

		-
			message: "#^Parameter \\#1 \\$trace of static method pocketmine\\\\utils\\\\Utils\\:\\:printableTrace\\(\\) expects array\\<int, array\\<string, mixed\\>\\>, array given\\.$#"
			count: 1
			path: ../../../src/utils/Utils.php

		-
			message: "#^Parameter \\#2 \\$array of function array_map expects array, mixed given\\.$#"
			count: 1
			path: ../../../src/utils/Utils.php

		-
			message: "#^Cannot call method getFullBlock\\(\\) on pocketmine\\\\world\\\\format\\\\SubChunk\\|null\\.$#"
			count: 1
			path: ../../../src/world/Explosion.php

		-
			message: "#^Only numeric types are allowed in /, float\\|null given on the left side\\.$#"
			count: 1
			path: ../../../src/world/Explosion.php

		-
			message: "#^Parameter \\#1 \\$x of method pocketmine\\\\world\\\\World\\:\\:getTileAt\\(\\) expects int, float\\|int given\\.$#"
			count: 1
			path: ../../../src/world/Explosion.php

		-
			message: "#^Parameter \\#1 \\$x of method pocketmine\\\\world\\\\World\\:\\:setBlockAt\\(\\) expects int, float\\|int given\\.$#"
			count: 1
			path: ../../../src/world/Explosion.php

		-
			message: "#^Parameter \\#1 \\$x of static method pocketmine\\\\world\\\\World\\:\\:blockHash\\(\\) expects int, float\\|int given\\.$#"
			count: 1
			path: ../../../src/world/Explosion.php

		-
			message: "#^Parameter \\#2 \\$y of method pocketmine\\\\world\\\\World\\:\\:getTileAt\\(\\) expects int, float\\|int given\\.$#"
			count: 1
			path: ../../../src/world/Explosion.php

		-
			message: "#^Parameter \\#2 \\$y of method pocketmine\\\\world\\\\World\\:\\:setBlockAt\\(\\) expects int, float\\|int given\\.$#"
			count: 1
			path: ../../../src/world/Explosion.php

		-
			message: "#^Parameter \\#2 \\$y of static method pocketmine\\\\world\\\\World\\:\\:blockHash\\(\\) expects int, float\\|int given\\.$#"
			count: 1
			path: ../../../src/world/Explosion.php

		-
			message: "#^Parameter \\#3 \\$z of method pocketmine\\\\world\\\\World\\:\\:getTileAt\\(\\) expects int, float\\|int given\\.$#"
			count: 1
			path: ../../../src/world/Explosion.php

		-
			message: "#^Parameter \\#3 \\$z of method pocketmine\\\\world\\\\World\\:\\:setBlockAt\\(\\) expects int, float\\|int given\\.$#"
			count: 1
			path: ../../../src/world/Explosion.php

		-
			message: "#^Parameter \\#3 \\$z of static method pocketmine\\\\world\\\\World\\:\\:blockHash\\(\\) expects int, float\\|int given\\.$#"
			count: 1
			path: ../../../src/world/Explosion.php

		-
			message: "#^Argument of an invalid type mixed supplied for foreach, only iterables are supported\\.$#"
			count: 1
			path: ../../../src/world/World.php

		-
			message: "#^Cannot access offset 'data' on array\\{priority\\: int, data\\: pocketmine\\\\math\\\\Vector3\\}\\|int\\|pocketmine\\\\math\\\\Vector3\\.$#"
			count: 1
			path: ../../../src/world/World.php

		-
			message: "#^Cannot access offset 'priority' on array\\{priority\\: int, data\\: pocketmine\\\\math\\\\Vector3\\}\\|int\\|pocketmine\\\\math\\\\Vector3\\.$#"
			count: 1
			path: ../../../src/world/World.php

		-
			message: "#^Cannot cast mixed to string\\.$#"
			count: 1
			path: ../../../src/world/World.php

		-
			message: "#^Parameter \\#1 \\$x of method pocketmine\\\\world\\\\World\\:\\:getBlockAt\\(\\) expects int, float\\|int given\\.$#"
			count: 1
			path: ../../../src/world/World.php

		-
			message: "#^Parameter \\#1 \\$x of method pocketmine\\\\world\\\\World\\:\\:getFullLightAt\\(\\) expects int, float\\|int given\\.$#"
			count: 1
			path: ../../../src/world/World.php

		-
			message: "#^Parameter \\#1 \\$x of method pocketmine\\\\world\\\\World\\:\\:getTileAt\\(\\) expects int, float\\|int given\\.$#"
			count: 1
			path: ../../../src/world/World.php

		-
			message: "#^Parameter \\#1 \\$x of method pocketmine\\\\world\\\\World\\:\\:isInWorld\\(\\) expects int, float\\|int given\\.$#"
			count: 3
			path: ../../../src/world/World.php

		-
			message: "#^Parameter \\#1 \\$x of static method pocketmine\\\\world\\\\World\\:\\:blockHash\\(\\) expects int, float\\|int given\\.$#"
			count: 3
			path: ../../../src/world/World.php

		-
			message: "#^Parameter \\#2 \\$x of method pocketmine\\\\block\\\\Block\\:\\:position\\(\\) expects int, float\\|int given\\.$#"
			count: 2
			path: ../../../src/world/World.php

		-
			message: "#^Parameter \\#2 \\$y of method pocketmine\\\\world\\\\World\\:\\:getBlockAt\\(\\) expects int, float\\|int given\\.$#"
			count: 1
			path: ../../../src/world/World.php

		-
			message: "#^Parameter \\#2 \\$y of method pocketmine\\\\world\\\\World\\:\\:getFullLightAt\\(\\) expects int, float\\|int given\\.$#"
			count: 1
			path: ../../../src/world/World.php

		-
			message: "#^Parameter \\#2 \\$y of method pocketmine\\\\world\\\\World\\:\\:getTileAt\\(\\) expects int, float\\|int given\\.$#"
			count: 1
			path: ../../../src/world/World.php

		-
			message: "#^Parameter \\#2 \\$y of method pocketmine\\\\world\\\\World\\:\\:isInWorld\\(\\) expects int, float\\|int given\\.$#"
			count: 3
			path: ../../../src/world/World.php

		-
			message: "#^Parameter \\#2 \\$y of static method pocketmine\\\\world\\\\World\\:\\:blockHash\\(\\) expects int, float\\|int given\\.$#"
			count: 3
			path: ../../../src/world/World.php

		-
			message: "#^Parameter \\#3 \\$chunk of method pocketmine\\\\player\\\\Player\\:\\:onChunkChanged\\(\\) expects pocketmine\\\\world\\\\format\\\\Chunk, pocketmine\\\\world\\\\format\\\\Chunk\\|null given\\.$#"
			count: 1
			path: ../../../src/world/World.php

		-
			message: "#^Parameter \\#3 \\$y of method pocketmine\\\\block\\\\Block\\:\\:position\\(\\) expects int, float\\|int given\\.$#"
			count: 2
			path: ../../../src/world/World.php

		-
			message: "#^Parameter \\#3 \\$z of method pocketmine\\\\world\\\\World\\:\\:getBlockAt\\(\\) expects int, float\\|int given\\.$#"
			count: 1
			path: ../../../src/world/World.php

		-
			message: "#^Parameter \\#3 \\$z of method pocketmine\\\\world\\\\World\\:\\:getFullLightAt\\(\\) expects int, float\\|int given\\.$#"
			count: 1
			path: ../../../src/world/World.php

		-
			message: "#^Parameter \\#3 \\$z of method pocketmine\\\\world\\\\World\\:\\:getTileAt\\(\\) expects int, float\\|int given\\.$#"
			count: 1
			path: ../../../src/world/World.php

		-
			message: "#^Parameter \\#3 \\$z of method pocketmine\\\\world\\\\World\\:\\:isInWorld\\(\\) expects int, float\\|int given\\.$#"
			count: 3
			path: ../../../src/world/World.php

		-
			message: "#^Parameter \\#3 \\$z of static method pocketmine\\\\world\\\\World\\:\\:blockHash\\(\\) expects int, float\\|int given\\.$#"
			count: 3
			path: ../../../src/world/World.php

		-
			message: "#^Parameter \\#4 \\$z of method pocketmine\\\\block\\\\Block\\:\\:position\\(\\) expects int, float\\|int given\\.$#"
			count: 2
			path: ../../../src/world/World.php

		-
			message: "#^Method pocketmine\\\\world\\\\biome\\\\BiomeRegistry\\:\\:getBiome\\(\\) should return pocketmine\\\\world\\\\biome\\\\Biome but returns pocketmine\\\\world\\\\biome\\\\Biome\\|null\\.$#"
			count: 1
			path: ../../../src/world/biome/BiomeRegistry.php

		-
			message: "#^Method pocketmine\\\\world\\\\format\\\\Chunk\\:\\:getSubChunk\\(\\) should return pocketmine\\\\world\\\\format\\\\SubChunk but returns pocketmine\\\\world\\\\format\\\\SubChunk\\|null\\.$#"
			count: 1
			path: ../../../src/world/format/Chunk.php

		-
			message: "#^Parameter \\#1 \\$x of static method pocketmine\\\\world\\\\format\\\\Chunk\\:\\:blockHash\\(\\) expects int, float\\|int given\\.$#"
			count: 2
			path: ../../../src/world/format/Chunk.php

		-
			message: "#^Parameter \\#2 \\$y of static method pocketmine\\\\world\\\\format\\\\Chunk\\:\\:blockHash\\(\\) expects int, float\\|int given\\.$#"
			count: 2
			path: ../../../src/world/format/Chunk.php

		-
			message: "#^Parameter \\#3 \\$z of static method pocketmine\\\\world\\\\format\\\\Chunk\\:\\:blockHash\\(\\) expects int, float\\|int given\\.$#"
			count: 2
			path: ../../../src/world/format/Chunk.php

		-
			message: "#^Method pocketmine\\\\world\\\\format\\\\HeightArray\\:\\:get\\(\\) should return int but returns int\\|null\\.$#"
			count: 1
			path: ../../../src/world/format/HeightArray.php

		-
			message: "#^Only numeric types are allowed in %%, int\\<0, max\\>\\|false given on the left side\\.$#"
			count: 1
			path: ../../../src/world/format/io/region/RegionLoader.php

		-
			message: "#^Parameter \\#2 \\$length of function fread expects int\\<0, max\\>, int given\\.$#"
			count: 1
			path: ../../../src/world/format/io/region/RegionLoader.php

		-
			message: "#^Parameter \\#2 \\$size of function ftruncate expects int\\<0, max\\>, int given\\.$#"
			count: 1
			path: ../../../src/world/format/io/region/RegionLoader.php

		-
			message: "#^Argument of an invalid type array\\<int, string\\>\\|false supplied for foreach, only iterables are supported\\.$#"
			count: 1
			path: ../../../src/world/format/io/region/RegionWorldProvider.php

		-
			message: "#^Cannot access offset 1 on mixed\\.$#"
			count: 2
			path: ../../../src/world/format/io/region/RegionWorldProvider.php

		-
			message: "#^Cannot access offset 2 on mixed\\.$#"
			count: 2
			path: ../../../src/world/format/io/region/RegionWorldProvider.php

		-
			message: "#^Cannot cast mixed to int\\.$#"
			count: 4
			path: ../../../src/world/format/io/region/RegionWorldProvider.php

		-
			message: "#^Method pocketmine\\\\world\\\\generator\\\\biome\\\\BiomeSelector\\:\\:pickBiome\\(\\) should return pocketmine\\\\world\\\\biome\\\\Biome but returns pocketmine\\\\world\\\\biome\\\\Biome\\|null\\.$#"
			count: 1
			path: ../../../src/world/generator/biome/BiomeSelector.php

		-
			message: "#^Cannot call method getBiomeId\\(\\) on pocketmine\\\\world\\\\format\\\\Chunk\\|null\\.$#"
			count: 1
			path: ../../../src/world/generator/hell/Nether.php

		-
			message: "#^Cannot call method setBiomeId\\(\\) on pocketmine\\\\world\\\\format\\\\Chunk\\|null\\.$#"
			count: 1
			path: ../../../src/world/generator/hell/Nether.php

		-
			message: "#^Cannot call method setFullBlock\\(\\) on pocketmine\\\\world\\\\format\\\\Chunk\\|null\\.$#"
			count: 3
			path: ../../../src/world/generator/hell/Nether.php

		-
			message: "#^Cannot call method getBiomeId\\(\\) on pocketmine\\\\world\\\\format\\\\Chunk\\|null\\.$#"
			count: 1
			path: ../../../src/world/generator/normal/Normal.php

		-
			message: "#^Cannot call method setBiomeId\\(\\) on pocketmine\\\\world\\\\format\\\\Chunk\\|null\\.$#"
			count: 1
			path: ../../../src/world/generator/normal/Normal.php

		-
			message: "#^Cannot call method setFullBlock\\(\\) on pocketmine\\\\world\\\\format\\\\Chunk\\|null\\.$#"
			count: 3
			path: ../../../src/world/generator/normal/Normal.php

		-
			message: "#^Parameter \\#1 \\$start of method pocketmine\\\\utils\\\\Random\\:\\:nextRange\\(\\) expects int, float\\|int given\\.$#"
			count: 2
			path: ../../../src/world/generator/object/TallGrass.php

		-
			message: "#^Parameter \\#2 \\$end of method pocketmine\\\\utils\\\\Random\\:\\:nextRange\\(\\) expects int, float\\|int given\\.$#"
			count: 2
			path: ../../../src/world/generator/object/TallGrass.php

		-
			message: "#^Parameter \\#2 \\$y of method pocketmine\\\\world\\\\ChunkManager\\:\\:getBlockAt\\(\\) expects int, float\\|int given\\.$#"
			count: 2
			path: ../../../src/world/generator/object/TallGrass.php

		-
			message: "#^Parameter \\#2 \\$y of method pocketmine\\\\world\\\\ChunkManager\\:\\:setBlockAt\\(\\) expects int, float\\|int given\\.$#"
			count: 1
			path: ../../../src/world/generator/object/TallGrass.php

		-
			message: "#^Cannot call method getBiomeId\\(\\) on pocketmine\\\\world\\\\format\\\\Chunk\\|null\\.$#"
			count: 1
			path: ../../../src/world/generator/populator/GroundCover.php

		-
			message: "#^Cannot call method getFullBlock\\(\\) on pocketmine\\\\world\\\\format\\\\Chunk\\|null\\.$#"
			count: 2
			path: ../../../src/world/generator/populator/GroundCover.php

		-
			message: "#^Cannot call method setFullBlock\\(\\) on pocketmine\\\\world\\\\format\\\\Chunk\\|null\\.$#"
			count: 1
			path: ../../../src/world/generator/populator/GroundCover.php

		-
			message: "#^Cannot call method getBlockLightArray\\(\\) on pocketmine\\\\world\\\\format\\\\SubChunk\\|null\\.$#"
			count: 1
			path: ../../../src/world/light/BlockLightUpdate.php

		-
			message: "#^Cannot call method getFullBlock\\(\\) on pocketmine\\\\world\\\\format\\\\SubChunk\\|null\\.$#"
			count: 1
			path: ../../../src/world/light/BlockLightUpdate.php

		-
			message: "#^Cannot call method getSubChunks\\(\\) on pocketmine\\\\world\\\\format\\\\Chunk\\|null\\.$#"
			count: 1
			path: ../../../src/world/light/BlockLightUpdate.php

		-
			message: "#^Only numeric types are allowed in \\-, int\\|null given on the right side\\.$#"
			count: 1
			path: ../../../src/world/light/BlockLightUpdate.php

		-
			message: "#^Parameter \\#4 \\$newLevel of method pocketmine\\\\world\\\\light\\\\LightUpdate\\:\\:setAndUpdateLight\\(\\) expects int, int\\|null given\\.$#"
			count: 1
			path: ../../../src/world/light/BlockLightUpdate.php

		-
			message: "#^Property pocketmine\\\\world\\\\light\\\\LightPopulationTask\\:\\:\\$resultBlockLightArrays \\(string\\) does not accept string\\|null\\.$#"
			count: 1
			path: ../../../src/world/light/LightPopulationTask.php

		-
			message: "#^Property pocketmine\\\\world\\\\light\\\\LightPopulationTask\\:\\:\\$resultHeightMap \\(string\\) does not accept string\\|null\\.$#"
			count: 1
			path: ../../../src/world/light/LightPopulationTask.php

		-
			message: "#^Property pocketmine\\\\world\\\\light\\\\LightPopulationTask\\:\\:\\$resultSkyLightArrays \\(string\\) does not accept string\\|null\\.$#"
			count: 1
			path: ../../../src/world/light/LightPopulationTask.php

		-
			message: "#^Cannot call method getFullBlock\\(\\) on pocketmine\\\\world\\\\format\\\\SubChunk\\|null\\.$#"
			count: 1
			path: ../../../src/world/light/LightUpdate.php

		-
			message: "#^Only numeric types are allowed in \\-, int\\|null given on the right side\\.$#"
			count: 1
			path: ../../../src/world/light/LightUpdate.php

		-
			message: "#^Cannot call method getBlockSkyLightArray\\(\\) on pocketmine\\\\world\\\\format\\\\SubChunk\\|null\\.$#"
			count: 1
			path: ../../../src/world/light/SkyLightUpdate.php

		-
			message: "#^Cannot call method getFullBlock\\(\\) on pocketmine\\\\world\\\\format\\\\SubChunk\\|null\\.$#"
			count: 1
			path: ../../../src/world/light/SkyLightUpdate.php

		-
			message: "#^Cannot call method getHeightMap\\(\\) on pocketmine\\\\world\\\\format\\\\Chunk\\|null\\.$#"
			count: 6
			path: ../../../src/world/light/SkyLightUpdate.php

		-
			message: "#^Cannot call method getHeightMapArray\\(\\) on pocketmine\\\\world\\\\format\\\\Chunk\\|null\\.$#"
			count: 1
			path: ../../../src/world/light/SkyLightUpdate.php

		-
			message: "#^Cannot call method getSubChunk\\(\\) on pocketmine\\\\world\\\\format\\\\Chunk\\|null\\.$#"
			count: 2
			path: ../../../src/world/light/SkyLightUpdate.php

		-
			message: "#^Cannot call method setHeightMap\\(\\) on pocketmine\\\\world\\\\format\\\\Chunk\\|null\\.$#"
			count: 2
			path: ../../../src/world/light/SkyLightUpdate.php

		-
			message: "#^Cannot call method setHeightMapArray\\(\\) on pocketmine\\\\world\\\\format\\\\Chunk\\|null\\.$#"
			count: 1
			path: ../../../src/world/light/SkyLightUpdate.php

		-
			message: "#^Only booleans are allowed in an if condition, bool\\|null given\\.$#"
			count: 3
			path: ../../../src/world/light/SkyLightUpdate.php

		-
			message: "#^Only numeric types are allowed in \\+, int\\|false given on the left side\\.$#"
			count: 1
			path: ../../../src/world/light/SkyLightUpdate.php

		-
			message: "#^Only numeric types are allowed in \\-, int\\|null given on the right side\\.$#"
			count: 1
			path: ../../../src/world/light/SkyLightUpdate.php

		-
			message: "#^Parameter \\#1 \\$chunk of static method pocketmine\\\\world\\\\light\\\\SkyLightUpdate\\:\\:recalculateHeightMap\\(\\) expects pocketmine\\\\world\\\\format\\\\Chunk, pocketmine\\\\world\\\\format\\\\Chunk\\|null given\\.$#"
			count: 1
			path: ../../../src/world/light/SkyLightUpdate.php

		-
			message: "#^Parameter \\#1 \\$chunk of static method pocketmine\\\\world\\\\light\\\\SkyLightUpdate\\:\\:recalculateHeightMapColumn\\(\\) expects pocketmine\\\\world\\\\format\\\\Chunk, pocketmine\\\\world\\\\format\\\\Chunk\\|null given\\.$#"
			count: 1
			path: ../../../src/world/light/SkyLightUpdate.php

		-
			message: "#^Parameter \\#1 \\$json of function json_decode expects string, string\\|false given\\.$#"
			count: 1
			path: ../../phpunit/block/BlockTest.php

		-
			message: "#^Parameter \\#1 \\$json of function json_decode expects string, string\\|false given\\.$#"
			count: 1
			path: ../../phpunit/block/regenerate_consistency_check.php

		-
			message: "#^Property pocketmine\\\\event\\\\HandlerListManagerTest\\:\\:\\$isValidFunc \\(Closure\\(ReflectionClass\\<pocketmine\\\\event\\\\Event\\>\\)\\: bool\\) does not accept Closure\\|null\\.$#"
			count: 1
			path: ../../phpunit/event/HandlerListManagerTest.php

		-
			message: "#^Property pocketmine\\\\event\\\\HandlerListManagerTest\\:\\:\\$resolveParentFunc \\(Closure\\(ReflectionClass\\<pocketmine\\\\event\\\\Event\\>\\)\\: ReflectionClass\\<pocketmine\\\\event\\\\Event\\>\\|null\\) does not accept Closure\\|null\\.$#"
			count: 1
			path: ../../phpunit/event/HandlerListManagerTest.php

		-
			message: "#^Parameter \\#1 \\$logFile of class pocketmine\\\\utils\\\\MainLogger constructor expects string, string\\|false given\\.$#"
			count: 1
			path: ../../phpunit/scheduler/AsyncPoolTest.php
<|MERGE_RESOLUTION|>--- conflicted
+++ resolved
@@ -846,14 +846,6 @@
 			path: ../../../src/resourcepacks/ZippedResourcePack.php
 
 		-
-<<<<<<< HEAD
-			message: "#^Parameter \\#2 \\$code of class pocketmine\\\\resourcepacks\\\\ResourcePackException constructor expects int, mixed given\\.$#"
-			count: 1
-			path: ../../../src/resourcepacks/ZippedResourcePack.php
-
-		-
-=======
->>>>>>> a5c0958a
 			message: "#^Parameter \\#2 \\$length of function fread expects int\\<0, max\\>, int given\\.$#"
 			count: 1
 			path: ../../../src/resourcepacks/ZippedResourcePack.php
