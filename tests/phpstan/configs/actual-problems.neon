parameters:
	ignoreErrors:
		-
			message: "#^Parameter \\#3 \\$subject of function preg_replace expects array\\|string, string\\|null given\\.$#"
			count: 2
			path: ../../../build/make-release.php

		-
			message: "#^Parameter \\#1 \\$pharPath of function pocketmine\\\\build\\\\server_phar\\\\buildPhar expects string, array\\<int, mixed\\>\\|string\\|false given\\.$#"
			count: 1
			path: ../../../build/server-phar.php

		-
			message: "#^Parameter \\#1 \\$strings of function pocketmine\\\\build\\\\server_phar\\\\preg_quote_array expects array\\<string\\>, array\\<int, string\\|false\\> given\\.$#"
			count: 1
			path: ../../../build/server-phar.php

		-
			message: "#^Binary operation \"\\.\" between array\\<int, mixed\\>\\|string\\|false and '/'\\|'\\\\\\\\' results in an error\\.$#"
			count: 2
			path: ../../../src/PocketMine.php

		-
			message: "#^Do\\-while loop condition is always false\\.$#"
			count: 1
			path: ../../../src/PocketMine.php

		-
			message: "#^Cannot cast mixed to string\\.$#"
			count: 1
			path: ../../../src/Server.php

		-
			message: "#^Parameter \\#1 \\$array of static method pocketmine\\\\plugin\\\\PluginGraylist\\:\\:fromArray\\(\\) expects array, mixed given\\.$#"
			count: 1
			path: ../../../src/Server.php

		-
			message: "#^Parameter \\#1 \\$input of function yaml_parse expects string, string\\|false given\\.$#"
			count: 1
			path: ../../../src/Server.php

		-
			message: "#^Cannot cast array\\<int, mixed\\>\\|string\\|false to string\\.$#"
			count: 1
			path: ../../../src/ServerConfigGroup.php

		-
			message: "#^Cannot cast mixed to int\\.$#"
			count: 2
			path: ../../../src/ServerConfigGroup.php

		-
			message: "#^Cannot cast mixed to string\\.$#"
			count: 2
			path: ../../../src/ServerConfigGroup.php

		-
			message: "#^Cannot access offset 'git' on mixed\\.$#"
			count: 2
			path: ../../../src/VersionInfo.php

		-
			message: "#^Method pocketmine\\\\VersionInfo\\:\\:GIT_HASH\\(\\) should return string but returns mixed\\.$#"
			count: 1
			path: ../../../src/VersionInfo.php

		-
			message: "#^Static property pocketmine\\\\VersionInfo\\:\\:\\$gitHash \\(string\\|null\\) does not accept mixed\\.$#"
			count: 1
			path: ../../../src/VersionInfo.php

		-
			message: "#^Cannot call method setFullBlock\\(\\) on pocketmine\\\\world\\\\format\\\\Chunk\\|null\\.$#"
			count: 1
			path: ../../../src/block/Block.php

		-
			message: "#^Parameter \\#1 \\$x of method pocketmine\\\\world\\\\World\\:\\:getBlockAt\\(\\) expects int, float\\|int given\\.$#"
			count: 1
			path: ../../../src/block/Cactus.php

		-
			message: "#^Parameter \\#1 \\$x of method pocketmine\\\\world\\\\World\\:\\:isInWorld\\(\\) expects int, float\\|int given\\.$#"
			count: 1
			path: ../../../src/block/Cactus.php

		-
			message: "#^Parameter \\#2 \\$y of method pocketmine\\\\world\\\\World\\:\\:getBlockAt\\(\\) expects int, float\\|int given\\.$#"
			count: 1
			path: ../../../src/block/Cactus.php

		-
			message: "#^Parameter \\#2 \\$y of method pocketmine\\\\world\\\\World\\:\\:isInWorld\\(\\) expects int, float\\|int given\\.$#"
			count: 1
			path: ../../../src/block/Cactus.php

		-
			message: "#^Parameter \\#3 \\$z of method pocketmine\\\\world\\\\World\\:\\:getBlockAt\\(\\) expects int, float\\|int given\\.$#"
			count: 1
			path: ../../../src/block/Cactus.php

		-
			message: "#^Parameter \\#3 \\$z of method pocketmine\\\\world\\\\World\\:\\:isInWorld\\(\\) expects int, float\\|int given\\.$#"
			count: 1
			path: ../../../src/block/Cactus.php

		-
			message: "#^Parameter \\#1 \\$x of method pocketmine\\\\world\\\\World\\:\\:getRealBlockSkyLightAt\\(\\) expects int, float\\|int given\\.$#"
			count: 1
			path: ../../../src/block/DaylightSensor.php

		-
			message: "#^Parameter \\#2 \\$y of method pocketmine\\\\world\\\\World\\:\\:getRealBlockSkyLightAt\\(\\) expects int, float\\|int given\\.$#"
			count: 1
			path: ../../../src/block/DaylightSensor.php

		-
			message: "#^Parameter \\#3 \\$z of method pocketmine\\\\world\\\\World\\:\\:getRealBlockSkyLightAt\\(\\) expects int, float\\|int given\\.$#"
			count: 1
			path: ../../../src/block/DaylightSensor.php

		-
			message: "#^Parameter \\#1 \\$x of method pocketmine\\\\world\\\\World\\:\\:getBlockAt\\(\\) expects int, float\\|int given\\.$#"
			count: 1
			path: ../../../src/block/DragonEgg.php

		-
			message: "#^Parameter \\#1 \\$xDiff of class pocketmine\\\\world\\\\particle\\\\DragonEggTeleportParticle constructor expects int, float\\|int given\\.$#"
			count: 1
			path: ../../../src/block/DragonEgg.php

		-
<<<<<<< HEAD
			message: "#^Parameter \\#2 \\$y of method pocketmine\\\\world\\\\World\\:\\:getBlockAt\\(\\) expects int, float\\|int\\<\\-64, max\\> given\\.$#"
=======
			message: "#^Parameter \\#2 \\$y of method pocketmine\\\\world\\\\World\\:\\:getBlockAt\\(\\) expects int, float\\|int\\<0, 255\\> given\\.$#"
>>>>>>> 72d8b541
			count: 1
			path: ../../../src/block/DragonEgg.php

		-
			message: "#^Parameter \\#2 \\$yDiff of class pocketmine\\\\world\\\\particle\\\\DragonEggTeleportParticle constructor expects int, float\\|int given\\.$#"
			count: 1
			path: ../../../src/block/DragonEgg.php

		-
			message: "#^Parameter \\#3 \\$z of method pocketmine\\\\world\\\\World\\:\\:getBlockAt\\(\\) expects int, float\\|int given\\.$#"
			count: 1
			path: ../../../src/block/DragonEgg.php

		-
			message: "#^Parameter \\#3 \\$zDiff of class pocketmine\\\\world\\\\particle\\\\DragonEggTeleportParticle constructor expects int, float\\|int given\\.$#"
			count: 1
			path: ../../../src/block/DragonEgg.php

		-
			message: "#^Parameter \\#1 \\$x of method pocketmine\\\\world\\\\World\\:\\:getBlockAt\\(\\) expects int, float\\|int given\\.$#"
			count: 1
			path: ../../../src/block/Farmland.php

		-
			message: "#^Parameter \\#2 \\$y of method pocketmine\\\\world\\\\World\\:\\:getBlockAt\\(\\) expects int, float\\|int given\\.$#"
			count: 1
			path: ../../../src/block/Farmland.php

		-
			message: "#^Parameter \\#3 \\$z of method pocketmine\\\\world\\\\World\\:\\:getBlockAt\\(\\) expects int, float\\|int given\\.$#"
			count: 1
			path: ../../../src/block/Farmland.php

		-
			message: "#^Parameter \\#1 \\$x of method pocketmine\\\\world\\\\World\\:\\:getBlockAt\\(\\) expects int, float\\|int given\\.$#"
			count: 1
			path: ../../../src/block/Fire.php

		-
			message: "#^Parameter \\#1 \\$x of method pocketmine\\\\world\\\\World\\:\\:isInWorld\\(\\) expects int, float\\|int given\\.$#"
			count: 1
			path: ../../../src/block/Fire.php

		-
			message: "#^Parameter \\#2 \\$y of method pocketmine\\\\world\\\\World\\:\\:getBlockAt\\(\\) expects int, float\\|int given\\.$#"
			count: 1
			path: ../../../src/block/Fire.php

		-
			message: "#^Parameter \\#2 \\$y of method pocketmine\\\\world\\\\World\\:\\:isInWorld\\(\\) expects int, float\\|int given\\.$#"
			count: 1
			path: ../../../src/block/Fire.php

		-
			message: "#^Parameter \\#3 \\$z of method pocketmine\\\\world\\\\World\\:\\:getBlockAt\\(\\) expects int, float\\|int given\\.$#"
			count: 1
			path: ../../../src/block/Fire.php

		-
			message: "#^Parameter \\#3 \\$z of method pocketmine\\\\world\\\\World\\:\\:isInWorld\\(\\) expects int, float\\|int given\\.$#"
			count: 1
			path: ../../../src/block/Fire.php

		-
			message: "#^Parameter \\#1 \\$x of method pocketmine\\\\world\\\\World\\:\\:getBlockAt\\(\\) expects int, float\\|int given\\.$#"
			count: 1
			path: ../../../src/block/FrostedIce.php

		-
			message: "#^Parameter \\#1 \\$x of method pocketmine\\\\world\\\\World\\:\\:getHighestAdjacentFullLightAt\\(\\) expects int, float\\|int given\\.$#"
			count: 1
			path: ../../../src/block/FrostedIce.php

		-
			message: "#^Parameter \\#2 \\$y of method pocketmine\\\\world\\\\World\\:\\:getBlockAt\\(\\) expects int, float\\|int given\\.$#"
			count: 1
			path: ../../../src/block/FrostedIce.php

		-
			message: "#^Parameter \\#2 \\$y of method pocketmine\\\\world\\\\World\\:\\:getHighestAdjacentFullLightAt\\(\\) expects int, float\\|int given\\.$#"
			count: 1
			path: ../../../src/block/FrostedIce.php

		-
			message: "#^Parameter \\#3 \\$z of method pocketmine\\\\world\\\\World\\:\\:getBlockAt\\(\\) expects int, float\\|int given\\.$#"
			count: 1
			path: ../../../src/block/FrostedIce.php

		-
			message: "#^Parameter \\#3 \\$z of method pocketmine\\\\world\\\\World\\:\\:getHighestAdjacentFullLightAt\\(\\) expects int, float\\|int given\\.$#"
			count: 1
			path: ../../../src/block/FrostedIce.php

		-
			message: "#^Parameter \\#1 \\$min of function mt_rand expects int, float\\|int given\\.$#"
			count: 3
			path: ../../../src/block/Grass.php

		-
			message: "#^Parameter \\#1 \\$x of method pocketmine\\\\world\\\\World\\:\\:getBlockAt\\(\\) expects int, float\\|int given\\.$#"
			count: 1
			path: ../../../src/block/Grass.php

		-
			message: "#^Parameter \\#1 \\$x of method pocketmine\\\\world\\\\World\\:\\:getFullLightAt\\(\\) expects int, float\\|int given\\.$#"
			count: 1
			path: ../../../src/block/Grass.php

		-
			message: "#^Parameter \\#2 \\$max of function mt_rand expects int, float\\|int given\\.$#"
			count: 3
			path: ../../../src/block/Grass.php

		-
			message: "#^Parameter \\#2 \\$y of method pocketmine\\\\world\\\\World\\:\\:getBlockAt\\(\\) expects int, float\\|int given\\.$#"
			count: 1
			path: ../../../src/block/Grass.php

		-
			message: "#^Parameter \\#2 \\$y of method pocketmine\\\\world\\\\World\\:\\:getFullLightAt\\(\\) expects int, float\\|int given\\.$#"
			count: 1
			path: ../../../src/block/Grass.php

		-
			message: "#^Parameter \\#3 \\$z of method pocketmine\\\\world\\\\World\\:\\:getBlockAt\\(\\) expects int, float\\|int given\\.$#"
			count: 1
			path: ../../../src/block/Grass.php

		-
			message: "#^Parameter \\#3 \\$z of method pocketmine\\\\world\\\\World\\:\\:getFullLightAt\\(\\) expects int, float\\|int given\\.$#"
			count: 1
			path: ../../../src/block/Grass.php

		-
			message: "#^Parameter \\#1 \\$x of method pocketmine\\\\world\\\\World\\:\\:getHighestAdjacentBlockLight\\(\\) expects int, float\\|int given\\.$#"
			count: 1
			path: ../../../src/block/Ice.php

		-
			message: "#^Parameter \\#2 \\$y of method pocketmine\\\\world\\\\World\\:\\:getHighestAdjacentBlockLight\\(\\) expects int, float\\|int given\\.$#"
			count: 1
			path: ../../../src/block/Ice.php

		-
			message: "#^Parameter \\#3 \\$z of method pocketmine\\\\world\\\\World\\:\\:getHighestAdjacentBlockLight\\(\\) expects int, float\\|int given\\.$#"
			count: 1
			path: ../../../src/block/Ice.php

		-
			message: "#^Parameter \\#1 \\$x of static method pocketmine\\\\world\\\\World\\:\\:blockHash\\(\\) expects int, float\\|int given\\.$#"
			count: 1
			path: ../../../src/block/Leaves.php

		-
			message: "#^Parameter \\#2 \\$y of static method pocketmine\\\\world\\\\World\\:\\:blockHash\\(\\) expects int, float\\|int given\\.$#"
			count: 1
			path: ../../../src/block/Leaves.php

		-
			message: "#^Parameter \\#3 \\$z of static method pocketmine\\\\world\\\\World\\:\\:blockHash\\(\\) expects int, float\\|int given\\.$#"
			count: 1
			path: ../../../src/block/Leaves.php

		-
			message: "#^Parameter \\#1 \\$x of method pocketmine\\\\world\\\\World\\:\\:getBlockAt\\(\\) expects int, float\\|int given\\.$#"
			count: 11
			path: ../../../src/block/Liquid.php

		-
			message: "#^Parameter \\#1 \\$x of method pocketmine\\\\world\\\\World\\:\\:isInWorld\\(\\) expects int, float\\|int given\\.$#"
			count: 1
			path: ../../../src/block/Liquid.php

		-
			message: "#^Parameter \\#2 \\$y of method pocketmine\\\\world\\\\World\\:\\:getBlockAt\\(\\) expects int, float\\|int given\\.$#"
			count: 11
			path: ../../../src/block/Liquid.php

		-
			message: "#^Parameter \\#2 \\$y of method pocketmine\\\\world\\\\World\\:\\:isInWorld\\(\\) expects int, float\\|int given\\.$#"
			count: 1
			path: ../../../src/block/Liquid.php

		-
			message: "#^Parameter \\#3 \\$z of method pocketmine\\\\world\\\\World\\:\\:getBlockAt\\(\\) expects int, float\\|int given\\.$#"
			count: 11
			path: ../../../src/block/Liquid.php

		-
			message: "#^Parameter \\#3 \\$z of method pocketmine\\\\world\\\\World\\:\\:isInWorld\\(\\) expects int, float\\|int given\\.$#"
			count: 1
			path: ../../../src/block/Liquid.php

		-
			message: "#^Parameter \\#1 \\$min of function mt_rand expects int, float\\|int given\\.$#"
			count: 3
			path: ../../../src/block/Mycelium.php

		-
			message: "#^Parameter \\#2 \\$max of function mt_rand expects int, float\\|int given\\.$#"
			count: 3
			path: ../../../src/block/Mycelium.php

		-
			message: "#^Parameter \\#1 \\$x of method pocketmine\\\\world\\\\World\\:\\:getBlockLightAt\\(\\) expects int, float\\|int given\\.$#"
			count: 1
			path: ../../../src/block/SnowLayer.php

		-
			message: "#^Parameter \\#2 \\$y of method pocketmine\\\\world\\\\World\\:\\:getBlockLightAt\\(\\) expects int, float\\|int given\\.$#"
			count: 1
			path: ../../../src/block/SnowLayer.php

		-
			message: "#^Parameter \\#3 \\$z of method pocketmine\\\\world\\\\World\\:\\:getBlockLightAt\\(\\) expects int, float\\|int given\\.$#"
			count: 1
			path: ../../../src/block/SnowLayer.php

		-
			message: "#^Parameter \\#1 \\$x of method pocketmine\\\\world\\\\World\\:\\:getBlockAt\\(\\) expects int, float\\|int given\\.$#"
			count: 1
			path: ../../../src/block/Sugarcane.php

		-
			message: "#^Parameter \\#1 \\$x of method pocketmine\\\\world\\\\World\\:\\:isInWorld\\(\\) expects int, float\\|int given\\.$#"
			count: 1
			path: ../../../src/block/Sugarcane.php

		-
			message: "#^Parameter \\#2 \\$y of method pocketmine\\\\world\\\\World\\:\\:getBlockAt\\(\\) expects int, float\\|int given\\.$#"
			count: 1
			path: ../../../src/block/Sugarcane.php

		-
			message: "#^Parameter \\#2 \\$y of method pocketmine\\\\world\\\\World\\:\\:isInWorld\\(\\) expects int, float\\|int given\\.$#"
			count: 1
			path: ../../../src/block/Sugarcane.php

		-
			message: "#^Parameter \\#3 \\$z of method pocketmine\\\\world\\\\World\\:\\:getBlockAt\\(\\) expects int, float\\|int given\\.$#"
			count: 1
			path: ../../../src/block/Sugarcane.php

		-
			message: "#^Parameter \\#3 \\$z of method pocketmine\\\\world\\\\World\\:\\:isInWorld\\(\\) expects int, float\\|int given\\.$#"
			count: 1
			path: ../../../src/block/Sugarcane.php

		-
			message: "#^Parameter \\#1 \\$x of class pocketmine\\\\math\\\\Vector3 constructor expects float\\|int, int\\|null given\\.$#"
			count: 1
			path: ../../../src/block/tile/Chest.php

		-
			message: "#^Parameter \\#1 \\$x of method pocketmine\\\\world\\\\World\\:\\:getTileAt\\(\\) expects int, int\\|null given\\.$#"
			count: 1
			path: ../../../src/block/tile/Chest.php

		-
			message: "#^Parameter \\#2 \\$value of method pocketmine\\\\nbt\\\\tag\\\\CompoundTag\\:\\:setInt\\(\\) expects int, int\\|null given\\.$#"
			count: 4
			path: ../../../src/block/tile/Chest.php

		-
			message: "#^Parameter \\#2 \\$y of method pocketmine\\\\world\\\\World\\:\\:getTileAt\\(\\) expects int, float\\|int given\\.$#"
			count: 1
			path: ../../../src/block/tile/Chest.php

		-
			message: "#^Parameter \\#3 \\$z of class pocketmine\\\\math\\\\Vector3 constructor expects float\\|int, int\\|null given\\.$#"
			count: 1
			path: ../../../src/block/tile/Chest.php

		-
			message: "#^Parameter \\#3 \\$z of method pocketmine\\\\world\\\\World\\:\\:getTileAt\\(\\) expects int, int\\|null given\\.$#"
			count: 1
			path: ../../../src/block/tile/Chest.php

		-
			message: "#^Property pocketmine\\\\block\\\\tile\\\\Chest\\:\\:\\$pairX \\(int\\|null\\) does not accept float\\|int\\.$#"
			count: 2
			path: ../../../src/block/tile/Chest.php

		-
			message: "#^Property pocketmine\\\\block\\\\tile\\\\Chest\\:\\:\\$pairZ \\(int\\|null\\) does not accept float\\|int\\.$#"
			count: 2
			path: ../../../src/block/tile/Chest.php

		-
			message: "#^Constant pocketmine\\\\block\\\\tile\\\\Skull\\:\\:TAG_MOUTH_MOVING is unused\\.$#"
			count: 1
			path: ../../../src/block/tile/Skull.php

		-
			message: "#^Constant pocketmine\\\\block\\\\tile\\\\Skull\\:\\:TAG_MOUTH_TICK_COUNT is unused\\.$#"
			count: 1
			path: ../../../src/block/tile/Skull.php

		-
			message: "#^Parameter \\#2 \\$value of method pocketmine\\\\nbt\\\\tag\\\\CompoundTag\\:\\:setInt\\(\\) expects int, float\\|int given\\.$#"
			count: 3
			path: ../../../src/block/tile/Spawnable.php

		-
			message: "#^Parameter \\#2 \\$replace of function str_replace expects array\\|string, string\\|null given\\.$#"
			count: 1
			path: ../../../src/command/Command.php

		-
			message: "#^Cannot call method startTiming\\(\\) on pocketmine\\\\timings\\\\TimingsHandler\\|null\\.$#"
			count: 1
			path: ../../../src/command/FormattedCommandAlias.php

		-
			message: "#^Cannot call method stopTiming\\(\\) on pocketmine\\\\timings\\\\TimingsHandler\\|null\\.$#"
			count: 1
			path: ../../../src/command/FormattedCommandAlias.php

		-
			message: "#^Cannot call method startTiming\\(\\) on pocketmine\\\\timings\\\\TimingsHandler\\|null\\.$#"
			count: 1
			path: ../../../src/command/SimpleCommandMap.php

		-
			message: "#^Cannot call method stopTiming\\(\\) on pocketmine\\\\timings\\\\TimingsHandler\\|null\\.$#"
			count: 1
			path: ../../../src/command/SimpleCommandMap.php

		-
			message: "#^Cannot call method addParticle\\(\\) on pocketmine\\\\world\\\\World\\|null\\.$#"
			count: 1
			path: ../../../src/command/defaults/ParticleCommand.php

		-
			message: "#^Cannot call method getSeed\\(\\) on pocketmine\\\\world\\\\World\\|null\\.$#"
			count: 1
			path: ../../../src/command/defaults/SeedCommand.php

		-
			message: "#^Cannot call method setSpawnLocation\\(\\) on pocketmine\\\\world\\\\World\\|null\\.$#"
			count: 1
			path: ../../../src/command/defaults/SetWorldSpawnCommand.php

		-
			message: "#^Cannot call method getTime\\(\\) on pocketmine\\\\world\\\\World\\|null\\.$#"
			count: 1
			path: ../../../src/command/defaults/TimeCommand.php

		-
			message: "#^Parameter \\#1 \\$stream of function fclose expects resource, resource\\|false given\\.$#"
			count: 2
			path: ../../../src/command/defaults/TimingsCommand.php

		-
			message: "#^Parameter \\#1 \\$stream of function fseek expects resource, resource\\|false given\\.$#"
			count: 1
			path: ../../../src/command/defaults/TimingsCommand.php

		-
			message: "#^Parameter \\#1 \\$stream of function fwrite expects resource, resource\\|false given\\.$#"
			count: 1
			path: ../../../src/command/defaults/TimingsCommand.php

		-
			message: "#^Parameter \\#1 \\$stream of function stream_get_contents expects resource, resource\\|false given\\.$#"
			count: 1
			path: ../../../src/command/defaults/TimingsCommand.php

		-
			message: "#^Call to function is_resource\\(\\) with resource will always evaluate to true\\.$#"
			count: 2
			path: ../../../src/console/ConsoleReader.php

		-
			message: "#^Parameter \\#1 \\$path of static method pocketmine\\\\utils\\\\Filesystem\\:\\:cleanPath\\(\\) expects string, mixed given\\.$#"
			count: 1
			path: ../../../src/crash/CrashDump.php

		-
			message: "#^Parameter \\#1 \\$index of method pocketmine\\\\inventory\\\\BaseInventory\\:\\:setItem\\(\\) expects int, int\\|string given\\.$#"
			count: 1
			path: ../../../src/entity/ExperienceManager.php

		-
			message: "#^Parameter \\#1 \\$x of method pocketmine\\\\world\\\\World\\:\\:getBlockAt\\(\\) expects int, float\\|int given\\.$#"
			count: 1
			path: ../../../src/entity/Living.php

		-
			message: "#^Parameter \\#2 \\$y of method pocketmine\\\\world\\\\World\\:\\:getBlockAt\\(\\) expects int, float\\|int given\\.$#"
			count: 1
			path: ../../../src/entity/Living.php

		-
			message: "#^Parameter \\#3 \\$z of method pocketmine\\\\world\\\\World\\:\\:getBlockAt\\(\\) expects int, float\\|int given\\.$#"
			count: 1
			path: ../../../src/entity/Living.php

		-
			message: "#^Parameter \\#2 \\$x of method pocketmine\\\\block\\\\Block\\:\\:position\\(\\) expects int, float\\|int given\\.$#"
			count: 1
			path: ../../../src/entity/object/FallingBlock.php

		-
			message: "#^Parameter \\#3 \\$y of method pocketmine\\\\block\\\\Block\\:\\:position\\(\\) expects int, float\\|int given\\.$#"
			count: 1
			path: ../../../src/entity/object/FallingBlock.php

		-
			message: "#^Parameter \\#4 \\$z of method pocketmine\\\\block\\\\Block\\:\\:position\\(\\) expects int, float\\|int given\\.$#"
			count: 1
			path: ../../../src/entity/object/FallingBlock.php

		-
			message: "#^Parameter \\#1 \\$x of method pocketmine\\\\world\\\\World\\:\\:getBlockAt\\(\\) expects int, float\\|int given\\.$#"
			count: 1
			path: ../../../src/entity/object/Painting.php

		-
			message: "#^Parameter \\#2 \\$y of method pocketmine\\\\world\\\\World\\:\\:getBlockAt\\(\\) expects int, float\\|int given\\.$#"
			count: 1
			path: ../../../src/entity/object/Painting.php

		-
			message: "#^Parameter \\#3 \\$z of method pocketmine\\\\world\\\\World\\:\\:getBlockAt\\(\\) expects int, float\\|int given\\.$#"
			count: 1
			path: ../../../src/entity/object/Painting.php

		-
			message: "#^Parameter \\#1 \\$x of method pocketmine\\\\world\\\\World\\:\\:getBlockAt\\(\\) expects int, float\\|int given\\.$#"
			count: 1
			path: ../../../src/entity/projectile/Projectile.php

		-
			message: "#^Parameter \\#2 \\$value of method pocketmine\\\\nbt\\\\tag\\\\CompoundTag\\:\\:setInt\\(\\) expects int, float\\|int given\\.$#"
			count: 3
			path: ../../../src/entity/projectile/Projectile.php

		-
			message: "#^Parameter \\#2 \\$y of method pocketmine\\\\world\\\\World\\:\\:getBlockAt\\(\\) expects int, float\\|int given\\.$#"
			count: 1
			path: ../../../src/entity/projectile/Projectile.php

		-
			message: "#^Parameter \\#3 \\$z of method pocketmine\\\\world\\\\World\\:\\:getBlockAt\\(\\) expects int, float\\|int given\\.$#"
			count: 1
			path: ../../../src/entity/projectile/Projectile.php

		-
			message: "#^Argument of an invalid type mixed supplied for foreach, only iterables are supported\\.$#"
			count: 1
			path: ../../../src/inventory/CreativeInventory.php

		-
			message: "#^Parameter \\#1 \\$data of static method pocketmine\\\\item\\\\Item\\:\\:jsonDeserialize\\(\\) expects array\\{id\\: int, damage\\?\\: int, count\\?\\: int, nbt\\?\\: string, nbt_hex\\?\\: string, nbt_b64\\?\\: string\\}, mixed given\\.$#"
			count: 1
			path: ../../../src/inventory/CreativeInventory.php

		-
			message: "#^Parameter \\#1 \\$json of function json_decode expects string, string\\|false given\\.$#"
			count: 1
			path: ../../../src/inventory/CreativeInventory.php

		-
			message: "#^Parameter \\#2 \\$recipe of class pocketmine\\\\event\\\\inventory\\\\CraftItemEvent constructor expects pocketmine\\\\crafting\\\\CraftingRecipe, pocketmine\\\\crafting\\\\CraftingRecipe\\|null given\\.$#"
			count: 1
			path: ../../../src/inventory/transaction/CraftingTransaction.php

		-
			message: "#^Parameter \\#3 \\$repetitions of class pocketmine\\\\event\\\\inventory\\\\CraftItemEvent constructor expects int, int\\|null given\\.$#"
			count: 1
			path: ../../../src/inventory/transaction/CraftingTransaction.php

		-
			message: "#^Parameter \\#1 \\$buffer of method pocketmine\\\\nbt\\\\BaseNbtSerializer\\:\\:read\\(\\) expects string, string\\|false given\\.$#"
			count: 1
			path: ../../../src/item/Item.php

		-
			message: "#^Parameter \\#1 \\$result of method pocketmine\\\\network\\\\mcpe\\\\compression\\\\CompressBatchPromise\\:\\:resolve\\(\\) expects string, mixed given\\.$#"
			count: 1
			path: ../../../src/network/mcpe/ChunkRequestTask.php

		-
			message: "#^Cannot call method doFirstSpawn\\(\\) on pocketmine\\\\player\\\\Player\\|null\\.$#"
			count: 1
			path: ../../../src/network/mcpe/NetworkSession.php

		-
			message: "#^Cannot call method getAttributeMap\\(\\) on pocketmine\\\\player\\\\Player\\|null\\.$#"
			count: 1
			path: ../../../src/network/mcpe/NetworkSession.php

		-
			message: "#^Cannot call method getLanguage\\(\\) on pocketmine\\\\player\\\\Player\\|null\\.$#"
			count: 1
			path: ../../../src/network/mcpe/NetworkSession.php

		-
			message: "#^Cannot call method getLocation\\(\\) on pocketmine\\\\player\\\\Player\\|null\\.$#"
			count: 2
			path: ../../../src/network/mcpe/NetworkSession.php

		-
			message: "#^Cannot call method getUsedChunkStatus\\(\\) on pocketmine\\\\player\\\\Player\\|null\\.$#"
			count: 1
			path: ../../../src/network/mcpe/NetworkSession.php

		-
			message: "#^Cannot call method getUsername\\(\\) on pocketmine\\\\player\\\\PlayerInfo\\|null\\.$#"
			count: 2
			path: ../../../src/network/mcpe/NetworkSession.php

		-
			message: "#^Cannot call method getUuid\\(\\) on pocketmine\\\\player\\\\PlayerInfo\\|null\\.$#"
			count: 1
			path: ../../../src/network/mcpe/NetworkSession.php

		-
			message: "#^Cannot call method sendData\\(\\) on pocketmine\\\\player\\\\Player\\|null\\.$#"
			count: 1
			path: ../../../src/network/mcpe/NetworkSession.php

		-
			message: "#^Cannot call method setImmobile\\(\\) on pocketmine\\\\player\\\\Player\\|null\\.$#"
			count: 2
			path: ../../../src/network/mcpe/NetworkSession.php

		-
			message: "#^Cannot call method syncAll\\(\\) on pocketmine\\\\network\\\\mcpe\\\\InventoryManager\\|null\\.$#"
			count: 1
			path: ../../../src/network/mcpe/NetworkSession.php

		-
			message: "#^Parameter \\#1 \\$clientPub of class pocketmine\\\\network\\\\mcpe\\\\encryption\\\\PrepareEncryptionTask constructor expects string, string\\|null given\\.$#"
			count: 1
			path: ../../../src/network/mcpe/NetworkSession.php

		-
			message: "#^Parameter \\#1 \\$entity of method pocketmine\\\\network\\\\mcpe\\\\NetworkSession\\:\\:onEntityEffectAdded\\(\\) expects pocketmine\\\\entity\\\\Living, pocketmine\\\\player\\\\Player\\|null given\\.$#"
			count: 1
			path: ../../../src/network/mcpe/NetworkSession.php

		-
			message: "#^Parameter \\#1 \\$entity of method pocketmine\\\\network\\\\mcpe\\\\NetworkSession\\:\\:onEntityEffectRemoved\\(\\) expects pocketmine\\\\entity\\\\Living, pocketmine\\\\player\\\\Player\\|null given\\.$#"
			count: 1
			path: ../../../src/network/mcpe/NetworkSession.php

		-
			message: "#^Parameter \\#1 \\$entity of method pocketmine\\\\network\\\\mcpe\\\\NetworkSession\\:\\:syncAttributes\\(\\) expects pocketmine\\\\entity\\\\Living, pocketmine\\\\player\\\\Player\\|null given\\.$#"
			count: 1
			path: ../../../src/network/mcpe/NetworkSession.php

		-
			message: "#^Parameter \\#1 \\$for of method pocketmine\\\\network\\\\mcpe\\\\NetworkSession\\:\\:syncAdventureSettings\\(\\) expects pocketmine\\\\player\\\\Player, pocketmine\\\\player\\\\Player\\|null given\\.$#"
			count: 2
			path: ../../../src/network/mcpe/NetworkSession.php

		-
			message: "#^Parameter \\#1 \\$player of class pocketmine\\\\network\\\\mcpe\\\\handler\\\\DeathPacketHandler constructor expects pocketmine\\\\player\\\\Player, pocketmine\\\\player\\\\Player\\|null given\\.$#"
			count: 1
			path: ../../../src/network/mcpe/NetworkSession.php

		-
			message: "#^Parameter \\#1 \\$player of class pocketmine\\\\network\\\\mcpe\\\\handler\\\\InGamePacketHandler constructor expects pocketmine\\\\player\\\\Player, pocketmine\\\\player\\\\Player\\|null given\\.$#"
			count: 2
			path: ../../../src/network/mcpe/NetworkSession.php

		-
			message: "#^Parameter \\#1 \\$target of method pocketmine\\\\command\\\\Command\\:\\:testPermissionSilent\\(\\) expects pocketmine\\\\command\\\\CommandSender, pocketmine\\\\player\\\\Player\\|null given\\.$#"
			count: 1
			path: ../../../src/network/mcpe/NetworkSession.php

		-
			message: "#^Parameter \\#2 \\$player of class pocketmine\\\\network\\\\mcpe\\\\handler\\\\PreSpawnPacketHandler constructor expects pocketmine\\\\player\\\\Player, pocketmine\\\\player\\\\Player\\|null given\\.$#"
			count: 1
			path: ../../../src/network/mcpe/NetworkSession.php

		-
			message: "#^Parameter \\#2 \\$playerInfo of method pocketmine\\\\Server\\:\\:createPlayer\\(\\) expects pocketmine\\\\player\\\\PlayerInfo, pocketmine\\\\player\\\\PlayerInfo\\|null given\\.$#"
			count: 1
			path: ../../../src/network/mcpe/NetworkSession.php

		-
			message: "#^Parameter \\#3 \\$inventoryManager of class pocketmine\\\\network\\\\mcpe\\\\handler\\\\InGamePacketHandler constructor expects pocketmine\\\\network\\\\mcpe\\\\InventoryManager, pocketmine\\\\network\\\\mcpe\\\\InventoryManager\\|null given\\.$#"
			count: 2
			path: ../../../src/network/mcpe/NetworkSession.php

		-
			message: "#^Parameter \\#4 \\$inventoryManager of class pocketmine\\\\network\\\\mcpe\\\\handler\\\\PreSpawnPacketHandler constructor expects pocketmine\\\\network\\\\mcpe\\\\InventoryManager, pocketmine\\\\network\\\\mcpe\\\\InventoryManager\\|null given\\.$#"
			count: 1
			path: ../../../src/network/mcpe/NetworkSession.php

		-
			message: "#^Property pocketmine\\\\network\\\\mcpe\\\\auth\\\\ProcessLoginTask\\:\\:\\$chain \\(string\\) does not accept string\\|null\\.$#"
			count: 1
			path: ../../../src/network/mcpe/auth/ProcessLoginTask.php

		-
			message: "#^Parameter \\#1 \\$result of method pocketmine\\\\network\\\\mcpe\\\\compression\\\\CompressBatchPromise\\:\\:resolve\\(\\) expects string, mixed given\\.$#"
			count: 1
			path: ../../../src/network/mcpe/compression/CompressBatchTask.php

		-
			message: "#^Property pocketmine\\\\network\\\\mcpe\\\\encryption\\\\PrepareEncryptionTask\\:\\:\\$serverPrivateKey \\(string\\) does not accept string\\|null\\.$#"
			count: 1
			path: ../../../src/network/mcpe/encryption/PrepareEncryptionTask.php

		-
			message: "#^Method pocketmine\\\\network\\\\mcpe\\\\raklib\\\\PthreadsChannelReader\\:\\:read\\(\\) should return string\\|null but returns mixed\\.$#"
			count: 1
			path: ../../../src/network/mcpe/raklib/PthreadsChannelReader.php

		-
			message: "#^Method pocketmine\\\\permission\\\\DefaultPermissions\\:\\:registerPermission\\(\\) should return pocketmine\\\\permission\\\\Permission but returns pocketmine\\\\permission\\\\Permission\\|null\\.$#"
			count: 1
			path: ../../../src/permission/DefaultPermissions.php

		-
			message: "#^Parameter \\#1 \\$value of static method pocketmine\\\\permission\\\\PermissionParser\\:\\:defaultFromString\\(\\) expects bool\\|string, mixed given\\.$#"
			count: 1
			path: ../../../src/permission/PermissionParser.php

		-
			message: "#^Parameter \\#2 \\$description of class pocketmine\\\\permission\\\\Permission constructor expects string\\|null, mixed given\\.$#"
			count: 1
			path: ../../../src/permission/PermissionParser.php

		-
			message: "#^Cannot call method getSpawnLocation\\(\\) on pocketmine\\\\world\\\\World\\|null\\.$#"
			count: 1
			path: ../../../src/player/Player.php

		-
			message: "#^Method pocketmine\\\\player\\\\Player\\:\\:getSpawn\\(\\) should return pocketmine\\\\world\\\\Position but returns pocketmine\\\\world\\\\Position\\|null\\.$#"
			count: 1
			path: ../../../src/player/Player.php

		-
			message: "#^Method pocketmine\\\\plugin\\\\PluginBase\\:\\:getConfig\\(\\) should return pocketmine\\\\utils\\\\Config but returns pocketmine\\\\utils\\\\Config\\|null\\.$#"
			count: 1
			path: ../../../src/plugin/PluginBase.php

		-
			message: "#^Argument of an invalid type mixed supplied for foreach, only iterables are supported\\.$#"
			count: 1
			path: ../../../src/plugin/PluginDescription.php

		-
			message: "#^Cannot cast mixed to string\\.$#"
			count: 5
			path: ../../../src/plugin/PluginDescription.php

		-
			message: "#^Parameter \\#1 \\$data of static method pocketmine\\\\permission\\\\PermissionParser\\:\\:loadPermissions\\(\\) expects array\\<string, array\\<string, mixed\\>\\>, mixed given\\.$#"
			count: 1
			path: ../../../src/plugin/PluginDescription.php

		-
			message: "#^Parameter \\#1 \\$haystack of function stripos expects string, mixed given\\.$#"
			count: 1
			path: ../../../src/plugin/PluginDescription.php

		-
			message: "#^Parameter \\#1 \\$name of static method pocketmine\\\\plugin\\\\PluginEnableOrder\\:\\:fromString\\(\\) expects string, mixed given\\.$#"
			count: 1
			path: ../../../src/plugin/PluginDescription.php

		-
			message: "#^Parameter \\#2 \\$subject of function preg_match expects string, mixed given\\.$#"
			count: 1
			path: ../../../src/plugin/PluginDescription.php

		-
			message: "#^Parameter \\#3 \\$subject of function str_replace expects array\\|string, mixed given\\.$#"
			count: 1
			path: ../../../src/plugin/PluginDescription.php

		-
			message: "#^Property pocketmine\\\\plugin\\\\PluginDescription\\:\\:\\$authors \\(array\\<string\\>\\) does not accept array\\.$#"
			count: 1
			path: ../../../src/plugin/PluginDescription.php

		-
			message: "#^Property pocketmine\\\\plugin\\\\PluginDescription\\:\\:\\$authors \\(array\\<string\\>\\) does not accept array\\<mixed\\>\\.$#"
			count: 1
			path: ../../../src/plugin/PluginDescription.php

		-
			message: "#^Property pocketmine\\\\plugin\\\\PluginDescription\\:\\:\\$depend \\(array\\<string\\>\\) does not accept array\\.$#"
			count: 1
			path: ../../../src/plugin/PluginDescription.php

		-
			message: "#^Property pocketmine\\\\plugin\\\\PluginDescription\\:\\:\\$loadBefore \\(array\\<string\\>\\) does not accept array\\.$#"
			count: 1
			path: ../../../src/plugin/PluginDescription.php

		-
			message: "#^Property pocketmine\\\\plugin\\\\PluginDescription\\:\\:\\$main \\(string\\) does not accept mixed\\.$#"
			count: 1
			path: ../../../src/plugin/PluginDescription.php

		-
			message: "#^Property pocketmine\\\\plugin\\\\PluginDescription\\:\\:\\$name \\(string\\) does not accept mixed\\.$#"
			count: 1
			path: ../../../src/plugin/PluginDescription.php

		-
			message: "#^Property pocketmine\\\\plugin\\\\PluginDescription\\:\\:\\$softDepend \\(array\\<string\\>\\) does not accept array\\.$#"
			count: 1
			path: ../../../src/plugin/PluginDescription.php

		-
			message: "#^Property pocketmine\\\\plugin\\\\PluginDescription\\:\\:\\$srcNamespacePrefix \\(string\\) does not accept mixed\\.$#"
			count: 1
			path: ../../../src/plugin/PluginDescription.php

		-
			message: "#^Cannot call method addChild\\(\\) on pocketmine\\\\permission\\\\Permission\\|null\\.$#"
			count: 4
			path: ../../../src/plugin/PluginManager.php

		-
			message: "#^Method pocketmine\\\\resourcepacks\\\\ZippedResourcePack\\:\\:getPackSize\\(\\) should return int but returns int\\<0, max\\>\\|false\\.$#"
			count: 1
			path: ../../../src/resourcepacks/ZippedResourcePack.php

		-
			message: "#^Method pocketmine\\\\resourcepacks\\\\ZippedResourcePack\\:\\:getSha256\\(\\) should return string but returns string\\|false\\.$#"
			count: 1
			path: ../../../src/resourcepacks/ZippedResourcePack.php

		-
			message: "#^Parameter \\#2 \\$length of function fread expects int\\<0, max\\>, int given\\.$#"
			count: 1
			path: ../../../src/resourcepacks/ZippedResourcePack.php

		-
			message: "#^Property pocketmine\\\\resourcepacks\\\\ZippedResourcePack\\:\\:\\$fileResource \\(resource\\) does not accept resource\\|false\\.$#"
			count: 1
			path: ../../../src/resourcepacks/ZippedResourcePack.php

		-
			message: "#^Property pocketmine\\\\resourcepacks\\\\ZippedResourcePack\\:\\:\\$sha256 \\(string\\|null\\) does not accept string\\|false\\.$#"
			count: 1
			path: ../../../src/resourcepacks/ZippedResourcePack.php

		-
			message: "#^Cannot call method getNotifier\\(\\) on pocketmine\\\\scheduler\\\\AsyncWorker\\|null\\.$#"
			count: 1
			path: ../../../src/scheduler/AsyncTask.php

		-
			message: "#^Cannot call method handleException\\(\\) on pocketmine\\\\scheduler\\\\AsyncWorker\\|null\\.$#"
			count: 1
			path: ../../../src/scheduler/AsyncTask.php

		-
			message: "#^PHPDoc type pocketmine\\\\scheduler\\\\AsyncWorker\\|null of property pocketmine\\\\scheduler\\\\AsyncTask\\:\\:\\$worker is not the same as PHPDoc type Worker of overridden property Threaded\\:\\:\\$worker\\.$#"
			count: 1
			path: ../../../src/scheduler/AsyncTask.php

		-
			message: "#^Parameter \\#1 \\$str of function igbinary_unserialize expects string, mixed given\\.$#"
			count: 1
			path: ../../../src/scheduler/AsyncTask.php

		-
			message: "#^Property pocketmine\\\\scheduler\\\\AsyncTask\\:\\:\\$result \\(bool\\|float\\|int\\|string\\|null\\) does not accept mixed\\.$#"
			count: 1
			path: ../../../src/scheduler/AsyncTask.php

		-
			message: "#^Property pocketmine\\\\scheduler\\\\BulkCurlTask\\:\\:\\$operations \\(string\\) does not accept string\\|null\\.$#"
			count: 1
			path: ../../../src/scheduler/BulkCurlTask.php

		-
			message: "#^Cannot call method getAsyncWorkerId\\(\\) on pocketmine\\\\scheduler\\\\AsyncWorker\\|null\\.$#"
			count: 1
			path: ../../../src/scheduler/DumpWorkerMemoryTask.php

		-
			message: "#^Cannot call method getLogger\\(\\) on pocketmine\\\\scheduler\\\\AsyncWorker\\|null\\.$#"
			count: 1
			path: ../../../src/scheduler/DumpWorkerMemoryTask.php

		-
			message: "#^Cannot call method getNextRun\\(\\) on array\\<string, int\\|pocketmine\\\\scheduler\\\\TaskHandler\\>\\|int\\|pocketmine\\\\scheduler\\\\TaskHandler\\.$#"
			count: 1
			path: ../../../src/scheduler/TaskScheduler.php

		-
			message: "#^Cannot access offset string on mixed\\.$#"
			count: 3
			path: ../../../src/utils/Config.php

		-
			message: "#^Method pocketmine\\\\utils\\\\Config\\:\\:fixYAMLIndexes\\(\\) should return string but returns string\\|null\\.$#"
			count: 1
			path: ../../../src/utils/Config.php

		-
			message: "#^Parameter \\#1 \\$config of static method pocketmine\\\\utils\\\\Config\\:\\:writeProperties\\(\\) expects array\\<string, bool\\|float\\|int\\|string\\>, array\\<string, mixed\\> given\\.$#"
			count: 1
			path: ../../../src/utils/Config.php

		-
			message: "#^Parameter \\#1 \\$string of function trim expects string, string\\|false given\\.$#"
			count: 1
			path: ../../../src/utils/Timezone.php

		-
			message: "#^Cannot cast mixed to string\\.$#"
			count: 1
			path: ../../../src/utils/Utils.php

		-
			message: "#^Method pocketmine\\\\utils\\\\Utils\\:\\:printable\\(\\) should return string but returns string\\|null\\.$#"
			count: 1
			path: ../../../src/utils/Utils.php

		-
			message: "#^Parameter \\#1 \\$path of static method pocketmine\\\\utils\\\\Filesystem\\:\\:cleanPath\\(\\) expects string, mixed given\\.$#"
			count: 1
			path: ../../../src/utils/Utils.php

		-
			message: "#^Parameter \\#1 \\$trace of static method pocketmine\\\\utils\\\\Utils\\:\\:printableTrace\\(\\) expects array\\<int, array\\<string, mixed\\>\\>, array given\\.$#"
			count: 1
			path: ../../../src/utils/Utils.php

		-
			message: "#^Cannot call method getFullBlock\\(\\) on pocketmine\\\\world\\\\format\\\\SubChunk\\|null\\.$#"
			count: 1
			path: ../../../src/world/Explosion.php

		-
			message: "#^Parameter \\#1 \\$x of method pocketmine\\\\world\\\\World\\:\\:getTileAt\\(\\) expects int, float\\|int given\\.$#"
			count: 1
			path: ../../../src/world/Explosion.php

		-
			message: "#^Parameter \\#1 \\$x of method pocketmine\\\\world\\\\World\\:\\:setBlockAt\\(\\) expects int, float\\|int given\\.$#"
			count: 1
			path: ../../../src/world/Explosion.php

		-
			message: "#^Parameter \\#1 \\$x of static method pocketmine\\\\world\\\\World\\:\\:blockHash\\(\\) expects int, float\\|int given\\.$#"
			count: 1
			path: ../../../src/world/Explosion.php

		-
			message: "#^Parameter \\#2 \\$y of method pocketmine\\\\world\\\\World\\:\\:getTileAt\\(\\) expects int, float\\|int given\\.$#"
			count: 1
			path: ../../../src/world/Explosion.php

		-
			message: "#^Parameter \\#2 \\$y of method pocketmine\\\\world\\\\World\\:\\:setBlockAt\\(\\) expects int, float\\|int given\\.$#"
			count: 1
			path: ../../../src/world/Explosion.php

		-
			message: "#^Parameter \\#2 \\$y of static method pocketmine\\\\world\\\\World\\:\\:blockHash\\(\\) expects int, float\\|int given\\.$#"
			count: 1
			path: ../../../src/world/Explosion.php

		-
			message: "#^Parameter \\#3 \\$z of method pocketmine\\\\world\\\\World\\:\\:getTileAt\\(\\) expects int, float\\|int given\\.$#"
			count: 1
			path: ../../../src/world/Explosion.php

		-
			message: "#^Parameter \\#3 \\$z of method pocketmine\\\\world\\\\World\\:\\:setBlockAt\\(\\) expects int, float\\|int given\\.$#"
			count: 1
			path: ../../../src/world/Explosion.php

		-
			message: "#^Parameter \\#3 \\$z of static method pocketmine\\\\world\\\\World\\:\\:blockHash\\(\\) expects int, float\\|int given\\.$#"
			count: 1
			path: ../../../src/world/Explosion.php

		-
			message: "#^Argument of an invalid type mixed supplied for foreach, only iterables are supported\\.$#"
			count: 1
			path: ../../../src/world/World.php

		-
			message: "#^Cannot access offset 'data' on array\\{priority\\: int, data\\: pocketmine\\\\math\\\\Vector3\\}\\|int\\|pocketmine\\\\math\\\\Vector3\\.$#"
			count: 1
			path: ../../../src/world/World.php

		-
			message: "#^Cannot access offset 'priority' on array\\{priority\\: int, data\\: pocketmine\\\\math\\\\Vector3\\}\\|int\\|pocketmine\\\\math\\\\Vector3\\.$#"
			count: 1
			path: ../../../src/world/World.php

		-
			message: "#^Cannot cast mixed to string\\.$#"
			count: 1
			path: ../../../src/world/World.php

		-
			message: "#^Parameter \\#1 \\$x of method pocketmine\\\\world\\\\World\\:\\:getBlockAt\\(\\) expects int, float\\|int given\\.$#"
			count: 1
			path: ../../../src/world/World.php

		-
			message: "#^Parameter \\#1 \\$x of method pocketmine\\\\world\\\\World\\:\\:getFullLightAt\\(\\) expects int, float\\|int given\\.$#"
			count: 1
			path: ../../../src/world/World.php

		-
			message: "#^Parameter \\#1 \\$x of method pocketmine\\\\world\\\\World\\:\\:getTileAt\\(\\) expects int, float\\|int given\\.$#"
			count: 1
			path: ../../../src/world/World.php

		-
			message: "#^Parameter \\#1 \\$x of method pocketmine\\\\world\\\\World\\:\\:isInWorld\\(\\) expects int, float\\|int given\\.$#"
			count: 3
			path: ../../../src/world/World.php

		-
			message: "#^Parameter \\#1 \\$x of static method pocketmine\\\\world\\\\World\\:\\:blockHash\\(\\) expects int, float\\|int given\\.$#"
			count: 3
			path: ../../../src/world/World.php

		-
			message: "#^Parameter \\#2 \\$x of method pocketmine\\\\block\\\\Block\\:\\:position\\(\\) expects int, float\\|int given\\.$#"
			count: 2
			path: ../../../src/world/World.php

		-
			message: "#^Parameter \\#2 \\$y of method pocketmine\\\\world\\\\World\\:\\:getBlockAt\\(\\) expects int, float\\|int given\\.$#"
			count: 1
			path: ../../../src/world/World.php

		-
			message: "#^Parameter \\#2 \\$y of method pocketmine\\\\world\\\\World\\:\\:getFullLightAt\\(\\) expects int, float\\|int given\\.$#"
			count: 1
			path: ../../../src/world/World.php

		-
			message: "#^Parameter \\#2 \\$y of method pocketmine\\\\world\\\\World\\:\\:getTileAt\\(\\) expects int, float\\|int given\\.$#"
			count: 1
			path: ../../../src/world/World.php

		-
			message: "#^Parameter \\#2 \\$y of method pocketmine\\\\world\\\\World\\:\\:isInWorld\\(\\) expects int, float\\|int given\\.$#"
			count: 3
			path: ../../../src/world/World.php

		-
			message: "#^Parameter \\#2 \\$y of static method pocketmine\\\\world\\\\World\\:\\:blockHash\\(\\) expects int, float\\|int given\\.$#"
			count: 3
			path: ../../../src/world/World.php

		-
			message: "#^Parameter \\#3 \\$chunk of method pocketmine\\\\player\\\\Player\\:\\:onChunkChanged\\(\\) expects pocketmine\\\\world\\\\format\\\\Chunk, pocketmine\\\\world\\\\format\\\\Chunk\\|null given\\.$#"
			count: 1
			path: ../../../src/world/World.php

		-
			message: "#^Parameter \\#3 \\$y of method pocketmine\\\\block\\\\Block\\:\\:position\\(\\) expects int, float\\|int given\\.$#"
			count: 2
			path: ../../../src/world/World.php

		-
			message: "#^Parameter \\#3 \\$z of method pocketmine\\\\world\\\\World\\:\\:getBlockAt\\(\\) expects int, float\\|int given\\.$#"
			count: 1
			path: ../../../src/world/World.php

		-
			message: "#^Parameter \\#3 \\$z of method pocketmine\\\\world\\\\World\\:\\:getFullLightAt\\(\\) expects int, float\\|int given\\.$#"
			count: 1
			path: ../../../src/world/World.php

		-
			message: "#^Parameter \\#3 \\$z of method pocketmine\\\\world\\\\World\\:\\:getTileAt\\(\\) expects int, float\\|int given\\.$#"
			count: 1
			path: ../../../src/world/World.php

		-
			message: "#^Parameter \\#3 \\$z of method pocketmine\\\\world\\\\World\\:\\:isInWorld\\(\\) expects int, float\\|int given\\.$#"
			count: 3
			path: ../../../src/world/World.php

		-
			message: "#^Parameter \\#3 \\$z of static method pocketmine\\\\world\\\\World\\:\\:blockHash\\(\\) expects int, float\\|int given\\.$#"
			count: 3
			path: ../../../src/world/World.php

		-
			message: "#^Parameter \\#4 \\$z of method pocketmine\\\\block\\\\Block\\:\\:position\\(\\) expects int, float\\|int given\\.$#"
			count: 2
			path: ../../../src/world/World.php

		-
			message: "#^Method pocketmine\\\\world\\\\biome\\\\BiomeRegistry\\:\\:getBiome\\(\\) should return pocketmine\\\\world\\\\biome\\\\Biome but returns pocketmine\\\\world\\\\biome\\\\Biome\\|null\\.$#"
			count: 1
			path: ../../../src/world/biome/BiomeRegistry.php

		-
			message: "#^Method pocketmine\\\\world\\\\format\\\\Chunk\\:\\:getSubChunk\\(\\) should return pocketmine\\\\world\\\\format\\\\SubChunk but returns pocketmine\\\\world\\\\format\\\\SubChunk\\|null\\.$#"
			count: 1
			path: ../../../src/world/format/Chunk.php

		-
			message: "#^Parameter \\#1 \\$x of static method pocketmine\\\\world\\\\format\\\\Chunk\\:\\:blockHash\\(\\) expects int, float\\|int given\\.$#"
			count: 2
			path: ../../../src/world/format/Chunk.php

		-
			message: "#^Parameter \\#2 \\$y of static method pocketmine\\\\world\\\\format\\\\Chunk\\:\\:blockHash\\(\\) expects int, float\\|int given\\.$#"
			count: 2
			path: ../../../src/world/format/Chunk.php

		-
			message: "#^Parameter \\#3 \\$z of static method pocketmine\\\\world\\\\format\\\\Chunk\\:\\:blockHash\\(\\) expects int, float\\|int given\\.$#"
			count: 2
			path: ../../../src/world/format/Chunk.php

		-
			message: "#^Method pocketmine\\\\world\\\\format\\\\HeightArray\\:\\:get\\(\\) should return int but returns int\\|null\\.$#"
			count: 1
			path: ../../../src/world/format/HeightArray.php

		-
			message: "#^Only numeric types are allowed in %%, int\\<0, max\\>\\|false given on the left side\\.$#"
			count: 1
			path: ../../../src/world/format/io/region/RegionLoader.php

		-
			message: "#^Parameter \\#2 \\$length of function fread expects int\\<0, max\\>, int given\\.$#"
			count: 1
			path: ../../../src/world/format/io/region/RegionLoader.php

		-
			message: "#^Parameter \\#2 \\$size of function ftruncate expects int\\<0, max\\>, int given\\.$#"
			count: 1
			path: ../../../src/world/format/io/region/RegionLoader.php

		-
			message: "#^Argument of an invalid type array\\<int, string\\>\\|false supplied for foreach, only iterables are supported\\.$#"
			count: 1
			path: ../../../src/world/format/io/region/RegionWorldProvider.php

		-
			message: "#^Cannot access offset 1 on mixed\\.$#"
			count: 2
			path: ../../../src/world/format/io/region/RegionWorldProvider.php

		-
			message: "#^Cannot access offset 2 on mixed\\.$#"
			count: 2
			path: ../../../src/world/format/io/region/RegionWorldProvider.php

		-
			message: "#^Cannot cast mixed to int\\.$#"
			count: 4
			path: ../../../src/world/format/io/region/RegionWorldProvider.php

		-
			message: "#^Method pocketmine\\\\world\\\\generator\\\\biome\\\\BiomeSelector\\:\\:pickBiome\\(\\) should return pocketmine\\\\world\\\\biome\\\\Biome but returns pocketmine\\\\world\\\\biome\\\\Biome\\|null\\.$#"
			count: 1
			path: ../../../src/world/generator/biome/BiomeSelector.php

		-
			message: "#^Cannot call method getBiomeId\\(\\) on pocketmine\\\\world\\\\format\\\\Chunk\\|null\\.$#"
			count: 1
			path: ../../../src/world/generator/hell/Nether.php

		-
			message: "#^Cannot call method setBiomeId\\(\\) on pocketmine\\\\world\\\\format\\\\Chunk\\|null\\.$#"
			count: 1
			path: ../../../src/world/generator/hell/Nether.php

		-
			message: "#^Cannot call method setFullBlock\\(\\) on pocketmine\\\\world\\\\format\\\\Chunk\\|null\\.$#"
			count: 3
			path: ../../../src/world/generator/hell/Nether.php

		-
			message: "#^Cannot call method getBiomeId\\(\\) on pocketmine\\\\world\\\\format\\\\Chunk\\|null\\.$#"
			count: 1
			path: ../../../src/world/generator/normal/Normal.php

		-
			message: "#^Cannot call method setBiomeId\\(\\) on pocketmine\\\\world\\\\format\\\\Chunk\\|null\\.$#"
			count: 1
			path: ../../../src/world/generator/normal/Normal.php

		-
			message: "#^Cannot call method setFullBlock\\(\\) on pocketmine\\\\world\\\\format\\\\Chunk\\|null\\.$#"
			count: 3
			path: ../../../src/world/generator/normal/Normal.php

		-
			message: "#^Parameter \\#1 \\$start of method pocketmine\\\\utils\\\\Random\\:\\:nextRange\\(\\) expects int, float\\|int given\\.$#"
			count: 2
			path: ../../../src/world/generator/object/TallGrass.php

		-
			message: "#^Parameter \\#2 \\$end of method pocketmine\\\\utils\\\\Random\\:\\:nextRange\\(\\) expects int, float\\|int given\\.$#"
			count: 2
			path: ../../../src/world/generator/object/TallGrass.php

		-
			message: "#^Parameter \\#2 \\$y of method pocketmine\\\\world\\\\ChunkManager\\:\\:getBlockAt\\(\\) expects int, float\\|int given\\.$#"
			count: 2
			path: ../../../src/world/generator/object/TallGrass.php

		-
			message: "#^Parameter \\#2 \\$y of method pocketmine\\\\world\\\\ChunkManager\\:\\:setBlockAt\\(\\) expects int, float\\|int given\\.$#"
			count: 1
			path: ../../../src/world/generator/object/TallGrass.php

		-
			message: "#^Cannot call method getBiomeId\\(\\) on pocketmine\\\\world\\\\format\\\\Chunk\\|null\\.$#"
			count: 1
			path: ../../../src/world/generator/populator/GroundCover.php

		-
			message: "#^Cannot call method getFullBlock\\(\\) on pocketmine\\\\world\\\\format\\\\Chunk\\|null\\.$#"
			count: 2
			path: ../../../src/world/generator/populator/GroundCover.php

		-
			message: "#^Cannot call method setFullBlock\\(\\) on pocketmine\\\\world\\\\format\\\\Chunk\\|null\\.$#"
			count: 1
			path: ../../../src/world/generator/populator/GroundCover.php

		-
			message: "#^Cannot call method getBlockLightArray\\(\\) on pocketmine\\\\world\\\\format\\\\SubChunk\\|null\\.$#"
			count: 1
			path: ../../../src/world/light/BlockLightUpdate.php

		-
			message: "#^Cannot call method getFullBlock\\(\\) on pocketmine\\\\world\\\\format\\\\SubChunk\\|null\\.$#"
			count: 1
			path: ../../../src/world/light/BlockLightUpdate.php

		-
			message: "#^Cannot call method getSubChunks\\(\\) on pocketmine\\\\world\\\\format\\\\Chunk\\|null\\.$#"
			count: 1
			path: ../../../src/world/light/BlockLightUpdate.php

		-
			message: "#^Property pocketmine\\\\world\\\\light\\\\LightPopulationTask\\:\\:\\$resultBlockLightArrays \\(string\\) does not accept string\\|null\\.$#"
			count: 1
			path: ../../../src/world/light/LightPopulationTask.php

		-
			message: "#^Property pocketmine\\\\world\\\\light\\\\LightPopulationTask\\:\\:\\$resultHeightMap \\(string\\) does not accept string\\|null\\.$#"
			count: 1
			path: ../../../src/world/light/LightPopulationTask.php

		-
			message: "#^Property pocketmine\\\\world\\\\light\\\\LightPopulationTask\\:\\:\\$resultSkyLightArrays \\(string\\) does not accept string\\|null\\.$#"
			count: 1
			path: ../../../src/world/light/LightPopulationTask.php

		-
			message: "#^Cannot call method getFullBlock\\(\\) on pocketmine\\\\world\\\\format\\\\SubChunk\\|null\\.$#"
			count: 1
			path: ../../../src/world/light/LightUpdate.php

		-
			message: "#^Cannot call method getBlockSkyLightArray\\(\\) on pocketmine\\\\world\\\\format\\\\SubChunk\\|null\\.$#"
			count: 1
			path: ../../../src/world/light/SkyLightUpdate.php

		-
			message: "#^Cannot call method getFullBlock\\(\\) on pocketmine\\\\world\\\\format\\\\SubChunk\\|null\\.$#"
			count: 1
			path: ../../../src/world/light/SkyLightUpdate.php

		-
			message: "#^Cannot call method getHeightMap\\(\\) on pocketmine\\\\world\\\\format\\\\Chunk\\|null\\.$#"
			count: 6
			path: ../../../src/world/light/SkyLightUpdate.php

		-
			message: "#^Cannot call method getHeightMapArray\\(\\) on pocketmine\\\\world\\\\format\\\\Chunk\\|null\\.$#"
			count: 1
			path: ../../../src/world/light/SkyLightUpdate.php

		-
			message: "#^Cannot call method getSubChunk\\(\\) on pocketmine\\\\world\\\\format\\\\Chunk\\|null\\.$#"
			count: 2
			path: ../../../src/world/light/SkyLightUpdate.php

		-
			message: "#^Cannot call method setHeightMap\\(\\) on pocketmine\\\\world\\\\format\\\\Chunk\\|null\\.$#"
			count: 2
			path: ../../../src/world/light/SkyLightUpdate.php

		-
			message: "#^Cannot call method setHeightMapArray\\(\\) on pocketmine\\\\world\\\\format\\\\Chunk\\|null\\.$#"
			count: 1
			path: ../../../src/world/light/SkyLightUpdate.php

		-
			message: "#^Only numeric types are allowed in \\+, int\\|false given on the left side\\.$#"
			count: 1
			path: ../../../src/world/light/SkyLightUpdate.php

		-
			message: "#^Parameter \\#1 \\$chunk of static method pocketmine\\\\world\\\\light\\\\SkyLightUpdate\\:\\:recalculateHeightMap\\(\\) expects pocketmine\\\\world\\\\format\\\\Chunk, pocketmine\\\\world\\\\format\\\\Chunk\\|null given\\.$#"
			count: 1
			path: ../../../src/world/light/SkyLightUpdate.php

		-
			message: "#^Parameter \\#1 \\$chunk of static method pocketmine\\\\world\\\\light\\\\SkyLightUpdate\\:\\:recalculateHeightMapColumn\\(\\) expects pocketmine\\\\world\\\\format\\\\Chunk, pocketmine\\\\world\\\\format\\\\Chunk\\|null given\\.$#"
			count: 1
			path: ../../../src/world/light/SkyLightUpdate.php

		-
			message: "#^Parameter \\#1 \\$json of function json_decode expects string, string\\|false given\\.$#"
			count: 1
			path: ../../phpunit/block/BlockTest.php

		-
			message: "#^Parameter \\#1 \\$json of function json_decode expects string, string\\|false given\\.$#"
			count: 1
			path: ../../phpunit/block/regenerate_consistency_check.php

		-
			message: "#^Property pocketmine\\\\event\\\\HandlerListManagerTest\\:\\:\\$isValidFunc \\(Closure\\(ReflectionClass\\<pocketmine\\\\event\\\\Event\\>\\)\\: bool\\) does not accept Closure\\|null\\.$#"
			count: 1
			path: ../../phpunit/event/HandlerListManagerTest.php

		-
			message: "#^Property pocketmine\\\\event\\\\HandlerListManagerTest\\:\\:\\$resolveParentFunc \\(Closure\\(ReflectionClass\\<pocketmine\\\\event\\\\Event\\>\\)\\: ReflectionClass\\<pocketmine\\\\event\\\\Event\\>\\|null\\) does not accept Closure\\|null\\.$#"
			count: 1
			path: ../../phpunit/event/HandlerListManagerTest.php

		-
			message: "#^Parameter \\#1 \\$logFile of class pocketmine\\\\utils\\\\MainLogger constructor expects string, string\\|false given\\.$#"
			count: 1
			path: ../../phpunit/scheduler/AsyncPoolTest.php
<|MERGE_RESOLUTION|>--- conflicted
+++ resolved
@@ -131,11 +131,7 @@
 			path: ../../../src/block/DragonEgg.php
 
 		-
-<<<<<<< HEAD
-			message: "#^Parameter \\#2 \\$y of method pocketmine\\\\world\\\\World\\:\\:getBlockAt\\(\\) expects int, float\\|int\\<\\-64, max\\> given\\.$#"
-=======
-			message: "#^Parameter \\#2 \\$y of method pocketmine\\\\world\\\\World\\:\\:getBlockAt\\(\\) expects int, float\\|int\\<0, 255\\> given\\.$#"
->>>>>>> 72d8b541
+			message: "#^Parameter \\#2 \\$y of method pocketmine\\\\world\\\\World\\:\\:getBlockAt\\(\\) expects int, float\\|int\\<\\-64, 319\\> given\\.$#"
 			count: 1
 			path: ../../../src/block/DragonEgg.php
 
@@ -570,11 +566,6 @@
 			path: ../../../src/entity/projectile/Projectile.php
 
 		-
-			message: "#^Parameter \\#2 \\$value of method pocketmine\\\\nbt\\\\tag\\\\CompoundTag\\:\\:setInt\\(\\) expects int, float\\|int given\\.$#"
-			count: 3
-			path: ../../../src/entity/projectile/Projectile.php
-
-		-
 			message: "#^Parameter \\#2 \\$y of method pocketmine\\\\world\\\\World\\:\\:getBlockAt\\(\\) expects int, float\\|int given\\.$#"
 			count: 1
 			path: ../../../src/entity/projectile/Projectile.php
