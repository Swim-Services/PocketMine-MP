parameters:
	ignoreErrors:
		-
			message: "#^Parameter \\#3 \\$subject of function preg_replace expects array\\|string, string\\|null given\\.$#"
			count: 2
			path: ../../../build/make-release.php

		-
			message: "#^Parameter \\#1 \\$pharPath of function pocketmine\\\\build\\\\server_phar\\\\buildPhar expects string, array\\<int, mixed\\>\\|string\\|false given\\.$#"
			count: 1
			path: ../../../build/server-phar.php

		-
			message: "#^Parameter \\#1 \\$strings of function pocketmine\\\\build\\\\server_phar\\\\preg_quote_array expects array\\<string\\>, array\\<int, string\\|false\\> given\\.$#"
			count: 1
			path: ../../../build/server-phar.php

		-
			message: "#^Binary operation \"\\.\" between array\\<int, mixed\\>\\|string\\|false and '/'\\|'\\\\\\\\' results in an error\\.$#"
			count: 2
			path: ../../../src/PocketMine.php

		-
			message: "#^Do\\-while loop condition is always false\\.$#"
			count: 1
			path: ../../../src/PocketMine.php

		-
			message: "#^Cannot cast mixed to string\\.$#"
			count: 1
			path: ../../../src/Server.php

		-
			message: "#^Parameter \\#1 \\$array of static method pocketmine\\\\plugin\\\\PluginGraylist\\:\\:fromArray\\(\\) expects array, mixed given\\.$#"
			count: 1
			path: ../../../src/Server.php

		-
			message: "#^Parameter \\#1 \\$input of function yaml_parse expects string, string\\|false given\\.$#"
			count: 1
			path: ../../../src/Server.php

		-
			message: "#^Cannot cast array\\<int, mixed\\>\\|string\\|false to string\\.$#"
			count: 1
			path: ../../../src/ServerConfigGroup.php

		-
			message: "#^Cannot cast mixed to int\\.$#"
			count: 2
			path: ../../../src/ServerConfigGroup.php

		-
			message: "#^Cannot cast mixed to string\\.$#"
			count: 2
			path: ../../../src/ServerConfigGroup.php

		-
			message: "#^Cannot access offset 'git' on mixed\\.$#"
			count: 2
			path: ../../../src/VersionInfo.php

		-
			message: "#^Method pocketmine\\\\VersionInfo\\:\\:GIT_HASH\\(\\) should return string but returns mixed\\.$#"
			count: 1
			path: ../../../src/VersionInfo.php

		-
			message: "#^Static property pocketmine\\\\VersionInfo\\:\\:\\$gitHash \\(string\\|null\\) does not accept mixed\\.$#"
			count: 1
			path: ../../../src/VersionInfo.php

		-
			message: "#^Cannot call method setFullBlock\\(\\) on pocketmine\\\\world\\\\format\\\\Chunk\\|null\\.$#"
			count: 1
			path: ../../../src/block/Block.php

		-
			message: "#^Parameter \\#1 \\$x of method pocketmine\\\\world\\\\World\\:\\:getBlockAt\\(\\) expects int, float\\|int given\\.$#"
			count: 1
			path: ../../../src/block/Cactus.php

		-
			message: "#^Parameter \\#1 \\$x of method pocketmine\\\\world\\\\World\\:\\:isInWorld\\(\\) expects int, float\\|int given\\.$#"
			count: 1
			path: ../../../src/block/Cactus.php

		-
			message: "#^Parameter \\#2 \\$y of method pocketmine\\\\world\\\\World\\:\\:getBlockAt\\(\\) expects int, float\\|int given\\.$#"
			count: 1
			path: ../../../src/block/Cactus.php

		-
			message: "#^Parameter \\#2 \\$y of method pocketmine\\\\world\\\\World\\:\\:isInWorld\\(\\) expects int, float\\|int given\\.$#"
			count: 1
			path: ../../../src/block/Cactus.php

		-
			message: "#^Parameter \\#3 \\$z of method pocketmine\\\\world\\\\World\\:\\:getBlockAt\\(\\) expects int, float\\|int given\\.$#"
			count: 1
			path: ../../../src/block/Cactus.php

		-
			message: "#^Parameter \\#3 \\$z of method pocketmine\\\\world\\\\World\\:\\:isInWorld\\(\\) expects int, float\\|int given\\.$#"
			count: 1
			path: ../../../src/block/Cactus.php

		-
			message: "#^Parameter \\#1 \\$x of method pocketmine\\\\world\\\\World\\:\\:getRealBlockSkyLightAt\\(\\) expects int, float\\|int given\\.$#"
			count: 1
			path: ../../../src/block/DaylightSensor.php

		-
			message: "#^Parameter \\#2 \\$y of method pocketmine\\\\world\\\\World\\:\\:getRealBlockSkyLightAt\\(\\) expects int, float\\|int given\\.$#"
			count: 1
			path: ../../../src/block/DaylightSensor.php

		-
			message: "#^Parameter \\#3 \\$z of method pocketmine\\\\world\\\\World\\:\\:getRealBlockSkyLightAt\\(\\) expects int, float\\|int given\\.$#"
			count: 1
			path: ../../../src/block/DaylightSensor.php

		-
			message: "#^Parameter \\#1 \\$x of method pocketmine\\\\world\\\\World\\:\\:getBlockAt\\(\\) expects int, float\\|int given\\.$#"
			count: 1
			path: ../../../src/block/DragonEgg.php

		-
			message: "#^Parameter \\#1 \\$xDiff of class pocketmine\\\\world\\\\particle\\\\DragonEggTeleportParticle constructor expects int, float\\|int given\\.$#"
			count: 1
			path: ../../../src/block/DragonEgg.php

		-
			message: "#^Parameter \\#2 \\$y of method pocketmine\\\\world\\\\World\\:\\:getBlockAt\\(\\) expects int, float\\|int\\<0, max\\> given\\.$#"
			count: 1
			path: ../../../src/block/DragonEgg.php

		-
			message: "#^Parameter \\#2 \\$yDiff of class pocketmine\\\\world\\\\particle\\\\DragonEggTeleportParticle constructor expects int, float\\|int given\\.$#"
			count: 1
			path: ../../../src/block/DragonEgg.php

		-
			message: "#^Parameter \\#3 \\$z of method pocketmine\\\\world\\\\World\\:\\:getBlockAt\\(\\) expects int, float\\|int given\\.$#"
			count: 1
			path: ../../../src/block/DragonEgg.php

		-
			message: "#^Parameter \\#3 \\$zDiff of class pocketmine\\\\world\\\\particle\\\\DragonEggTeleportParticle constructor expects int, float\\|int given\\.$#"
			count: 1
			path: ../../../src/block/DragonEgg.php

		-
			message: "#^Parameter \\#1 \\$x of method pocketmine\\\\world\\\\World\\:\\:getBlockAt\\(\\) expects int, float\\|int given\\.$#"
			count: 1
			path: ../../../src/block/Farmland.php

		-
			message: "#^Parameter \\#2 \\$y of method pocketmine\\\\world\\\\World\\:\\:getBlockAt\\(\\) expects int, float\\|int given\\.$#"
			count: 1
			path: ../../../src/block/Farmland.php

		-
			message: "#^Parameter \\#3 \\$z of method pocketmine\\\\world\\\\World\\:\\:getBlockAt\\(\\) expects int, float\\|int given\\.$#"
			count: 1
			path: ../../../src/block/Farmland.php

		-
			message: "#^Parameter \\#1 \\$x of method pocketmine\\\\world\\\\World\\:\\:getBlockAt\\(\\) expects int, float\\|int given\\.$#"
			count: 1
			path: ../../../src/block/Fire.php

		-
			message: "#^Parameter \\#1 \\$x of method pocketmine\\\\world\\\\World\\:\\:isInWorld\\(\\) expects int, float\\|int given\\.$#"
			count: 1
			path: ../../../src/block/Fire.php

		-
			message: "#^Parameter \\#2 \\$y of method pocketmine\\\\world\\\\World\\:\\:getBlockAt\\(\\) expects int, float\\|int given\\.$#"
			count: 1
			path: ../../../src/block/Fire.php

		-
			message: "#^Parameter \\#2 \\$y of method pocketmine\\\\world\\\\World\\:\\:isInWorld\\(\\) expects int, float\\|int given\\.$#"
			count: 1
			path: ../../../src/block/Fire.php

		-
			message: "#^Parameter \\#3 \\$z of method pocketmine\\\\world\\\\World\\:\\:getBlockAt\\(\\) expects int, float\\|int given\\.$#"
			count: 1
			path: ../../../src/block/Fire.php

		-
			message: "#^Parameter \\#3 \\$z of method pocketmine\\\\world\\\\World\\:\\:isInWorld\\(\\) expects int, float\\|int given\\.$#"
			count: 1
			path: ../../../src/block/Fire.php

		-
			message: "#^Parameter \\#1 \\$x of method pocketmine\\\\world\\\\World\\:\\:getBlockAt\\(\\) expects int, float\\|int given\\.$#"
			count: 1
			path: ../../../src/block/FrostedIce.php

		-
			message: "#^Parameter \\#1 \\$x of method pocketmine\\\\world\\\\World\\:\\:getHighestAdjacentFullLightAt\\(\\) expects int, float\\|int given\\.$#"
			count: 1
			path: ../../../src/block/FrostedIce.php

		-
			message: "#^Parameter \\#2 \\$y of method pocketmine\\\\world\\\\World\\:\\:getBlockAt\\(\\) expects int, float\\|int given\\.$#"
			count: 1
			path: ../../../src/block/FrostedIce.php

		-
			message: "#^Parameter \\#2 \\$y of method pocketmine\\\\world\\\\World\\:\\:getHighestAdjacentFullLightAt\\(\\) expects int, float\\|int given\\.$#"
			count: 1
			path: ../../../src/block/FrostedIce.php

		-
			message: "#^Parameter \\#3 \\$z of method pocketmine\\\\world\\\\World\\:\\:getBlockAt\\(\\) expects int, float\\|int given\\.$#"
			count: 1
			path: ../../../src/block/FrostedIce.php

		-
			message: "#^Parameter \\#3 \\$z of method pocketmine\\\\world\\\\World\\:\\:getHighestAdjacentFullLightAt\\(\\) expects int, float\\|int given\\.$#"
			count: 1
			path: ../../../src/block/FrostedIce.php

		-
			message: "#^Parameter \\#1 \\$min of function mt_rand expects int, float\\|int given\\.$#"
			count: 3
			path: ../../../src/block/Grass.php

		-
			message: "#^Parameter \\#1 \\$x of method pocketmine\\\\world\\\\World\\:\\:getBlockAt\\(\\) expects int, float\\|int given\\.$#"
			count: 1
			path: ../../../src/block/Grass.php

		-
			message: "#^Parameter \\#1 \\$x of method pocketmine\\\\world\\\\World\\:\\:getFullLightAt\\(\\) expects int, float\\|int given\\.$#"
			count: 1
			path: ../../../src/block/Grass.php

		-
			message: "#^Parameter \\#2 \\$max of function mt_rand expects int, float\\|int given\\.$#"
			count: 3
			path: ../../../src/block/Grass.php

		-
			message: "#^Parameter \\#2 \\$y of method pocketmine\\\\world\\\\World\\:\\:getBlockAt\\(\\) expects int, float\\|int given\\.$#"
			count: 1
			path: ../../../src/block/Grass.php

		-
			message: "#^Parameter \\#2 \\$y of method pocketmine\\\\world\\\\World\\:\\:getFullLightAt\\(\\) expects int, float\\|int given\\.$#"
			count: 1
			path: ../../../src/block/Grass.php

		-
			message: "#^Parameter \\#3 \\$z of method pocketmine\\\\world\\\\World\\:\\:getBlockAt\\(\\) expects int, float\\|int given\\.$#"
			count: 1
			path: ../../../src/block/Grass.php

		-
			message: "#^Parameter \\#3 \\$z of method pocketmine\\\\world\\\\World\\:\\:getFullLightAt\\(\\) expects int, float\\|int given\\.$#"
			count: 1
			path: ../../../src/block/Grass.php

		-
			message: "#^Parameter \\#1 \\$x of method pocketmine\\\\world\\\\World\\:\\:getHighestAdjacentBlockLight\\(\\) expects int, float\\|int given\\.$#"
			count: 1
			path: ../../../src/block/Ice.php

		-
			message: "#^Parameter \\#2 \\$y of method pocketmine\\\\world\\\\World\\:\\:getHighestAdjacentBlockLight\\(\\) expects int, float\\|int given\\.$#"
			count: 1
			path: ../../../src/block/Ice.php

		-
			message: "#^Parameter \\#3 \\$z of method pocketmine\\\\world\\\\World\\:\\:getHighestAdjacentBlockLight\\(\\) expects int, float\\|int given\\.$#"
			count: 1
			path: ../../../src/block/Ice.php

		-
			message: "#^Parameter \\#1 \\$x of static method pocketmine\\\\world\\\\World\\:\\:blockHash\\(\\) expects int, float\\|int given\\.$#"
			count: 1
			path: ../../../src/block/Leaves.php

		-
			message: "#^Parameter \\#2 \\$y of static method pocketmine\\\\world\\\\World\\:\\:blockHash\\(\\) expects int, float\\|int given\\.$#"
			count: 1
			path: ../../../src/block/Leaves.php

		-
			message: "#^Parameter \\#3 \\$z of static method pocketmine\\\\world\\\\World\\:\\:blockHash\\(\\) expects int, float\\|int given\\.$#"
			count: 1
			path: ../../../src/block/Leaves.php

		-
			message: "#^Parameter \\#1 \\$x of method pocketmine\\\\world\\\\World\\:\\:getBlockAt\\(\\) expects int, float\\|int given\\.$#"
			count: 11
			path: ../../../src/block/Liquid.php

		-
			message: "#^Parameter \\#1 \\$x of method pocketmine\\\\world\\\\World\\:\\:isInWorld\\(\\) expects int, float\\|int given\\.$#"
			count: 1
			path: ../../../src/block/Liquid.php

		-
			message: "#^Parameter \\#2 \\$y of method pocketmine\\\\world\\\\World\\:\\:getBlockAt\\(\\) expects int, float\\|int given\\.$#"
			count: 11
			path: ../../../src/block/Liquid.php

		-
			message: "#^Parameter \\#2 \\$y of method pocketmine\\\\world\\\\World\\:\\:isInWorld\\(\\) expects int, float\\|int given\\.$#"
			count: 1
			path: ../../../src/block/Liquid.php

		-
			message: "#^Parameter \\#3 \\$z of method pocketmine\\\\world\\\\World\\:\\:getBlockAt\\(\\) expects int, float\\|int given\\.$#"
			count: 11
			path: ../../../src/block/Liquid.php

		-
			message: "#^Parameter \\#3 \\$z of method pocketmine\\\\world\\\\World\\:\\:isInWorld\\(\\) expects int, float\\|int given\\.$#"
			count: 1
			path: ../../../src/block/Liquid.php

		-
			message: "#^Parameter \\#1 \\$min of function mt_rand expects int, float\\|int given\\.$#"
			count: 3
			path: ../../../src/block/Mycelium.php

		-
			message: "#^Parameter \\#2 \\$max of function mt_rand expects int, float\\|int given\\.$#"
			count: 3
			path: ../../../src/block/Mycelium.php

		-
			message: "#^Parameter \\#1 \\$x of method pocketmine\\\\world\\\\World\\:\\:getBlockLightAt\\(\\) expects int, float\\|int given\\.$#"
			count: 1
			path: ../../../src/block/SnowLayer.php

		-
			message: "#^Parameter \\#2 \\$y of method pocketmine\\\\world\\\\World\\:\\:getBlockLightAt\\(\\) expects int, float\\|int given\\.$#"
			count: 1
			path: ../../../src/block/SnowLayer.php

		-
			message: "#^Parameter \\#3 \\$z of method pocketmine\\\\world\\\\World\\:\\:getBlockLightAt\\(\\) expects int, float\\|int given\\.$#"
			count: 1
			path: ../../../src/block/SnowLayer.php

		-
			message: "#^Parameter \\#1 \\$x of method pocketmine\\\\world\\\\World\\:\\:getBlockAt\\(\\) expects int, float\\|int given\\.$#"
			count: 1
			path: ../../../src/block/Sugarcane.php

		-
			message: "#^Parameter \\#1 \\$x of method pocketmine\\\\world\\\\World\\:\\:isInWorld\\(\\) expects int, float\\|int given\\.$#"
			count: 1
			path: ../../../src/block/Sugarcane.php

		-
			message: "#^Parameter \\#2 \\$y of method pocketmine\\\\world\\\\World\\:\\:getBlockAt\\(\\) expects int, float\\|int given\\.$#"
			count: 1
			path: ../../../src/block/Sugarcane.php

		-
			message: "#^Parameter \\#2 \\$y of method pocketmine\\\\world\\\\World\\:\\:isInWorld\\(\\) expects int, float\\|int given\\.$#"
			count: 1
			path: ../../../src/block/Sugarcane.php

		-
			message: "#^Parameter \\#3 \\$z of method pocketmine\\\\world\\\\World\\:\\:getBlockAt\\(\\) expects int, float\\|int given\\.$#"
			count: 1
			path: ../../../src/block/Sugarcane.php

		-
			message: "#^Parameter \\#3 \\$z of method pocketmine\\\\world\\\\World\\:\\:isInWorld\\(\\) expects int, float\\|int given\\.$#"
			count: 1
			path: ../../../src/block/Sugarcane.php

		-
			message: "#^Parameter \\#1 \\$x of class pocketmine\\\\math\\\\Vector3 constructor expects float\\|int, int\\|null given\\.$#"
			count: 1
			path: ../../../src/block/tile/Chest.php

		-
			message: "#^Parameter \\#1 \\$x of method pocketmine\\\\world\\\\World\\:\\:getTileAt\\(\\) expects int, int\\|null given\\.$#"
			count: 1
			path: ../../../src/block/tile/Chest.php

		-
			message: "#^Parameter \\#2 \\$value of method pocketmine\\\\nbt\\\\tag\\\\CompoundTag\\:\\:setInt\\(\\) expects int, int\\|null given\\.$#"
			count: 4
			path: ../../../src/block/tile/Chest.php

		-
			message: "#^Parameter \\#2 \\$y of method pocketmine\\\\world\\\\World\\:\\:getTileAt\\(\\) expects int, float\\|int given\\.$#"
			count: 1
			path: ../../../src/block/tile/Chest.php

		-
			message: "#^Parameter \\#3 \\$z of class pocketmine\\\\math\\\\Vector3 constructor expects float\\|int, int\\|null given\\.$#"
			count: 1
			path: ../../../src/block/tile/Chest.php

		-
			message: "#^Parameter \\#3 \\$z of method pocketmine\\\\world\\\\World\\:\\:getTileAt\\(\\) expects int, int\\|null given\\.$#"
			count: 1
			path: ../../../src/block/tile/Chest.php

		-
			message: "#^Property pocketmine\\\\block\\\\tile\\\\Chest\\:\\:\\$pairX \\(int\\|null\\) does not accept float\\|int\\.$#"
			count: 2
			path: ../../../src/block/tile/Chest.php

		-
			message: "#^Property pocketmine\\\\block\\\\tile\\\\Chest\\:\\:\\$pairZ \\(int\\|null\\) does not accept float\\|int\\.$#"
			count: 2
			path: ../../../src/block/tile/Chest.php

		-
			message: "#^Constant pocketmine\\\\block\\\\tile\\\\Skull\\:\\:TAG_MOUTH_MOVING is unused\\.$#"
			count: 1
			path: ../../../src/block/tile/Skull.php

		-
			message: "#^Constant pocketmine\\\\block\\\\tile\\\\Skull\\:\\:TAG_MOUTH_TICK_COUNT is unused\\.$#"
			count: 1
			path: ../../../src/block/tile/Skull.php

		-
			message: "#^Parameter \\#2 \\$value of method pocketmine\\\\nbt\\\\tag\\\\CompoundTag\\:\\:setInt\\(\\) expects int, float\\|int given\\.$#"
			count: 3
			path: ../../../src/block/tile/Spawnable.php

		-
			message: "#^Array \\(array\\<class\\-string\\<pocketmine\\\\block\\\\tile\\\\Tile\\>, string\\>\\) does not accept string\\|false\\.$#"
			count: 1
			path: ../../../src/block/tile/TileFactory.php

		-
			message: "#^Parameter \\#2 \\$replace of function str_replace expects array\\|string, string\\|null given\\.$#"
			count: 1
			path: ../../../src/command/Command.php

		-
			message: "#^Cannot call method startTiming\\(\\) on pocketmine\\\\timings\\\\TimingsHandler\\|null\\.$#"
			count: 1
			path: ../../../src/command/SimpleCommandMap.php

		-
			message: "#^Cannot call method stopTiming\\(\\) on pocketmine\\\\timings\\\\TimingsHandler\\|null\\.$#"
			count: 1
			path: ../../../src/command/SimpleCommandMap.php

		-
			message: "#^Cannot call method addParticle\\(\\) on pocketmine\\\\world\\\\World\\|null\\.$#"
			count: 1
			path: ../../../src/command/defaults/ParticleCommand.php

		-
			message: "#^Cannot call method getSeed\\(\\) on pocketmine\\\\world\\\\World\\|null\\.$#"
			count: 1
			path: ../../../src/command/defaults/SeedCommand.php

		-
			message: "#^Cannot call method setSpawnLocation\\(\\) on pocketmine\\\\world\\\\World\\|null\\.$#"
			count: 1
			path: ../../../src/command/defaults/SetWorldSpawnCommand.php

		-
			message: "#^Cannot call method getTime\\(\\) on pocketmine\\\\world\\\\World\\|null\\.$#"
			count: 1
			path: ../../../src/command/defaults/TimeCommand.php

		-
			message: "#^Parameter \\#1 \\$stream of function fclose expects resource, resource\\|false given\\.$#"
			count: 2
			path: ../../../src/command/defaults/TimingsCommand.php

		-
			message: "#^Parameter \\#1 \\$stream of function fseek expects resource, resource\\|false given\\.$#"
			count: 1
			path: ../../../src/command/defaults/TimingsCommand.php

		-
			message: "#^Parameter \\#1 \\$stream of function fwrite expects resource, resource\\|false given\\.$#"
			count: 1
			path: ../../../src/command/defaults/TimingsCommand.php

		-
			message: "#^Parameter \\#1 \\$stream of function stream_get_contents expects resource, resource\\|false given\\.$#"
			count: 1
			path: ../../../src/command/defaults/TimingsCommand.php

		-
			message: "#^Call to function is_resource\\(\\) with resource will always evaluate to true\\.$#"
			count: 2
			path: ../../../src/console/ConsoleReader.php

		-
			message: "#^Parameter \\#1 \\$path of static method pocketmine\\\\utils\\\\Filesystem\\:\\:cleanPath\\(\\) expects string, mixed given\\.$#"
			count: 1
			path: ../../../src/crash/CrashDump.php

		-
			message: "#^Parameter \\#1 \\$index of method pocketmine\\\\inventory\\\\BaseInventory\\:\\:setItem\\(\\) expects int, int\\|string given\\.$#"
			count: 1
			path: ../../../src/entity/ExperienceManager.php

		-
			message: "#^Parameter \\#1 \\$x of method pocketmine\\\\world\\\\World\\:\\:getBlockAt\\(\\) expects int, float\\|int given\\.$#"
			count: 1
			path: ../../../src/entity/Living.php

		-
			message: "#^Parameter \\#2 \\$y of method pocketmine\\\\world\\\\World\\:\\:getBlockAt\\(\\) expects int, float\\|int given\\.$#"
			count: 1
			path: ../../../src/entity/Living.php

		-
			message: "#^Parameter \\#3 \\$z of method pocketmine\\\\world\\\\World\\:\\:getBlockAt\\(\\) expects int, float\\|int given\\.$#"
			count: 1
			path: ../../../src/entity/Living.php

		-
			message: "#^Parameter \\#2 \\$x of method pocketmine\\\\block\\\\Block\\:\\:position\\(\\) expects int, float\\|int given\\.$#"
			count: 1
			path: ../../../src/entity/object/FallingBlock.php

		-
			message: "#^Parameter \\#3 \\$y of method pocketmine\\\\block\\\\Block\\:\\:position\\(\\) expects int, float\\|int given\\.$#"
			count: 1
			path: ../../../src/entity/object/FallingBlock.php

		-
			message: "#^Parameter \\#4 \\$z of method pocketmine\\\\block\\\\Block\\:\\:position\\(\\) expects int, float\\|int given\\.$#"
			count: 1
			path: ../../../src/entity/object/FallingBlock.php

		-
			message: "#^Parameter \\#1 \\$x of method pocketmine\\\\world\\\\World\\:\\:getBlockAt\\(\\) expects int, float\\|int given\\.$#"
			count: 1
			path: ../../../src/entity/object/Painting.php

		-
			message: "#^Parameter \\#2 \\$y of method pocketmine\\\\world\\\\World\\:\\:getBlockAt\\(\\) expects int, float\\|int given\\.$#"
			count: 1
			path: ../../../src/entity/object/Painting.php

		-
			message: "#^Parameter \\#3 \\$z of method pocketmine\\\\world\\\\World\\:\\:getBlockAt\\(\\) expects int, float\\|int given\\.$#"
			count: 1
			path: ../../../src/entity/object/Painting.php

		-
			message: "#^Parameter \\#1 \\$x of method pocketmine\\\\world\\\\World\\:\\:getBlockAt\\(\\) expects int, float\\|int given\\.$#"
			count: 1
			path: ../../../src/entity/projectile/Projectile.php

		-
			message: "#^Parameter \\#2 \\$value of method pocketmine\\\\nbt\\\\tag\\\\CompoundTag\\:\\:setInt\\(\\) expects int, float\\|int given\\.$#"
			count: 3
			path: ../../../src/entity/projectile/Projectile.php

		-
			message: "#^Parameter \\#2 \\$y of method pocketmine\\\\world\\\\World\\:\\:getBlockAt\\(\\) expects int, float\\|int given\\.$#"
			count: 1
			path: ../../../src/entity/projectile/Projectile.php

		-
			message: "#^Parameter \\#3 \\$z of method pocketmine\\\\world\\\\World\\:\\:getBlockAt\\(\\) expects int, float\\|int given\\.$#"
			count: 1
			path: ../../../src/entity/projectile/Projectile.php

		-
			message: "#^Argument of an invalid type mixed supplied for foreach, only iterables are supported\\.$#"
			count: 1
			path: ../../../src/inventory/CreativeInventory.php

		-
			message: "#^Parameter \\#1 \\$data of static method pocketmine\\\\item\\\\Item\\:\\:jsonDeserialize\\(\\) expects array\\{id\\: int, damage\\?\\: int, count\\?\\: int, nbt\\?\\: string, nbt_hex\\?\\: string, nbt_b64\\?\\: string\\}, mixed given\\.$#"
			count: 1
			path: ../../../src/inventory/CreativeInventory.php

		-
			message: "#^Parameter \\#1 \\$json of function json_decode expects string, string\\|false given\\.$#"
			count: 1
			path: ../../../src/inventory/CreativeInventory.php

		-
			message: "#^Parameter \\#2 \\$recipe of class pocketmine\\\\event\\\\inventory\\\\CraftItemEvent constructor expects pocketmine\\\\crafting\\\\CraftingRecipe, pocketmine\\\\crafting\\\\CraftingRecipe\\|null given\\.$#"
			count: 1
			path: ../../../src/inventory/transaction/CraftingTransaction.php

		-
			message: "#^Parameter \\#3 \\$repetitions of class pocketmine\\\\event\\\\inventory\\\\CraftItemEvent constructor expects int, int\\|null given\\.$#"
			count: 1
			path: ../../../src/inventory/transaction/CraftingTransaction.php

		-
			message: "#^Parameter \\#1 \\$buffer of method pocketmine\\\\nbt\\\\BaseNbtSerializer\\:\\:read\\(\\) expects string, string\\|false given\\.$#"
			count: 1
			path: ../../../src/item/Item.php

		-
			message: "#^Parameter \\#1 \\$result of method pocketmine\\\\network\\\\mcpe\\\\compression\\\\CompressBatchPromise\\:\\:resolve\\(\\) expects string, mixed given\\.$#"
			count: 1
			path: ../../../src/network/mcpe/ChunkRequestTask.php

		-
			message: "#^Cannot call method doFirstSpawn\\(\\) on pocketmine\\\\player\\\\Player\\|null\\.$#"
			count: 1
			path: ../../../src/network/mcpe/NetworkSession.php

		-
			message: "#^Cannot call method getLanguage\\(\\) on pocketmine\\\\player\\\\Player\\|null\\.$#"
			count: 1
			path: ../../../src/network/mcpe/NetworkSession.php

		-
			message: "#^Cannot call method getLocation\\(\\) on pocketmine\\\\player\\\\Player\\|null\\.$#"
			count: 2
			path: ../../../src/network/mcpe/NetworkSession.php

		-
			message: "#^Cannot call method getUsedChunkStatus\\(\\) on pocketmine\\\\player\\\\Player\\|null\\.$#"
			count: 1
			path: ../../../src/network/mcpe/NetworkSession.php

		-
			message: "#^Cannot call method getUsername\\(\\) on pocketmine\\\\player\\\\PlayerInfo\\|null\\.$#"
			count: 2
			path: ../../../src/network/mcpe/NetworkSession.php

		-
			message: "#^Cannot call method getUuid\\(\\) on pocketmine\\\\player\\\\PlayerInfo\\|null\\.$#"
			count: 1
			path: ../../../src/network/mcpe/NetworkSession.php

		-
			message: "#^Cannot call method sendData\\(\\) on pocketmine\\\\player\\\\Player\\|null\\.$#"
			count: 1
			path: ../../../src/network/mcpe/NetworkSession.php

		-
			message: "#^Cannot call method setImmobile\\(\\) on pocketmine\\\\player\\\\Player\\|null\\.$#"
			count: 2
			path: ../../../src/network/mcpe/NetworkSession.php

		-
			message: "#^Cannot call method syncAll\\(\\) on pocketmine\\\\network\\\\mcpe\\\\InventoryManager\\|null\\.$#"
			count: 1
			path: ../../../src/network/mcpe/NetworkSession.php

		-
			message: "#^Parameter \\#1 \\$clientPub of class pocketmine\\\\network\\\\mcpe\\\\encryption\\\\PrepareEncryptionTask constructor expects string, string\\|null given\\.$#"
			count: 1
			path: ../../../src/network/mcpe/NetworkSession.php

		-
			message: "#^Parameter \\#1 \\$entity of method pocketmine\\\\network\\\\mcpe\\\\NetworkSession\\:\\:onEntityEffectAdded\\(\\) expects pocketmine\\\\entity\\\\Living, pocketmine\\\\player\\\\Player\\|null given\\.$#"
			count: 1
			path: ../../../src/network/mcpe/NetworkSession.php

		-
			message: "#^Parameter \\#1 \\$entity of method pocketmine\\\\network\\\\mcpe\\\\NetworkSession\\:\\:onEntityEffectRemoved\\(\\) expects pocketmine\\\\entity\\\\Living, pocketmine\\\\player\\\\Player\\|null given\\.$#"
			count: 1
			path: ../../../src/network/mcpe/NetworkSession.php

		-
			message: "#^Parameter \\#1 \\$for of method pocketmine\\\\network\\\\mcpe\\\\NetworkSession\\:\\:syncAdventureSettings\\(\\) expects pocketmine\\\\player\\\\Player, pocketmine\\\\player\\\\Player\\|null given\\.$#"
			count: 2
			path: ../../../src/network/mcpe/NetworkSession.php

		-
			message: "#^Parameter \\#1 \\$player of class pocketmine\\\\network\\\\mcpe\\\\handler\\\\DeathPacketHandler constructor expects pocketmine\\\\player\\\\Player, pocketmine\\\\player\\\\Player\\|null given\\.$#"
			count: 1
			path: ../../../src/network/mcpe/NetworkSession.php

		-
			message: "#^Parameter \\#1 \\$player of class pocketmine\\\\network\\\\mcpe\\\\handler\\\\InGamePacketHandler constructor expects pocketmine\\\\player\\\\Player, pocketmine\\\\player\\\\Player\\|null given\\.$#"
			count: 2
			path: ../../../src/network/mcpe/NetworkSession.php

		-
			message: "#^Parameter \\#1 \\$target of method pocketmine\\\\command\\\\Command\\:\\:testPermissionSilent\\(\\) expects pocketmine\\\\command\\\\CommandSender, pocketmine\\\\player\\\\Player\\|null given\\.$#"
			count: 1
			path: ../../../src/network/mcpe/NetworkSession.php

		-
			message: "#^Parameter \\#2 \\$player of class pocketmine\\\\network\\\\mcpe\\\\handler\\\\PreSpawnPacketHandler constructor expects pocketmine\\\\player\\\\Player, pocketmine\\\\player\\\\Player\\|null given\\.$#"
			count: 1
			path: ../../../src/network/mcpe/NetworkSession.php

		-
			message: "#^Parameter \\#2 \\$playerInfo of method pocketmine\\\\Server\\:\\:createPlayer\\(\\) expects pocketmine\\\\player\\\\PlayerInfo, pocketmine\\\\player\\\\PlayerInfo\\|null given\\.$#"
			count: 1
			path: ../../../src/network/mcpe/NetworkSession.php

		-
			message: "#^Parameter \\#3 \\$inventoryManager of class pocketmine\\\\network\\\\mcpe\\\\handler\\\\InGamePacketHandler constructor expects pocketmine\\\\network\\\\mcpe\\\\InventoryManager, pocketmine\\\\network\\\\mcpe\\\\InventoryManager\\|null given\\.$#"
			count: 2
			path: ../../../src/network/mcpe/NetworkSession.php

		-
			message: "#^Parameter \\#4 \\$inventoryManager of class pocketmine\\\\network\\\\mcpe\\\\handler\\\\PreSpawnPacketHandler constructor expects pocketmine\\\\network\\\\mcpe\\\\InventoryManager, pocketmine\\\\network\\\\mcpe\\\\InventoryManager\\|null given\\.$#"
			count: 1
			path: ../../../src/network/mcpe/NetworkSession.php

		-
			message: "#^Property pocketmine\\\\network\\\\mcpe\\\\auth\\\\ProcessLoginTask\\:\\:\\$chain \\(string\\) does not accept string\\|null\\.$#"
			count: 1
			path: ../../../src/network/mcpe/auth/ProcessLoginTask.php

		-
			message: "#^Parameter \\#1 \\$result of method pocketmine\\\\network\\\\mcpe\\\\compression\\\\CompressBatchPromise\\:\\:resolve\\(\\) expects string, mixed given\\.$#"
			count: 1
			path: ../../../src/network/mcpe/compression/CompressBatchTask.php

		-
			message: "#^Property pocketmine\\\\network\\\\mcpe\\\\encryption\\\\PrepareEncryptionTask\\:\\:\\$serverPrivateKey \\(string\\) does not accept string\\|null\\.$#"
			count: 1
			path: ../../../src/network/mcpe/encryption/PrepareEncryptionTask.php

		-
			message: "#^Method pocketmine\\\\network\\\\mcpe\\\\raklib\\\\PthreadsChannelReader\\:\\:read\\(\\) should return string\\|null but returns mixed\\.$#"
			count: 1
			path: ../../../src/network/mcpe/raklib/PthreadsChannelReader.php

		-
			message: "#^Method pocketmine\\\\permission\\\\DefaultPermissions\\:\\:registerPermission\\(\\) should return pocketmine\\\\permission\\\\Permission but returns pocketmine\\\\permission\\\\Permission\\|null\\.$#"
			count: 1
			path: ../../../src/permission/DefaultPermissions.php

		-
			message: "#^Parameter \\#1 \\$value of static method pocketmine\\\\permission\\\\PermissionParser\\:\\:defaultFromString\\(\\) expects bool\\|string, mixed given\\.$#"
			count: 1
			path: ../../../src/permission/PermissionParser.php

		-
			message: "#^Parameter \\#2 \\$description of class pocketmine\\\\permission\\\\Permission constructor expects string\\|null, mixed given\\.$#"
			count: 1
			path: ../../../src/permission/PermissionParser.php

		-
			message: "#^Cannot call method getSpawnLocation\\(\\) on pocketmine\\\\world\\\\World\\|null\\.$#"
			count: 1
			path: ../../../src/player/Player.php

		-
			message: "#^Method pocketmine\\\\player\\\\Player\\:\\:getSpawn\\(\\) should return pocketmine\\\\world\\\\Position but returns pocketmine\\\\world\\\\Position\\|null\\.$#"
			count: 1
			path: ../../../src/player/Player.php

		-
			message: "#^Method pocketmine\\\\plugin\\\\PluginBase\\:\\:getConfig\\(\\) should return pocketmine\\\\utils\\\\Config but returns pocketmine\\\\utils\\\\Config\\|null\\.$#"
			count: 1
			path: ../../../src/plugin/PluginBase.php

		-
			message: "#^Argument of an invalid type mixed supplied for foreach, only iterables are supported\\.$#"
			count: 1
			path: ../../../src/plugin/PluginDescription.php

		-
			message: "#^Array \\(array\\<string\\>\\) does not accept mixed\\.$#"
			count: 2
			path: ../../../src/plugin/PluginDescription.php

		-
			message: "#^Cannot cast mixed to string\\.$#"
			count: 4
			path: ../../../src/plugin/PluginDescription.php

		-
			message: "#^Parameter \\#1 \\$data of static method pocketmine\\\\permission\\\\PermissionParser\\:\\:loadPermissions\\(\\) expects array\\<string, array\\<string, mixed\\>\\>, mixed given\\.$#"
			count: 1
			path: ../../../src/plugin/PluginDescription.php

		-
			message: "#^Parameter \\#1 \\$haystack of function stripos expects string, mixed given\\.$#"
			count: 1
			path: ../../../src/plugin/PluginDescription.php

		-
			message: "#^Parameter \\#1 \\$name of static method pocketmine\\\\plugin\\\\PluginEnableOrder\\:\\:fromString\\(\\) expects string, mixed given\\.$#"
			count: 1
			path: ../../../src/plugin/PluginDescription.php

		-
			message: "#^Parameter \\#2 \\$subject of function preg_match expects string, mixed given\\.$#"
			count: 1
			path: ../../../src/plugin/PluginDescription.php

		-
			message: "#^Parameter \\#3 \\$subject of function str_replace expects array\\|string, mixed given\\.$#"
			count: 1
			path: ../../../src/plugin/PluginDescription.php

		-
			message: "#^Property pocketmine\\\\plugin\\\\PluginDescription\\:\\:\\$depend \\(array\\<string\\>\\) does not accept array\\.$#"
			count: 1
			path: ../../../src/plugin/PluginDescription.php

		-
			message: "#^Property pocketmine\\\\plugin\\\\PluginDescription\\:\\:\\$loadBefore \\(array\\<string\\>\\) does not accept array\\.$#"
			count: 1
			path: ../../../src/plugin/PluginDescription.php

		-
			message: "#^Property pocketmine\\\\plugin\\\\PluginDescription\\:\\:\\$main \\(string\\) does not accept mixed\\.$#"
			count: 1
			path: ../../../src/plugin/PluginDescription.php

		-
			message: "#^Property pocketmine\\\\plugin\\\\PluginDescription\\:\\:\\$name \\(string\\) does not accept mixed\\.$#"
			count: 1
			path: ../../../src/plugin/PluginDescription.php

		-
			message: "#^Property pocketmine\\\\plugin\\\\PluginDescription\\:\\:\\$softDepend \\(array\\<string\\>\\) does not accept array\\.$#"
			count: 1
			path: ../../../src/plugin/PluginDescription.php

		-
			message: "#^Property pocketmine\\\\plugin\\\\PluginDescription\\:\\:\\$srcNamespacePrefix \\(string\\) does not accept mixed\\.$#"
			count: 1
			path: ../../../src/plugin/PluginDescription.php

		-
			message: "#^Cannot call method addChild\\(\\) on pocketmine\\\\permission\\\\Permission\\|null\\.$#"
			count: 4
			path: ../../../src/plugin/PluginManager.php

		-
			message: "#^Method pocketmine\\\\resourcepacks\\\\ZippedResourcePack\\:\\:getPackSize\\(\\) should return int but returns int\\<0, max\\>\\|false\\.$#"
			count: 1
			path: ../../../src/resourcepacks/ZippedResourcePack.php

		-
			message: "#^Method pocketmine\\\\resourcepacks\\\\ZippedResourcePack\\:\\:getSha256\\(\\) should return string but returns string\\|false\\.$#"
			count: 1
			path: ../../../src/resourcepacks/ZippedResourcePack.php

		-
<<<<<<< HEAD
			message: "#^Parameter \\#2 \\$code of class pocketmine\\\\resourcepacks\\\\ResourcePackException constructor expects int, mixed given\\.$#"
			count: 1
=======
			message: "#^Parameter \\#1 \\$string of function strlen expects string, string\\|false given\\.$#"
			count: 2
>>>>>>> b4e18718
			path: ../../../src/resourcepacks/ZippedResourcePack.php

		-
			message: "#^Parameter \\#2 \\$length of function fread expects int\\<0, max\\>, int given\\.$#"
			count: 1
			path: ../../../src/resourcepacks/ZippedResourcePack.php

		-
			message: "#^Property pocketmine\\\\resourcepacks\\\\ZippedResourcePack\\:\\:\\$fileResource \\(resource\\) does not accept resource\\|false\\.$#"
			count: 1
			path: ../../../src/resourcepacks/ZippedResourcePack.php

		-
			message: "#^Property pocketmine\\\\resourcepacks\\\\ZippedResourcePack\\:\\:\\$sha256 \\(string\\|null\\) does not accept string\\|false\\.$#"
			count: 1
			path: ../../../src/resourcepacks/ZippedResourcePack.php

		-
			message: "#^Cannot call method count\\(\\) on ArrayObject\\<int, array\\<string, mixed\\>\\>\\|null\\.$#"
			count: 1
			path: ../../../src/scheduler/AsyncTask.php

		-
			message: "#^Cannot call method getNotifier\\(\\) on pocketmine\\\\scheduler\\\\AsyncWorker\\|null\\.$#"
			count: 1
			path: ../../../src/scheduler/AsyncTask.php

		-
			message: "#^Cannot call method handleException\\(\\) on pocketmine\\\\scheduler\\\\AsyncWorker\\|null\\.$#"
			count: 1
			path: ../../../src/scheduler/AsyncTask.php

		-
			message: "#^PHPDoc type pocketmine\\\\scheduler\\\\AsyncWorker\\|null of property pocketmine\\\\scheduler\\\\AsyncTask\\:\\:\\$worker is not the same as PHPDoc type Worker of overridden property Threaded\\:\\:\\$worker\\.$#"
			count: 1
			path: ../../../src/scheduler/AsyncTask.php

		-
			message: "#^Parameter \\#1 \\$str of function igbinary_unserialize expects string, mixed given\\.$#"
			count: 1
			path: ../../../src/scheduler/AsyncTask.php

		-
			message: "#^Property pocketmine\\\\scheduler\\\\AsyncTask\\:\\:\\$result \\(bool\\|float\\|int\\|string\\|null\\) does not accept mixed\\.$#"
			count: 1
			path: ../../../src/scheduler/AsyncTask.php

		-
			message: "#^Property pocketmine\\\\scheduler\\\\BulkCurlTask\\:\\:\\$operations \\(string\\) does not accept string\\|null\\.$#"
			count: 1
			path: ../../../src/scheduler/BulkCurlTask.php

		-
			message: "#^Cannot call method getAsyncWorkerId\\(\\) on pocketmine\\\\scheduler\\\\AsyncWorker\\|null\\.$#"
			count: 1
			path: ../../../src/scheduler/DumpWorkerMemoryTask.php

		-
			message: "#^Cannot call method getLogger\\(\\) on pocketmine\\\\scheduler\\\\AsyncWorker\\|null\\.$#"
			count: 1
			path: ../../../src/scheduler/DumpWorkerMemoryTask.php

		-
			message: "#^Cannot call method getNextRun\\(\\) on array\\<string, int\\|pocketmine\\\\scheduler\\\\TaskHandler\\>\\|int\\|pocketmine\\\\scheduler\\\\TaskHandler\\.$#"
			count: 1
			path: ../../../src/scheduler/TaskScheduler.php

		-
			message: "#^Method pocketmine\\\\thread\\\\ThreadManager\\:\\:getAll\\(\\) should return array\\<pocketmine\\\\thread\\\\Thread\\|pocketmine\\\\thread\\\\Worker\\> but returns array\\.$#"
			count: 1
			path: ../../../src/thread/ThreadManager.php

		-
			message: "#^Cannot access offset string on mixed\\.$#"
			count: 3
			path: ../../../src/utils/Config.php

		-
			message: "#^Method pocketmine\\\\utils\\\\Config\\:\\:fixYAMLIndexes\\(\\) should return string but returns string\\|null\\.$#"
			count: 1
			path: ../../../src/utils/Config.php

		-
			message: "#^Parameter \\#1 \\$config of static method pocketmine\\\\utils\\\\Config\\:\\:writeProperties\\(\\) expects array\\<string, bool\\|float\\|int\\|string\\>, array\\<string, mixed\\> given\\.$#"
			count: 1
			path: ../../../src/utils/Config.php

		-
			message: "#^Parameter \\#2 \\$offset of function substr expects int, mixed given\\.$#"
			count: 1
			path: ../../../src/utils/Internet.php

		-
			message: "#^Parameter \\#3 \\$length of function substr expects int\\|null, mixed given\\.$#"
			count: 1
			path: ../../../src/utils/Internet.php

		-
			message: "#^Parameter \\#1 \\$string of function trim expects string, string\\|false given\\.$#"
			count: 1
			path: ../../../src/utils/Timezone.php

		-
			message: "#^Cannot cast mixed to string\\.$#"
			count: 1
			path: ../../../src/utils/Utils.php

		-
			message: "#^Method pocketmine\\\\utils\\\\Utils\\:\\:printable\\(\\) should return string but returns string\\|null\\.$#"
			count: 1
			path: ../../../src/utils/Utils.php

		-
			message: "#^Parameter \\#1 \\$path of static method pocketmine\\\\utils\\\\Filesystem\\:\\:cleanPath\\(\\) expects string, mixed given\\.$#"
			count: 1
			path: ../../../src/utils/Utils.php

		-
			message: "#^Parameter \\#1 \\$trace of static method pocketmine\\\\utils\\\\Utils\\:\\:printableTrace\\(\\) expects array\\<int, array\\<string, mixed\\>\\>, array given\\.$#"
			count: 1
			path: ../../../src/utils/Utils.php

		-
			message: "#^Parameter \\#2 \\$array of function array_map expects array, mixed given\\.$#"
			count: 1
			path: ../../../src/utils/Utils.php

		-
			message: "#^Cannot call method getFullBlock\\(\\) on pocketmine\\\\world\\\\format\\\\SubChunk\\|null\\.$#"
			count: 1
			path: ../../../src/world/Explosion.php

		-
			message: "#^Only numeric types are allowed in /, float\\|null given on the left side\\.$#"
			count: 1
			path: ../../../src/world/Explosion.php

		-
			message: "#^Parameter \\#1 \\$x of method pocketmine\\\\world\\\\World\\:\\:getTileAt\\(\\) expects int, float\\|int given\\.$#"
			count: 1
			path: ../../../src/world/Explosion.php

		-
			message: "#^Parameter \\#1 \\$x of method pocketmine\\\\world\\\\World\\:\\:setBlockAt\\(\\) expects int, float\\|int given\\.$#"
			count: 1
			path: ../../../src/world/Explosion.php

		-
			message: "#^Parameter \\#1 \\$x of static method pocketmine\\\\world\\\\World\\:\\:blockHash\\(\\) expects int, float\\|int given\\.$#"
			count: 1
			path: ../../../src/world/Explosion.php

		-
			message: "#^Parameter \\#2 \\$y of method pocketmine\\\\world\\\\World\\:\\:getTileAt\\(\\) expects int, float\\|int given\\.$#"
			count: 1
			path: ../../../src/world/Explosion.php

		-
			message: "#^Parameter \\#2 \\$y of method pocketmine\\\\world\\\\World\\:\\:setBlockAt\\(\\) expects int, float\\|int given\\.$#"
			count: 1
			path: ../../../src/world/Explosion.php

		-
			message: "#^Parameter \\#2 \\$y of static method pocketmine\\\\world\\\\World\\:\\:blockHash\\(\\) expects int, float\\|int given\\.$#"
			count: 1
			path: ../../../src/world/Explosion.php

		-
			message: "#^Parameter \\#3 \\$z of method pocketmine\\\\world\\\\World\\:\\:getTileAt\\(\\) expects int, float\\|int given\\.$#"
			count: 1
			path: ../../../src/world/Explosion.php

		-
			message: "#^Parameter \\#3 \\$z of method pocketmine\\\\world\\\\World\\:\\:setBlockAt\\(\\) expects int, float\\|int given\\.$#"
			count: 1
			path: ../../../src/world/Explosion.php

		-
			message: "#^Parameter \\#3 \\$z of static method pocketmine\\\\world\\\\World\\:\\:blockHash\\(\\) expects int, float\\|int given\\.$#"
			count: 1
			path: ../../../src/world/Explosion.php

		-
			message: "#^Argument of an invalid type mixed supplied for foreach, only iterables are supported\\.$#"
			count: 1
			path: ../../../src/world/World.php

		-
			message: "#^Cannot access offset 'data' on array\\{priority\\: int, data\\: pocketmine\\\\math\\\\Vector3\\}\\|int\\|pocketmine\\\\math\\\\Vector3\\.$#"
			count: 1
			path: ../../../src/world/World.php

		-
			message: "#^Cannot access offset 'priority' on array\\{priority\\: int, data\\: pocketmine\\\\math\\\\Vector3\\}\\|int\\|pocketmine\\\\math\\\\Vector3\\.$#"
			count: 1
			path: ../../../src/world/World.php

		-
			message: "#^Cannot cast mixed to string\\.$#"
			count: 1
			path: ../../../src/world/World.php

		-
			message: "#^Parameter \\#1 \\$x of method pocketmine\\\\world\\\\World\\:\\:getBlockAt\\(\\) expects int, float\\|int given\\.$#"
			count: 1
			path: ../../../src/world/World.php

		-
			message: "#^Parameter \\#1 \\$x of method pocketmine\\\\world\\\\World\\:\\:getFullLightAt\\(\\) expects int, float\\|int given\\.$#"
			count: 1
			path: ../../../src/world/World.php

		-
			message: "#^Parameter \\#1 \\$x of method pocketmine\\\\world\\\\World\\:\\:getTileAt\\(\\) expects int, float\\|int given\\.$#"
			count: 1
			path: ../../../src/world/World.php

		-
			message: "#^Parameter \\#1 \\$x of method pocketmine\\\\world\\\\World\\:\\:isInWorld\\(\\) expects int, float\\|int given\\.$#"
			count: 3
			path: ../../../src/world/World.php

		-
			message: "#^Parameter \\#1 \\$x of static method pocketmine\\\\world\\\\World\\:\\:blockHash\\(\\) expects int, float\\|int given\\.$#"
			count: 3
			path: ../../../src/world/World.php

		-
			message: "#^Parameter \\#2 \\$x of method pocketmine\\\\block\\\\Block\\:\\:position\\(\\) expects int, float\\|int given\\.$#"
			count: 2
			path: ../../../src/world/World.php

		-
			message: "#^Parameter \\#2 \\$y of method pocketmine\\\\world\\\\World\\:\\:getBlockAt\\(\\) expects int, float\\|int given\\.$#"
			count: 1
			path: ../../../src/world/World.php

		-
			message: "#^Parameter \\#2 \\$y of method pocketmine\\\\world\\\\World\\:\\:getFullLightAt\\(\\) expects int, float\\|int given\\.$#"
			count: 1
			path: ../../../src/world/World.php

		-
			message: "#^Parameter \\#2 \\$y of method pocketmine\\\\world\\\\World\\:\\:getTileAt\\(\\) expects int, float\\|int given\\.$#"
			count: 1
			path: ../../../src/world/World.php

		-
			message: "#^Parameter \\#2 \\$y of method pocketmine\\\\world\\\\World\\:\\:isInWorld\\(\\) expects int, float\\|int given\\.$#"
			count: 3
			path: ../../../src/world/World.php

		-
			message: "#^Parameter \\#2 \\$y of static method pocketmine\\\\world\\\\World\\:\\:blockHash\\(\\) expects int, float\\|int given\\.$#"
			count: 3
			path: ../../../src/world/World.php

		-
			message: "#^Parameter \\#3 \\$chunk of method pocketmine\\\\player\\\\Player\\:\\:onChunkChanged\\(\\) expects pocketmine\\\\world\\\\format\\\\Chunk, pocketmine\\\\world\\\\format\\\\Chunk\\|null given\\.$#"
			count: 1
			path: ../../../src/world/World.php

		-
			message: "#^Parameter \\#3 \\$y of method pocketmine\\\\block\\\\Block\\:\\:position\\(\\) expects int, float\\|int given\\.$#"
			count: 2
			path: ../../../src/world/World.php

		-
			message: "#^Parameter \\#3 \\$z of method pocketmine\\\\world\\\\World\\:\\:getBlockAt\\(\\) expects int, float\\|int given\\.$#"
			count: 1
			path: ../../../src/world/World.php

		-
			message: "#^Parameter \\#3 \\$z of method pocketmine\\\\world\\\\World\\:\\:getFullLightAt\\(\\) expects int, float\\|int given\\.$#"
			count: 1
			path: ../../../src/world/World.php

		-
			message: "#^Parameter \\#3 \\$z of method pocketmine\\\\world\\\\World\\:\\:getTileAt\\(\\) expects int, float\\|int given\\.$#"
			count: 1
			path: ../../../src/world/World.php

		-
			message: "#^Parameter \\#3 \\$z of method pocketmine\\\\world\\\\World\\:\\:isInWorld\\(\\) expects int, float\\|int given\\.$#"
			count: 3
			path: ../../../src/world/World.php

		-
			message: "#^Parameter \\#3 \\$z of static method pocketmine\\\\world\\\\World\\:\\:blockHash\\(\\) expects int, float\\|int given\\.$#"
			count: 3
			path: ../../../src/world/World.php

		-
			message: "#^Parameter \\#4 \\$z of method pocketmine\\\\block\\\\Block\\:\\:position\\(\\) expects int, float\\|int given\\.$#"
			count: 2
			path: ../../../src/world/World.php

		-
			message: "#^Method pocketmine\\\\world\\\\biome\\\\BiomeRegistry\\:\\:getBiome\\(\\) should return pocketmine\\\\world\\\\biome\\\\Biome but returns pocketmine\\\\world\\\\biome\\\\Biome\\|null\\.$#"
			count: 1
			path: ../../../src/world/biome/BiomeRegistry.php

		-
			message: "#^Method pocketmine\\\\world\\\\format\\\\Chunk\\:\\:getSubChunk\\(\\) should return pocketmine\\\\world\\\\format\\\\SubChunk but returns pocketmine\\\\world\\\\format\\\\SubChunk\\|null\\.$#"
			count: 1
			path: ../../../src/world/format/Chunk.php

		-
			message: "#^Parameter \\#1 \\$x of static method pocketmine\\\\world\\\\format\\\\Chunk\\:\\:blockHash\\(\\) expects int, float\\|int given\\.$#"
			count: 2
			path: ../../../src/world/format/Chunk.php

		-
			message: "#^Parameter \\#2 \\$y of static method pocketmine\\\\world\\\\format\\\\Chunk\\:\\:blockHash\\(\\) expects int, float\\|int given\\.$#"
			count: 2
			path: ../../../src/world/format/Chunk.php

		-
			message: "#^Parameter \\#3 \\$z of static method pocketmine\\\\world\\\\format\\\\Chunk\\:\\:blockHash\\(\\) expects int, float\\|int given\\.$#"
			count: 2
			path: ../../../src/world/format/Chunk.php

		-
			message: "#^Method pocketmine\\\\world\\\\format\\\\HeightArray\\:\\:get\\(\\) should return int but returns int\\|null\\.$#"
			count: 1
			path: ../../../src/world/format/HeightArray.php

		-
			message: "#^Only numeric types are allowed in %%, int\\<0, max\\>\\|false given on the left side\\.$#"
			count: 1
			path: ../../../src/world/format/io/region/RegionLoader.php

		-
			message: "#^Parameter \\#2 \\$length of function fread expects int\\<0, max\\>, int given\\.$#"
			count: 1
			path: ../../../src/world/format/io/region/RegionLoader.php

		-
			message: "#^Parameter \\#2 \\$size of function ftruncate expects int\\<0, max\\>, int given\\.$#"
			count: 1
			path: ../../../src/world/format/io/region/RegionLoader.php

		-
			message: "#^Argument of an invalid type array\\<int, string\\>\\|false supplied for foreach, only iterables are supported\\.$#"
			count: 1
			path: ../../../src/world/format/io/region/RegionWorldProvider.php

		-
			message: "#^Cannot access offset 1 on mixed\\.$#"
			count: 2
			path: ../../../src/world/format/io/region/RegionWorldProvider.php

		-
			message: "#^Cannot access offset 2 on mixed\\.$#"
			count: 2
			path: ../../../src/world/format/io/region/RegionWorldProvider.php

		-
			message: "#^Cannot cast mixed to int\\.$#"
			count: 4
			path: ../../../src/world/format/io/region/RegionWorldProvider.php

		-
			message: "#^Method pocketmine\\\\world\\\\generator\\\\biome\\\\BiomeSelector\\:\\:pickBiome\\(\\) should return pocketmine\\\\world\\\\biome\\\\Biome but returns pocketmine\\\\world\\\\biome\\\\Biome\\|null\\.$#"
			count: 1
			path: ../../../src/world/generator/biome/BiomeSelector.php

		-
			message: "#^Cannot call method getBiomeId\\(\\) on pocketmine\\\\world\\\\format\\\\Chunk\\|null\\.$#"
			count: 1
			path: ../../../src/world/generator/hell/Nether.php

		-
			message: "#^Cannot call method setBiomeId\\(\\) on pocketmine\\\\world\\\\format\\\\Chunk\\|null\\.$#"
			count: 1
			path: ../../../src/world/generator/hell/Nether.php

		-
			message: "#^Cannot call method setFullBlock\\(\\) on pocketmine\\\\world\\\\format\\\\Chunk\\|null\\.$#"
			count: 3
			path: ../../../src/world/generator/hell/Nether.php

		-
			message: "#^Cannot call method getBiomeId\\(\\) on pocketmine\\\\world\\\\format\\\\Chunk\\|null\\.$#"
			count: 1
			path: ../../../src/world/generator/normal/Normal.php

		-
			message: "#^Cannot call method setBiomeId\\(\\) on pocketmine\\\\world\\\\format\\\\Chunk\\|null\\.$#"
			count: 1
			path: ../../../src/world/generator/normal/Normal.php

		-
			message: "#^Cannot call method setFullBlock\\(\\) on pocketmine\\\\world\\\\format\\\\Chunk\\|null\\.$#"
			count: 3
			path: ../../../src/world/generator/normal/Normal.php

		-
			message: "#^Parameter \\#1 \\$start of method pocketmine\\\\utils\\\\Random\\:\\:nextRange\\(\\) expects int, float\\|int given\\.$#"
			count: 2
			path: ../../../src/world/generator/object/TallGrass.php

		-
			message: "#^Parameter \\#2 \\$end of method pocketmine\\\\utils\\\\Random\\:\\:nextRange\\(\\) expects int, float\\|int given\\.$#"
			count: 2
			path: ../../../src/world/generator/object/TallGrass.php

		-
			message: "#^Parameter \\#2 \\$y of method pocketmine\\\\world\\\\ChunkManager\\:\\:getBlockAt\\(\\) expects int, float\\|int given\\.$#"
			count: 2
			path: ../../../src/world/generator/object/TallGrass.php

		-
			message: "#^Parameter \\#2 \\$y of method pocketmine\\\\world\\\\ChunkManager\\:\\:setBlockAt\\(\\) expects int, float\\|int given\\.$#"
			count: 1
			path: ../../../src/world/generator/object/TallGrass.php

		-
			message: "#^Cannot call method getBiomeId\\(\\) on pocketmine\\\\world\\\\format\\\\Chunk\\|null\\.$#"
			count: 1
			path: ../../../src/world/generator/populator/GroundCover.php

		-
			message: "#^Cannot call method getFullBlock\\(\\) on pocketmine\\\\world\\\\format\\\\Chunk\\|null\\.$#"
			count: 2
			path: ../../../src/world/generator/populator/GroundCover.php

		-
			message: "#^Cannot call method setFullBlock\\(\\) on pocketmine\\\\world\\\\format\\\\Chunk\\|null\\.$#"
			count: 1
			path: ../../../src/world/generator/populator/GroundCover.php

		-
			message: "#^Cannot call method getBlockLightArray\\(\\) on pocketmine\\\\world\\\\format\\\\SubChunk\\|null\\.$#"
			count: 1
			path: ../../../src/world/light/BlockLightUpdate.php

		-
			message: "#^Cannot call method getFullBlock\\(\\) on pocketmine\\\\world\\\\format\\\\SubChunk\\|null\\.$#"
			count: 1
			path: ../../../src/world/light/BlockLightUpdate.php

		-
			message: "#^Cannot call method getSubChunks\\(\\) on pocketmine\\\\world\\\\format\\\\Chunk\\|null\\.$#"
			count: 1
			path: ../../../src/world/light/BlockLightUpdate.php

		-
			message: "#^Only numeric types are allowed in \\-, int\\|null given on the right side\\.$#"
			count: 1
			path: ../../../src/world/light/BlockLightUpdate.php

		-
			message: "#^Parameter \\#4 \\$newLevel of method pocketmine\\\\world\\\\light\\\\LightUpdate\\:\\:setAndUpdateLight\\(\\) expects int, int\\|null given\\.$#"
			count: 1
			path: ../../../src/world/light/BlockLightUpdate.php

		-
			message: "#^Property pocketmine\\\\world\\\\light\\\\LightPopulationTask\\:\\:\\$resultBlockLightArrays \\(string\\) does not accept string\\|null\\.$#"
			count: 1
			path: ../../../src/world/light/LightPopulationTask.php

		-
			message: "#^Property pocketmine\\\\world\\\\light\\\\LightPopulationTask\\:\\:\\$resultHeightMap \\(string\\) does not accept string\\|null\\.$#"
			count: 1
			path: ../../../src/world/light/LightPopulationTask.php

		-
			message: "#^Property pocketmine\\\\world\\\\light\\\\LightPopulationTask\\:\\:\\$resultSkyLightArrays \\(string\\) does not accept string\\|null\\.$#"
			count: 1
			path: ../../../src/world/light/LightPopulationTask.php

		-
			message: "#^Cannot call method getFullBlock\\(\\) on pocketmine\\\\world\\\\format\\\\SubChunk\\|null\\.$#"
			count: 1
			path: ../../../src/world/light/LightUpdate.php

		-
			message: "#^Only numeric types are allowed in \\-, int\\|null given on the right side\\.$#"
			count: 1
			path: ../../../src/world/light/LightUpdate.php

		-
			message: "#^Cannot call method getBlockSkyLightArray\\(\\) on pocketmine\\\\world\\\\format\\\\SubChunk\\|null\\.$#"
			count: 1
			path: ../../../src/world/light/SkyLightUpdate.php

		-
			message: "#^Cannot call method getFullBlock\\(\\) on pocketmine\\\\world\\\\format\\\\SubChunk\\|null\\.$#"
			count: 1
			path: ../../../src/world/light/SkyLightUpdate.php

		-
			message: "#^Cannot call method getHeightMap\\(\\) on pocketmine\\\\world\\\\format\\\\Chunk\\|null\\.$#"
			count: 6
			path: ../../../src/world/light/SkyLightUpdate.php

		-
			message: "#^Cannot call method getHeightMapArray\\(\\) on pocketmine\\\\world\\\\format\\\\Chunk\\|null\\.$#"
			count: 1
			path: ../../../src/world/light/SkyLightUpdate.php

		-
			message: "#^Cannot call method getSubChunk\\(\\) on pocketmine\\\\world\\\\format\\\\Chunk\\|null\\.$#"
			count: 2
			path: ../../../src/world/light/SkyLightUpdate.php

		-
			message: "#^Cannot call method setHeightMap\\(\\) on pocketmine\\\\world\\\\format\\\\Chunk\\|null\\.$#"
			count: 2
			path: ../../../src/world/light/SkyLightUpdate.php

		-
			message: "#^Cannot call method setHeightMapArray\\(\\) on pocketmine\\\\world\\\\format\\\\Chunk\\|null\\.$#"
			count: 1
			path: ../../../src/world/light/SkyLightUpdate.php

		-
			message: "#^Only booleans are allowed in an if condition, bool\\|null given\\.$#"
			count: 3
			path: ../../../src/world/light/SkyLightUpdate.php

		-
			message: "#^Only numeric types are allowed in \\+, int\\|false given on the left side\\.$#"
			count: 1
			path: ../../../src/world/light/SkyLightUpdate.php

		-
			message: "#^Only numeric types are allowed in \\-, int\\|null given on the right side\\.$#"
			count: 1
			path: ../../../src/world/light/SkyLightUpdate.php

		-
			message: "#^Parameter \\#1 \\$chunk of static method pocketmine\\\\world\\\\light\\\\SkyLightUpdate\\:\\:recalculateHeightMap\\(\\) expects pocketmine\\\\world\\\\format\\\\Chunk, pocketmine\\\\world\\\\format\\\\Chunk\\|null given\\.$#"
			count: 1
			path: ../../../src/world/light/SkyLightUpdate.php

		-
			message: "#^Parameter \\#1 \\$chunk of static method pocketmine\\\\world\\\\light\\\\SkyLightUpdate\\:\\:recalculateHeightMapColumn\\(\\) expects pocketmine\\\\world\\\\format\\\\Chunk, pocketmine\\\\world\\\\format\\\\Chunk\\|null given\\.$#"
			count: 1
			path: ../../../src/world/light/SkyLightUpdate.php

		-
			message: "#^Parameter \\#1 \\$json of function json_decode expects string, string\\|false given\\.$#"
			count: 1
			path: ../../phpunit/block/BlockTest.php

		-
			message: "#^Parameter \\#1 \\$json of function json_decode expects string, string\\|false given\\.$#"
			count: 1
			path: ../../phpunit/block/regenerate_consistency_check.php

		-
			message: "#^Property pocketmine\\\\event\\\\HandlerListManagerTest\\:\\:\\$isValidFunc \\(Closure\\(ReflectionClass\\<pocketmine\\\\event\\\\Event\\>\\)\\: bool\\) does not accept Closure\\|null\\.$#"
			count: 1
			path: ../../phpunit/event/HandlerListManagerTest.php

		-
			message: "#^Property pocketmine\\\\event\\\\HandlerListManagerTest\\:\\:\\$resolveParentFunc \\(Closure\\(ReflectionClass\\<pocketmine\\\\event\\\\Event\\>\\)\\: ReflectionClass\\<pocketmine\\\\event\\\\Event\\>\\|null\\) does not accept Closure\\|null\\.$#"
			count: 1
			path: ../../phpunit/event/HandlerListManagerTest.php

		-
			message: "#^Parameter \\#1 \\$logFile of class pocketmine\\\\utils\\\\MainLogger constructor expects string, string\\|false given\\.$#"
			count: 1
			path: ../../phpunit/scheduler/AsyncPoolTest.php
<|MERGE_RESOLUTION|>--- conflicted
+++ resolved
@@ -846,16 +846,6 @@
 			path: ../../../src/resourcepacks/ZippedResourcePack.php
 
 		-
-<<<<<<< HEAD
-			message: "#^Parameter \\#2 \\$code of class pocketmine\\\\resourcepacks\\\\ResourcePackException constructor expects int, mixed given\\.$#"
-			count: 1
-=======
-			message: "#^Parameter \\#1 \\$string of function strlen expects string, string\\|false given\\.$#"
-			count: 2
->>>>>>> b4e18718
-			path: ../../../src/resourcepacks/ZippedResourcePack.php
-
-		-
 			message: "#^Parameter \\#2 \\$length of function fread expects int\\<0, max\\>, int given\\.$#"
 			count: 1
 			path: ../../../src/resourcepacks/ZippedResourcePack.php
