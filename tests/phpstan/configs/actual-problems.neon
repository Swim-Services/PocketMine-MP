--- conflicted
+++ resolved
@@ -6,16 +6,11 @@
 			path: ../../../build/make-release.php
 
 		-
-			message: "#^Parameter \\#1 \\$pharPath of function pocketmine\\\\build\\\\server_phar\\\\buildPhar expects string, array\\<int, mixed\\>\\|string\\|false given\\.$#"
+			message: "#^Parameter \\#1 \\$strings of function pocketmine\\\\build\\\\server_phar\\\\preg_quote_array expects array\\<string\\>, array\\<int, string\\|false\\> given\\.$#"
 			count: 1
 			path: ../../../build/server-phar.php
 
 		-
-			message: "#^Parameter \\#1 \\$strings of function pocketmine\\\\build\\\\server_phar\\\\preg_quote_array expects array\\<string\\>, array\\<int, string\\|false\\> given\\.$#"
-			count: 1
-			path: ../../../build/server-phar.php
-
-		-
 			message: "#^Do\\-while loop condition is always false\\.$#"
 			count: 1
 			path: ../../../src/PocketMine.php
@@ -26,19 +21,6 @@
 			path: ../../../src/Server.php
 
 		-
-<<<<<<< HEAD
-			message: "#^Parameter \\#1 \\$input of function yaml_parse expects string, string\\|false given\\.$#"
-			count: 1
-			path: ../../../src/Server.php
-
-		-
-			message: "#^Cannot cast array\\<int, mixed\\>\\|string\\|false to string\\.$#"
-			count: 1
-			path: ../../../src/ServerConfigGroup.php
-
-		-
-=======
->>>>>>> 41ab698f
 			message: "#^Cannot cast mixed to int\\.$#"
 			count: 2
 			path: ../../../src/ServerConfigGroup.php
@@ -584,16 +566,12 @@
 			path: ../../../src/inventory/transaction/CraftingTransaction.php
 
 		-
-<<<<<<< HEAD
 			message: "#^Cannot cast mixed to int\\.$#"
 			count: 2
 			path: ../../../src/item/Item.php
 
 		-
 			message: "#^Parameter \\#1 \\$buffer of method pocketmine\\\\nbt\\\\BaseNbtSerializer\\:\\:read\\(\\) expects string, mixed given\\.$#"
-=======
-			message: "#^Parameter \\#2 \\$recipe of class pocketmine\\\\event\\\\inventory\\\\CraftItemEvent constructor expects pocketmine\\\\crafting\\\\CraftingRecipe, pocketmine\\\\crafting\\\\CraftingRecipe\\|null given\\.$#"
->>>>>>> 41ab698f
 			count: 1
 			path: ../../../src/item/Item.php
 
