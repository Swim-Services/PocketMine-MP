parameters:
	ignoreErrors:
		-
			message: "#^Call to function is_subclass_of\\(\\) with class\\-string\\<pocketmine\\\\level\\\\generator\\\\Generator\\> and 'pocketmine\\\\\\\\level…' will always evaluate to true\\.$#"
			count: 1
			path: ../../../src/pocketmine/Server.php

		-
			#::add() / ::remove() thread parameter
			message: "#^If condition is always true\\.$#"
			count: 2
<<<<<<< HEAD
			path: ../../../src/thread/ThreadManager.php
=======
			path: ../../../src/pocketmine/ThreadManager.php

		-
			message: "#^Instanceof between pocketmine\\\\Worker and pocketmine\\\\Worker will always evaluate to true\\.$#"
			count: 2
			path: ../../../src/pocketmine/ThreadManager.php

		-
			message: "#^Instanceof between pocketmine\\\\plugin\\\\RegisteredListener and pocketmine\\\\plugin\\\\RegisteredListener will always evaluate to true\\.$#"
			count: 1
			path: ../../../src/pocketmine/event/HandlerList.php

		-
			#jsonDeserialize(), not currently validated
			message: "#^Casting to int something that's already int\\.$#"
			count: 3
			path: ../../../src/pocketmine/item/Item.php
		-
			#::get() tags parameter
			message: "#^If condition is always false\\.$#"
			count: 1
			path: ../../../src/pocketmine/item/ItemFactory.php

		-
			#::get() tags parameter
			message: "#^Strict comparison using \\!\\=\\= between null and null will always evaluate to false\\.$#"
			count: 1
			path: ../../../src/pocketmine/item/ItemFactory.php

		-
			#::get() tags parameter
			message: "#^Else branch is unreachable because ternary operator condition is always true\\.$#"
			count: 1
			path: ../../../src/pocketmine/item/ItemFactory.php
>>>>>>> ada8cbb5

		-
			message: "#^Call to function is_object\\(\\) with \\*NEVER\\* will always evaluate to true\\.$#"
			count: 1
			path: ../../../src/pocketmine/item/ItemFactory.php

		-
			#->sendBlocks() blocks parameter
			message: "#^Else branch is unreachable because ternary operator condition is always true\\.$#"
<<<<<<< HEAD
			count: 1
			path: ../../../src/world/World.php
=======
			count: 2
			path: ../../../src/pocketmine/level/Level.php

		-
			message: "#^Instanceof between pocketmine\\\\math\\\\Vector3 and pocketmine\\\\math\\\\Vector3 will always evaluate to true\\.$#"
			count: 2
			path: ../../../src/pocketmine/level/Level.php

		-
			message: "#^Call to function is_object\\(\\) with \\*NEVER\\* will always evaluate to true\\.$#"
			count: 2
			path: ../../../src/pocketmine/level/Level.php

		-
			message: "#^Call to function assert\\(\\) with bool will always evaluate to true\\.$#"
			count: 1
			path: ../../../src/pocketmine/level/Level.php

		-
			message: "#^Call to function is_subclass_of\\(\\) with class\\-string\\<pocketmine\\\\level\\\\generator\\\\Generator\\> and 'pocketmine\\\\\\\\level…' will always evaluate to true\\.$#"
			count: 1
			path: ../../../src/pocketmine/level/generator/GeneratorManager.php

		-
			#commands plugin.yml not currently validated, can't be sure
			message: "#^Call to function is_array\\(\\) with array\\<string, mixed\\> will always evaluate to true\\.$#"
			count: 1
			path: ../../../src/pocketmine/plugin/PluginManager.php
>>>>>>> ada8cbb5
<|MERGE_RESOLUTION|>--- conflicted
+++ resolved
@@ -1,91 +1,50 @@
 parameters:
 	ignoreErrors:
 		-
-			message: "#^Call to function is_subclass_of\\(\\) with class\\-string\\<pocketmine\\\\level\\\\generator\\\\Generator\\> and 'pocketmine\\\\\\\\level…' will always evaluate to true\\.$#"
+			message: "#^Instanceof between pocketmine\\\\event\\\\RegisteredListener and pocketmine\\\\event\\\\RegisteredListener will always evaluate to true\\.$#"
 			count: 1
-			path: ../../../src/pocketmine/Server.php
+			path: ../../../src/event/HandlerList.php
+
+		-
+			#jsonDeserialize(), not currently validated
+			message: "#^Casting to int something that's already int\\.$#"
+			count: 3
+			path: ../../../src/item/Item.php
+
+		-
+			#commands plugin.yml not currently validated, can't be sure
+			message: "#^Call to function is_array\\(\\) with array\\<string, mixed\\> will always evaluate to true\\.$#"
+			count: 1
+			path: ../../../src/plugin/PluginBase.php
 
 		-
 			#::add() / ::remove() thread parameter
 			message: "#^If condition is always true\\.$#"
 			count: 2
-<<<<<<< HEAD
 			path: ../../../src/thread/ThreadManager.php
-=======
-			path: ../../../src/pocketmine/ThreadManager.php
 
 		-
-			message: "#^Instanceof between pocketmine\\\\Worker and pocketmine\\\\Worker will always evaluate to true\\.$#"
+			message: "#^Instanceof between pocketmine\\\\thread\\\\Worker and pocketmine\\\\thread\\\\Worker will always evaluate to true\\.$#"
 			count: 2
-			path: ../../../src/pocketmine/ThreadManager.php
+			path: ../../../src/thread/ThreadManager.php
 
 		-
-			message: "#^Instanceof between pocketmine\\\\plugin\\\\RegisteredListener and pocketmine\\\\plugin\\\\RegisteredListener will always evaluate to true\\.$#"
+			#->sendBlocks() blocks parameter
+			message: "#^Else branch is unreachable because ternary operator condition is always true\\.$#"
 			count: 1
-			path: ../../../src/pocketmine/event/HandlerList.php
+			path: ../../../src/world/World.php
 
 		-
-			#jsonDeserialize(), not currently validated
-			message: "#^Casting to int something that's already int\\.$#"
-			count: 3
-			path: ../../../src/pocketmine/item/Item.php
-		-
-			#::get() tags parameter
-			message: "#^If condition is always false\\.$#"
+			message: "#^Instanceof between pocketmine\\\\math\\\\Vector3 and pocketmine\\\\math\\\\Vector3 will always evaluate to true\\.$#"
 			count: 1
-			path: ../../../src/pocketmine/item/ItemFactory.php
-
-		-
-			#::get() tags parameter
-			message: "#^Strict comparison using \\!\\=\\= between null and null will always evaluate to false\\.$#"
-			count: 1
-			path: ../../../src/pocketmine/item/ItemFactory.php
-
-		-
-			#::get() tags parameter
-			message: "#^Else branch is unreachable because ternary operator condition is always true\\.$#"
-			count: 1
-			path: ../../../src/pocketmine/item/ItemFactory.php
->>>>>>> ada8cbb5
+			path: ../../../src/world/World.php
 
 		-
 			message: "#^Call to function is_object\\(\\) with \\*NEVER\\* will always evaluate to true\\.$#"
 			count: 1
-			path: ../../../src/pocketmine/item/ItemFactory.php
-
-		-
-			#->sendBlocks() blocks parameter
-			message: "#^Else branch is unreachable because ternary operator condition is always true\\.$#"
-<<<<<<< HEAD
-			count: 1
 			path: ../../../src/world/World.php
-=======
-			count: 2
-			path: ../../../src/pocketmine/level/Level.php
-
-		-
-			message: "#^Instanceof between pocketmine\\\\math\\\\Vector3 and pocketmine\\\\math\\\\Vector3 will always evaluate to true\\.$#"
-			count: 2
-			path: ../../../src/pocketmine/level/Level.php
-
-		-
-			message: "#^Call to function is_object\\(\\) with \\*NEVER\\* will always evaluate to true\\.$#"
-			count: 2
-			path: ../../../src/pocketmine/level/Level.php
 
 		-
 			message: "#^Call to function assert\\(\\) with bool will always evaluate to true\\.$#"
 			count: 1
-			path: ../../../src/pocketmine/level/Level.php
-
-		-
-			message: "#^Call to function is_subclass_of\\(\\) with class\\-string\\<pocketmine\\\\level\\\\generator\\\\Generator\\> and 'pocketmine\\\\\\\\level…' will always evaluate to true\\.$#"
-			count: 1
-			path: ../../../src/pocketmine/level/generator/GeneratorManager.php
-
-		-
-			#commands plugin.yml not currently validated, can't be sure
-			message: "#^Call to function is_array\\(\\) with array\\<string, mixed\\> will always evaluate to true\\.$#"
-			count: 1
-			path: ../../../src/pocketmine/plugin/PluginManager.php
->>>>>>> ada8cbb5
+			path: ../../../src/world/World.php