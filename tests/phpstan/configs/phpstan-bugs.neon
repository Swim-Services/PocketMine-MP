--- conflicted
+++ resolved
@@ -131,16 +131,11 @@
 			path: ../../../src/pocketmine/network/mcpe/protocol/DataPacket.php
 
 		-
-<<<<<<< HEAD
-			#readlink() can return false but phpstan doesn't know this
 			message: "#^Strict comparison using \\!\\=\\= between string and false will always evaluate to true\\.$#"
 			count: 1
 			path: ../../../src/pocketmine/utils/Timezone.php
 
 		-
-			#phpstan doesn't understand that SplFixedArray may contain null
-=======
->>>>>>> 32262d9b
 			message: "#^Call to static method PHPUnit\\\\Framework\\\\Assert\\:\\:assertNotNull\\(\\) with int and string will always evaluate to true\\.$#"
 			count: 1
 			path: ../../phpunit/block/BlockTest.php
