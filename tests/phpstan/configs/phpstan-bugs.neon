--- conflicted
+++ resolved
@@ -36,18 +36,11 @@
 			#readline() may return false
 			message: "#^Strict comparison using \\!\\=\\= between string and false will always evaluate to true\\.$#"
 			count: 1
-			path: ../../../src/pocketmine/command/CommandReader.php
-
-		-
-			#generics corruption, this might show up in other forms too
-			message: "#^Parameter \\#1 \\$offset \\(int\\) of method pocketmine\\\\entity\\\\AttributeMap\\:\\:offsetGet\\(\\) should be contravariant with parameter \\$offset \\(mixed\\) of method ArrayAccess\\<int,float\\>\\:\\:offsetGet\\(\\)$#"
-			count: 1
-			path: ../../../src/pocketmine/entity/AttributeMap.php
+			path: ../../../src/command/CommandReader.php
 
 		-
 			message: "#^Call to function assert\\(\\) with false and 'unknown hit type' will always evaluate to false\\.$#"
 			count: 1
-<<<<<<< HEAD
 			path: ../../../src/entity/projectile/Projectile.php
 
 		-
@@ -71,17 +64,9 @@
 			message: "#^If condition is always false\\.$#"
 			count: 1
 			path: ../../../src/network/mcpe/protocol/types/entity/EntityMetadataCollection.php
-=======
-			path: ../../../src/pocketmine/entity/projectile/Projectile.php
-
-		-
-			message: "#^Call to function method_exists\\(\\) with pocketmine\\\\network\\\\mcpe\\\\CachedEncapsulatedPacket and '__toString' will always evaluate to true\\.$#"
-			count: 1
-			path: ../../../src/pocketmine/network/mcpe/protocol/DataPacket.php
 
 		-
 			#phpstan doesn't understand that SplFixedArray may contain null
 			message: "#^Call to static method PHPUnit\\\\Framework\\\\Assert\\:\\:assertNotNull\\(\\) with int and string will always evaluate to true\\.$#"
 			count: 1
-			path: ../../../tests/phpunit/block/BlockTest.php
->>>>>>> ada8cbb5
+			path: ../../../tests/phpunit/block/BlockTest.php