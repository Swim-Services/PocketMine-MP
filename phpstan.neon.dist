--- conflicted
+++ resolved
@@ -37,11 +37,7 @@
 	stubFiles:
 		- tests/phpstan/stubs/JsonMapper.stub
 		- tests/phpstan/stubs/pthreads.stub
-<<<<<<< HEAD
-=======
-		- tests/phpstan/stubs/chunkutils.stub
 		- tests/phpstan/stubs/leveldb.stub
->>>>>>> 42613618
 	reportUnmatchedIgnoredErrors: false #no other way to silence platform-specific non-warnings
 	staticReflectionClassNamePatterns:
 		- "#^COM$#"