includes:
	- tests/phpstan/analyse-for-current-php-version.neon.php
	- tests/phpstan/configs/actual-problems.neon
	- tests/phpstan/configs/impossible-generics.neon
	- tests/phpstan/configs/php-bugs.neon
	- tests/phpstan/configs/phpstan-bugs.neon
	- tests/phpstan/configs/spl-fixed-array-sucks.neon
	- vendor/phpstan/phpstan-phpunit/extension.neon
	- vendor/phpstan/phpstan-phpunit/rules.neon
	- vendor/phpstan/phpstan-strict-rules/rules.neon

rules:
	- pocketmine\phpstan\rules\DisallowEnumComparisonRule
	- pocketmine\phpstan\rules\UnsafeForeachArrayOfStringRule
#	- pocketmine\phpstan\rules\ThreadedSupportedTypesRule

parameters:
	level: 9
	checkMissingCallableSignature: true
	treatPhpDocTypesAsCertain: false
	bootstrapFiles:
		- tests/phpstan/bootstrap.php
	scanDirectories:
		- build
		- tests/plugins/TesterPlugin
		- tools
	scanFiles:
		- src/PocketMine.php
	paths:
		- build
		- src
		- tests/phpstan/rules
		- tests/phpunit
		- tests/plugins/TesterPlugin
		- tools
	excludePaths:
		analyseAndScan:
			- build/php
	dynamicConstantNames:
		- pocketmine\VersionInfo::IS_DEVELOPMENT_BUILD
		- pocketmine\DEBUG
		- pocketmine\IS_DEVELOPMENT_BUILD
	stubFiles:
		- tests/phpstan/stubs/JsonMapper.stub
		- tests/phpstan/stubs/leveldb.stub
		- tests/phpstan/stubs/phpasn1.stub
<<<<<<< HEAD
		- tests/phpstan/stubs/pthreads.stub
		- tests/phpstan/stubs/xxhash.stub
=======
		- tests/phpstan/stubs/pmmpthread.stub
>>>>>>> 73e7201a
	reportUnmatchedIgnoredErrors: false #no other way to silence platform-specific non-warnings
	staticReflectionClassNamePatterns:
		- "#^COM$#"
	typeAliases:
		#variadics don't work for this - mixed probably shouldn't work either, but for now it does
		#what we actually need is something that accepts an infinite number of parameters, but in the absence of that,
		#we'll just fill it with 10 - it's very unlikely to encounter a callable with 10 parameters anyway.
		anyCallable: 'callable(never, never, never, never, never, never, never, never, never, never) : mixed'
		anyClosure: '\Closure(never, never, never, never, never, never, never, never, never, never) : mixed'<|MERGE_RESOLUTION|>--- conflicted
+++ resolved
@@ -44,12 +44,8 @@
 		- tests/phpstan/stubs/JsonMapper.stub
 		- tests/phpstan/stubs/leveldb.stub
 		- tests/phpstan/stubs/phpasn1.stub
-<<<<<<< HEAD
-		- tests/phpstan/stubs/pthreads.stub
+		- tests/phpstan/stubs/pmmpthread.stub
 		- tests/phpstan/stubs/xxhash.stub
-=======
-		- tests/phpstan/stubs/pmmpthread.stub
->>>>>>> 73e7201a
 	reportUnmatchedIgnoredErrors: false #no other way to silence platform-specific non-warnings
 	staticReflectionClassNamePatterns:
 		- "#^COM$#"
