{
    "_readme": [
        "This file locks the dependencies of your project to a known state",
        "Read more about it at https://getcomposer.org/doc/01-basic-usage.md#installing-dependencies",
        "This file is @generated automatically"
    ],
<<<<<<< HEAD
    "content-hash": "c366a008cb4ae94f92bea5e819d2426f",
=======
    "content-hash": "3449adb803690a36539c03ecb3a8fb3d",
>>>>>>> 804a062c
    "packages": [
        {
            "name": "adhocore/json-comment",
            "version": "0.1.0",
            "source": {
                "type": "git",
                "url": "https://github.com/adhocore/php-json-comment.git",
                "reference": "8448076039389f558f39ad0553aab87db3f81614"
            },
            "dist": {
                "type": "zip",
                "url": "https://api.github.com/repos/adhocore/php-json-comment/zipball/8448076039389f558f39ad0553aab87db3f81614",
                "reference": "8448076039389f558f39ad0553aab87db3f81614",
                "shasum": ""
            },
            "require": {
                "php": ">=5.4"
            },
            "require-dev": {
                "phpunit/phpunit": "^6.5 || ^7.5"
            },
            "type": "library",
            "autoload": {
                "psr-4": {
                    "Ahc\\Json\\": "src/"
                }
            },
            "notification-url": "https://packagist.org/downloads/",
            "license": [
                "MIT"
            ],
            "authors": [
                {
                    "name": "Jitendra Adhikari",
                    "email": "jiten.adhikary@gmail.com"
                }
            ],
            "description": "Lightweight JSON comment stripper library for PHP",
            "keywords": [
                "comment",
                "json",
                "strip-comment"
            ],
            "time": "2020-01-03T13:51:23+00:00"
        },
        {
<<<<<<< HEAD
            "name": "fgrosse/phpasn1",
            "version": "v2.1.1",
            "source": {
                "type": "git",
                "url": "https://github.com/fgrosse/PHPASN1.git",
                "reference": "7ebf2a09084a7bbdb7b879c66fdf7ad80461bbe8"
            },
            "dist": {
                "type": "zip",
                "url": "https://api.github.com/repos/fgrosse/PHPASN1/zipball/7ebf2a09084a7bbdb7b879c66fdf7ad80461bbe8",
                "reference": "7ebf2a09084a7bbdb7b879c66fdf7ad80461bbe8",
                "shasum": ""
            },
            "require": {
                "php": ">=7.0.0"
            },
            "require-dev": {
                "phpunit/phpunit": "~6.3",
                "satooshi/php-coveralls": "~2.0"
            },
            "suggest": {
                "ext-gmp": "GMP is the preferred extension for big integer calculations",
                "php-curl": "For loading OID information from the web if they have not bee defined statically"
            },
            "type": "library",
            "extra": {
                "branch-alias": {
                    "dev-master": "2.0.x-dev"
=======
            "name": "ocramius/package-versions",
            "version": "1.5.1",
            "source": {
                "type": "git",
                "url": "https://github.com/Ocramius/PackageVersions.git",
                "reference": "1d32342b8c1eb27353c8887c366147b4c2da673c"
            },
            "dist": {
                "type": "zip",
                "url": "https://api.github.com/repos/Ocramius/PackageVersions/zipball/1d32342b8c1eb27353c8887c366147b4c2da673c",
                "reference": "1d32342b8c1eb27353c8887c366147b4c2da673c",
                "shasum": ""
            },
            "require": {
                "composer-plugin-api": "^1.0.0",
                "php": "^7.3.0"
            },
            "require-dev": {
                "composer/composer": "^1.8.6",
                "doctrine/coding-standard": "^6.0.0",
                "ext-zip": "*",
                "infection/infection": "^0.13.4",
                "phpunit/phpunit": "^8.2.5",
                "vimeo/psalm": "^3.4.9"
            },
            "type": "composer-plugin",
            "extra": {
                "class": "PackageVersions\\Installer",
                "branch-alias": {
                    "dev-master": "1.6.x-dev"
>>>>>>> 804a062c
                }
            },
            "autoload": {
                "psr-4": {
<<<<<<< HEAD
                    "FG\\": "lib/"
=======
                    "PackageVersions\\": "src/PackageVersions"
>>>>>>> 804a062c
                }
            },
            "notification-url": "https://packagist.org/downloads/",
            "license": [
                "MIT"
            ],
            "authors": [
                {
<<<<<<< HEAD
                    "name": "Friedrich Große",
                    "email": "friedrich.grosse@gmail.com",
                    "homepage": "https://github.com/FGrosse",
                    "role": "Author"
                },
                {
                    "name": "All contributors",
                    "homepage": "https://github.com/FGrosse/PHPASN1/contributors"
                }
            ],
            "description": "A PHP Framework that allows you to encode and decode arbitrary ASN.1 structures using the ITU-T X.690 Encoding Rules.",
            "homepage": "https://github.com/FGrosse/PHPASN1",
            "keywords": [
                "DER",
                "asn.1",
                "asn1",
                "ber",
                "binary",
                "decoding",
                "encoding",
                "x.509",
                "x.690",
                "x509",
                "x690"
            ],
            "time": "2018-12-02T01:34:34+00:00"
        },
        {
            "name": "mdanter/ecc",
            "version": "v0.5.2",
            "source": {
                "type": "git",
                "url": "https://github.com/phpecc/phpecc.git",
                "reference": "b95f25cc1bacc83a9f0ccd375900b7cfd343029e"
            },
            "dist": {
                "type": "zip",
                "url": "https://api.github.com/repos/phpecc/phpecc/zipball/b95f25cc1bacc83a9f0ccd375900b7cfd343029e",
                "reference": "b95f25cc1bacc83a9f0ccd375900b7cfd343029e",
                "shasum": ""
            },
            "require": {
                "ext-gmp": "*",
                "fgrosse/phpasn1": "^2.0",
                "php": "^7.0"
            },
            "require-dev": {
                "phpunit/phpunit": "^6.0",
                "squizlabs/php_codesniffer": "^2.0",
                "symfony/yaml": "^2.6|^3.0"
            },
            "type": "library",
            "autoload": {
                "psr-4": {
                    "Mdanter\\Ecc\\": "src/"
                }
            },
            "notification-url": "https://packagist.org/downloads/",
            "license": [
                "MIT"
            ],
            "authors": [
                {
                    "name": "Matyas Danter",
                    "homepage": "http://matejdanter.com/",
                    "role": "Author"
                },
                {
                    "name": "Thibaud Fabre",
                    "email": "thibaud@aztech.io",
                    "homepage": "http://aztech.io",
                    "role": "Maintainer"
                },
                {
                    "name": "Thomas Kerin",
                    "email": "afk11@users.noreply.github.com",
                    "role": "Maintainer"
                }
            ],
            "description": "PHP Elliptic Curve Cryptography library",
            "homepage": "https://github.com/phpecc/phpecc",
            "keywords": [
                "Diffie",
                "ECDSA",
                "Hellman",
                "curve",
                "ecdh",
                "elliptic",
                "nistp192",
                "nistp224",
                "nistp256",
                "nistp384",
                "nistp521",
                "phpecc",
                "secp256k1",
                "secp256r1"
            ],
            "time": "2018-12-03T18:17:01+00:00"
        },
        {
            "name": "netresearch/jsonmapper",
            "version": "v2.0.0",
            "source": {
                "type": "git",
                "url": "https://github.com/cweiske/jsonmapper.git",
                "reference": "e245890383c3ed38b6d202ee373c23ccfebc0f54"
            },
            "dist": {
                "type": "zip",
                "url": "https://api.github.com/repos/cweiske/jsonmapper/zipball/e245890383c3ed38b6d202ee373c23ccfebc0f54",
                "reference": "e245890383c3ed38b6d202ee373c23ccfebc0f54",
                "shasum": ""
            },
            "require": {
                "ext-json": "*",
                "ext-pcre": "*",
                "ext-reflection": "*",
                "ext-spl": "*",
                "php": ">=5.6"
            },
            "require-dev": {
                "phpunit/phpunit": "~4.8.35 || ~5.7 || ~6.4 || ~7.0",
                "squizlabs/php_codesniffer": "~3.5"
            },
            "type": "library",
            "autoload": {
                "psr-0": {
                    "JsonMapper": "src/"
                }
            },
            "notification-url": "https://packagist.org/downloads/",
            "license": [
                "OSL-3.0"
            ],
            "authors": [
                {
                    "name": "Christian Weiske",
                    "email": "cweiske@cweiske.de",
                    "homepage": "http://github.com/cweiske/jsonmapper/",
                    "role": "Developer"
                }
            ],
            "description": "Map nested JSON structures onto PHP classes",
            "time": "2020-03-04T17:23:33+00:00"
        },
        {
            "name": "particle/validator",
            "version": "v2.3.4",
            "source": {
                "type": "git",
                "url": "https://github.com/particle-php/Validator.git",
                "reference": "657c7543e51938dd9d114750e49d695129527a7a"
            },
            "dist": {
                "type": "zip",
                "url": "https://api.github.com/repos/particle-php/Validator/zipball/657c7543e51938dd9d114750e49d695129527a7a",
                "reference": "657c7543e51938dd9d114750e49d695129527a7a",
                "shasum": ""
            },
            "require": {
                "php": ">=5.4"
            },
            "require-dev": {
                "byrokrat/checkdigit": "^1.0",
                "giggsey/libphonenumber-for-php": "^7.2",
                "phpunit/phpunit": "~4.0",
                "squizlabs/php_codesniffer": "2.*"
            },
            "suggest": {
                "byrokrat/checkdigit": "If you want to use CreditCard validation rule, this library must be installed.",
                "giggsey/libphonenumber-for-php": "If you want to use Phone validation rule, this library must be installed."
            },
            "type": "library",
            "extra": {
                "branch-alias": {
                    "dev-master": "2.0-dev"
                }
            },
            "autoload": {
                "psr-4": {
                    "Particle\\Validator\\": "src/"
                }
            },
            "notification-url": "https://packagist.org/downloads/",
            "license": [
                "BSD-3-Clause"
            ],
            "authors": [
                {
                    "name": "Berry Langerak",
                    "email": "berry@berryllium.nl",
                    "role": "Developer"
                },
                {
                    "name": "Rick van der Staaij",
                    "homepage": "http://rickvanderstaaij.nl",
                    "role": "Developer"
                }
            ],
            "description": "Flexible and highly usable validation library with no dependencies.",
            "homepage": "http://github.com/particle-php/validator",
            "keywords": [
                "validation",
                "validator"
            ],
            "time": "2019-01-07T13:39:13+00:00"
=======
                    "name": "Marco Pivetta",
                    "email": "ocramius@gmail.com"
                }
            ],
            "description": "Composer plugin that provides efficient querying for installed package versions (no runtime IO)",
            "time": "2019-07-17T15:49:50+00:00"
>>>>>>> 804a062c
        },
        {
            "name": "pocketmine/binaryutils",
            "version": "dev-master",
            "source": {
                "type": "git",
                "url": "https://github.com/pmmp/BinaryUtils.git",
                "reference": "a36705550b42e7e93e2a9748a8b9fa88985780bf"
            },
            "dist": {
                "type": "zip",
                "url": "https://api.github.com/repos/pmmp/BinaryUtils/zipball/a36705550b42e7e93e2a9748a8b9fa88985780bf",
                "reference": "a36705550b42e7e93e2a9748a8b9fa88985780bf",
                "shasum": ""
            },
            "require": {
                "php": ">=7.2",
                "php-64bit": "*"
            },
            "require-dev": {
                "phpstan/phpstan": "^0.12.8"
            },
            "type": "library",
            "autoload": {
                "psr-4": {
                    "pocketmine\\utils\\": "src/"
                }
            },
            "notification-url": "https://packagist.org/downloads/",
            "license": [
                "LGPL-3.0"
            ],
            "description": "Classes and methods for conveniently handling binary data",
            "time": "2020-01-28T12:17:38+00:00"
        },
        {
            "name": "pocketmine/callback-validator",
            "version": "1.0.1",
            "source": {
                "type": "git",
                "url": "https://github.com/pmmp/CallbackValidator.git",
                "reference": "4aef6bb25f97d0b830ba0b4f66834b1a9c86fc9a"
            },
            "dist": {
                "type": "zip",
                "url": "https://api.github.com/repos/pmmp/CallbackValidator/zipball/4aef6bb25f97d0b830ba0b4f66834b1a9c86fc9a",
                "reference": "4aef6bb25f97d0b830ba0b4f66834b1a9c86fc9a",
                "shasum": ""
            },
            "require": {
                "ext-reflection": "*",
                "php": ">=7.1"
            },
            "replace": {
                "daverandom/callback-validator": "*"
            },
            "require-dev": {
                "phpunit/phpunit": "^7.5 || ^8.5 || ^9.0"
            },
            "type": "library",
            "autoload": {
                "psr-4": {
                    "DaveRandom\\CallbackValidator\\": "src/"
                }
            },
            "notification-url": "https://packagist.org/downloads/",
            "license": [
                "MIT"
            ],
            "authors": [
                {
                    "name": "Chris Wright",
                    "email": "cw@daverandom.com"
                }
            ],
            "description": "Fork of daverandom/callback-validator - Tools for validating callback signatures",
            "time": "2020-03-17T12:04:22+00:00"
        },
        {
            "name": "pocketmine/classloader",
            "version": "dev-master",
            "source": {
                "type": "git",
                "url": "https://github.com/pmmp/ClassLoader.git",
                "reference": "70ab2a59217c4ebd33a58388ce87c86d770edfc3"
            },
            "dist": {
                "type": "zip",
                "url": "https://api.github.com/repos/pmmp/ClassLoader/zipball/70ab2a59217c4ebd33a58388ce87c86d770edfc3",
                "reference": "70ab2a59217c4ebd33a58388ce87c86d770edfc3",
                "shasum": ""
            },
            "require": {
                "ext-pthreads": "~3.2.0",
                "ext-reflection": "*",
                "php": ">=7.2.0"
            },
            "conflict": {
                "pocketmine/spl": "<0.4"
            },
            "require-dev": {
                "phpstan/phpstan": "^0.12.8"
            },
            "type": "library",
            "autoload": {
                "classmap": [
                    "./src"
                ]
            },
            "notification-url": "https://packagist.org/downloads/",
            "license": [
                "LGPL-3.0"
            ],
            "description": "Ad-hoc autoloading components used by PocketMine-MP",
            "time": "2020-01-31T14:26:22+00:00"
        },
        {
            "name": "pocketmine/log",
            "version": "dev-master",
            "source": {
                "type": "git",
                "url": "https://github.com/pmmp/Log.git",
                "reference": "23895dce020076e0217b2fbee50b39f523080b4f"
            },
            "dist": {
                "type": "zip",
                "url": "https://api.github.com/repos/pmmp/Log/zipball/23895dce020076e0217b2fbee50b39f523080b4f",
                "reference": "23895dce020076e0217b2fbee50b39f523080b4f",
                "shasum": ""
            },
            "require": {
                "php": ">=7.2"
            },
            "conflict": {
                "pocketmine/spl": "<0.4"
            },
            "require-dev": {
                "phpstan/phpstan": "^0.12.8",
                "phpstan/phpstan-strict-rules": "^0.12.2"
            },
            "type": "library",
            "autoload": {
                "classmap": [
                    "./src"
                ]
            },
            "notification-url": "https://packagist.org/downloads/",
            "license": [
                "LGPL-3.0"
            ],
            "description": "Logging components used by PocketMine-MP and related projects",
            "time": "2020-03-31T17:06:15+00:00"
        },
        {
            "name": "pocketmine/log-pthreads",
            "version": "dev-master",
            "source": {
                "type": "git",
                "url": "https://github.com/pmmp/LogPthreads.git",
                "reference": "88ea500715908dfc5c99a0bbde8e823bae0534df"
            },
            "dist": {
                "type": "zip",
                "url": "https://api.github.com/repos/pmmp/LogPthreads/zipball/88ea500715908dfc5c99a0bbde8e823bae0534df",
                "reference": "88ea500715908dfc5c99a0bbde8e823bae0534df",
                "shasum": ""
            },
            "require": {
                "ext-pthreads": "~3.2.0",
                "php": ">=7.2",
                "pocketmine/log": "^0.2.0 || dev-master"
            },
            "conflict": {
                "pocketmine/spl": "<0.4"
            },
            "require-dev": {
                "phpstan/phpstan": "^0.12.18"
            },
            "type": "library",
            "autoload": {
                "classmap": [
                    "./src"
                ]
            },
            "notification-url": "https://packagist.org/downloads/",
            "license": [
                "LGPL-3.0"
            ],
            "description": "Logging components specialized for pthreads used by PocketMine-MP and related projects",
            "time": "2020-03-31T18:31:56+00:00"
        },
        {
            "name": "pocketmine/math",
            "version": "dev-master",
            "source": {
                "type": "git",
                "url": "https://github.com/pmmp/Math.git",
                "reference": "9aa4018635e7d634c535d4c7d9e032c7d905c29d"
            },
            "dist": {
                "type": "zip",
                "url": "https://api.github.com/repos/pmmp/Math/zipball/9aa4018635e7d634c535d4c7d9e032c7d905c29d",
                "reference": "9aa4018635e7d634c535d4c7d9e032c7d905c29d",
                "shasum": ""
            },
            "require": {
                "php": ">=7.2.0",
                "php-64bit": "*"
            },
            "require-dev": {
                "irstea/phpunit-shim": "^7.5",
                "phpstan/phpstan": "^0.12.8"
            },
            "type": "library",
            "autoload": {
                "psr-4": {
                    "pocketmine\\math\\": "src/"
                }
            },
            "notification-url": "https://packagist.org/downloads/",
            "license": [
                "LGPL-3.0"
            ],
            "description": "PHP library containing math related code used in PocketMine-MP",
            "time": "2020-01-28T14:13:55+00:00"
        },
        {
            "name": "pocketmine/nbt",
            "version": "dev-master",
            "source": {
                "type": "git",
                "url": "https://github.com/pmmp/NBT.git",
                "reference": "6b2234572b5d06a0532e3851e72bdc108e0c4387"
            },
            "dist": {
                "type": "zip",
                "url": "https://api.github.com/repos/pmmp/NBT/zipball/6b2234572b5d06a0532e3851e72bdc108e0c4387",
                "reference": "6b2234572b5d06a0532e3851e72bdc108e0c4387",
                "shasum": ""
            },
            "require": {
                "ext-zlib": "*",
                "php": ">=7.2.0",
                "php-64bit": "*",
                "pocketmine/binaryutils": "dev-master"
            },
            "require-dev": {
                "irstea/phpunit-shim": "^7.5",
                "phpstan/phpstan": "^0.12.11"
            },
            "type": "library",
            "autoload": {
                "psr-4": {
                    "pocketmine\\nbt\\": "src/"
                }
            },
            "notification-url": "https://packagist.org/downloads/",
            "license": [
                "LGPL-3.0"
            ],
            "description": "PHP library for working with Named Binary Tags",
            "time": "2020-04-15T11:29:45+00:00"
        },
        {
            "name": "pocketmine/raklib",
            "version": "dev-master",
            "source": {
                "type": "git",
                "url": "https://github.com/pmmp/RakLib.git",
                "reference": "1911022465f2563668d79d8a7481856076ef046f"
            },
            "dist": {
                "type": "zip",
                "url": "https://api.github.com/repos/pmmp/RakLib/zipball/1911022465f2563668d79d8a7481856076ef046f",
                "reference": "1911022465f2563668d79d8a7481856076ef046f",
                "shasum": ""
            },
            "require": {
                "ext-sockets": "*",
                "php": ">=7.2.0",
                "php-64bit": "*",
                "php-ipv6": "*",
                "pocketmine/binaryutils": "dev-master",
                "pocketmine/log": "dev-master"
            },
            "require-dev": {
                "phpstan/phpstan": "^0.12.18",
                "phpstan/phpstan-strict-rules": "^0.12.2"
            },
            "type": "library",
            "autoload": {
                "psr-4": {
                    "raklib\\": "src/"
                }
            },
            "notification-url": "https://packagist.org/downloads/",
            "license": [
                "GPL-3.0"
            ],
            "description": "A RakNet server implementation written in PHP",
            "time": "2020-04-04T22:26:02+00:00"
        },
        {
            "name": "pocketmine/snooze",
            "version": "0.1.2",
            "source": {
                "type": "git",
                "url": "https://github.com/pmmp/Snooze.git",
                "reference": "88420da3d9335dbcb3ee2decfd5e5453d057dcdf"
            },
            "dist": {
                "type": "zip",
                "url": "https://api.github.com/repos/pmmp/Snooze/zipball/88420da3d9335dbcb3ee2decfd5e5453d057dcdf",
                "reference": "88420da3d9335dbcb3ee2decfd5e5453d057dcdf",
                "shasum": ""
            },
            "require": {
                "ext-pthreads": ">=3.1.7dev",
                "php-64bit": ">=7.2.0"
            },
            "require-dev": {
                "phpstan/phpstan": "^0.12.8"
            },
            "type": "library",
            "autoload": {
                "psr-4": {
                    "pocketmine\\snooze\\": "src/"
                }
            },
            "notification-url": "https://packagist.org/downloads/",
            "license": [
                "LGPL-3.0"
            ],
            "description": "Thread notification management library for code using the pthreads extension",
            "time": "2020-01-28T19:08:10+00:00"
        },
        {
            "name": "pocketmine/spl",
            "version": "dev-master",
            "source": {
                "type": "git",
                "url": "https://github.com/pmmp/SPL.git",
                "reference": "9856cb78ebeeea40375a432a4f87aa47307b9351"
            },
            "dist": {
                "type": "zip",
                "url": "https://api.github.com/repos/pmmp/SPL/zipball/9856cb78ebeeea40375a432a4f87aa47307b9351",
                "reference": "9856cb78ebeeea40375a432a4f87aa47307b9351",
                "shasum": ""
            },
            "require": {
                "php": ">=7.2"
            },
            "require-dev": {
                "phpstan/phpstan": "^0.12.8"
            },
            "type": "library",
            "autoload": {
                "classmap": [
                    "./src"
                ]
            },
            "notification-url": "https://packagist.org/downloads/",
            "license": [
                "LGPL-3.0"
            ],
            "description": "Standard library files required by PocketMine-MP and related projects",
            "time": "2020-01-31T16:18:46+00:00"
        }
    ],
    "packages-dev": [
        {
            "name": "irstea/phpunit-shim",
            "version": "8.5.3",
            "source": {
                "type": "git",
                "url": "https://gitlab.irstea.fr/pole-is/tools/phpunit-shim.git",
                "reference": "b55d058d7ad3cf516068f22138a5b8fb724605db"
            },
            "require": {
                "ext-dom": "*",
                "ext-json": "*",
                "ext-libxml": "*",
                "ext-mbstring": "*",
                "ext-xml": "*",
                "ext-xmlwriter": "*",
                "php": "^7.2"
            },
            "replace": {
                "phpunit/phpunit": "self.version"
            },
            "suggest": {
                "ext-soap": "*",
                "ext-xdebug": "*"
            },
            "bin": [
                "phpunit"
            ],
            "type": "library",
            "autoload": {
                "exclude-from-classmap": [
                    "phpunit"
                ]
            },
            "notification-url": "https://packagist.org/downloads/",
            "license": [
                "BSD-3-Clause"
            ],
            "authors": [
                {
                    "name": "Sebastian Bergmann",
                    "email": "sebastian@phpunit.de",
                    "role": "lead"
                }
            ],
            "description": "Shim repository for phpunit/phpunit",
            "homepage": "https://phpunit.de/",
            "keywords": [
                "phpunit",
                "shim",
                "testing",
                "xunit"
            ],
            "time": "2020-04-01T02:21:12+00:00"
        },
        {
            "name": "phpstan/phpstan",
            "version": "0.12.18",
            "source": {
                "type": "git",
                "url": "https://github.com/phpstan/phpstan.git",
                "reference": "1ce27fe29c8660a27926127d350d53d80c4d4286"
            },
            "dist": {
                "type": "zip",
                "url": "https://api.github.com/repos/phpstan/phpstan/zipball/1ce27fe29c8660a27926127d350d53d80c4d4286",
                "reference": "1ce27fe29c8660a27926127d350d53d80c4d4286",
                "shasum": ""
            },
            "require": {
                "php": "^7.1"
            },
            "bin": [
                "phpstan",
                "phpstan.phar"
            ],
            "type": "library",
            "extra": {
                "branch-alias": {
                    "dev-master": "0.12-dev"
                }
            },
            "autoload": {
                "files": [
                    "bootstrap.php"
                ]
            },
            "notification-url": "https://packagist.org/downloads/",
            "license": [
                "MIT"
            ],
            "description": "PHPStan - PHP Static Analysis Tool",
            "funding": [
                {
                    "url": "https://github.com/ondrejmirtes",
                    "type": "github"
                },
                {
                    "url": "https://www.patreon.com/phpstan",
                    "type": "patreon"
                },
                {
                    "url": "https://tidelift.com/funding/github/packagist/phpstan/phpstan",
                    "type": "tidelift"
                }
            ],
            "time": "2020-03-22T16:51:47+00:00"
        },
        {
            "name": "phpstan/phpstan-phpunit",
            "version": "0.12.6",
            "source": {
                "type": "git",
                "url": "https://github.com/phpstan/phpstan-phpunit.git",
                "reference": "26394996368b6d033d012547d3197f4e07e23021"
            },
            "dist": {
                "type": "zip",
                "url": "https://api.github.com/repos/phpstan/phpstan-phpunit/zipball/26394996368b6d033d012547d3197f4e07e23021",
                "reference": "26394996368b6d033d012547d3197f4e07e23021",
                "shasum": ""
            },
            "require": {
                "php": "~7.1",
                "phpstan/phpstan": "^0.12.4"
            },
            "conflict": {
                "phpunit/phpunit": "<7.0"
            },
            "require-dev": {
                "consistence/coding-standard": "^3.5",
                "dealerdirect/phpcodesniffer-composer-installer": "^0.4.4",
                "ergebnis/composer-normalize": "^2.0.2",
                "jakub-onderka/php-parallel-lint": "^1.0",
                "phing/phing": "^2.16.0",
                "phpstan/phpstan-strict-rules": "^0.12",
                "phpunit/phpunit": "^7.0",
                "satooshi/php-coveralls": "^1.0",
                "slevomat/coding-standard": "^4.7.2"
            },
            "type": "phpstan-extension",
            "extra": {
                "branch-alias": {
                    "dev-master": "0.12-dev"
                },
                "phpstan": {
                    "includes": [
                        "extension.neon",
                        "rules.neon"
                    ]
                }
            },
            "autoload": {
                "psr-4": {
                    "PHPStan\\": "src/"
                }
            },
            "notification-url": "https://packagist.org/downloads/",
            "license": [
                "MIT"
            ],
            "description": "PHPUnit extensions and rules for PHPStan",
            "time": "2020-01-10T12:07:21+00:00"
        },
        {
            "name": "phpstan/phpstan-strict-rules",
            "version": "0.12.2",
            "source": {
                "type": "git",
                "url": "https://github.com/phpstan/phpstan-strict-rules.git",
                "reference": "a670a59aff7cf96f75d21b974860ada10e25b2ee"
            },
            "dist": {
                "type": "zip",
                "url": "https://api.github.com/repos/phpstan/phpstan-strict-rules/zipball/a670a59aff7cf96f75d21b974860ada10e25b2ee",
                "reference": "a670a59aff7cf96f75d21b974860ada10e25b2ee",
                "shasum": ""
            },
            "require": {
                "php": "~7.1",
                "phpstan/phpstan": "^0.12.6"
            },
            "require-dev": {
                "consistence/coding-standard": "^3.0.1",
                "dealerdirect/phpcodesniffer-composer-installer": "^0.4.4",
                "ergebnis/composer-normalize": "^2.0.2",
                "jakub-onderka/php-parallel-lint": "^1.0",
                "phing/phing": "^2.16.0",
                "phpstan/phpstan-phpunit": "^0.12",
                "phpunit/phpunit": "^7.0",
                "slevomat/coding-standard": "^4.5.2"
            },
            "type": "phpstan-extension",
            "extra": {
                "branch-alias": {
                    "dev-master": "0.12-dev"
                },
                "phpstan": {
                    "includes": [
                        "rules.neon"
                    ]
                }
            },
            "autoload": {
                "psr-4": {
                    "PHPStan\\": "src/"
                }
            },
            "notification-url": "https://packagist.org/downloads/",
            "license": [
                "MIT"
            ],
            "description": "Extra strict and opinionated rules for PHPStan",
            "time": "2020-01-20T13:08:52+00:00"
        }
    ],
    "aliases": [],
    "minimum-stability": "stable",
    "stability-flags": {
        "pocketmine/raklib": 20,
        "pocketmine/spl": 20,
        "pocketmine/binaryutils": 20,
        "pocketmine/log": 20,
        "pocketmine/nbt": 20,
        "pocketmine/math": 20,
        "pocketmine/classloader": 20,
        "pocketmine/log-pthreads": 20
    },
    "prefer-stable": false,
    "prefer-lowest": false,
    "platform": {
        "php": ">=7.2.0",
        "php-64bit": "*",
        "ext-bcmath": "*",
        "ext-chunkutils2": "^0.1.0",
        "ext-curl": "*",
        "ext-crypto": "^0.3.1",
        "ext-ctype": "*",
        "ext-date": "*",
        "ext-ds": "^1.2.7",
        "ext-gmp": "*",
        "ext-hash": "*",
        "ext-igbinary": "^3.0.1",
        "ext-json": "*",
        "ext-leveldb": "^0.2.1",
        "ext-mbstring": "*",
        "ext-openssl": "*",
        "ext-pcre": "*",
        "ext-phar": "*",
        "ext-pthreads": "~3.2.0",
        "ext-reflection": "*",
        "ext-sockets": "*",
        "ext-spl": "*",
        "ext-yaml": ">=2.0.0",
        "ext-zip": "*",
        "ext-zlib": ">=1.2.11"
    },
    "platform-dev": [],
    "plugin-api-version": "1.1.0"
}<|MERGE_RESOLUTION|>--- conflicted
+++ resolved
@@ -4,11 +4,7 @@
         "Read more about it at https://getcomposer.org/doc/01-basic-usage.md#installing-dependencies",
         "This file is @generated automatically"
     ],
-<<<<<<< HEAD
-    "content-hash": "c366a008cb4ae94f92bea5e819d2426f",
-=======
-    "content-hash": "3449adb803690a36539c03ecb3a8fb3d",
->>>>>>> 804a062c
+    "content-hash": "e13d435f1db3b942c95629a81677de51",
     "packages": [
         {
             "name": "adhocore/json-comment",
@@ -55,7 +51,6 @@
             "time": "2020-01-03T13:51:23+00:00"
         },
         {
-<<<<<<< HEAD
             "name": "fgrosse/phpasn1",
             "version": "v2.1.1",
             "source": {
@@ -84,47 +79,11 @@
             "extra": {
                 "branch-alias": {
                     "dev-master": "2.0.x-dev"
-=======
-            "name": "ocramius/package-versions",
-            "version": "1.5.1",
-            "source": {
-                "type": "git",
-                "url": "https://github.com/Ocramius/PackageVersions.git",
-                "reference": "1d32342b8c1eb27353c8887c366147b4c2da673c"
-            },
-            "dist": {
-                "type": "zip",
-                "url": "https://api.github.com/repos/Ocramius/PackageVersions/zipball/1d32342b8c1eb27353c8887c366147b4c2da673c",
-                "reference": "1d32342b8c1eb27353c8887c366147b4c2da673c",
-                "shasum": ""
-            },
-            "require": {
-                "composer-plugin-api": "^1.0.0",
-                "php": "^7.3.0"
-            },
-            "require-dev": {
-                "composer/composer": "^1.8.6",
-                "doctrine/coding-standard": "^6.0.0",
-                "ext-zip": "*",
-                "infection/infection": "^0.13.4",
-                "phpunit/phpunit": "^8.2.5",
-                "vimeo/psalm": "^3.4.9"
-            },
-            "type": "composer-plugin",
-            "extra": {
-                "class": "PackageVersions\\Installer",
-                "branch-alias": {
-                    "dev-master": "1.6.x-dev"
->>>>>>> 804a062c
-                }
-            },
-            "autoload": {
-                "psr-4": {
-<<<<<<< HEAD
+                }
+            },
+            "autoload": {
+                "psr-4": {
                     "FG\\": "lib/"
-=======
-                    "PackageVersions\\": "src/PackageVersions"
->>>>>>> 804a062c
                 }
             },
             "notification-url": "https://packagist.org/downloads/",
@@ -133,7 +92,6 @@
             ],
             "authors": [
                 {
-<<<<<<< HEAD
                     "name": "Friedrich Große",
                     "email": "friedrich.grosse@gmail.com",
                     "homepage": "https://github.com/FGrosse",
@@ -235,16 +193,16 @@
         },
         {
             "name": "netresearch/jsonmapper",
-            "version": "v2.0.0",
+            "version": "v2.1.0",
             "source": {
                 "type": "git",
                 "url": "https://github.com/cweiske/jsonmapper.git",
-                "reference": "e245890383c3ed38b6d202ee373c23ccfebc0f54"
-            },
-            "dist": {
-                "type": "zip",
-                "url": "https://api.github.com/repos/cweiske/jsonmapper/zipball/e245890383c3ed38b6d202ee373c23ccfebc0f54",
-                "reference": "e245890383c3ed38b6d202ee373c23ccfebc0f54",
+                "reference": "e0f1e33a71587aca81be5cffbb9746510e1fe04e"
+            },
+            "dist": {
+                "type": "zip",
+                "url": "https://api.github.com/repos/cweiske/jsonmapper/zipball/e0f1e33a71587aca81be5cffbb9746510e1fe04e",
+                "reference": "e0f1e33a71587aca81be5cffbb9746510e1fe04e",
                 "shasum": ""
             },
             "require": {
@@ -277,7 +235,58 @@
                 }
             ],
             "description": "Map nested JSON structures onto PHP classes",
-            "time": "2020-03-04T17:23:33+00:00"
+            "time": "2020-04-16T18:48:43+00:00"
+        },
+        {
+            "name": "ocramius/package-versions",
+            "version": "1.5.1",
+            "source": {
+                "type": "git",
+                "url": "https://github.com/Ocramius/PackageVersions.git",
+                "reference": "1d32342b8c1eb27353c8887c366147b4c2da673c"
+            },
+            "dist": {
+                "type": "zip",
+                "url": "https://api.github.com/repos/Ocramius/PackageVersions/zipball/1d32342b8c1eb27353c8887c366147b4c2da673c",
+                "reference": "1d32342b8c1eb27353c8887c366147b4c2da673c",
+                "shasum": ""
+            },
+            "require": {
+                "composer-plugin-api": "^1.0.0",
+                "php": "^7.3.0"
+            },
+            "require-dev": {
+                "composer/composer": "^1.8.6",
+                "doctrine/coding-standard": "^6.0.0",
+                "ext-zip": "*",
+                "infection/infection": "^0.13.4",
+                "phpunit/phpunit": "^8.2.5",
+                "vimeo/psalm": "^3.4.9"
+            },
+            "type": "composer-plugin",
+            "extra": {
+                "class": "PackageVersions\\Installer",
+                "branch-alias": {
+                    "dev-master": "1.6.x-dev"
+                }
+            },
+            "autoload": {
+                "psr-4": {
+                    "PackageVersions\\": "src/PackageVersions"
+                }
+            },
+            "notification-url": "https://packagist.org/downloads/",
+            "license": [
+                "MIT"
+            ],
+            "authors": [
+                {
+                    "name": "Marco Pivetta",
+                    "email": "ocramius@gmail.com"
+                }
+            ],
+            "description": "Composer plugin that provides efficient querying for installed package versions (no runtime IO)",
+            "time": "2019-07-17T15:49:50+00:00"
         },
         {
             "name": "particle/validator",
@@ -340,14 +349,6 @@
                 "validator"
             ],
             "time": "2019-01-07T13:39:13+00:00"
-=======
-                    "name": "Marco Pivetta",
-                    "email": "ocramius@gmail.com"
-                }
-            ],
-            "description": "Composer plugin that provides efficient querying for installed package versions (no runtime IO)",
-            "time": "2019-07-17T15:49:50+00:00"
->>>>>>> 804a062c
         },
         {
             "name": "pocketmine/binaryutils",
@@ -617,12 +618,12 @@
             "source": {
                 "type": "git",
                 "url": "https://github.com/pmmp/RakLib.git",
-                "reference": "1911022465f2563668d79d8a7481856076ef046f"
-            },
-            "dist": {
-                "type": "zip",
-                "url": "https://api.github.com/repos/pmmp/RakLib/zipball/1911022465f2563668d79d8a7481856076ef046f",
-                "reference": "1911022465f2563668d79d8a7481856076ef046f",
+                "reference": "832ee61c53df9df90ec12b7d57dfd97c022f5382"
+            },
+            "dist": {
+                "type": "zip",
+                "url": "https://api.github.com/repos/pmmp/RakLib/zipball/832ee61c53df9df90ec12b7d57dfd97c022f5382",
+                "reference": "832ee61c53df9df90ec12b7d57dfd97c022f5382",
                 "shasum": ""
             },
             "require": {
@@ -648,7 +649,7 @@
                 "GPL-3.0"
             ],
             "description": "A RakNet server implementation written in PHP",
-            "time": "2020-04-04T22:26:02+00:00"
+            "time": "2020-04-08T18:43:23+00:00"
         },
         {
             "name": "pocketmine/snooze",
@@ -828,21 +829,21 @@
         },
         {
             "name": "phpstan/phpstan-phpunit",
-            "version": "0.12.6",
+            "version": "0.12.8",
             "source": {
                 "type": "git",
                 "url": "https://github.com/phpstan/phpstan-phpunit.git",
-                "reference": "26394996368b6d033d012547d3197f4e07e23021"
-            },
-            "dist": {
-                "type": "zip",
-                "url": "https://api.github.com/repos/phpstan/phpstan-phpunit/zipball/26394996368b6d033d012547d3197f4e07e23021",
-                "reference": "26394996368b6d033d012547d3197f4e07e23021",
+                "reference": "7232c17e2493dc598173da784477ce0afb2c4e0e"
+            },
+            "dist": {
+                "type": "zip",
+                "url": "https://api.github.com/repos/phpstan/phpstan-phpunit/zipball/7232c17e2493dc598173da784477ce0afb2c4e0e",
+                "reference": "7232c17e2493dc598173da784477ce0afb2c4e0e",
                 "shasum": ""
             },
             "require": {
                 "php": "~7.1",
-                "phpstan/phpstan": "^0.12.4"
+                "phpstan/phpstan": "^0.12.6"
             },
             "conflict": {
                 "phpunit/phpunit": "<7.0"
@@ -880,7 +881,7 @@
                 "MIT"
             ],
             "description": "PHPUnit extensions and rules for PHPStan",
-            "time": "2020-01-10T12:07:21+00:00"
+            "time": "2020-04-17T08:04:10+00:00"
         },
         {
             "name": "phpstan/phpstan-strict-rules",
