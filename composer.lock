--- conflicted
+++ resolved
@@ -4,11 +4,7 @@
         "Read more about it at https://getcomposer.org/doc/01-basic-usage.md#installing-dependencies",
         "This file is @generated automatically"
     ],
-<<<<<<< HEAD
-    "content-hash": "016eb0e55295aa5250888b4e096d8dca",
-=======
-    "content-hash": "e861861cb1f632e1db21efc6875a0aba",
->>>>>>> 2d24fac0
+    "content-hash": "f3dd41a25226b5ff1030d822b2c46d02",
     "packages": [
         {
             "name": "adhocore/json-comment",
