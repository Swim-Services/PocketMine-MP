--- conflicted
+++ resolved
@@ -222,7 +222,6 @@
             "time": "2023-06-07T19:56:57+00:00"
         },
         {
-<<<<<<< HEAD
             "name": "nethergamesmc/bedrock-protocol",
             "version": "dev-master",
             "source": {
@@ -234,19 +233,6 @@
                 "type": "zip",
                 "url": "https://api.github.com/repos/NetherGamesMC/BedrockProtocol/zipball/1046e264edd4ee8bfdfa97267543c222cd50dfff",
                 "reference": "1046e264edd4ee8bfdfa97267543c222cd50dfff",
-=======
-            "name": "pocketmine/bedrock-data",
-            "version": "2.3.1+bedrock-1.20.0",
-            "source": {
-                "type": "git",
-                "url": "https://github.com/pmmp/BedrockData.git",
-                "reference": "fb89ccdc039252462d8d068a769635e24151b7e2"
-            },
-            "dist": {
-                "type": "zip",
-                "url": "https://api.github.com/repos/pmmp/BedrockData/zipball/fb89ccdc039252462d8d068a769635e24151b7e2",
-                "reference": "fb89ccdc039252462d8d068a769635e24151b7e2",
->>>>>>> ff0199cd
                 "shasum": ""
             },
             "require": {
@@ -287,16 +273,9 @@
             ],
             "description": "An implementation of the Minecraft: Bedrock Edition protocol in PHP",
             "support": {
-<<<<<<< HEAD
                 "source": "https://github.com/NetherGamesMC/BedrockProtocol/tree/master"
             },
             "time": "2023-06-07T19:30:33+00:00"
-=======
-                "issues": "https://github.com/pmmp/BedrockData/issues",
-                "source": "https://github.com/pmmp/BedrockData/tree/2.3.1+bedrock-1.20.0"
-            },
-            "time": "2023-06-13T16:42:09+00:00"
->>>>>>> ff0199cd
         },
         {
             "name": "pocketmine/bedrock-block-upgrade-schema",
