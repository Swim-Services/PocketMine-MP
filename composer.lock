{
    "_readme": [
        "This file locks the dependencies of your project to a known state",
        "Read more about it at https://getcomposer.org/doc/01-basic-usage.md#installing-dependencies",
        "This file is @generated automatically"
    ],
<<<<<<< HEAD
    "content-hash": "33bdb06a73fbfe9e9b61bced1476db45",
=======
    "content-hash": "4f353f6d6fedade4ebfa82aa34f9cb21",
>>>>>>> edea793a
    "packages": [
        {
            "name": "adhocore/json-comment",
            "version": "1.2.1",
            "source": {
                "type": "git",
                "url": "https://github.com/adhocore/php-json-comment.git",
                "reference": "651023f9fe52e9efa2198cbaf6e481d1968e2377"
            },
            "dist": {
                "type": "zip",
                "url": "https://api.github.com/repos/adhocore/php-json-comment/zipball/651023f9fe52e9efa2198cbaf6e481d1968e2377",
                "reference": "651023f9fe52e9efa2198cbaf6e481d1968e2377",
                "shasum": ""
            },
            "require": {
                "ext-ctype": "*",
                "php": ">=7.0"
            },
            "require-dev": {
                "phpunit/phpunit": "^6.5 || ^7.5 || ^8.5"
            },
            "type": "library",
            "autoload": {
                "psr-4": {
                    "Ahc\\Json\\": "src/"
                }
            },
            "notification-url": "https://packagist.org/downloads/",
            "license": [
                "MIT"
            ],
            "authors": [
                {
                    "name": "Jitendra Adhikari",
                    "email": "jiten.adhikary@gmail.com"
                }
            ],
            "description": "Lightweight JSON comment stripper library for PHP",
            "keywords": [
                "comment",
                "json",
                "strip-comment"
            ],
            "support": {
                "issues": "https://github.com/adhocore/php-json-comment/issues",
                "source": "https://github.com/adhocore/php-json-comment/tree/1.2.1"
            },
            "funding": [
                {
                    "url": "https://paypal.me/ji10",
                    "type": "custom"
                },
                {
                    "url": "https://github.com/adhocore",
                    "type": "github"
                }
            ],
            "time": "2022-10-02T11:22:07+00:00"
        },
        {
            "name": "brick/math",
            "version": "0.11.0",
            "source": {
                "type": "git",
                "url": "https://github.com/brick/math.git",
                "reference": "0ad82ce168c82ba30d1c01ec86116ab52f589478"
            },
            "dist": {
                "type": "zip",
                "url": "https://api.github.com/repos/brick/math/zipball/0ad82ce168c82ba30d1c01ec86116ab52f589478",
                "reference": "0ad82ce168c82ba30d1c01ec86116ab52f589478",
                "shasum": ""
            },
            "require": {
                "php": "^8.0"
            },
            "require-dev": {
                "php-coveralls/php-coveralls": "^2.2",
                "phpunit/phpunit": "^9.0",
                "vimeo/psalm": "5.0.0"
            },
            "type": "library",
            "autoload": {
                "psr-4": {
                    "Brick\\Math\\": "src/"
                }
            },
            "notification-url": "https://packagist.org/downloads/",
            "license": [
                "MIT"
            ],
            "description": "Arbitrary-precision arithmetic library",
            "keywords": [
                "Arbitrary-precision",
                "BigInteger",
                "BigRational",
                "arithmetic",
                "bigdecimal",
                "bignum",
                "brick",
                "math"
            ],
            "support": {
                "issues": "https://github.com/brick/math/issues",
                "source": "https://github.com/brick/math/tree/0.11.0"
            },
            "funding": [
                {
                    "url": "https://github.com/BenMorel",
                    "type": "github"
                }
            ],
            "time": "2023-01-15T23:15:59+00:00"
        },
        {
            "name": "pocketmine/bedrock-block-upgrade-schema",
            "version": "3.2.0",
            "source": {
                "type": "git",
                "url": "https://github.com/pmmp/BedrockBlockUpgradeSchema.git",
                "reference": "874e1c0c9b7b620744d08b59c78354fe9f028dfa"
            },
            "dist": {
                "type": "zip",
                "url": "https://api.github.com/repos/pmmp/BedrockBlockUpgradeSchema/zipball/874e1c0c9b7b620744d08b59c78354fe9f028dfa",
                "reference": "874e1c0c9b7b620744d08b59c78354fe9f028dfa",
                "shasum": ""
            },
            "type": "library",
            "notification-url": "https://packagist.org/downloads/",
            "license": [
                "CC0-1.0"
            ],
            "description": "Schemas describing how to upgrade saved block data in older Minecraft: Bedrock Edition world saves",
            "support": {
                "issues": "https://github.com/pmmp/BedrockBlockUpgradeSchema/issues",
                "source": "https://github.com/pmmp/BedrockBlockUpgradeSchema/tree/3.2.0"
            },
            "time": "2023-09-20T17:03:43+00:00"
        },
        {
            "name": "pocketmine/bedrock-data",
            "version": "2.5.1+bedrock-1.20.30",
            "source": {
                "type": "git",
                "url": "https://github.com/pmmp/BedrockData.git",
                "reference": "8f9d96047a731c37b18b28c2bfcdfa2705bb303f"
            },
            "dist": {
                "type": "zip",
                "url": "https://api.github.com/repos/pmmp/BedrockData/zipball/8f9d96047a731c37b18b28c2bfcdfa2705bb303f",
                "reference": "8f9d96047a731c37b18b28c2bfcdfa2705bb303f",
                "shasum": ""
            },
            "type": "library",
            "notification-url": "https://packagist.org/downloads/",
            "license": [
                "CC0-1.0"
            ],
            "description": "Blobs of data generated from Minecraft: Bedrock Edition, used by PocketMine-MP",
            "support": {
                "issues": "https://github.com/pmmp/BedrockData/issues",
                "source": "https://github.com/pmmp/BedrockData/tree/2.5.1+bedrock-1.20.30"
            },
            "time": "2023-09-27T11:40:15+00:00"
        },
        {
            "name": "pocketmine/bedrock-item-upgrade-schema",
            "version": "1.5.0",
            "source": {
                "type": "git",
                "url": "https://github.com/pmmp/BedrockItemUpgradeSchema.git",
                "reference": "3edc9ebbad9a4f2d9c8f53b3a5ba44d4a792ad93"
            },
            "dist": {
                "type": "zip",
                "url": "https://api.github.com/repos/pmmp/BedrockItemUpgradeSchema/zipball/3edc9ebbad9a4f2d9c8f53b3a5ba44d4a792ad93",
                "reference": "3edc9ebbad9a4f2d9c8f53b3a5ba44d4a792ad93",
                "shasum": ""
            },
            "type": "library",
            "notification-url": "https://packagist.org/downloads/",
            "license": [
                "CC0-1.0"
            ],
            "description": "JSON schemas for upgrading items found in older Minecraft: Bedrock world saves",
            "support": {
                "issues": "https://github.com/pmmp/BedrockItemUpgradeSchema/issues",
                "source": "https://github.com/pmmp/BedrockItemUpgradeSchema/tree/1.5.0"
            },
            "time": "2023-09-01T19:58:57+00:00"
        },
        {
            "name": "pocketmine/bedrock-protocol",
            "version": "24.0.0+bedrock-1.20.30",
            "source": {
                "type": "git",
                "url": "https://github.com/pmmp/BedrockProtocol.git",
                "reference": "38a516274aa6641b0da38011af35a5587fc87895"
            },
            "dist": {
                "type": "zip",
                "url": "https://api.github.com/repos/pmmp/BedrockProtocol/zipball/38a516274aa6641b0da38011af35a5587fc87895",
                "reference": "38a516274aa6641b0da38011af35a5587fc87895",
                "shasum": ""
            },
            "require": {
                "ext-json": "*",
                "netresearch/jsonmapper": "^4.0",
                "php": "^8.1",
                "pocketmine/binaryutils": "^0.2.0",
                "pocketmine/color": "^0.2.0 || ^0.3.0",
                "pocketmine/math": "^0.3.0 || ^0.4.0 || ^1.0.0",
                "pocketmine/nbt": "^1.0.0",
                "ramsey/uuid": "^4.1"
            },
            "require-dev": {
                "phpstan/phpstan": "1.10.33",
                "phpstan/phpstan-phpunit": "^1.0.0",
                "phpstan/phpstan-strict-rules": "^1.0.0",
                "phpunit/phpunit": "^9.5"
            },
            "type": "library",
            "autoload": {
                "psr-4": {
                    "pocketmine\\network\\mcpe\\protocol\\": "src/"
                }
            },
            "notification-url": "https://packagist.org/downloads/",
            "license": [
                "LGPL-3.0"
            ],
            "description": "An implementation of the Minecraft: Bedrock Edition protocol in PHP",
            "support": {
                "issues": "https://github.com/pmmp/BedrockProtocol/issues",
                "source": "https://github.com/pmmp/BedrockProtocol/tree/24.0.0+bedrock-1.20.30"
            },
            "time": "2023-09-20T16:57:53+00:00"
        },
        {
            "name": "pocketmine/binaryutils",
            "version": "0.2.4",
            "source": {
                "type": "git",
                "url": "https://github.com/pmmp/BinaryUtils.git",
                "reference": "5ac7eea91afbad8dc498f5ce34ce6297d5e6ea9a"
            },
            "dist": {
                "type": "zip",
                "url": "https://api.github.com/repos/pmmp/BinaryUtils/zipball/5ac7eea91afbad8dc498f5ce34ce6297d5e6ea9a",
                "reference": "5ac7eea91afbad8dc498f5ce34ce6297d5e6ea9a",
                "shasum": ""
            },
            "require": {
                "php": "^7.4 || ^8.0",
                "php-64bit": "*"
            },
            "require-dev": {
                "phpstan/extension-installer": "^1.0",
                "phpstan/phpstan": "1.3.0",
                "phpstan/phpstan-phpunit": "^1.0",
                "phpstan/phpstan-strict-rules": "^1.0.0",
                "phpunit/phpunit": "^9.5"
            },
            "type": "library",
            "autoload": {
                "psr-4": {
                    "pocketmine\\utils\\": "src/"
                }
            },
            "notification-url": "https://packagist.org/downloads/",
            "license": [
                "LGPL-3.0"
            ],
            "description": "Classes and methods for conveniently handling binary data",
            "support": {
                "issues": "https://github.com/pmmp/BinaryUtils/issues",
                "source": "https://github.com/pmmp/BinaryUtils/tree/0.2.4"
            },
            "time": "2022-01-12T18:06:33+00:00"
        },
        {
            "name": "pocketmine/callback-validator",
            "version": "1.0.3",
            "source": {
                "type": "git",
                "url": "https://github.com/pmmp/CallbackValidator.git",
                "reference": "64787469766bcaa7e5885242e85c23c25e8c55a2"
            },
            "dist": {
                "type": "zip",
                "url": "https://api.github.com/repos/pmmp/CallbackValidator/zipball/64787469766bcaa7e5885242e85c23c25e8c55a2",
                "reference": "64787469766bcaa7e5885242e85c23c25e8c55a2",
                "shasum": ""
            },
            "require": {
                "ext-reflection": "*",
                "php": "^7.1 || ^8.0"
            },
            "replace": {
                "daverandom/callback-validator": "*"
            },
            "require-dev": {
                "phpstan/extension-installer": "^1.0",
                "phpstan/phpstan": "0.12.59",
                "phpstan/phpstan-strict-rules": "^0.12.4",
                "phpunit/phpunit": "^7.5 || ^8.5 || ^9.0"
            },
            "type": "library",
            "autoload": {
                "psr-4": {
                    "DaveRandom\\CallbackValidator\\": "src/"
                }
            },
            "notification-url": "https://packagist.org/downloads/",
            "license": [
                "MIT"
            ],
            "authors": [
                {
                    "name": "Chris Wright",
                    "email": "cw@daverandom.com"
                }
            ],
            "description": "Fork of daverandom/callback-validator - Tools for validating callback signatures",
            "support": {
                "issues": "https://github.com/pmmp/CallbackValidator/issues",
                "source": "https://github.com/pmmp/CallbackValidator/tree/1.0.3"
            },
            "time": "2020-12-11T01:45:37+00:00"
        },
        {
            "name": "pocketmine/color",
            "version": "0.3.1",
            "source": {
                "type": "git",
                "url": "https://github.com/pmmp/Color.git",
                "reference": "a0421f1e9e0b0c619300fb92d593283378f6a5e1"
            },
            "dist": {
                "type": "zip",
                "url": "https://api.github.com/repos/pmmp/Color/zipball/a0421f1e9e0b0c619300fb92d593283378f6a5e1",
                "reference": "a0421f1e9e0b0c619300fb92d593283378f6a5e1",
                "shasum": ""
            },
            "require": {
                "php": "^8.0"
            },
            "require-dev": {
                "phpstan/phpstan": "1.10.3",
                "phpstan/phpstan-strict-rules": "^1.2.0"
            },
            "type": "library",
            "autoload": {
                "psr-4": {
                    "pocketmine\\color\\": "src/"
                }
            },
            "notification-url": "https://packagist.org/downloads/",
            "license": [
                "LGPL-3.0"
            ],
            "description": "Color handling library used by PocketMine-MP and related projects",
            "support": {
                "issues": "https://github.com/pmmp/Color/issues",
                "source": "https://github.com/pmmp/Color/tree/0.3.1"
            },
            "time": "2023-04-10T11:38:05+00:00"
        },
        {
            "name": "pocketmine/errorhandler",
            "version": "0.6.0",
            "source": {
                "type": "git",
                "url": "https://github.com/pmmp/ErrorHandler.git",
                "reference": "dae214a04348b911e8219ebf125ff1c5589cc878"
            },
            "dist": {
                "type": "zip",
                "url": "https://api.github.com/repos/pmmp/ErrorHandler/zipball/dae214a04348b911e8219ebf125ff1c5589cc878",
                "reference": "dae214a04348b911e8219ebf125ff1c5589cc878",
                "shasum": ""
            },
            "require": {
                "php": "^8.0"
            },
            "require-dev": {
                "phpstan/phpstan": "0.12.99",
                "phpstan/phpstan-strict-rules": "^0.12.2",
                "phpunit/phpunit": "^9.5"
            },
            "type": "library",
            "autoload": {
                "psr-4": {
                    "pocketmine\\errorhandler\\": "src/"
                }
            },
            "notification-url": "https://packagist.org/downloads/",
            "license": [
                "LGPL-3.0"
            ],
            "description": "Utilities to handle nasty PHP E_* errors in a usable way",
            "support": {
                "issues": "https://github.com/pmmp/ErrorHandler/issues",
                "source": "https://github.com/pmmp/ErrorHandler/tree/0.6.0"
            },
            "time": "2022-01-08T21:05:46+00:00"
        },
        {
            "name": "pocketmine/locale-data",
            "version": "2.19.6",
            "source": {
                "type": "git",
                "url": "https://github.com/pmmp/Language.git",
                "reference": "93e473e20e7f4515ecf45c5ef0f9155b9247a86e"
            },
            "dist": {
                "type": "zip",
                "url": "https://api.github.com/repos/pmmp/Language/zipball/93e473e20e7f4515ecf45c5ef0f9155b9247a86e",
                "reference": "93e473e20e7f4515ecf45c5ef0f9155b9247a86e",
                "shasum": ""
            },
            "type": "library",
            "notification-url": "https://packagist.org/downloads/",
            "description": "Language resources used by PocketMine-MP",
            "support": {
                "issues": "https://github.com/pmmp/Language/issues",
                "source": "https://github.com/pmmp/Language/tree/2.19.6"
            },
            "time": "2023-08-08T16:53:23+00:00"
        },
        {
            "name": "pocketmine/log",
            "version": "0.4.0",
            "source": {
                "type": "git",
                "url": "https://github.com/pmmp/Log.git",
                "reference": "e6c912c0f9055c81d23108ec2d179b96f404c043"
            },
            "dist": {
                "type": "zip",
                "url": "https://api.github.com/repos/pmmp/Log/zipball/e6c912c0f9055c81d23108ec2d179b96f404c043",
                "reference": "e6c912c0f9055c81d23108ec2d179b96f404c043",
                "shasum": ""
            },
            "require": {
                "php": "^7.4 || ^8.0"
            },
            "conflict": {
                "pocketmine/spl": "<0.4"
            },
            "require-dev": {
                "phpstan/phpstan": "0.12.88",
                "phpstan/phpstan-strict-rules": "^0.12.2"
            },
            "type": "library",
            "autoload": {
                "classmap": [
                    "./src"
                ]
            },
            "notification-url": "https://packagist.org/downloads/",
            "license": [
                "LGPL-3.0"
            ],
            "description": "Logging components used by PocketMine-MP and related projects",
            "support": {
                "issues": "https://github.com/pmmp/Log/issues",
                "source": "https://github.com/pmmp/Log/tree/0.4.0"
            },
            "time": "2021-06-18T19:08:09+00:00"
        },
        {
            "name": "pocketmine/math",
            "version": "1.0.0",
            "source": {
                "type": "git",
                "url": "https://github.com/pmmp/Math.git",
                "reference": "dc132d93595b32e9f210d78b3c8d43c662a5edbf"
            },
            "dist": {
                "type": "zip",
                "url": "https://api.github.com/repos/pmmp/Math/zipball/dc132d93595b32e9f210d78b3c8d43c662a5edbf",
                "reference": "dc132d93595b32e9f210d78b3c8d43c662a5edbf",
                "shasum": ""
            },
            "require": {
                "php": "^8.0",
                "php-64bit": "*"
            },
            "require-dev": {
                "phpstan/extension-installer": "^1.0",
                "phpstan/phpstan": "~1.10.3",
                "phpstan/phpstan-strict-rules": "^1.0",
                "phpunit/phpunit": "^8.5 || ^9.5"
            },
            "type": "library",
            "autoload": {
                "psr-4": {
                    "pocketmine\\math\\": "src/"
                }
            },
            "notification-url": "https://packagist.org/downloads/",
            "license": [
                "LGPL-3.0"
            ],
            "description": "PHP library containing math related code used in PocketMine-MP",
            "support": {
                "issues": "https://github.com/pmmp/Math/issues",
                "source": "https://github.com/pmmp/Math/tree/1.0.0"
            },
            "time": "2023-08-03T12:56:33+00:00"
        },
        {
            "name": "pocketmine/nbt",
            "version": "1.0.0",
            "source": {
                "type": "git",
                "url": "https://github.com/pmmp/NBT.git",
                "reference": "20540271cb59e04672cb163dca73366f207974f1"
            },
            "dist": {
                "type": "zip",
                "url": "https://api.github.com/repos/pmmp/NBT/zipball/20540271cb59e04672cb163dca73366f207974f1",
                "reference": "20540271cb59e04672cb163dca73366f207974f1",
                "shasum": ""
            },
            "require": {
                "php": "^7.4 || ^8.0",
                "php-64bit": "*",
                "pocketmine/binaryutils": "^0.2.0"
            },
            "require-dev": {
                "phpstan/extension-installer": "^1.0",
                "phpstan/phpstan": "1.10.25",
                "phpstan/phpstan-strict-rules": "^1.0",
                "phpunit/phpunit": "^9.5"
            },
            "type": "library",
            "autoload": {
                "psr-4": {
                    "pocketmine\\nbt\\": "src/"
                }
            },
            "notification-url": "https://packagist.org/downloads/",
            "license": [
                "LGPL-3.0"
            ],
            "description": "PHP library for working with Named Binary Tags",
            "support": {
                "issues": "https://github.com/pmmp/NBT/issues",
                "source": "https://github.com/pmmp/NBT/tree/1.0.0"
            },
            "time": "2023-07-14T13:01:49+00:00"
        },
        {
            "name": "pocketmine/netresearch-jsonmapper",
            "version": "v4.2.1000",
            "source": {
                "type": "git",
                "url": "https://github.com/pmmp/netresearch-jsonmapper.git",
                "reference": "078764e869e9b732f97206ec9363480a77c35532"
            },
            "dist": {
                "type": "zip",
                "url": "https://api.github.com/repos/pmmp/netresearch-jsonmapper/zipball/078764e869e9b732f97206ec9363480a77c35532",
                "reference": "078764e869e9b732f97206ec9363480a77c35532",
                "shasum": ""
            },
            "require": {
                "ext-json": "*",
                "ext-pcre": "*",
                "ext-reflection": "*",
                "ext-spl": "*",
                "php": ">=7.1"
            },
            "replace": {
                "netresearch/jsonmapper": "~4.2.0"
            },
            "require-dev": {
                "phpunit/phpunit": "~7.5 || ~8.0 || ~9.0",
                "squizlabs/php_codesniffer": "~3.5"
            },
            "type": "library",
            "autoload": {
                "psr-0": {
                    "JsonMapper": "src/"
                }
            },
            "notification-url": "https://packagist.org/downloads/",
            "license": [
                "OSL-3.0"
            ],
            "authors": [
                {
                    "name": "Christian Weiske",
                    "email": "cweiske@cweiske.de",
                    "homepage": "http://github.com/cweiske/jsonmapper/",
                    "role": "Developer"
                }
            ],
            "description": "Fork of netresearch/jsonmapper with security fixes needed by pocketmine/pocketmine-mp",
            "support": {
                "email": "cweiske@cweiske.de",
                "issues": "https://github.com/cweiske/jsonmapper/issues",
                "source": "https://github.com/pmmp/netresearch-jsonmapper/tree/v4.2.1000"
            },
            "time": "2023-07-14T10:44:14+00:00"
        },
        {
            "name": "pocketmine/raklib",
            "version": "0.15.1",
            "source": {
                "type": "git",
                "url": "https://github.com/pmmp/RakLib.git",
                "reference": "79b7b4d1d7516dc6e322514453645ad9452b20ca"
            },
            "dist": {
                "type": "zip",
                "url": "https://api.github.com/repos/pmmp/RakLib/zipball/79b7b4d1d7516dc6e322514453645ad9452b20ca",
                "reference": "79b7b4d1d7516dc6e322514453645ad9452b20ca",
                "shasum": ""
            },
            "require": {
                "ext-sockets": "*",
                "php": "^8.0",
                "php-64bit": "*",
                "php-ipv6": "*",
                "pocketmine/binaryutils": "^0.2.0",
                "pocketmine/log": "^0.3.0 || ^0.4.0"
            },
            "require-dev": {
                "phpstan/phpstan": "1.9.17",
                "phpstan/phpstan-strict-rules": "^1.0"
            },
            "type": "library",
            "autoload": {
                "psr-4": {
                    "raklib\\": "src/"
                }
            },
            "notification-url": "https://packagist.org/downloads/",
            "license": [
                "GPL-3.0"
            ],
            "description": "A RakNet server implementation written in PHP",
            "support": {
                "issues": "https://github.com/pmmp/RakLib/issues",
                "source": "https://github.com/pmmp/RakLib/tree/0.15.1"
            },
            "time": "2023-03-07T15:10:34+00:00"
        },
        {
            "name": "pocketmine/raklib-ipc",
            "version": "0.2.0",
            "source": {
                "type": "git",
                "url": "https://github.com/pmmp/RakLibIpc.git",
                "reference": "26ed56fa9db06e4ca6e8920c0ede2e01e219bb9c"
            },
            "dist": {
                "type": "zip",
                "url": "https://api.github.com/repos/pmmp/RakLibIpc/zipball/26ed56fa9db06e4ca6e8920c0ede2e01e219bb9c",
                "reference": "26ed56fa9db06e4ca6e8920c0ede2e01e219bb9c",
                "shasum": ""
            },
            "require": {
                "php": "^8.0",
                "php-64bit": "*",
                "pocketmine/binaryutils": "^0.2.0",
                "pocketmine/raklib": "^0.15.0"
            },
            "require-dev": {
                "phpstan/phpstan": "1.9.17",
                "phpstan/phpstan-strict-rules": "^1.0.0"
            },
            "type": "library",
            "autoload": {
                "psr-4": {
                    "raklib\\server\\ipc\\": "src/"
                }
            },
            "notification-url": "https://packagist.org/downloads/",
            "license": [
                "GPL-3.0"
            ],
            "description": "Channel-based protocols for inter-thread/inter-process communication with RakLib",
            "support": {
                "issues": "https://github.com/pmmp/RakLibIpc/issues",
                "source": "https://github.com/pmmp/RakLibIpc/tree/0.2.0"
            },
            "time": "2023-02-13T13:40:40+00:00"
        },
        {
            "name": "pocketmine/snooze",
            "version": "0.5.0",
            "source": {
                "type": "git",
                "url": "https://github.com/pmmp/Snooze.git",
                "reference": "a86d9ee60ce44755d166d3c7ba4b8b8be8360915"
            },
            "dist": {
                "type": "zip",
                "url": "https://api.github.com/repos/pmmp/Snooze/zipball/a86d9ee60ce44755d166d3c7ba4b8b8be8360915",
                "reference": "a86d9ee60ce44755d166d3c7ba4b8b8be8360915",
                "shasum": ""
            },
            "require": {
                "ext-pmmpthread": "^6.0",
                "php-64bit": "^8.1"
            },
            "require-dev": {
                "phpstan/extension-installer": "^1.0",
                "phpstan/phpstan": "1.10.3",
                "phpstan/phpstan-strict-rules": "^1.0"
            },
            "type": "library",
            "autoload": {
                "psr-4": {
                    "pocketmine\\snooze\\": "src/"
                }
            },
            "notification-url": "https://packagist.org/downloads/",
            "license": [
                "LGPL-3.0"
            ],
            "description": "Thread notification management library for code using the pthreads extension",
            "support": {
                "issues": "https://github.com/pmmp/Snooze/issues",
                "source": "https://github.com/pmmp/Snooze/tree/0.5.0"
            },
            "time": "2023-05-22T23:43:01+00:00"
        },
        {
            "name": "ramsey/collection",
            "version": "2.0.0",
            "source": {
                "type": "git",
                "url": "https://github.com/ramsey/collection.git",
                "reference": "a4b48764bfbb8f3a6a4d1aeb1a35bb5e9ecac4a5"
            },
            "dist": {
                "type": "zip",
                "url": "https://api.github.com/repos/ramsey/collection/zipball/a4b48764bfbb8f3a6a4d1aeb1a35bb5e9ecac4a5",
                "reference": "a4b48764bfbb8f3a6a4d1aeb1a35bb5e9ecac4a5",
                "shasum": ""
            },
            "require": {
                "php": "^8.1"
            },
            "require-dev": {
                "captainhook/plugin-composer": "^5.3",
                "ergebnis/composer-normalize": "^2.28.3",
                "fakerphp/faker": "^1.21",
                "hamcrest/hamcrest-php": "^2.0",
                "jangregor/phpstan-prophecy": "^1.0",
                "mockery/mockery": "^1.5",
                "php-parallel-lint/php-console-highlighter": "^1.0",
                "php-parallel-lint/php-parallel-lint": "^1.3",
                "phpcsstandards/phpcsutils": "^1.0.0-rc1",
                "phpspec/prophecy-phpunit": "^2.0",
                "phpstan/extension-installer": "^1.2",
                "phpstan/phpstan": "^1.9",
                "phpstan/phpstan-mockery": "^1.1",
                "phpstan/phpstan-phpunit": "^1.3",
                "phpunit/phpunit": "^9.5",
                "psalm/plugin-mockery": "^1.1",
                "psalm/plugin-phpunit": "^0.18.4",
                "ramsey/coding-standard": "^2.0.3",
                "ramsey/conventional-commits": "^1.3",
                "vimeo/psalm": "^5.4"
            },
            "type": "library",
            "extra": {
                "captainhook": {
                    "force-install": true
                },
                "ramsey/conventional-commits": {
                    "configFile": "conventional-commits.json"
                }
            },
            "autoload": {
                "psr-4": {
                    "Ramsey\\Collection\\": "src/"
                }
            },
            "notification-url": "https://packagist.org/downloads/",
            "license": [
                "MIT"
            ],
            "authors": [
                {
                    "name": "Ben Ramsey",
                    "email": "ben@benramsey.com",
                    "homepage": "https://benramsey.com"
                }
            ],
            "description": "A PHP library for representing and manipulating collections.",
            "keywords": [
                "array",
                "collection",
                "hash",
                "map",
                "queue",
                "set"
            ],
            "support": {
                "issues": "https://github.com/ramsey/collection/issues",
                "source": "https://github.com/ramsey/collection/tree/2.0.0"
            },
            "funding": [
                {
                    "url": "https://github.com/ramsey",
                    "type": "github"
                },
                {
                    "url": "https://tidelift.com/funding/github/packagist/ramsey/collection",
                    "type": "tidelift"
                }
            ],
            "time": "2022-12-31T21:50:55+00:00"
        },
        {
            "name": "ramsey/uuid",
            "version": "4.7.4",
            "source": {
                "type": "git",
                "url": "https://github.com/ramsey/uuid.git",
                "reference": "60a4c63ab724854332900504274f6150ff26d286"
            },
            "dist": {
                "type": "zip",
                "url": "https://api.github.com/repos/ramsey/uuid/zipball/60a4c63ab724854332900504274f6150ff26d286",
                "reference": "60a4c63ab724854332900504274f6150ff26d286",
                "shasum": ""
            },
            "require": {
                "brick/math": "^0.8.8 || ^0.9 || ^0.10 || ^0.11",
                "ext-json": "*",
                "php": "^8.0",
                "ramsey/collection": "^1.2 || ^2.0"
            },
            "replace": {
                "rhumsaa/uuid": "self.version"
            },
            "require-dev": {
                "captainhook/captainhook": "^5.10",
                "captainhook/plugin-composer": "^5.3",
                "dealerdirect/phpcodesniffer-composer-installer": "^0.7.0",
                "doctrine/annotations": "^1.8",
                "ergebnis/composer-normalize": "^2.15",
                "mockery/mockery": "^1.3",
                "paragonie/random-lib": "^2",
                "php-mock/php-mock": "^2.2",
                "php-mock/php-mock-mockery": "^1.3",
                "php-parallel-lint/php-parallel-lint": "^1.1",
                "phpbench/phpbench": "^1.0",
                "phpstan/extension-installer": "^1.1",
                "phpstan/phpstan": "^1.8",
                "phpstan/phpstan-mockery": "^1.1",
                "phpstan/phpstan-phpunit": "^1.1",
                "phpunit/phpunit": "^8.5 || ^9",
                "ramsey/composer-repl": "^1.4",
                "slevomat/coding-standard": "^8.4",
                "squizlabs/php_codesniffer": "^3.5",
                "vimeo/psalm": "^4.9"
            },
            "suggest": {
                "ext-bcmath": "Enables faster math with arbitrary-precision integers using BCMath.",
                "ext-gmp": "Enables faster math with arbitrary-precision integers using GMP.",
                "ext-uuid": "Enables the use of PeclUuidTimeGenerator and PeclUuidRandomGenerator.",
                "paragonie/random-lib": "Provides RandomLib for use with the RandomLibAdapter",
                "ramsey/uuid-doctrine": "Allows the use of Ramsey\\Uuid\\Uuid as Doctrine field type."
            },
            "type": "library",
            "extra": {
                "captainhook": {
                    "force-install": true
                }
            },
            "autoload": {
                "files": [
                    "src/functions.php"
                ],
                "psr-4": {
                    "Ramsey\\Uuid\\": "src/"
                }
            },
            "notification-url": "https://packagist.org/downloads/",
            "license": [
                "MIT"
            ],
            "description": "A PHP library for generating and working with universally unique identifiers (UUIDs).",
            "keywords": [
                "guid",
                "identifier",
                "uuid"
            ],
            "support": {
                "issues": "https://github.com/ramsey/uuid/issues",
                "source": "https://github.com/ramsey/uuid/tree/4.7.4"
            },
            "funding": [
                {
                    "url": "https://github.com/ramsey",
                    "type": "github"
                },
                {
                    "url": "https://tidelift.com/funding/github/packagist/ramsey/uuid",
                    "type": "tidelift"
                }
            ],
            "time": "2023-04-15T23:01:58+00:00"
        },
        {
            "name": "symfony/filesystem",
            "version": "v6.3.1",
            "source": {
                "type": "git",
                "url": "https://github.com/symfony/filesystem.git",
                "reference": "edd36776956f2a6fcf577edb5b05eb0e3bdc52ae"
            },
            "dist": {
                "type": "zip",
                "url": "https://api.github.com/repos/symfony/filesystem/zipball/edd36776956f2a6fcf577edb5b05eb0e3bdc52ae",
                "reference": "edd36776956f2a6fcf577edb5b05eb0e3bdc52ae",
                "shasum": ""
            },
            "require": {
                "php": ">=8.1",
                "symfony/polyfill-ctype": "~1.8",
                "symfony/polyfill-mbstring": "~1.8"
            },
            "type": "library",
            "autoload": {
                "psr-4": {
                    "Symfony\\Component\\Filesystem\\": ""
                },
                "exclude-from-classmap": [
                    "/Tests/"
                ]
            },
            "notification-url": "https://packagist.org/downloads/",
            "license": [
                "MIT"
            ],
            "authors": [
                {
                    "name": "Fabien Potencier",
                    "email": "fabien@symfony.com"
                },
                {
                    "name": "Symfony Community",
                    "homepage": "https://symfony.com/contributors"
                }
            ],
            "description": "Provides basic utilities for the filesystem",
            "homepage": "https://symfony.com",
            "support": {
                "source": "https://github.com/symfony/filesystem/tree/v6.3.1"
            },
            "funding": [
                {
                    "url": "https://symfony.com/sponsor",
                    "type": "custom"
                },
                {
                    "url": "https://github.com/fabpot",
                    "type": "github"
                },
                {
                    "url": "https://tidelift.com/funding/github/packagist/symfony/symfony",
                    "type": "tidelift"
                }
            ],
            "time": "2023-06-01T08:30:39+00:00"
        },
        {
            "name": "symfony/polyfill-ctype",
            "version": "v1.28.0",
            "source": {
                "type": "git",
                "url": "https://github.com/symfony/polyfill-ctype.git",
                "reference": "ea208ce43cbb04af6867b4fdddb1bdbf84cc28cb"
            },
            "dist": {
                "type": "zip",
                "url": "https://api.github.com/repos/symfony/polyfill-ctype/zipball/ea208ce43cbb04af6867b4fdddb1bdbf84cc28cb",
                "reference": "ea208ce43cbb04af6867b4fdddb1bdbf84cc28cb",
                "shasum": ""
            },
            "require": {
                "php": ">=7.1"
            },
            "provide": {
                "ext-ctype": "*"
            },
            "suggest": {
                "ext-ctype": "For best performance"
            },
            "type": "library",
            "extra": {
                "branch-alias": {
                    "dev-main": "1.28-dev"
                },
                "thanks": {
                    "name": "symfony/polyfill",
                    "url": "https://github.com/symfony/polyfill"
                }
            },
            "autoload": {
                "files": [
                    "bootstrap.php"
                ],
                "psr-4": {
                    "Symfony\\Polyfill\\Ctype\\": ""
                }
            },
            "notification-url": "https://packagist.org/downloads/",
            "license": [
                "MIT"
            ],
            "authors": [
                {
                    "name": "Gert de Pagter",
                    "email": "BackEndTea@gmail.com"
                },
                {
                    "name": "Symfony Community",
                    "homepage": "https://symfony.com/contributors"
                }
            ],
            "description": "Symfony polyfill for ctype functions",
            "homepage": "https://symfony.com",
            "keywords": [
                "compatibility",
                "ctype",
                "polyfill",
                "portable"
            ],
            "support": {
                "source": "https://github.com/symfony/polyfill-ctype/tree/v1.28.0"
            },
            "funding": [
                {
                    "url": "https://symfony.com/sponsor",
                    "type": "custom"
                },
                {
                    "url": "https://github.com/fabpot",
                    "type": "github"
                },
                {
                    "url": "https://tidelift.com/funding/github/packagist/symfony/symfony",
                    "type": "tidelift"
                }
            ],
            "time": "2023-01-26T09:26:14+00:00"
        },
        {
            "name": "symfony/polyfill-mbstring",
            "version": "v1.28.0",
            "source": {
                "type": "git",
                "url": "https://github.com/symfony/polyfill-mbstring.git",
                "reference": "42292d99c55abe617799667f454222c54c60e229"
            },
            "dist": {
                "type": "zip",
                "url": "https://api.github.com/repos/symfony/polyfill-mbstring/zipball/42292d99c55abe617799667f454222c54c60e229",
                "reference": "42292d99c55abe617799667f454222c54c60e229",
                "shasum": ""
            },
            "require": {
                "php": ">=7.1"
            },
            "provide": {
                "ext-mbstring": "*"
            },
            "suggest": {
                "ext-mbstring": "For best performance"
            },
            "type": "library",
            "extra": {
                "branch-alias": {
                    "dev-main": "1.28-dev"
                },
                "thanks": {
                    "name": "symfony/polyfill",
                    "url": "https://github.com/symfony/polyfill"
                }
            },
            "autoload": {
                "files": [
                    "bootstrap.php"
                ],
                "psr-4": {
                    "Symfony\\Polyfill\\Mbstring\\": ""
                }
            },
            "notification-url": "https://packagist.org/downloads/",
            "license": [
                "MIT"
            ],
            "authors": [
                {
                    "name": "Nicolas Grekas",
                    "email": "p@tchwork.com"
                },
                {
                    "name": "Symfony Community",
                    "homepage": "https://symfony.com/contributors"
                }
            ],
            "description": "Symfony polyfill for the Mbstring extension",
            "homepage": "https://symfony.com",
            "keywords": [
                "compatibility",
                "mbstring",
                "polyfill",
                "portable",
                "shim"
            ],
            "support": {
                "source": "https://github.com/symfony/polyfill-mbstring/tree/v1.28.0"
            },
            "funding": [
                {
                    "url": "https://symfony.com/sponsor",
                    "type": "custom"
                },
                {
                    "url": "https://github.com/fabpot",
                    "type": "github"
                },
                {
                    "url": "https://tidelift.com/funding/github/packagist/symfony/symfony",
                    "type": "tidelift"
                }
            ],
            "time": "2023-07-28T09:04:16+00:00"
        }
    ],
    "packages-dev": [
        {
            "name": "myclabs/deep-copy",
            "version": "1.11.1",
            "source": {
                "type": "git",
                "url": "https://github.com/myclabs/DeepCopy.git",
                "reference": "7284c22080590fb39f2ffa3e9057f10a4ddd0e0c"
            },
            "dist": {
                "type": "zip",
                "url": "https://api.github.com/repos/myclabs/DeepCopy/zipball/7284c22080590fb39f2ffa3e9057f10a4ddd0e0c",
                "reference": "7284c22080590fb39f2ffa3e9057f10a4ddd0e0c",
                "shasum": ""
            },
            "require": {
                "php": "^7.1 || ^8.0"
            },
            "conflict": {
                "doctrine/collections": "<1.6.8",
                "doctrine/common": "<2.13.3 || >=3,<3.2.2"
            },
            "require-dev": {
                "doctrine/collections": "^1.6.8",
                "doctrine/common": "^2.13.3 || ^3.2.2",
                "phpunit/phpunit": "^7.5.20 || ^8.5.23 || ^9.5.13"
            },
            "type": "library",
            "autoload": {
                "files": [
                    "src/DeepCopy/deep_copy.php"
                ],
                "psr-4": {
                    "DeepCopy\\": "src/DeepCopy/"
                }
            },
            "notification-url": "https://packagist.org/downloads/",
            "license": [
                "MIT"
            ],
            "description": "Create deep copies (clones) of your objects",
            "keywords": [
                "clone",
                "copy",
                "duplicate",
                "object",
                "object graph"
            ],
            "support": {
                "issues": "https://github.com/myclabs/DeepCopy/issues",
                "source": "https://github.com/myclabs/DeepCopy/tree/1.11.1"
            },
            "funding": [
                {
                    "url": "https://tidelift.com/funding/github/packagist/myclabs/deep-copy",
                    "type": "tidelift"
                }
            ],
            "time": "2023-03-08T13:26:56+00:00"
        },
        {
            "name": "nikic/php-parser",
            "version": "v4.17.1",
            "source": {
                "type": "git",
                "url": "https://github.com/nikic/PHP-Parser.git",
                "reference": "a6303e50c90c355c7eeee2c4a8b27fe8dc8fef1d"
            },
            "dist": {
                "type": "zip",
                "url": "https://api.github.com/repos/nikic/PHP-Parser/zipball/a6303e50c90c355c7eeee2c4a8b27fe8dc8fef1d",
                "reference": "a6303e50c90c355c7eeee2c4a8b27fe8dc8fef1d",
                "shasum": ""
            },
            "require": {
                "ext-tokenizer": "*",
                "php": ">=7.0"
            },
            "require-dev": {
                "ircmaxell/php-yacc": "^0.0.7",
                "phpunit/phpunit": "^6.5 || ^7.0 || ^8.0 || ^9.0"
            },
            "bin": [
                "bin/php-parse"
            ],
            "type": "library",
            "extra": {
                "branch-alias": {
                    "dev-master": "4.9-dev"
                }
            },
            "autoload": {
                "psr-4": {
                    "PhpParser\\": "lib/PhpParser"
                }
            },
            "notification-url": "https://packagist.org/downloads/",
            "license": [
                "BSD-3-Clause"
            ],
            "authors": [
                {
                    "name": "Nikita Popov"
                }
            ],
            "description": "A PHP parser written in PHP",
            "keywords": [
                "parser",
                "php"
            ],
            "support": {
                "issues": "https://github.com/nikic/PHP-Parser/issues",
                "source": "https://github.com/nikic/PHP-Parser/tree/v4.17.1"
            },
            "time": "2023-08-13T19:53:39+00:00"
        },
        {
            "name": "phar-io/manifest",
            "version": "2.0.3",
            "source": {
                "type": "git",
                "url": "https://github.com/phar-io/manifest.git",
                "reference": "97803eca37d319dfa7826cc2437fc020857acb53"
            },
            "dist": {
                "type": "zip",
                "url": "https://api.github.com/repos/phar-io/manifest/zipball/97803eca37d319dfa7826cc2437fc020857acb53",
                "reference": "97803eca37d319dfa7826cc2437fc020857acb53",
                "shasum": ""
            },
            "require": {
                "ext-dom": "*",
                "ext-phar": "*",
                "ext-xmlwriter": "*",
                "phar-io/version": "^3.0.1",
                "php": "^7.2 || ^8.0"
            },
            "type": "library",
            "extra": {
                "branch-alias": {
                    "dev-master": "2.0.x-dev"
                }
            },
            "autoload": {
                "classmap": [
                    "src/"
                ]
            },
            "notification-url": "https://packagist.org/downloads/",
            "license": [
                "BSD-3-Clause"
            ],
            "authors": [
                {
                    "name": "Arne Blankerts",
                    "email": "arne@blankerts.de",
                    "role": "Developer"
                },
                {
                    "name": "Sebastian Heuer",
                    "email": "sebastian@phpeople.de",
                    "role": "Developer"
                },
                {
                    "name": "Sebastian Bergmann",
                    "email": "sebastian@phpunit.de",
                    "role": "Developer"
                }
            ],
            "description": "Component for reading phar.io manifest information from a PHP Archive (PHAR)",
            "support": {
                "issues": "https://github.com/phar-io/manifest/issues",
                "source": "https://github.com/phar-io/manifest/tree/2.0.3"
            },
            "time": "2021-07-20T11:28:43+00:00"
        },
        {
            "name": "phar-io/version",
            "version": "3.2.1",
            "source": {
                "type": "git",
                "url": "https://github.com/phar-io/version.git",
                "reference": "4f7fd7836c6f332bb2933569e566a0d6c4cbed74"
            },
            "dist": {
                "type": "zip",
                "url": "https://api.github.com/repos/phar-io/version/zipball/4f7fd7836c6f332bb2933569e566a0d6c4cbed74",
                "reference": "4f7fd7836c6f332bb2933569e566a0d6c4cbed74",
                "shasum": ""
            },
            "require": {
                "php": "^7.2 || ^8.0"
            },
            "type": "library",
            "autoload": {
                "classmap": [
                    "src/"
                ]
            },
            "notification-url": "https://packagist.org/downloads/",
            "license": [
                "BSD-3-Clause"
            ],
            "authors": [
                {
                    "name": "Arne Blankerts",
                    "email": "arne@blankerts.de",
                    "role": "Developer"
                },
                {
                    "name": "Sebastian Heuer",
                    "email": "sebastian@phpeople.de",
                    "role": "Developer"
                },
                {
                    "name": "Sebastian Bergmann",
                    "email": "sebastian@phpunit.de",
                    "role": "Developer"
                }
            ],
            "description": "Library for handling version information and constraints",
            "support": {
                "issues": "https://github.com/phar-io/version/issues",
                "source": "https://github.com/phar-io/version/tree/3.2.1"
            },
            "time": "2022-02-21T01:04:05+00:00"
        },
        {
            "name": "phpstan/phpstan",
            "version": "1.10.38",
            "source": {
                "type": "git",
                "url": "https://github.com/phpstan/phpstan.git",
                "reference": "5302bb402c57f00fb3c2c015bac86e0827e4b691"
            },
            "dist": {
                "type": "zip",
                "url": "https://api.github.com/repos/phpstan/phpstan/zipball/5302bb402c57f00fb3c2c015bac86e0827e4b691",
                "reference": "5302bb402c57f00fb3c2c015bac86e0827e4b691",
                "shasum": ""
            },
            "require": {
                "php": "^7.2|^8.0"
            },
            "conflict": {
                "phpstan/phpstan-shim": "*"
            },
            "bin": [
                "phpstan",
                "phpstan.phar"
            ],
            "type": "library",
            "autoload": {
                "files": [
                    "bootstrap.php"
                ]
            },
            "notification-url": "https://packagist.org/downloads/",
            "license": [
                "MIT"
            ],
            "description": "PHPStan - PHP Static Analysis Tool",
            "keywords": [
                "dev",
                "static analysis"
            ],
            "support": {
                "docs": "https://phpstan.org/user-guide/getting-started",
                "forum": "https://github.com/phpstan/phpstan/discussions",
                "issues": "https://github.com/phpstan/phpstan/issues",
                "security": "https://github.com/phpstan/phpstan/security/policy",
                "source": "https://github.com/phpstan/phpstan-src"
            },
            "funding": [
                {
                    "url": "https://github.com/ondrejmirtes",
                    "type": "github"
                },
                {
                    "url": "https://github.com/phpstan",
                    "type": "github"
                },
                {
                    "url": "https://tidelift.com/funding/github/packagist/phpstan/phpstan",
                    "type": "tidelift"
                }
            ],
            "time": "2023-10-06T14:19:14+00:00"
        },
        {
            "name": "phpstan/phpstan-phpunit",
            "version": "1.3.15",
            "source": {
                "type": "git",
                "url": "https://github.com/phpstan/phpstan-phpunit.git",
                "reference": "70ecacc64fe8090d8d2a33db5a51fe8e88acd93a"
            },
            "dist": {
                "type": "zip",
                "url": "https://api.github.com/repos/phpstan/phpstan-phpunit/zipball/70ecacc64fe8090d8d2a33db5a51fe8e88acd93a",
                "reference": "70ecacc64fe8090d8d2a33db5a51fe8e88acd93a",
                "shasum": ""
            },
            "require": {
                "php": "^7.2 || ^8.0",
                "phpstan/phpstan": "^1.10"
            },
            "conflict": {
                "phpunit/phpunit": "<7.0"
            },
            "require-dev": {
                "nikic/php-parser": "^4.13.0",
                "php-parallel-lint/php-parallel-lint": "^1.2",
                "phpstan/phpstan-strict-rules": "^1.5.1",
                "phpunit/phpunit": "^9.5"
            },
            "type": "phpstan-extension",
            "extra": {
                "phpstan": {
                    "includes": [
                        "extension.neon",
                        "rules.neon"
                    ]
                }
            },
            "autoload": {
                "psr-4": {
                    "PHPStan\\": "src/"
                }
            },
            "notification-url": "https://packagist.org/downloads/",
            "license": [
                "MIT"
            ],
            "description": "PHPUnit extensions and rules for PHPStan",
            "support": {
                "issues": "https://github.com/phpstan/phpstan-phpunit/issues",
                "source": "https://github.com/phpstan/phpstan-phpunit/tree/1.3.15"
            },
            "time": "2023-10-09T18:58:39+00:00"
        },
        {
            "name": "phpstan/phpstan-strict-rules",
            "version": "1.5.1",
            "source": {
                "type": "git",
                "url": "https://github.com/phpstan/phpstan-strict-rules.git",
                "reference": "b21c03d4f6f3a446e4311155f4be9d65048218e6"
            },
            "dist": {
                "type": "zip",
                "url": "https://api.github.com/repos/phpstan/phpstan-strict-rules/zipball/b21c03d4f6f3a446e4311155f4be9d65048218e6",
                "reference": "b21c03d4f6f3a446e4311155f4be9d65048218e6",
                "shasum": ""
            },
            "require": {
                "php": "^7.2 || ^8.0",
                "phpstan/phpstan": "^1.10"
            },
            "require-dev": {
                "nikic/php-parser": "^4.13.0",
                "php-parallel-lint/php-parallel-lint": "^1.2",
                "phpstan/phpstan-deprecation-rules": "^1.1",
                "phpstan/phpstan-phpunit": "^1.0",
                "phpunit/phpunit": "^9.5"
            },
            "type": "phpstan-extension",
            "extra": {
                "phpstan": {
                    "includes": [
                        "rules.neon"
                    ]
                }
            },
            "autoload": {
                "psr-4": {
                    "PHPStan\\": "src/"
                }
            },
            "notification-url": "https://packagist.org/downloads/",
            "license": [
                "MIT"
            ],
            "description": "Extra strict and opinionated rules for PHPStan",
            "support": {
                "issues": "https://github.com/phpstan/phpstan-strict-rules/issues",
                "source": "https://github.com/phpstan/phpstan-strict-rules/tree/1.5.1"
            },
            "time": "2023-03-29T14:47:40+00:00"
        },
        {
            "name": "phpunit/php-code-coverage",
            "version": "10.1.7",
            "source": {
                "type": "git",
                "url": "https://github.com/sebastianbergmann/php-code-coverage.git",
                "reference": "355324ca4980b8916c18b9db29f3ef484078f26e"
            },
            "dist": {
                "type": "zip",
                "url": "https://api.github.com/repos/sebastianbergmann/php-code-coverage/zipball/355324ca4980b8916c18b9db29f3ef484078f26e",
                "reference": "355324ca4980b8916c18b9db29f3ef484078f26e",
                "shasum": ""
            },
            "require": {
                "ext-dom": "*",
                "ext-libxml": "*",
                "ext-xmlwriter": "*",
                "nikic/php-parser": "^4.15",
                "php": ">=8.1",
                "phpunit/php-file-iterator": "^4.0",
                "phpunit/php-text-template": "^3.0",
                "sebastian/code-unit-reverse-lookup": "^3.0",
                "sebastian/complexity": "^3.0",
                "sebastian/environment": "^6.0",
                "sebastian/lines-of-code": "^2.0",
                "sebastian/version": "^4.0",
                "theseer/tokenizer": "^1.2.0"
            },
            "require-dev": {
                "phpunit/phpunit": "^10.1"
            },
            "suggest": {
                "ext-pcov": "PHP extension that provides line coverage",
                "ext-xdebug": "PHP extension that provides line coverage as well as branch and path coverage"
            },
            "type": "library",
            "extra": {
                "branch-alias": {
                    "dev-main": "10.1-dev"
                }
            },
            "autoload": {
                "classmap": [
                    "src/"
                ]
            },
            "notification-url": "https://packagist.org/downloads/",
            "license": [
                "BSD-3-Clause"
            ],
            "authors": [
                {
                    "name": "Sebastian Bergmann",
                    "email": "sebastian@phpunit.de",
                    "role": "lead"
                }
            ],
            "description": "Library that provides collection, processing, and rendering functionality for PHP code coverage information.",
            "homepage": "https://github.com/sebastianbergmann/php-code-coverage",
            "keywords": [
                "coverage",
                "testing",
                "xunit"
            ],
            "support": {
                "issues": "https://github.com/sebastianbergmann/php-code-coverage/issues",
                "security": "https://github.com/sebastianbergmann/php-code-coverage/security/policy",
                "source": "https://github.com/sebastianbergmann/php-code-coverage/tree/10.1.7"
            },
            "funding": [
                {
                    "url": "https://github.com/sebastianbergmann",
                    "type": "github"
                }
            ],
            "time": "2023-10-04T15:34:17+00:00"
        },
        {
            "name": "phpunit/php-file-iterator",
            "version": "4.1.0",
            "source": {
                "type": "git",
                "url": "https://github.com/sebastianbergmann/php-file-iterator.git",
                "reference": "a95037b6d9e608ba092da1b23931e537cadc3c3c"
            },
            "dist": {
                "type": "zip",
                "url": "https://api.github.com/repos/sebastianbergmann/php-file-iterator/zipball/a95037b6d9e608ba092da1b23931e537cadc3c3c",
                "reference": "a95037b6d9e608ba092da1b23931e537cadc3c3c",
                "shasum": ""
            },
            "require": {
                "php": ">=8.1"
            },
            "require-dev": {
                "phpunit/phpunit": "^10.0"
            },
            "type": "library",
            "extra": {
                "branch-alias": {
                    "dev-main": "4.0-dev"
                }
            },
            "autoload": {
                "classmap": [
                    "src/"
                ]
            },
            "notification-url": "https://packagist.org/downloads/",
            "license": [
                "BSD-3-Clause"
            ],
            "authors": [
                {
                    "name": "Sebastian Bergmann",
                    "email": "sebastian@phpunit.de",
                    "role": "lead"
                }
            ],
            "description": "FilterIterator implementation that filters files based on a list of suffixes.",
            "homepage": "https://github.com/sebastianbergmann/php-file-iterator/",
            "keywords": [
                "filesystem",
                "iterator"
            ],
            "support": {
                "issues": "https://github.com/sebastianbergmann/php-file-iterator/issues",
                "security": "https://github.com/sebastianbergmann/php-file-iterator/security/policy",
                "source": "https://github.com/sebastianbergmann/php-file-iterator/tree/4.1.0"
            },
            "funding": [
                {
                    "url": "https://github.com/sebastianbergmann",
                    "type": "github"
                }
            ],
            "time": "2023-08-31T06:24:48+00:00"
        },
        {
            "name": "phpunit/php-invoker",
            "version": "4.0.0",
            "source": {
                "type": "git",
                "url": "https://github.com/sebastianbergmann/php-invoker.git",
                "reference": "f5e568ba02fa5ba0ddd0f618391d5a9ea50b06d7"
            },
            "dist": {
                "type": "zip",
                "url": "https://api.github.com/repos/sebastianbergmann/php-invoker/zipball/f5e568ba02fa5ba0ddd0f618391d5a9ea50b06d7",
                "reference": "f5e568ba02fa5ba0ddd0f618391d5a9ea50b06d7",
                "shasum": ""
            },
            "require": {
                "php": ">=8.1"
            },
            "require-dev": {
                "ext-pcntl": "*",
                "phpunit/phpunit": "^10.0"
            },
            "suggest": {
                "ext-pcntl": "*"
            },
            "type": "library",
            "extra": {
                "branch-alias": {
                    "dev-main": "4.0-dev"
                }
            },
            "autoload": {
                "classmap": [
                    "src/"
                ]
            },
            "notification-url": "https://packagist.org/downloads/",
            "license": [
                "BSD-3-Clause"
            ],
            "authors": [
                {
                    "name": "Sebastian Bergmann",
                    "email": "sebastian@phpunit.de",
                    "role": "lead"
                }
            ],
            "description": "Invoke callables with a timeout",
            "homepage": "https://github.com/sebastianbergmann/php-invoker/",
            "keywords": [
                "process"
            ],
            "support": {
                "issues": "https://github.com/sebastianbergmann/php-invoker/issues",
                "source": "https://github.com/sebastianbergmann/php-invoker/tree/4.0.0"
            },
            "funding": [
                {
                    "url": "https://github.com/sebastianbergmann",
                    "type": "github"
                }
            ],
            "time": "2023-02-03T06:56:09+00:00"
        },
        {
            "name": "phpunit/php-text-template",
            "version": "3.0.1",
            "source": {
                "type": "git",
                "url": "https://github.com/sebastianbergmann/php-text-template.git",
                "reference": "0c7b06ff49e3d5072f057eb1fa59258bf287a748"
            },
            "dist": {
                "type": "zip",
                "url": "https://api.github.com/repos/sebastianbergmann/php-text-template/zipball/0c7b06ff49e3d5072f057eb1fa59258bf287a748",
                "reference": "0c7b06ff49e3d5072f057eb1fa59258bf287a748",
                "shasum": ""
            },
            "require": {
                "php": ">=8.1"
            },
            "require-dev": {
                "phpunit/phpunit": "^10.0"
            },
            "type": "library",
            "extra": {
                "branch-alias": {
                    "dev-main": "3.0-dev"
                }
            },
            "autoload": {
                "classmap": [
                    "src/"
                ]
            },
            "notification-url": "https://packagist.org/downloads/",
            "license": [
                "BSD-3-Clause"
            ],
            "authors": [
                {
                    "name": "Sebastian Bergmann",
                    "email": "sebastian@phpunit.de",
                    "role": "lead"
                }
            ],
            "description": "Simple template engine.",
            "homepage": "https://github.com/sebastianbergmann/php-text-template/",
            "keywords": [
                "template"
            ],
            "support": {
                "issues": "https://github.com/sebastianbergmann/php-text-template/issues",
                "security": "https://github.com/sebastianbergmann/php-text-template/security/policy",
                "source": "https://github.com/sebastianbergmann/php-text-template/tree/3.0.1"
            },
            "funding": [
                {
                    "url": "https://github.com/sebastianbergmann",
                    "type": "github"
                }
            ],
            "time": "2023-08-31T14:07:24+00:00"
        },
        {
            "name": "phpunit/php-timer",
            "version": "6.0.0",
            "source": {
                "type": "git",
                "url": "https://github.com/sebastianbergmann/php-timer.git",
                "reference": "e2a2d67966e740530f4a3343fe2e030ffdc1161d"
            },
            "dist": {
                "type": "zip",
                "url": "https://api.github.com/repos/sebastianbergmann/php-timer/zipball/e2a2d67966e740530f4a3343fe2e030ffdc1161d",
                "reference": "e2a2d67966e740530f4a3343fe2e030ffdc1161d",
                "shasum": ""
            },
            "require": {
                "php": ">=8.1"
            },
            "require-dev": {
                "phpunit/phpunit": "^10.0"
            },
            "type": "library",
            "extra": {
                "branch-alias": {
                    "dev-main": "6.0-dev"
                }
            },
            "autoload": {
                "classmap": [
                    "src/"
                ]
            },
            "notification-url": "https://packagist.org/downloads/",
            "license": [
                "BSD-3-Clause"
            ],
            "authors": [
                {
                    "name": "Sebastian Bergmann",
                    "email": "sebastian@phpunit.de",
                    "role": "lead"
                }
            ],
            "description": "Utility class for timing",
            "homepage": "https://github.com/sebastianbergmann/php-timer/",
            "keywords": [
                "timer"
            ],
            "support": {
                "issues": "https://github.com/sebastianbergmann/php-timer/issues",
                "source": "https://github.com/sebastianbergmann/php-timer/tree/6.0.0"
            },
            "funding": [
                {
                    "url": "https://github.com/sebastianbergmann",
                    "type": "github"
                }
            ],
            "time": "2023-02-03T06:57:52+00:00"
        },
        {
            "name": "phpunit/phpunit",
            "version": "10.4.1",
            "source": {
                "type": "git",
                "url": "https://github.com/sebastianbergmann/phpunit.git",
                "reference": "62bd7af13d282deeb95650077d28ba3600ca321c"
            },
            "dist": {
                "type": "zip",
                "url": "https://api.github.com/repos/sebastianbergmann/phpunit/zipball/62bd7af13d282deeb95650077d28ba3600ca321c",
                "reference": "62bd7af13d282deeb95650077d28ba3600ca321c",
                "shasum": ""
            },
            "require": {
                "ext-dom": "*",
                "ext-json": "*",
                "ext-libxml": "*",
                "ext-mbstring": "*",
                "ext-xml": "*",
                "ext-xmlwriter": "*",
                "myclabs/deep-copy": "^1.10.1",
                "phar-io/manifest": "^2.0.3",
                "phar-io/version": "^3.0.2",
                "php": ">=8.1",
                "phpunit/php-code-coverage": "^10.1.5",
                "phpunit/php-file-iterator": "^4.0",
                "phpunit/php-invoker": "^4.0",
                "phpunit/php-text-template": "^3.0",
                "phpunit/php-timer": "^6.0",
                "sebastian/cli-parser": "^2.0",
                "sebastian/code-unit": "^2.0",
                "sebastian/comparator": "^5.0",
                "sebastian/diff": "^5.0",
                "sebastian/environment": "^6.0",
                "sebastian/exporter": "^5.1",
                "sebastian/global-state": "^6.0.1",
                "sebastian/object-enumerator": "^5.0",
                "sebastian/recursion-context": "^5.0",
                "sebastian/type": "^4.0",
                "sebastian/version": "^4.0"
            },
            "suggest": {
                "ext-soap": "To be able to generate mocks based on WSDL files"
            },
            "bin": [
                "phpunit"
            ],
            "type": "library",
            "extra": {
                "branch-alias": {
                    "dev-main": "10.4-dev"
                }
            },
            "autoload": {
                "files": [
                    "src/Framework/Assert/Functions.php"
                ],
                "classmap": [
                    "src/"
                ]
            },
            "notification-url": "https://packagist.org/downloads/",
            "license": [
                "BSD-3-Clause"
            ],
            "authors": [
                {
                    "name": "Sebastian Bergmann",
                    "email": "sebastian@phpunit.de",
                    "role": "lead"
                }
            ],
            "description": "The PHP Unit Testing framework.",
            "homepage": "https://phpunit.de/",
            "keywords": [
                "phpunit",
                "testing",
                "xunit"
            ],
            "support": {
                "issues": "https://github.com/sebastianbergmann/phpunit/issues",
                "security": "https://github.com/sebastianbergmann/phpunit/security/policy",
                "source": "https://github.com/sebastianbergmann/phpunit/tree/10.4.1"
            },
            "funding": [
                {
                    "url": "https://phpunit.de/sponsors.html",
                    "type": "custom"
                },
                {
                    "url": "https://github.com/sebastianbergmann",
                    "type": "github"
                },
                {
                    "url": "https://tidelift.com/funding/github/packagist/phpunit/phpunit",
                    "type": "tidelift"
                }
            ],
            "time": "2023-10-08T05:01:11+00:00"
        },
        {
            "name": "sebastian/cli-parser",
            "version": "2.0.0",
            "source": {
                "type": "git",
                "url": "https://github.com/sebastianbergmann/cli-parser.git",
                "reference": "efdc130dbbbb8ef0b545a994fd811725c5282cae"
            },
            "dist": {
                "type": "zip",
                "url": "https://api.github.com/repos/sebastianbergmann/cli-parser/zipball/efdc130dbbbb8ef0b545a994fd811725c5282cae",
                "reference": "efdc130dbbbb8ef0b545a994fd811725c5282cae",
                "shasum": ""
            },
            "require": {
                "php": ">=8.1"
            },
            "require-dev": {
                "phpunit/phpunit": "^10.0"
            },
            "type": "library",
            "extra": {
                "branch-alias": {
                    "dev-main": "2.0-dev"
                }
            },
            "autoload": {
                "classmap": [
                    "src/"
                ]
            },
            "notification-url": "https://packagist.org/downloads/",
            "license": [
                "BSD-3-Clause"
            ],
            "authors": [
                {
                    "name": "Sebastian Bergmann",
                    "email": "sebastian@phpunit.de",
                    "role": "lead"
                }
            ],
            "description": "Library for parsing CLI options",
            "homepage": "https://github.com/sebastianbergmann/cli-parser",
            "support": {
                "issues": "https://github.com/sebastianbergmann/cli-parser/issues",
                "source": "https://github.com/sebastianbergmann/cli-parser/tree/2.0.0"
            },
            "funding": [
                {
                    "url": "https://github.com/sebastianbergmann",
                    "type": "github"
                }
            ],
            "time": "2023-02-03T06:58:15+00:00"
        },
        {
            "name": "sebastian/code-unit",
            "version": "2.0.0",
            "source": {
                "type": "git",
                "url": "https://github.com/sebastianbergmann/code-unit.git",
                "reference": "a81fee9eef0b7a76af11d121767abc44c104e503"
            },
            "dist": {
                "type": "zip",
                "url": "https://api.github.com/repos/sebastianbergmann/code-unit/zipball/a81fee9eef0b7a76af11d121767abc44c104e503",
                "reference": "a81fee9eef0b7a76af11d121767abc44c104e503",
                "shasum": ""
            },
            "require": {
                "php": ">=8.1"
            },
            "require-dev": {
                "phpunit/phpunit": "^10.0"
            },
            "type": "library",
            "extra": {
                "branch-alias": {
                    "dev-main": "2.0-dev"
                }
            },
            "autoload": {
                "classmap": [
                    "src/"
                ]
            },
            "notification-url": "https://packagist.org/downloads/",
            "license": [
                "BSD-3-Clause"
            ],
            "authors": [
                {
                    "name": "Sebastian Bergmann",
                    "email": "sebastian@phpunit.de",
                    "role": "lead"
                }
            ],
            "description": "Collection of value objects that represent the PHP code units",
            "homepage": "https://github.com/sebastianbergmann/code-unit",
            "support": {
                "issues": "https://github.com/sebastianbergmann/code-unit/issues",
                "source": "https://github.com/sebastianbergmann/code-unit/tree/2.0.0"
            },
            "funding": [
                {
                    "url": "https://github.com/sebastianbergmann",
                    "type": "github"
                }
            ],
            "time": "2023-02-03T06:58:43+00:00"
        },
        {
            "name": "sebastian/code-unit-reverse-lookup",
            "version": "3.0.0",
            "source": {
                "type": "git",
                "url": "https://github.com/sebastianbergmann/code-unit-reverse-lookup.git",
                "reference": "5e3a687f7d8ae33fb362c5c0743794bbb2420a1d"
            },
            "dist": {
                "type": "zip",
                "url": "https://api.github.com/repos/sebastianbergmann/code-unit-reverse-lookup/zipball/5e3a687f7d8ae33fb362c5c0743794bbb2420a1d",
                "reference": "5e3a687f7d8ae33fb362c5c0743794bbb2420a1d",
                "shasum": ""
            },
            "require": {
                "php": ">=8.1"
            },
            "require-dev": {
                "phpunit/phpunit": "^10.0"
            },
            "type": "library",
            "extra": {
                "branch-alias": {
                    "dev-main": "3.0-dev"
                }
            },
            "autoload": {
                "classmap": [
                    "src/"
                ]
            },
            "notification-url": "https://packagist.org/downloads/",
            "license": [
                "BSD-3-Clause"
            ],
            "authors": [
                {
                    "name": "Sebastian Bergmann",
                    "email": "sebastian@phpunit.de"
                }
            ],
            "description": "Looks up which function or method a line of code belongs to",
            "homepage": "https://github.com/sebastianbergmann/code-unit-reverse-lookup/",
            "support": {
                "issues": "https://github.com/sebastianbergmann/code-unit-reverse-lookup/issues",
                "source": "https://github.com/sebastianbergmann/code-unit-reverse-lookup/tree/3.0.0"
            },
            "funding": [
                {
                    "url": "https://github.com/sebastianbergmann",
                    "type": "github"
                }
            ],
            "time": "2023-02-03T06:59:15+00:00"
        },
        {
            "name": "sebastian/comparator",
            "version": "5.0.1",
            "source": {
                "type": "git",
                "url": "https://github.com/sebastianbergmann/comparator.git",
                "reference": "2db5010a484d53ebf536087a70b4a5423c102372"
            },
            "dist": {
                "type": "zip",
                "url": "https://api.github.com/repos/sebastianbergmann/comparator/zipball/2db5010a484d53ebf536087a70b4a5423c102372",
                "reference": "2db5010a484d53ebf536087a70b4a5423c102372",
                "shasum": ""
            },
            "require": {
                "ext-dom": "*",
                "ext-mbstring": "*",
                "php": ">=8.1",
                "sebastian/diff": "^5.0",
                "sebastian/exporter": "^5.0"
            },
            "require-dev": {
                "phpunit/phpunit": "^10.3"
            },
            "type": "library",
            "extra": {
                "branch-alias": {
                    "dev-main": "5.0-dev"
                }
            },
            "autoload": {
                "classmap": [
                    "src/"
                ]
            },
            "notification-url": "https://packagist.org/downloads/",
            "license": [
                "BSD-3-Clause"
            ],
            "authors": [
                {
                    "name": "Sebastian Bergmann",
                    "email": "sebastian@phpunit.de"
                },
                {
                    "name": "Jeff Welch",
                    "email": "whatthejeff@gmail.com"
                },
                {
                    "name": "Volker Dusch",
                    "email": "github@wallbash.com"
                },
                {
                    "name": "Bernhard Schussek",
                    "email": "bschussek@2bepublished.at"
                }
            ],
            "description": "Provides the functionality to compare PHP values for equality",
            "homepage": "https://github.com/sebastianbergmann/comparator",
            "keywords": [
                "comparator",
                "compare",
                "equality"
            ],
            "support": {
                "issues": "https://github.com/sebastianbergmann/comparator/issues",
                "security": "https://github.com/sebastianbergmann/comparator/security/policy",
                "source": "https://github.com/sebastianbergmann/comparator/tree/5.0.1"
            },
            "funding": [
                {
                    "url": "https://github.com/sebastianbergmann",
                    "type": "github"
                }
            ],
            "time": "2023-08-14T13:18:12+00:00"
        },
        {
            "name": "sebastian/complexity",
            "version": "3.1.0",
            "source": {
                "type": "git",
                "url": "https://github.com/sebastianbergmann/complexity.git",
                "reference": "68cfb347a44871f01e33ab0ef8215966432f6957"
            },
            "dist": {
                "type": "zip",
                "url": "https://api.github.com/repos/sebastianbergmann/complexity/zipball/68cfb347a44871f01e33ab0ef8215966432f6957",
                "reference": "68cfb347a44871f01e33ab0ef8215966432f6957",
                "shasum": ""
            },
            "require": {
                "nikic/php-parser": "^4.10",
                "php": ">=8.1"
            },
            "require-dev": {
                "phpunit/phpunit": "^10.0"
            },
            "type": "library",
            "extra": {
                "branch-alias": {
                    "dev-main": "3.1-dev"
                }
            },
            "autoload": {
                "classmap": [
                    "src/"
                ]
            },
            "notification-url": "https://packagist.org/downloads/",
            "license": [
                "BSD-3-Clause"
            ],
            "authors": [
                {
                    "name": "Sebastian Bergmann",
                    "email": "sebastian@phpunit.de",
                    "role": "lead"
                }
            ],
            "description": "Library for calculating the complexity of PHP code units",
            "homepage": "https://github.com/sebastianbergmann/complexity",
            "support": {
                "issues": "https://github.com/sebastianbergmann/complexity/issues",
                "security": "https://github.com/sebastianbergmann/complexity/security/policy",
                "source": "https://github.com/sebastianbergmann/complexity/tree/3.1.0"
            },
            "funding": [
                {
                    "url": "https://github.com/sebastianbergmann",
                    "type": "github"
                }
            ],
            "time": "2023-09-28T11:50:59+00:00"
        },
        {
            "name": "sebastian/diff",
            "version": "5.0.3",
            "source": {
                "type": "git",
                "url": "https://github.com/sebastianbergmann/diff.git",
                "reference": "912dc2fbe3e3c1e7873313cc801b100b6c68c87b"
            },
            "dist": {
                "type": "zip",
                "url": "https://api.github.com/repos/sebastianbergmann/diff/zipball/912dc2fbe3e3c1e7873313cc801b100b6c68c87b",
                "reference": "912dc2fbe3e3c1e7873313cc801b100b6c68c87b",
                "shasum": ""
            },
            "require": {
                "php": ">=8.1"
            },
            "require-dev": {
                "phpunit/phpunit": "^10.0",
                "symfony/process": "^4.2 || ^5"
            },
            "type": "library",
            "extra": {
                "branch-alias": {
                    "dev-main": "5.0-dev"
                }
            },
            "autoload": {
                "classmap": [
                    "src/"
                ]
            },
            "notification-url": "https://packagist.org/downloads/",
            "license": [
                "BSD-3-Clause"
            ],
            "authors": [
                {
                    "name": "Sebastian Bergmann",
                    "email": "sebastian@phpunit.de"
                },
                {
                    "name": "Kore Nordmann",
                    "email": "mail@kore-nordmann.de"
                }
            ],
            "description": "Diff implementation",
            "homepage": "https://github.com/sebastianbergmann/diff",
            "keywords": [
                "diff",
                "udiff",
                "unidiff",
                "unified diff"
            ],
            "support": {
                "issues": "https://github.com/sebastianbergmann/diff/issues",
                "security": "https://github.com/sebastianbergmann/diff/security/policy",
                "source": "https://github.com/sebastianbergmann/diff/tree/5.0.3"
            },
            "funding": [
                {
                    "url": "https://github.com/sebastianbergmann",
                    "type": "github"
                }
            ],
            "time": "2023-05-01T07:48:21+00:00"
        },
        {
            "name": "sebastian/environment",
            "version": "6.0.1",
            "source": {
                "type": "git",
                "url": "https://github.com/sebastianbergmann/environment.git",
                "reference": "43c751b41d74f96cbbd4e07b7aec9675651e2951"
            },
            "dist": {
                "type": "zip",
                "url": "https://api.github.com/repos/sebastianbergmann/environment/zipball/43c751b41d74f96cbbd4e07b7aec9675651e2951",
                "reference": "43c751b41d74f96cbbd4e07b7aec9675651e2951",
                "shasum": ""
            },
            "require": {
                "php": ">=8.1"
            },
            "require-dev": {
                "phpunit/phpunit": "^10.0"
            },
            "suggest": {
                "ext-posix": "*"
            },
            "type": "library",
            "extra": {
                "branch-alias": {
                    "dev-main": "6.0-dev"
                }
            },
            "autoload": {
                "classmap": [
                    "src/"
                ]
            },
            "notification-url": "https://packagist.org/downloads/",
            "license": [
                "BSD-3-Clause"
            ],
            "authors": [
                {
                    "name": "Sebastian Bergmann",
                    "email": "sebastian@phpunit.de"
                }
            ],
            "description": "Provides functionality to handle HHVM/PHP environments",
            "homepage": "https://github.com/sebastianbergmann/environment",
            "keywords": [
                "Xdebug",
                "environment",
                "hhvm"
            ],
            "support": {
                "issues": "https://github.com/sebastianbergmann/environment/issues",
                "security": "https://github.com/sebastianbergmann/environment/security/policy",
                "source": "https://github.com/sebastianbergmann/environment/tree/6.0.1"
            },
            "funding": [
                {
                    "url": "https://github.com/sebastianbergmann",
                    "type": "github"
                }
            ],
            "time": "2023-04-11T05:39:26+00:00"
        },
        {
            "name": "sebastian/exporter",
            "version": "5.1.1",
            "source": {
                "type": "git",
                "url": "https://github.com/sebastianbergmann/exporter.git",
                "reference": "64f51654862e0f5e318db7e9dcc2292c63cdbddc"
            },
            "dist": {
                "type": "zip",
                "url": "https://api.github.com/repos/sebastianbergmann/exporter/zipball/64f51654862e0f5e318db7e9dcc2292c63cdbddc",
                "reference": "64f51654862e0f5e318db7e9dcc2292c63cdbddc",
                "shasum": ""
            },
            "require": {
                "ext-mbstring": "*",
                "php": ">=8.1",
                "sebastian/recursion-context": "^5.0"
            },
            "require-dev": {
                "phpunit/phpunit": "^10.0"
            },
            "type": "library",
            "extra": {
                "branch-alias": {
                    "dev-main": "5.1-dev"
                }
            },
            "autoload": {
                "classmap": [
                    "src/"
                ]
            },
            "notification-url": "https://packagist.org/downloads/",
            "license": [
                "BSD-3-Clause"
            ],
            "authors": [
                {
                    "name": "Sebastian Bergmann",
                    "email": "sebastian@phpunit.de"
                },
                {
                    "name": "Jeff Welch",
                    "email": "whatthejeff@gmail.com"
                },
                {
                    "name": "Volker Dusch",
                    "email": "github@wallbash.com"
                },
                {
                    "name": "Adam Harvey",
                    "email": "aharvey@php.net"
                },
                {
                    "name": "Bernhard Schussek",
                    "email": "bschussek@gmail.com"
                }
            ],
            "description": "Provides the functionality to export PHP variables for visualization",
            "homepage": "https://www.github.com/sebastianbergmann/exporter",
            "keywords": [
                "export",
                "exporter"
            ],
            "support": {
                "issues": "https://github.com/sebastianbergmann/exporter/issues",
                "security": "https://github.com/sebastianbergmann/exporter/security/policy",
                "source": "https://github.com/sebastianbergmann/exporter/tree/5.1.1"
            },
            "funding": [
                {
                    "url": "https://github.com/sebastianbergmann",
                    "type": "github"
                }
            ],
            "time": "2023-09-24T13:22:09+00:00"
        },
        {
            "name": "sebastian/global-state",
            "version": "6.0.1",
            "source": {
                "type": "git",
                "url": "https://github.com/sebastianbergmann/global-state.git",
                "reference": "7ea9ead78f6d380d2a667864c132c2f7b83055e4"
            },
            "dist": {
                "type": "zip",
                "url": "https://api.github.com/repos/sebastianbergmann/global-state/zipball/7ea9ead78f6d380d2a667864c132c2f7b83055e4",
                "reference": "7ea9ead78f6d380d2a667864c132c2f7b83055e4",
                "shasum": ""
            },
            "require": {
                "php": ">=8.1",
                "sebastian/object-reflector": "^3.0",
                "sebastian/recursion-context": "^5.0"
            },
            "require-dev": {
                "ext-dom": "*",
                "phpunit/phpunit": "^10.0"
            },
            "type": "library",
            "extra": {
                "branch-alias": {
                    "dev-main": "6.0-dev"
                }
            },
            "autoload": {
                "classmap": [
                    "src/"
                ]
            },
            "notification-url": "https://packagist.org/downloads/",
            "license": [
                "BSD-3-Clause"
            ],
            "authors": [
                {
                    "name": "Sebastian Bergmann",
                    "email": "sebastian@phpunit.de"
                }
            ],
            "description": "Snapshotting of global state",
            "homepage": "http://www.github.com/sebastianbergmann/global-state",
            "keywords": [
                "global state"
            ],
            "support": {
                "issues": "https://github.com/sebastianbergmann/global-state/issues",
                "security": "https://github.com/sebastianbergmann/global-state/security/policy",
                "source": "https://github.com/sebastianbergmann/global-state/tree/6.0.1"
            },
            "funding": [
                {
                    "url": "https://github.com/sebastianbergmann",
                    "type": "github"
                }
            ],
            "time": "2023-07-19T07:19:23+00:00"
        },
        {
            "name": "sebastian/lines-of-code",
            "version": "2.0.1",
            "source": {
                "type": "git",
                "url": "https://github.com/sebastianbergmann/lines-of-code.git",
                "reference": "649e40d279e243d985aa8fb6e74dd5bb28dc185d"
            },
            "dist": {
                "type": "zip",
                "url": "https://api.github.com/repos/sebastianbergmann/lines-of-code/zipball/649e40d279e243d985aa8fb6e74dd5bb28dc185d",
                "reference": "649e40d279e243d985aa8fb6e74dd5bb28dc185d",
                "shasum": ""
            },
            "require": {
                "nikic/php-parser": "^4.10",
                "php": ">=8.1"
            },
            "require-dev": {
                "phpunit/phpunit": "^10.0"
            },
            "type": "library",
            "extra": {
                "branch-alias": {
                    "dev-main": "2.0-dev"
                }
            },
            "autoload": {
                "classmap": [
                    "src/"
                ]
            },
            "notification-url": "https://packagist.org/downloads/",
            "license": [
                "BSD-3-Clause"
            ],
            "authors": [
                {
                    "name": "Sebastian Bergmann",
                    "email": "sebastian@phpunit.de",
                    "role": "lead"
                }
            ],
            "description": "Library for counting the lines of code in PHP source code",
            "homepage": "https://github.com/sebastianbergmann/lines-of-code",
            "support": {
                "issues": "https://github.com/sebastianbergmann/lines-of-code/issues",
                "security": "https://github.com/sebastianbergmann/lines-of-code/security/policy",
                "source": "https://github.com/sebastianbergmann/lines-of-code/tree/2.0.1"
            },
            "funding": [
                {
                    "url": "https://github.com/sebastianbergmann",
                    "type": "github"
                }
            ],
            "time": "2023-08-31T09:25:50+00:00"
        },
        {
            "name": "sebastian/object-enumerator",
            "version": "5.0.0",
            "source": {
                "type": "git",
                "url": "https://github.com/sebastianbergmann/object-enumerator.git",
                "reference": "202d0e344a580d7f7d04b3fafce6933e59dae906"
            },
            "dist": {
                "type": "zip",
                "url": "https://api.github.com/repos/sebastianbergmann/object-enumerator/zipball/202d0e344a580d7f7d04b3fafce6933e59dae906",
                "reference": "202d0e344a580d7f7d04b3fafce6933e59dae906",
                "shasum": ""
            },
            "require": {
                "php": ">=8.1",
                "sebastian/object-reflector": "^3.0",
                "sebastian/recursion-context": "^5.0"
            },
            "require-dev": {
                "phpunit/phpunit": "^10.0"
            },
            "type": "library",
            "extra": {
                "branch-alias": {
                    "dev-main": "5.0-dev"
                }
            },
            "autoload": {
                "classmap": [
                    "src/"
                ]
            },
            "notification-url": "https://packagist.org/downloads/",
            "license": [
                "BSD-3-Clause"
            ],
            "authors": [
                {
                    "name": "Sebastian Bergmann",
                    "email": "sebastian@phpunit.de"
                }
            ],
            "description": "Traverses array structures and object graphs to enumerate all referenced objects",
            "homepage": "https://github.com/sebastianbergmann/object-enumerator/",
            "support": {
                "issues": "https://github.com/sebastianbergmann/object-enumerator/issues",
                "source": "https://github.com/sebastianbergmann/object-enumerator/tree/5.0.0"
            },
            "funding": [
                {
                    "url": "https://github.com/sebastianbergmann",
                    "type": "github"
                }
            ],
            "time": "2023-02-03T07:08:32+00:00"
        },
        {
            "name": "sebastian/object-reflector",
            "version": "3.0.0",
            "source": {
                "type": "git",
                "url": "https://github.com/sebastianbergmann/object-reflector.git",
                "reference": "24ed13d98130f0e7122df55d06c5c4942a577957"
            },
            "dist": {
                "type": "zip",
                "url": "https://api.github.com/repos/sebastianbergmann/object-reflector/zipball/24ed13d98130f0e7122df55d06c5c4942a577957",
                "reference": "24ed13d98130f0e7122df55d06c5c4942a577957",
                "shasum": ""
            },
            "require": {
                "php": ">=8.1"
            },
            "require-dev": {
                "phpunit/phpunit": "^10.0"
            },
            "type": "library",
            "extra": {
                "branch-alias": {
                    "dev-main": "3.0-dev"
                }
            },
            "autoload": {
                "classmap": [
                    "src/"
                ]
            },
            "notification-url": "https://packagist.org/downloads/",
            "license": [
                "BSD-3-Clause"
            ],
            "authors": [
                {
                    "name": "Sebastian Bergmann",
                    "email": "sebastian@phpunit.de"
                }
            ],
            "description": "Allows reflection of object attributes, including inherited and non-public ones",
            "homepage": "https://github.com/sebastianbergmann/object-reflector/",
            "support": {
                "issues": "https://github.com/sebastianbergmann/object-reflector/issues",
                "source": "https://github.com/sebastianbergmann/object-reflector/tree/3.0.0"
            },
            "funding": [
                {
                    "url": "https://github.com/sebastianbergmann",
                    "type": "github"
                }
            ],
            "time": "2023-02-03T07:06:18+00:00"
        },
        {
            "name": "sebastian/recursion-context",
            "version": "5.0.0",
            "source": {
                "type": "git",
                "url": "https://github.com/sebastianbergmann/recursion-context.git",
                "reference": "05909fb5bc7df4c52992396d0116aed689f93712"
            },
            "dist": {
                "type": "zip",
                "url": "https://api.github.com/repos/sebastianbergmann/recursion-context/zipball/05909fb5bc7df4c52992396d0116aed689f93712",
                "reference": "05909fb5bc7df4c52992396d0116aed689f93712",
                "shasum": ""
            },
            "require": {
                "php": ">=8.1"
            },
            "require-dev": {
                "phpunit/phpunit": "^10.0"
            },
            "type": "library",
            "extra": {
                "branch-alias": {
                    "dev-main": "5.0-dev"
                }
            },
            "autoload": {
                "classmap": [
                    "src/"
                ]
            },
            "notification-url": "https://packagist.org/downloads/",
            "license": [
                "BSD-3-Clause"
            ],
            "authors": [
                {
                    "name": "Sebastian Bergmann",
                    "email": "sebastian@phpunit.de"
                },
                {
                    "name": "Jeff Welch",
                    "email": "whatthejeff@gmail.com"
                },
                {
                    "name": "Adam Harvey",
                    "email": "aharvey@php.net"
                }
            ],
            "description": "Provides functionality to recursively process PHP variables",
            "homepage": "https://github.com/sebastianbergmann/recursion-context",
            "support": {
                "issues": "https://github.com/sebastianbergmann/recursion-context/issues",
                "source": "https://github.com/sebastianbergmann/recursion-context/tree/5.0.0"
            },
            "funding": [
                {
                    "url": "https://github.com/sebastianbergmann",
                    "type": "github"
                }
            ],
            "time": "2023-02-03T07:05:40+00:00"
        },
        {
            "name": "sebastian/type",
            "version": "4.0.0",
            "source": {
                "type": "git",
                "url": "https://github.com/sebastianbergmann/type.git",
                "reference": "462699a16464c3944eefc02ebdd77882bd3925bf"
            },
            "dist": {
                "type": "zip",
                "url": "https://api.github.com/repos/sebastianbergmann/type/zipball/462699a16464c3944eefc02ebdd77882bd3925bf",
                "reference": "462699a16464c3944eefc02ebdd77882bd3925bf",
                "shasum": ""
            },
            "require": {
                "php": ">=8.1"
            },
            "require-dev": {
                "phpunit/phpunit": "^10.0"
            },
            "type": "library",
            "extra": {
                "branch-alias": {
                    "dev-main": "4.0-dev"
                }
            },
            "autoload": {
                "classmap": [
                    "src/"
                ]
            },
            "notification-url": "https://packagist.org/downloads/",
            "license": [
                "BSD-3-Clause"
            ],
            "authors": [
                {
                    "name": "Sebastian Bergmann",
                    "email": "sebastian@phpunit.de",
                    "role": "lead"
                }
            ],
            "description": "Collection of value objects that represent the types of the PHP type system",
            "homepage": "https://github.com/sebastianbergmann/type",
            "support": {
                "issues": "https://github.com/sebastianbergmann/type/issues",
                "source": "https://github.com/sebastianbergmann/type/tree/4.0.0"
            },
            "funding": [
                {
                    "url": "https://github.com/sebastianbergmann",
                    "type": "github"
                }
            ],
            "time": "2023-02-03T07:10:45+00:00"
        },
        {
            "name": "sebastian/version",
            "version": "4.0.1",
            "source": {
                "type": "git",
                "url": "https://github.com/sebastianbergmann/version.git",
                "reference": "c51fa83a5d8f43f1402e3f32a005e6262244ef17"
            },
            "dist": {
                "type": "zip",
                "url": "https://api.github.com/repos/sebastianbergmann/version/zipball/c51fa83a5d8f43f1402e3f32a005e6262244ef17",
                "reference": "c51fa83a5d8f43f1402e3f32a005e6262244ef17",
                "shasum": ""
            },
            "require": {
                "php": ">=8.1"
            },
            "type": "library",
            "extra": {
                "branch-alias": {
                    "dev-main": "4.0-dev"
                }
            },
            "autoload": {
                "classmap": [
                    "src/"
                ]
            },
            "notification-url": "https://packagist.org/downloads/",
            "license": [
                "BSD-3-Clause"
            ],
            "authors": [
                {
                    "name": "Sebastian Bergmann",
                    "email": "sebastian@phpunit.de",
                    "role": "lead"
                }
            ],
            "description": "Library that helps with managing the version number of Git-hosted PHP projects",
            "homepage": "https://github.com/sebastianbergmann/version",
            "support": {
                "issues": "https://github.com/sebastianbergmann/version/issues",
                "source": "https://github.com/sebastianbergmann/version/tree/4.0.1"
            },
            "funding": [
                {
                    "url": "https://github.com/sebastianbergmann",
                    "type": "github"
                }
            ],
            "time": "2023-02-07T11:34:05+00:00"
        },
        {
            "name": "theseer/tokenizer",
            "version": "1.2.1",
            "source": {
                "type": "git",
                "url": "https://github.com/theseer/tokenizer.git",
                "reference": "34a41e998c2183e22995f158c581e7b5e755ab9e"
            },
            "dist": {
                "type": "zip",
                "url": "https://api.github.com/repos/theseer/tokenizer/zipball/34a41e998c2183e22995f158c581e7b5e755ab9e",
                "reference": "34a41e998c2183e22995f158c581e7b5e755ab9e",
                "shasum": ""
            },
            "require": {
                "ext-dom": "*",
                "ext-tokenizer": "*",
                "ext-xmlwriter": "*",
                "php": "^7.2 || ^8.0"
            },
            "type": "library",
            "autoload": {
                "classmap": [
                    "src/"
                ]
            },
            "notification-url": "https://packagist.org/downloads/",
            "license": [
                "BSD-3-Clause"
            ],
            "authors": [
                {
                    "name": "Arne Blankerts",
                    "email": "arne@blankerts.de",
                    "role": "Developer"
                }
            ],
            "description": "A small library for converting tokenized PHP source code into XML and potentially other formats",
            "support": {
                "issues": "https://github.com/theseer/tokenizer/issues",
                "source": "https://github.com/theseer/tokenizer/tree/1.2.1"
            },
            "funding": [
                {
                    "url": "https://github.com/theseer",
                    "type": "github"
                }
            ],
            "time": "2021-07-28T10:34:58+00:00"
        }
    ],
    "aliases": [],
    "minimum-stability": "stable",
    "stability-flags": [],
    "prefer-stable": false,
    "prefer-lowest": false,
    "platform": {
        "php": "^8.1",
        "php-64bit": "*",
        "ext-chunkutils2": "^0.3.1",
        "ext-crypto": "^0.3.1",
        "ext-ctype": "*",
        "ext-curl": "*",
        "ext-date": "*",
        "ext-gmp": "*",
        "ext-hash": "*",
        "ext-igbinary": "^3.0.1",
        "ext-json": "*",
        "ext-leveldb": "^0.2.1 || ^0.3.0",
        "ext-mbstring": "*",
        "ext-morton": "^0.1.0",
        "ext-openssl": "*",
        "ext-pcre": "*",
        "ext-phar": "*",
        "ext-pmmpthread": "^6.0.7",
        "ext-reflection": "*",
        "ext-simplexml": "*",
        "ext-sockets": "*",
        "ext-spl": "*",
        "ext-yaml": ">=2.0.0",
        "ext-zip": "*",
        "ext-zlib": ">=1.2.11",
        "composer-runtime-api": "^2.0"
    },
    "platform-dev": [],
    "platform-overrides": {
        "php": "8.1.0"
    },
    "plugin-api-version": "2.6.0"
}<|MERGE_RESOLUTION|>--- conflicted
+++ resolved
@@ -4,11 +4,7 @@
         "Read more about it at https://getcomposer.org/doc/01-basic-usage.md#installing-dependencies",
         "This file is @generated automatically"
     ],
-<<<<<<< HEAD
-    "content-hash": "33bdb06a73fbfe9e9b61bced1476db45",
-=======
-    "content-hash": "4f353f6d6fedade4ebfa82aa34f9cb21",
->>>>>>> edea793a
+    "content-hash": "2282bf7835c1ced757460b083813e092",
     "packages": [
         {
             "name": "adhocore/json-comment",
@@ -1866,16 +1862,16 @@
         },
         {
             "name": "phpunit/phpunit",
-            "version": "10.4.1",
+            "version": "10.3.5",
             "source": {
                 "type": "git",
                 "url": "https://github.com/sebastianbergmann/phpunit.git",
-                "reference": "62bd7af13d282deeb95650077d28ba3600ca321c"
-            },
-            "dist": {
-                "type": "zip",
-                "url": "https://api.github.com/repos/sebastianbergmann/phpunit/zipball/62bd7af13d282deeb95650077d28ba3600ca321c",
-                "reference": "62bd7af13d282deeb95650077d28ba3600ca321c",
+                "reference": "747c3b2038f1139e3dcd9886a3f5a948648b7503"
+            },
+            "dist": {
+                "type": "zip",
+                "url": "https://api.github.com/repos/sebastianbergmann/phpunit/zipball/747c3b2038f1139e3dcd9886a3f5a948648b7503",
+                "reference": "747c3b2038f1139e3dcd9886a3f5a948648b7503",
                 "shasum": ""
             },
             "require": {
@@ -1915,7 +1911,7 @@
             "type": "library",
             "extra": {
                 "branch-alias": {
-                    "dev-main": "10.4-dev"
+                    "dev-main": "10.3-dev"
                 }
             },
             "autoload": {
@@ -1947,7 +1943,7 @@
             "support": {
                 "issues": "https://github.com/sebastianbergmann/phpunit/issues",
                 "security": "https://github.com/sebastianbergmann/phpunit/security/policy",
-                "source": "https://github.com/sebastianbergmann/phpunit/tree/10.4.1"
+                "source": "https://github.com/sebastianbergmann/phpunit/tree/10.3.5"
             },
             "funding": [
                 {
@@ -1963,7 +1959,7 @@
                     "type": "tidelift"
                 }
             ],
-            "time": "2023-10-08T05:01:11+00:00"
+            "time": "2023-09-19T05:42:37+00:00"
         },
         {
             "name": "sebastian/cli-parser",
