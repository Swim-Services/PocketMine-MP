--- conflicted
+++ resolved
@@ -4,11 +4,7 @@
         "Read more about it at https://getcomposer.org/doc/01-basic-usage.md#installing-dependencies",
         "This file is @generated automatically"
     ],
-<<<<<<< HEAD
     "content-hash": "f15cd5cafed6036db3ee587b642c48e5",
-=======
-    "content-hash": "dc69846ccf19272d45811712f038f167",
->>>>>>> 914eb62e
     "packages": [
         {
             "name": "adhocore/json-comment",
@@ -201,7 +197,6 @@
             "time": "2022-12-19T11:08:26+00:00"
         },
         {
-<<<<<<< HEAD
             "name": "nethergamesmc/bedrock-data",
             "version": "dev-master",
             "source": {
@@ -213,19 +208,6 @@
                 "type": "zip",
                 "url": "https://api.github.com/repos/NetherGamesMC/BedrockData/zipball/285cdbb07a8fb188972e9564bf2b9ece11670452",
                 "reference": "285cdbb07a8fb188972e9564bf2b9ece11670452",
-=======
-            "name": "pocketmine/bedrock-block-upgrade-schema",
-            "version": "3.2.0",
-            "source": {
-                "type": "git",
-                "url": "https://github.com/pmmp/BedrockBlockUpgradeSchema.git",
-                "reference": "874e1c0c9b7b620744d08b59c78354fe9f028dfa"
-            },
-            "dist": {
-                "type": "zip",
-                "url": "https://api.github.com/repos/pmmp/BedrockBlockUpgradeSchema/zipball/874e1c0c9b7b620744d08b59c78354fe9f028dfa",
-                "reference": "874e1c0c9b7b620744d08b59c78354fe9f028dfa",
->>>>>>> 914eb62e
                 "shasum": ""
             },
             "default-branch": true,
@@ -235,7 +217,6 @@
             ],
             "description": "Blobs of data generated from Minecraft: Bedrock Edition, used by PocketMine-MP",
             "support": {
-<<<<<<< HEAD
                 "source": "https://github.com/NetherGamesMC/BedrockData/tree/master"
             },
             "time": "2023-08-23T14:54:51+00:00"
@@ -252,25 +233,6 @@
                 "type": "zip",
                 "url": "https://api.github.com/repos/NetherGamesMC/BedrockProtocol/zipball/47a7e6fb44bb1623ff4f7d7d60bae9062e8cfba3",
                 "reference": "47a7e6fb44bb1623ff4f7d7d60bae9062e8cfba3",
-=======
-                "issues": "https://github.com/pmmp/BedrockBlockUpgradeSchema/issues",
-                "source": "https://github.com/pmmp/BedrockBlockUpgradeSchema/tree/3.2.0"
-            },
-            "time": "2023-09-20T17:03:43+00:00"
-        },
-        {
-            "name": "pocketmine/bedrock-data",
-            "version": "2.5.0+bedrock-1.20.30",
-            "source": {
-                "type": "git",
-                "url": "https://github.com/pmmp/BedrockData.git",
-                "reference": "e920209393a8bf6cb15fb40c3f3149aaf8e1a2b9"
-            },
-            "dist": {
-                "type": "zip",
-                "url": "https://api.github.com/repos/pmmp/BedrockData/zipball/e920209393a8bf6cb15fb40c3f3149aaf8e1a2b9",
-                "reference": "e920209393a8bf6cb15fb40c3f3149aaf8e1a2b9",
->>>>>>> 914eb62e
                 "shasum": ""
             },
             "require": {
@@ -311,28 +273,35 @@
             ],
             "description": "An implementation of the Minecraft: Bedrock Edition protocol in PHP",
             "support": {
-<<<<<<< HEAD
                 "source": "https://github.com/NetherGamesMC/BedrockProtocol/tree/master"
             },
             "time": "2023-08-23T14:52:33+00:00"
         },
         {
             "name": "pocketmine/bedrock-block-upgrade-schema",
-            "version": "3.1.0",
+            "version": "3.2.0",
             "source": {
                 "type": "git",
                 "url": "https://github.com/pmmp/BedrockBlockUpgradeSchema.git",
-                "reference": "6d4ae416043337946a22fc31e8065ca2c21f472d"
-            },
-            "dist": {
-                "type": "zip",
-                "url": "https://api.github.com/repos/pmmp/BedrockBlockUpgradeSchema/zipball/6d4ae416043337946a22fc31e8065ca2c21f472d",
-                "reference": "6d4ae416043337946a22fc31e8065ca2c21f472d",
-=======
-                "issues": "https://github.com/pmmp/BedrockData/issues",
-                "source": "https://github.com/pmmp/BedrockData/tree/bedrock-1.20.30"
-            },
-            "time": "2023-09-20T16:34:21+00:00"
+                "reference": "874e1c0c9b7b620744d08b59c78354fe9f028dfa"
+            },
+            "dist": {
+                "type": "zip",
+                "url": "https://api.github.com/repos/pmmp/BedrockBlockUpgradeSchema/zipball/874e1c0c9b7b620744d08b59c78354fe9f028dfa",
+                "reference": "874e1c0c9b7b620744d08b59c78354fe9f028dfa",
+                "shasum": ""
+            },
+            "type": "library",
+            "notification-url": "https://packagist.org/downloads/",
+            "license": [
+                "CC0-1.0"
+            ],
+            "description": "Schemas describing how to upgrade saved block data in older Minecraft: Bedrock Edition world saves",
+            "support": {
+                "issues": "https://github.com/pmmp/BedrockBlockUpgradeSchema/issues",
+                "source": "https://github.com/pmmp/BedrockBlockUpgradeSchema/tree/3.2.0"
+            },
+            "time": "2023-09-20T17:03:43+00:00"
         },
         {
             "name": "pocketmine/bedrock-item-upgrade-schema",
@@ -346,7 +315,6 @@
                 "type": "zip",
                 "url": "https://api.github.com/repos/pmmp/BedrockItemUpgradeSchema/zipball/3edc9ebbad9a4f2d9c8f53b3a5ba44d4a792ad93",
                 "reference": "3edc9ebbad9a4f2d9c8f53b3a5ba44d4a792ad93",
->>>>>>> 914eb62e
                 "shasum": ""
             },
             "type": "library",
@@ -354,83 +322,12 @@
             "license": [
                 "CC0-1.0"
             ],
-            "description": "Schemas describing how to upgrade saved block data in older Minecraft: Bedrock Edition world saves",
-            "support": {
-<<<<<<< HEAD
-                "issues": "https://github.com/pmmp/BedrockBlockUpgradeSchema/issues",
-                "source": "https://github.com/pmmp/BedrockBlockUpgradeSchema/tree/3.1.0"
-            },
-            "time": "2023-07-12T12:05:36+00:00"
-        },
-        {
-            "name": "pocketmine/bedrock-item-upgrade-schema",
-            "version": "1.4.0",
-            "source": {
-                "type": "git",
-                "url": "https://github.com/pmmp/BedrockItemUpgradeSchema.git",
-                "reference": "60d199afe5e371fd189b21d685ec1fed6ba54230"
-            },
-            "dist": {
-                "type": "zip",
-                "url": "https://api.github.com/repos/pmmp/BedrockItemUpgradeSchema/zipball/60d199afe5e371fd189b21d685ec1fed6ba54230",
-                "reference": "60d199afe5e371fd189b21d685ec1fed6ba54230",
-                "shasum": ""
-            },
-=======
+            "description": "JSON schemas for upgrading items found in older Minecraft: Bedrock world saves",
+            "support": {
                 "issues": "https://github.com/pmmp/BedrockItemUpgradeSchema/issues",
                 "source": "https://github.com/pmmp/BedrockItemUpgradeSchema/tree/1.5.0"
             },
             "time": "2023-09-01T19:58:57+00:00"
-        },
-        {
-            "name": "pocketmine/bedrock-protocol",
-            "version": "24.0.0+bedrock-1.20.30",
-            "source": {
-                "type": "git",
-                "url": "https://github.com/pmmp/BedrockProtocol.git",
-                "reference": "38a516274aa6641b0da38011af35a5587fc87895"
-            },
-            "dist": {
-                "type": "zip",
-                "url": "https://api.github.com/repos/pmmp/BedrockProtocol/zipball/38a516274aa6641b0da38011af35a5587fc87895",
-                "reference": "38a516274aa6641b0da38011af35a5587fc87895",
-                "shasum": ""
-            },
-            "require": {
-                "ext-json": "*",
-                "netresearch/jsonmapper": "^4.0",
-                "php": "^8.1",
-                "pocketmine/binaryutils": "^0.2.0",
-                "pocketmine/color": "^0.2.0 || ^0.3.0",
-                "pocketmine/math": "^0.3.0 || ^0.4.0 || ^1.0.0",
-                "pocketmine/nbt": "^1.0.0",
-                "ramsey/uuid": "^4.1"
-            },
-            "require-dev": {
-                "phpstan/phpstan": "1.10.33",
-                "phpstan/phpstan-phpunit": "^1.0.0",
-                "phpstan/phpstan-strict-rules": "^1.0.0",
-                "phpunit/phpunit": "^9.5"
-            },
->>>>>>> 914eb62e
-            "type": "library",
-            "notification-url": "https://packagist.org/downloads/",
-            "license": [
-                "CC0-1.0"
-            ],
-            "description": "JSON schemas for upgrading items found in older Minecraft: Bedrock world saves",
-            "support": {
-<<<<<<< HEAD
-                "issues": "https://github.com/pmmp/BedrockItemUpgradeSchema/issues",
-                "source": "https://github.com/pmmp/BedrockItemUpgradeSchema/tree/1.4.0"
-            },
-            "time": "2023-07-12T12:08:37+00:00"
-=======
-                "issues": "https://github.com/pmmp/BedrockProtocol/issues",
-                "source": "https://github.com/pmmp/BedrockProtocol/tree/24.0.0+bedrock-1.20.30"
-            },
-            "time": "2023-09-20T16:57:53+00:00"
->>>>>>> 914eb62e
         },
         {
             "name": "pocketmine/binaryutils",
