--- conflicted
+++ resolved
@@ -4,11 +4,7 @@
         "Read more about it at https://getcomposer.org/doc/01-basic-usage.md#installing-dependencies",
         "This file is @generated automatically"
     ],
-<<<<<<< HEAD
-    "content-hash": "d833363f328eda3b1e080c3c5a7c76a4",
-=======
-    "content-hash": "76c6b5521d8f88d9070e8dec1c0ae144",
->>>>>>> ece49f01
+    "content-hash": "bf576fbfb1454aecaa4313129d2deadc",
     "packages": [
         {
             "name": "adhocore/json-comment",
