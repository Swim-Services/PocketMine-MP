--- conflicted
+++ resolved
@@ -4,11 +4,7 @@
         "Read more about it at https://getcomposer.org/doc/01-basic-usage.md#installing-dependencies",
         "This file is @generated automatically"
     ],
-<<<<<<< HEAD
-    "content-hash": "21d8e8141e94262b15d7624022092d31",
-=======
-    "content-hash": "b017aa9d6135e40c1312582528daaca2",
->>>>>>> 59cc143f
+    "content-hash": "f83809470eb839b68a7753a1a805ca5e",
     "packages": [
         {
             "name": "adhocore/json-comment",
