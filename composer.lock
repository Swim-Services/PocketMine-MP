--- conflicted
+++ resolved
@@ -4,11 +4,7 @@
         "Read more about it at https://getcomposer.org/doc/01-basic-usage.md#installing-dependencies",
         "This file is @generated automatically"
     ],
-<<<<<<< HEAD
-    "content-hash": "b017aa9d6135e40c1312582528daaca2",
-=======
-    "content-hash": "e771a9cf116389fef15848801d410c36",
->>>>>>> 4073c3fb
+    "content-hash": "8cc1526bc08ea72d7a2634604efd954c",
     "packages": [
         {
             "name": "adhocore/json-comment",
@@ -207,12 +203,12 @@
             "source": {
                 "type": "git",
                 "url": "https://github.com/NetherGamesMC/BedrockData.git",
-                "reference": "a50e33b6e79de338238f9d71b738349bf4905772"
-            },
-            "dist": {
-                "type": "zip",
-                "url": "https://api.github.com/repos/NetherGamesMC/BedrockData/zipball/a50e33b6e79de338238f9d71b738349bf4905772",
-                "reference": "a50e33b6e79de338238f9d71b738349bf4905772",
+                "reference": "17f124c9a6634b735229e9091341173e445c1cf6"
+            },
+            "dist": {
+                "type": "zip",
+                "url": "https://api.github.com/repos/NetherGamesMC/BedrockData/zipball/17f124c9a6634b735229e9091341173e445c1cf6",
+                "reference": "17f124c9a6634b735229e9091341173e445c1cf6",
                 "shasum": ""
             },
             "type": "library",
@@ -223,7 +219,7 @@
             "support": {
                 "source": "https://github.com/NetherGamesMC/BedrockData/tree/1.18.0-min"
             },
-            "time": "2023-02-09T22:47:08+00:00"
+            "time": "2023-03-05T15:44:32+00:00"
         },
         {
             "name": "nethergamesmc/bedrock-protocol",
@@ -231,12 +227,12 @@
             "source": {
                 "type": "git",
                 "url": "https://github.com/NetherGamesMC/BedrockProtocol.git",
-                "reference": "02c00743c5b1b9651fac9bcf2ebfedb498714539"
-            },
-            "dist": {
-                "type": "zip",
-                "url": "https://api.github.com/repos/NetherGamesMC/BedrockProtocol/zipball/02c00743c5b1b9651fac9bcf2ebfedb498714539",
-                "reference": "02c00743c5b1b9651fac9bcf2ebfedb498714539",
+                "reference": "c4d2ffebb1a450b2a4f886b62012059bcbfbee86"
+            },
+            "dist": {
+                "type": "zip",
+                "url": "https://api.github.com/repos/NetherGamesMC/BedrockProtocol/zipball/c4d2ffebb1a450b2a4f886b62012059bcbfbee86",
+                "reference": "c4d2ffebb1a450b2a4f886b62012059bcbfbee86",
                 "shasum": ""
             },
             "require": {
@@ -250,7 +246,7 @@
                 "ramsey/uuid": "^4.1"
             },
             "require-dev": {
-                "phpstan/phpstan": "1.9.13",
+                "phpstan/phpstan": "1.10.1",
                 "phpstan/phpstan-phpunit": "^1.0.0",
                 "phpstan/phpstan-strict-rules": "^1.0.0",
                 "phpunit/phpunit": "^9.5"
@@ -278,7 +274,7 @@
             "support": {
                 "source": "https://github.com/NetherGamesMC/BedrockProtocol/tree/1.18.0-min"
             },
-            "time": "2023-02-24T20:08:49+00:00"
+            "time": "2023-03-05T15:43:28+00:00"
         },
         {
             "name": "netresearch/jsonmapper",
@@ -334,7 +330,6 @@
         {
             "name": "pocketmine/bedrock-block-upgrade-schema",
             "version": "1.0.0",
-<<<<<<< HEAD
             "source": {
                 "type": "git",
                 "url": "https://github.com/pmmp/BedrockBlockUpgradeSchema.git",
@@ -344,16 +339,6 @@
                 "type": "zip",
                 "url": "https://api.github.com/repos/pmmp/BedrockBlockUpgradeSchema/zipball/a05ce434eb7f8c11058d26833bc975fe635b23b4",
                 "reference": "a05ce434eb7f8c11058d26833bc975fe635b23b4",
-=======
-            "source": {
-                "type": "git",
-                "url": "https://github.com/pmmp/BedrockBlockUpgradeSchema.git",
-                "reference": "a05ce434eb7f8c11058d26833bc975fe635b23b4"
-            },
-            "dist": {
-                "type": "zip",
-                "url": "https://api.github.com/repos/pmmp/BedrockBlockUpgradeSchema/zipball/a05ce434eb7f8c11058d26833bc975fe635b23b4",
-                "reference": "a05ce434eb7f8c11058d26833bc975fe635b23b4",
                 "shasum": ""
             },
             "type": "library",
@@ -369,34 +354,6 @@
             "time": "2023-02-01T21:09:54+00:00"
         },
         {
-            "name": "pocketmine/bedrock-data",
-            "version": "2.0.0+bedrock-1.19.60",
-            "source": {
-                "type": "git",
-                "url": "https://github.com/pmmp/BedrockData.git",
-                "reference": "957e49b2381641af29f595e4f32ded3e76ce4723"
-            },
-            "dist": {
-                "type": "zip",
-                "url": "https://api.github.com/repos/pmmp/BedrockData/zipball/957e49b2381641af29f595e4f32ded3e76ce4723",
-                "reference": "957e49b2381641af29f595e4f32ded3e76ce4723",
->>>>>>> 4073c3fb
-                "shasum": ""
-            },
-            "type": "library",
-            "notification-url": "https://packagist.org/downloads/",
-            "license": [
-                "CC0-1.0"
-            ],
-            "description": "Schemas describing how to upgrade saved block data in older Minecraft: Bedrock Edition world saves",
-            "support": {
-<<<<<<< HEAD
-                "issues": "https://github.com/pmmp/BedrockBlockUpgradeSchema/issues",
-                "source": "https://github.com/pmmp/BedrockBlockUpgradeSchema/tree/1.0.0"
-            },
-            "time": "2023-02-01T21:09:54+00:00"
-        },
-        {
             "name": "pocketmine/bedrock-item-upgrade-schema",
             "version": "1.0.0",
             "source": {
@@ -408,24 +365,6 @@
                 "type": "zip",
                 "url": "https://api.github.com/repos/pmmp/BedrockItemUpgradeSchema/zipball/7e53f77ea34ba30b1f94d3c24e64e19d3c4296e7",
                 "reference": "7e53f77ea34ba30b1f94d3c24e64e19d3c4296e7",
-=======
-                "issues": "https://github.com/pmmp/BedrockData/issues",
-                "source": "https://github.com/pmmp/BedrockData/tree/2.0.0+bedrock-1.19.60"
-            },
-            "time": "2023-02-23T21:25:04+00:00"
-        },
-        {
-            "name": "pocketmine/bedrock-item-upgrade-schema",
-            "version": "1.0.0",
-            "source": {
-                "type": "git",
-                "url": "https://github.com/pmmp/BedrockItemUpgradeSchema.git",
-                "reference": "7e53f77ea34ba30b1f94d3c24e64e19d3c4296e7"
-            },
-            "dist": {
-                "type": "zip",
-                "url": "https://api.github.com/repos/pmmp/BedrockItemUpgradeSchema/zipball/7e53f77ea34ba30b1f94d3c24e64e19d3c4296e7",
-                "reference": "7e53f77ea34ba30b1f94d3c24e64e19d3c4296e7",
                 "shasum": ""
             },
             "type": "library",
@@ -439,40 +378,6 @@
                 "source": "https://github.com/pmmp/BedrockItemUpgradeSchema/tree/1.0.0"
             },
             "time": "2023-02-01T22:50:02+00:00"
-        },
-        {
-            "name": "pocketmine/bedrock-protocol",
-            "version": "19.3.0+bedrock-1.19.62",
-            "source": {
-                "type": "git",
-                "url": "https://github.com/pmmp/BedrockProtocol.git",
-                "reference": "a5bf4753c7f30f781c4541918e238f5bb637e7ad"
-            },
-            "dist": {
-                "type": "zip",
-                "url": "https://api.github.com/repos/pmmp/BedrockProtocol/zipball/a5bf4753c7f30f781c4541918e238f5bb637e7ad",
-                "reference": "a5bf4753c7f30f781c4541918e238f5bb637e7ad",
->>>>>>> 4073c3fb
-                "shasum": ""
-            },
-            "type": "library",
-            "notification-url": "https://packagist.org/downloads/",
-            "license": [
-                "CC0-1.0"
-            ],
-            "description": "JSON schemas for upgrading items found in older Minecraft: Bedrock world saves",
-            "support": {
-<<<<<<< HEAD
-                "issues": "https://github.com/pmmp/BedrockItemUpgradeSchema/issues",
-                "source": "https://github.com/pmmp/BedrockItemUpgradeSchema/tree/1.0.0"
-            },
-            "time": "2023-02-01T22:50:02+00:00"
-=======
-                "issues": "https://github.com/pmmp/BedrockProtocol/issues",
-                "source": "https://github.com/pmmp/BedrockProtocol/tree/19.3.0+bedrock-1.19.62"
-            },
-            "time": "2023-02-19T16:11:03+00:00"
->>>>>>> 4073c3fb
         },
         {
             "name": "pocketmine/binaryutils",
