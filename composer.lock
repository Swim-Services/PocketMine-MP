--- conflicted
+++ resolved
@@ -4,11 +4,7 @@
         "Read more about it at https://getcomposer.org/doc/01-basic-usage.md#installing-dependencies",
         "This file is @generated automatically"
     ],
-<<<<<<< HEAD
-    "content-hash": "9f5d30439910b9a88aefdc46837cd543",
-=======
-    "content-hash": "b20ae069f5f467084bcbaae90c893bc9",
->>>>>>> 624a7dff
+    "content-hash": "0d4f52645ee1528aa4cd0e319df8d8ac",
     "packages": [
         {
             "name": "adhocore/json-comment",
