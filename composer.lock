{
    "_readme": [
        "This file locks the dependencies of your project to a known state",
        "Read more about it at https://getcomposer.org/doc/01-basic-usage.md#installing-dependencies",
        "This file is @generated automatically"
    ],
<<<<<<< HEAD
    "content-hash": "6de5c66b7a0f693fd30c701b0d0db3d1",
=======
    "content-hash": "5a6a10488d889d0f844cce59e6c34809",
>>>>>>> 3b34268e
    "packages": [
        {
            "name": "adhocore/json-comment",
            "version": "1.1.2",
            "source": {
                "type": "git",
                "url": "https://github.com/adhocore/php-json-comment.git",
                "reference": "fc2f76979f0a44a5f5bc2a2b600d0762fe0e78e7"
            },
            "dist": {
                "type": "zip",
                "url": "https://api.github.com/repos/adhocore/php-json-comment/zipball/fc2f76979f0a44a5f5bc2a2b600d0762fe0e78e7",
                "reference": "fc2f76979f0a44a5f5bc2a2b600d0762fe0e78e7",
                "shasum": ""
            },
            "require": {
                "ext-ctype": "*",
                "php": ">=7.0"
            },
            "require-dev": {
                "phpunit/phpunit": "^6.5 || ^7.5 || ^8.5"
            },
            "type": "library",
            "autoload": {
                "psr-4": {
                    "Ahc\\Json\\": "src/"
                }
            },
            "notification-url": "https://packagist.org/downloads/",
            "license": [
                "MIT"
            ],
            "authors": [
                {
                    "name": "Jitendra Adhikari",
                    "email": "jiten.adhikary@gmail.com"
                }
            ],
            "description": "Lightweight JSON comment stripper library for PHP",
            "keywords": [
                "comment",
                "json",
                "strip-comment"
            ],
            "support": {
                "issues": "https://github.com/adhocore/php-json-comment/issues",
                "source": "https://github.com/adhocore/php-json-comment/tree/1.1.2"
            },
            "funding": [
                {
                    "url": "https://paypal.me/ji10",
                    "type": "custom"
                }
            ],
            "time": "2021-04-09T03:06:06+00:00"
        },
        {
            "name": "brick/math",
            "version": "0.9.3",
            "source": {
                "type": "git",
                "url": "https://github.com/brick/math.git",
                "reference": "ca57d18f028f84f777b2168cd1911b0dee2343ae"
            },
            "dist": {
                "type": "zip",
                "url": "https://api.github.com/repos/brick/math/zipball/ca57d18f028f84f777b2168cd1911b0dee2343ae",
                "reference": "ca57d18f028f84f777b2168cd1911b0dee2343ae",
                "shasum": ""
            },
            "require": {
                "ext-json": "*",
                "php": "^7.1 || ^8.0"
            },
            "require-dev": {
                "php-coveralls/php-coveralls": "^2.2",
                "phpunit/phpunit": "^7.5.15 || ^8.5 || ^9.0",
                "vimeo/psalm": "4.9.2"
            },
            "type": "library",
            "autoload": {
                "psr-4": {
                    "Brick\\Math\\": "src/"
                }
            },
            "notification-url": "https://packagist.org/downloads/",
            "license": [
                "MIT"
            ],
            "description": "Arbitrary-precision arithmetic library",
            "keywords": [
                "Arbitrary-precision",
                "BigInteger",
                "BigRational",
                "arithmetic",
                "bigdecimal",
                "bignum",
                "brick",
                "math"
            ],
            "support": {
                "issues": "https://github.com/brick/math/issues",
                "source": "https://github.com/brick/math/tree/0.9.3"
            },
            "funding": [
                {
                    "url": "https://github.com/BenMorel",
                    "type": "github"
                },
                {
                    "url": "https://tidelift.com/funding/github/packagist/brick/math",
                    "type": "tidelift"
                }
            ],
            "time": "2021-08-15T20:50:18+00:00"
        },
        {
            "name": "fgrosse/phpasn1",
            "version": "v2.3.0",
            "source": {
                "type": "git",
                "url": "https://github.com/fgrosse/PHPASN1.git",
                "reference": "20299033c35f4300eb656e7e8e88cf52d1d6694e"
            },
            "dist": {
                "type": "zip",
                "url": "https://api.github.com/repos/fgrosse/PHPASN1/zipball/20299033c35f4300eb656e7e8e88cf52d1d6694e",
                "reference": "20299033c35f4300eb656e7e8e88cf52d1d6694e",
                "shasum": ""
            },
            "require": {
                "php": ">=7.0.0"
            },
            "require-dev": {
                "phpunit/phpunit": "~6.3",
                "satooshi/php-coveralls": "~2.0"
            },
            "suggest": {
                "ext-bcmath": "BCmath is the fallback extension for big integer calculations",
                "ext-curl": "For loading OID information from the web if they have not bee defined statically",
                "ext-gmp": "GMP is the preferred extension for big integer calculations",
                "phpseclib/bcmath_compat": "BCmath polyfill for servers where neither GMP nor BCmath is available"
            },
            "type": "library",
            "extra": {
                "branch-alias": {
                    "dev-master": "2.0.x-dev"
                }
            },
            "autoload": {
                "psr-4": {
                    "FG\\": "lib/"
                }
            },
            "notification-url": "https://packagist.org/downloads/",
            "license": [
                "MIT"
            ],
            "authors": [
                {
                    "name": "Friedrich Große",
                    "email": "friedrich.grosse@gmail.com",
                    "homepage": "https://github.com/FGrosse",
                    "role": "Author"
                },
                {
                    "name": "All contributors",
                    "homepage": "https://github.com/FGrosse/PHPASN1/contributors"
                }
            ],
            "description": "A PHP Framework that allows you to encode and decode arbitrary ASN.1 structures using the ITU-T X.690 Encoding Rules.",
            "homepage": "https://github.com/FGrosse/PHPASN1",
            "keywords": [
                "DER",
                "asn.1",
                "asn1",
                "ber",
                "binary",
                "decoding",
                "encoding",
                "x.509",
                "x.690",
                "x509",
                "x690"
            ],
            "support": {
                "issues": "https://github.com/fgrosse/PHPASN1/issues",
                "source": "https://github.com/fgrosse/PHPASN1/tree/v2.3.0"
            },
            "time": "2021-04-24T19:01:55+00:00"
        },
        {
            "name": "netresearch/jsonmapper",
            "version": "v4.0.0",
            "source": {
                "type": "git",
                "url": "https://github.com/cweiske/jsonmapper.git",
                "reference": "8bbc021a8edb2e4a7ea2f8ad4fa9ec9dce2fcb8d"
            },
            "dist": {
                "type": "zip",
                "url": "https://api.github.com/repos/cweiske/jsonmapper/zipball/8bbc021a8edb2e4a7ea2f8ad4fa9ec9dce2fcb8d",
                "reference": "8bbc021a8edb2e4a7ea2f8ad4fa9ec9dce2fcb8d",
                "shasum": ""
            },
            "require": {
                "ext-json": "*",
                "ext-pcre": "*",
                "ext-reflection": "*",
                "ext-spl": "*",
                "php": ">=7.1"
            },
            "require-dev": {
                "phpunit/phpunit": "~7.5 || ~8.0 || ~9.0",
                "squizlabs/php_codesniffer": "~3.5"
            },
            "type": "library",
            "autoload": {
                "psr-0": {
                    "JsonMapper": "src/"
                }
            },
            "notification-url": "https://packagist.org/downloads/",
            "license": [
                "OSL-3.0"
            ],
            "authors": [
                {
                    "name": "Christian Weiske",
                    "email": "cweiske@cweiske.de",
                    "homepage": "http://github.com/cweiske/jsonmapper/",
                    "role": "Developer"
                }
            ],
            "description": "Map nested JSON structures onto PHP classes",
            "support": {
                "email": "cweiske@cweiske.de",
                "issues": "https://github.com/cweiske/jsonmapper/issues",
                "source": "https://github.com/cweiske/jsonmapper/tree/v4.0.0"
            },
            "time": "2020-12-01T19:48:11+00:00"
        },
        {
            "name": "pocketmine/bedrock-data",
            "version": "1.4.0+bedrock-1.17.40",
            "source": {
                "type": "git",
                "url": "https://github.com/pmmp/BedrockData.git",
                "reference": "f29b7be8fa3046d2ee4c6421485b97b3f5b07774"
            },
            "dist": {
                "type": "zip",
                "url": "https://api.github.com/repos/pmmp/BedrockData/zipball/f29b7be8fa3046d2ee4c6421485b97b3f5b07774",
                "reference": "f29b7be8fa3046d2ee4c6421485b97b3f5b07774",
                "shasum": ""
            },
            "type": "library",
            "notification-url": "https://packagist.org/downloads/",
            "license": [
                "LGPL-3.0"
            ],
            "description": "Blobs of data generated from Minecraft: Bedrock Edition, used by PocketMine-MP",
            "support": {
                "issues": "https://github.com/pmmp/BedrockData/issues",
                "source": "https://github.com/pmmp/BedrockData/tree/bedrock-1.17.40"
            },
            "time": "2021-10-19T16:55:41+00:00"
        },
        {
            "name": "pocketmine/bedrock-protocol",
            "version": "5.1.0+bedrock-1.17.40",
            "source": {
                "type": "git",
                "url": "https://github.com/pmmp/BedrockProtocol.git",
                "reference": "5abbe5bc21d8a9152d46c26578bf5257526612f9"
            },
            "dist": {
                "type": "zip",
                "url": "https://api.github.com/repos/pmmp/BedrockProtocol/zipball/5abbe5bc21d8a9152d46c26578bf5257526612f9",
                "reference": "5abbe5bc21d8a9152d46c26578bf5257526612f9",
                "shasum": ""
            },
            "require": {
                "ext-json": "*",
                "netresearch/jsonmapper": "^4.0",
                "php": "^8.0",
                "pocketmine/binaryutils": "^0.2.0",
                "pocketmine/color": "^0.2.0",
                "pocketmine/math": "^0.3.0 || ^0.4.0",
                "pocketmine/nbt": "^0.3.0",
                "ramsey/uuid": "^4.1"
            },
            "require-dev": {
                "phpstan/phpstan": "1.1.1",
                "phpstan/phpstan-phpunit": "^1.0.0",
                "phpstan/phpstan-strict-rules": "^1.0.0",
                "phpunit/phpunit": "^9.5"
            },
            "type": "library",
            "autoload": {
                "psr-4": {
                    "pocketmine\\network\\mcpe\\protocol\\": "src/"
                }
            },
            "notification-url": "https://packagist.org/downloads/",
            "license": [
                "LGPL-3.0"
            ],
            "description": "An implementation of the Minecraft: Bedrock Edition protocol in PHP",
            "support": {
                "issues": "https://github.com/pmmp/BedrockProtocol/issues",
                "source": "https://github.com/pmmp/BedrockProtocol/tree/5.1.0+bedrock-1.17.40"
            },
            "time": "2021-11-08T16:26:25+00:00"
        },
        {
            "name": "pocketmine/binaryutils",
            "version": "0.2.2",
            "source": {
                "type": "git",
                "url": "https://github.com/pmmp/BinaryUtils.git",
                "reference": "f883e1cf9099ed6a757a10a2f75b3333eeb2cdf9"
            },
            "dist": {
                "type": "zip",
                "url": "https://api.github.com/repos/pmmp/BinaryUtils/zipball/f883e1cf9099ed6a757a10a2f75b3333eeb2cdf9",
                "reference": "f883e1cf9099ed6a757a10a2f75b3333eeb2cdf9",
                "shasum": ""
            },
            "require": {
                "php": "^7.4 || ^8.0",
                "php-64bit": "*"
            },
            "require-dev": {
                "phpstan/extension-installer": "^1.0",
                "phpstan/phpstan": "0.12.99",
                "phpstan/phpstan-strict-rules": "^0.12.4"
            },
            "type": "library",
            "autoload": {
                "psr-4": {
                    "pocketmine\\utils\\": "src/"
                }
            },
            "notification-url": "https://packagist.org/downloads/",
            "license": [
                "LGPL-3.0"
            ],
            "description": "Classes and methods for conveniently handling binary data",
            "support": {
                "issues": "https://github.com/pmmp/BinaryUtils/issues",
                "source": "https://github.com/pmmp/BinaryUtils/tree/0.2.2"
            },
            "time": "2021-10-22T19:54:16+00:00"
        },
        {
            "name": "pocketmine/callback-validator",
            "version": "1.0.3",
            "source": {
                "type": "git",
                "url": "https://github.com/pmmp/CallbackValidator.git",
                "reference": "64787469766bcaa7e5885242e85c23c25e8c55a2"
            },
            "dist": {
                "type": "zip",
                "url": "https://api.github.com/repos/pmmp/CallbackValidator/zipball/64787469766bcaa7e5885242e85c23c25e8c55a2",
                "reference": "64787469766bcaa7e5885242e85c23c25e8c55a2",
                "shasum": ""
            },
            "require": {
                "ext-reflection": "*",
                "php": "^7.1 || ^8.0"
            },
            "replace": {
                "daverandom/callback-validator": "*"
            },
            "require-dev": {
                "phpstan/extension-installer": "^1.0",
                "phpstan/phpstan": "0.12.59",
                "phpstan/phpstan-strict-rules": "^0.12.4",
                "phpunit/phpunit": "^7.5 || ^8.5 || ^9.0"
            },
            "type": "library",
            "autoload": {
                "psr-4": {
                    "DaveRandom\\CallbackValidator\\": "src/"
                }
            },
            "notification-url": "https://packagist.org/downloads/",
            "license": [
                "MIT"
            ],
            "authors": [
                {
                    "name": "Chris Wright",
                    "email": "cw@daverandom.com"
                }
            ],
            "description": "Fork of daverandom/callback-validator - Tools for validating callback signatures",
            "support": {
                "issues": "https://github.com/pmmp/CallbackValidator/issues",
                "source": "https://github.com/pmmp/CallbackValidator/tree/1.0.3"
            },
            "time": "2020-12-11T01:45:37+00:00"
        },
        {
            "name": "pocketmine/classloader",
            "version": "0.2.0",
            "source": {
                "type": "git",
                "url": "https://github.com/pmmp/ClassLoader.git",
                "reference": "49ea303993efdfb39cd302e2156d50aa78209e78"
            },
            "dist": {
                "type": "zip",
                "url": "https://api.github.com/repos/pmmp/ClassLoader/zipball/49ea303993efdfb39cd302e2156d50aa78209e78",
                "reference": "49ea303993efdfb39cd302e2156d50aa78209e78",
                "shasum": ""
            },
            "require": {
                "ext-pthreads": "~3.2.0 || ^4.0",
                "ext-reflection": "*",
                "php": "^8.0"
            },
            "conflict": {
                "pocketmine/spl": "<0.4"
            },
            "require-dev": {
                "phpstan/extension-installer": "^1.0",
                "phpstan/phpstan": "0.12.99",
                "phpstan/phpstan-strict-rules": "^0.12.4",
                "phpunit/phpunit": "^9.5"
            },
            "type": "library",
            "autoload": {
                "classmap": [
                    "./src"
                ]
            },
            "notification-url": "https://packagist.org/downloads/",
            "license": [
                "LGPL-3.0"
            ],
            "description": "Ad-hoc autoloading components used by PocketMine-MP",
            "support": {
                "issues": "https://github.com/pmmp/ClassLoader/issues",
                "source": "https://github.com/pmmp/ClassLoader/tree/0.2.0"
            },
            "time": "2021-11-01T20:17:27+00:00"
        },
        {
            "name": "pocketmine/color",
            "version": "0.2.0",
            "source": {
                "type": "git",
                "url": "https://github.com/pmmp/Color.git",
                "reference": "09be6ea6d76f2e33d6813c39d29c22c46c17e1d2"
            },
            "dist": {
                "type": "zip",
                "url": "https://api.github.com/repos/pmmp/Color/zipball/09be6ea6d76f2e33d6813c39d29c22c46c17e1d2",
                "reference": "09be6ea6d76f2e33d6813c39d29c22c46c17e1d2",
                "shasum": ""
            },
            "require": {
                "php": "^7.2 || ^8.0"
            },
            "require-dev": {
                "phpstan/phpstan": "0.12.59",
                "phpstan/phpstan-strict-rules": "^0.12.2"
            },
            "type": "library",
            "autoload": {
                "psr-4": {
                    "pocketmine\\color\\": "src/"
                }
            },
            "notification-url": "https://packagist.org/downloads/",
            "license": [
                "LGPL-3.0"
            ],
            "description": "Color handling library used by PocketMine-MP and related projects",
            "support": {
                "issues": "https://github.com/pmmp/Color/issues",
                "source": "https://github.com/pmmp/Color/tree/0.2.0"
            },
            "time": "2020-12-11T01:24:32+00:00"
        },
        {
            "name": "pocketmine/errorhandler",
            "version": "0.3.0",
            "source": {
                "type": "git",
                "url": "https://github.com/pmmp/ErrorHandler.git",
                "reference": "ec742b209e8056bbe855069c4eff94c9734ea19b"
            },
            "dist": {
                "type": "zip",
                "url": "https://api.github.com/repos/pmmp/ErrorHandler/zipball/ec742b209e8056bbe855069c4eff94c9734ea19b",
                "reference": "ec742b209e8056bbe855069c4eff94c9734ea19b",
                "shasum": ""
            },
            "require": {
                "php": "^7.2 || ^8.0"
            },
            "require-dev": {
                "phpstan/phpstan": "0.12.75",
                "phpstan/phpstan-strict-rules": "^0.12.2"
            },
            "type": "library",
            "autoload": {
                "psr-4": {
                    "pocketmine\\errorhandler\\": "src/"
                }
            },
            "notification-url": "https://packagist.org/downloads/",
            "license": [
                "LGPL-3.0"
            ],
            "description": "Utilities to handle nasty PHP E_* errors in a usable way",
            "support": {
                "issues": "https://github.com/pmmp/ErrorHandler/issues",
                "source": "https://github.com/pmmp/ErrorHandler/tree/0.3.0"
            },
            "time": "2021-02-12T18:56:22+00:00"
        },
        {
            "name": "pocketmine/locale-data",
            "version": "1.1.6",
            "source": {
                "type": "git",
                "url": "https://github.com/pmmp/Language.git",
                "reference": "216b49b87e20332f0b39d1717e1e2012a40074cc"
            },
            "dist": {
                "type": "zip",
                "url": "https://api.github.com/repos/pmmp/Language/zipball/216b49b87e20332f0b39d1717e1e2012a40074cc",
                "reference": "216b49b87e20332f0b39d1717e1e2012a40074cc",
                "shasum": ""
            },
            "type": "library",
            "notification-url": "https://packagist.org/downloads/",
            "description": "Language resources used by PocketMine-MP",
            "support": {
                "issues": "https://github.com/pmmp/Language/issues",
                "source": "https://github.com/pmmp/Language/tree/1.1.6"
            },
            "time": "2021-11-07T14:30:46+00:00"
        },
        {
            "name": "pocketmine/log",
            "version": "0.4.0",
            "source": {
                "type": "git",
                "url": "https://github.com/pmmp/Log.git",
                "reference": "e6c912c0f9055c81d23108ec2d179b96f404c043"
            },
            "dist": {
                "type": "zip",
                "url": "https://api.github.com/repos/pmmp/Log/zipball/e6c912c0f9055c81d23108ec2d179b96f404c043",
                "reference": "e6c912c0f9055c81d23108ec2d179b96f404c043",
                "shasum": ""
            },
            "require": {
                "php": "^7.4 || ^8.0"
            },
            "conflict": {
                "pocketmine/spl": "<0.4"
            },
            "require-dev": {
                "phpstan/phpstan": "0.12.88",
                "phpstan/phpstan-strict-rules": "^0.12.2"
            },
            "type": "library",
            "autoload": {
                "classmap": [
                    "./src"
                ]
            },
            "notification-url": "https://packagist.org/downloads/",
            "license": [
                "LGPL-3.0"
            ],
            "description": "Logging components used by PocketMine-MP and related projects",
            "support": {
                "issues": "https://github.com/pmmp/Log/issues",
                "source": "https://github.com/pmmp/Log/tree/0.4.0"
            },
            "time": "2021-06-18T19:08:09+00:00"
        },
        {
            "name": "pocketmine/log-pthreads",
            "version": "0.4.0",
            "source": {
                "type": "git",
                "url": "https://github.com/pmmp/LogPthreads.git",
                "reference": "61f709e8cf36bcc24e4efe02acded680a1ce23cd"
            },
            "dist": {
                "type": "zip",
                "url": "https://api.github.com/repos/pmmp/LogPthreads/zipball/61f709e8cf36bcc24e4efe02acded680a1ce23cd",
                "reference": "61f709e8cf36bcc24e4efe02acded680a1ce23cd",
                "shasum": ""
            },
            "require": {
                "ext-pthreads": "~3.2.0 || ^4.0",
                "php": "^7.4 || ^8.0",
                "pocketmine/log": "^0.4.0"
            },
            "conflict": {
                "pocketmine/spl": "<0.4"
            },
            "require-dev": {
                "phpstan/extension-installer": "^1.0",
                "phpstan/phpstan": "0.12.88",
                "phpstan/phpstan-strict-rules": "^0.12.4"
            },
            "type": "library",
            "autoload": {
                "classmap": [
                    "./src"
                ]
            },
            "notification-url": "https://packagist.org/downloads/",
            "license": [
                "LGPL-3.0"
            ],
            "description": "Logging components specialized for pthreads used by PocketMine-MP and related projects",
            "support": {
                "issues": "https://github.com/pmmp/LogPthreads/issues",
                "source": "https://github.com/pmmp/LogPthreads/tree/0.4.0"
            },
            "time": "2021-11-01T21:42:09+00:00"
        },
        {
            "name": "pocketmine/math",
            "version": "0.4.0",
            "source": {
                "type": "git",
                "url": "https://github.com/pmmp/Math.git",
                "reference": "6d64e2555bd2e95ed024574f75d1cefc135c89fc"
            },
            "dist": {
                "type": "zip",
                "url": "https://api.github.com/repos/pmmp/Math/zipball/6d64e2555bd2e95ed024574f75d1cefc135c89fc",
                "reference": "6d64e2555bd2e95ed024574f75d1cefc135c89fc",
                "shasum": ""
            },
            "require": {
                "php": "^8.0",
                "php-64bit": "*"
            },
            "require-dev": {
                "irstea/phpunit-shim": "^8.5 || ^9.5",
                "phpstan/extension-installer": "^1.0",
                "phpstan/phpstan": "0.12.99",
                "phpstan/phpstan-strict-rules": "^0.12.4"
            },
            "type": "library",
            "autoload": {
                "psr-4": {
                    "pocketmine\\math\\": "src/"
                }
            },
            "notification-url": "https://packagist.org/downloads/",
            "license": [
                "LGPL-3.0"
            ],
            "description": "PHP library containing math related code used in PocketMine-MP",
            "support": {
                "issues": "https://github.com/pmmp/Math/issues",
                "source": "https://github.com/pmmp/Math/tree/0.4.0"
            },
            "time": "2021-10-29T20:33:10+00:00"
        },
        {
            "name": "pocketmine/nbt",
            "version": "0.3.0",
            "source": {
                "type": "git",
                "url": "https://github.com/pmmp/NBT.git",
                "reference": "98c4a04b55a915e18f83d3b0c9beb24a71abcd31"
            },
            "dist": {
                "type": "zip",
                "url": "https://api.github.com/repos/pmmp/NBT/zipball/98c4a04b55a915e18f83d3b0c9beb24a71abcd31",
                "reference": "98c4a04b55a915e18f83d3b0c9beb24a71abcd31",
                "shasum": ""
            },
            "require": {
                "php": "^7.4 || ^8.0",
                "php-64bit": "*",
                "pocketmine/binaryutils": "^0.2.0"
            },
            "require-dev": {
                "irstea/phpunit-shim": "^9.5",
                "phpstan/extension-installer": "^1.0",
                "phpstan/phpstan": "0.12.85",
                "phpstan/phpstan-strict-rules": "^0.12.4"
            },
            "type": "library",
            "autoload": {
                "psr-4": {
                    "pocketmine\\nbt\\": "src/"
                }
            },
            "notification-url": "https://packagist.org/downloads/",
            "license": [
                "LGPL-3.0"
            ],
            "description": "PHP library for working with Named Binary Tags",
            "support": {
                "issues": "https://github.com/pmmp/NBT/issues",
                "source": "https://github.com/pmmp/NBT/tree/0.3.0"
            },
            "time": "2021-05-18T15:46:33+00:00"
        },
        {
            "name": "pocketmine/raklib",
            "version": "0.14.2",
            "source": {
                "type": "git",
                "url": "https://github.com/pmmp/RakLib.git",
                "reference": "e3a861187470e1facc6625040128f447ebbcbaec"
            },
            "dist": {
                "type": "zip",
                "url": "https://api.github.com/repos/pmmp/RakLib/zipball/e3a861187470e1facc6625040128f447ebbcbaec",
                "reference": "e3a861187470e1facc6625040128f447ebbcbaec",
                "shasum": ""
            },
            "require": {
                "ext-sockets": "*",
                "php": "^8.0",
                "php-64bit": "*",
                "php-ipv6": "*",
                "pocketmine/binaryutils": "^0.2.0",
                "pocketmine/log": "^0.3.0 || ^0.4.0"
            },
            "require-dev": {
                "phpstan/phpstan": "0.12.99",
                "phpstan/phpstan-strict-rules": "^0.12.2"
            },
            "type": "library",
            "autoload": {
                "psr-4": {
                    "raklib\\": "src/"
                }
            },
            "notification-url": "https://packagist.org/downloads/",
            "license": [
                "GPL-3.0"
            ],
            "description": "A RakNet server implementation written in PHP",
            "support": {
                "issues": "https://github.com/pmmp/RakLib/issues",
                "source": "https://github.com/pmmp/RakLib/tree/0.14.2"
            },
            "time": "2021-10-04T20:39:11+00:00"
        },
        {
            "name": "pocketmine/raklib-ipc",
            "version": "0.1.1",
            "source": {
                "type": "git",
                "url": "https://github.com/pmmp/RakLibIpc.git",
                "reference": "922a6444b0c6c7daaa5aa5a832107e1ec4738aed"
            },
            "dist": {
                "type": "zip",
                "url": "https://api.github.com/repos/pmmp/RakLibIpc/zipball/922a6444b0c6c7daaa5aa5a832107e1ec4738aed",
                "reference": "922a6444b0c6c7daaa5aa5a832107e1ec4738aed",
                "shasum": ""
            },
            "require": {
                "php": "^7.4 || ^8.0",
                "php-64bit": "*",
                "pocketmine/binaryutils": "^0.2.0",
                "pocketmine/raklib": "^0.13.1 || ^0.14.0"
            },
            "require-dev": {
                "phpstan/phpstan": "0.12.81",
                "phpstan/phpstan-strict-rules": "^0.12.2"
            },
            "type": "library",
            "autoload": {
                "psr-4": {
                    "raklib\\server\\ipc\\": "src/"
                }
            },
            "notification-url": "https://packagist.org/downloads/",
            "license": [
                "GPL-3.0"
            ],
            "description": "Channel-based protocols for inter-thread/inter-process communication with RakLib",
            "support": {
                "issues": "https://github.com/pmmp/RakLibIpc/issues",
                "source": "https://github.com/pmmp/RakLibIpc/tree/0.1.1"
            },
            "time": "2021-09-22T17:01:12+00:00"
        },
        {
            "name": "pocketmine/snooze",
            "version": "0.3.1",
            "source": {
                "type": "git",
                "url": "https://github.com/pmmp/Snooze.git",
                "reference": "0ac8fc2a781c419a1f64ebca4d5835028f59e29b"
            },
            "dist": {
                "type": "zip",
                "url": "https://api.github.com/repos/pmmp/Snooze/zipball/0ac8fc2a781c419a1f64ebca4d5835028f59e29b",
                "reference": "0ac8fc2a781c419a1f64ebca4d5835028f59e29b",
                "shasum": ""
            },
            "require": {
                "ext-pthreads": "~3.2.0 || ^4.0",
                "php-64bit": "^7.3 || ^8.0"
            },
            "require-dev": {
                "phpstan/extension-installer": "^1.0",
                "phpstan/phpstan": "0.12.99",
                "phpstan/phpstan-strict-rules": "^0.12.4"
            },
            "type": "library",
            "autoload": {
                "psr-4": {
                    "pocketmine\\snooze\\": "src/"
                }
            },
            "notification-url": "https://packagist.org/downloads/",
            "license": [
                "LGPL-3.0"
            ],
            "description": "Thread notification management library for code using the pthreads extension",
            "support": {
                "issues": "https://github.com/pmmp/Snooze/issues",
                "source": "https://github.com/pmmp/Snooze/tree/0.3.1"
            },
            "time": "2021-11-01T20:50:08+00:00"
        },
        {
            "name": "ramsey/collection",
            "version": "1.2.2",
            "source": {
                "type": "git",
                "url": "https://github.com/ramsey/collection.git",
                "reference": "cccc74ee5e328031b15640b51056ee8d3bb66c0a"
            },
            "dist": {
                "type": "zip",
                "url": "https://api.github.com/repos/ramsey/collection/zipball/cccc74ee5e328031b15640b51056ee8d3bb66c0a",
                "reference": "cccc74ee5e328031b15640b51056ee8d3bb66c0a",
                "shasum": ""
            },
            "require": {
                "php": "^7.3 || ^8",
                "symfony/polyfill-php81": "^1.23"
            },
            "require-dev": {
                "captainhook/captainhook": "^5.3",
                "dealerdirect/phpcodesniffer-composer-installer": "^0.7.0",
                "ergebnis/composer-normalize": "^2.6",
                "fakerphp/faker": "^1.5",
                "hamcrest/hamcrest-php": "^2",
                "jangregor/phpstan-prophecy": "^0.8",
                "mockery/mockery": "^1.3",
                "phpspec/prophecy-phpunit": "^2.0",
                "phpstan/extension-installer": "^1",
                "phpstan/phpstan": "^0.12.32",
                "phpstan/phpstan-mockery": "^0.12.5",
                "phpstan/phpstan-phpunit": "^0.12.11",
                "phpunit/phpunit": "^8.5 || ^9",
                "psy/psysh": "^0.10.4",
                "slevomat/coding-standard": "^6.3",
                "squizlabs/php_codesniffer": "^3.5",
                "vimeo/psalm": "^4.4"
            },
            "type": "library",
            "autoload": {
                "psr-4": {
                    "Ramsey\\Collection\\": "src/"
                }
            },
            "notification-url": "https://packagist.org/downloads/",
            "license": [
                "MIT"
            ],
            "authors": [
                {
                    "name": "Ben Ramsey",
                    "email": "ben@benramsey.com",
                    "homepage": "https://benramsey.com"
                }
            ],
            "description": "A PHP library for representing and manipulating collections.",
            "keywords": [
                "array",
                "collection",
                "hash",
                "map",
                "queue",
                "set"
            ],
            "support": {
                "issues": "https://github.com/ramsey/collection/issues",
                "source": "https://github.com/ramsey/collection/tree/1.2.2"
            },
            "funding": [
                {
                    "url": "https://github.com/ramsey",
                    "type": "github"
                },
                {
                    "url": "https://tidelift.com/funding/github/packagist/ramsey/collection",
                    "type": "tidelift"
                }
            ],
            "time": "2021-10-10T03:01:02+00:00"
        },
        {
            "name": "ramsey/uuid",
            "version": "4.2.3",
            "source": {
                "type": "git",
                "url": "https://github.com/ramsey/uuid.git",
                "reference": "fc9bb7fb5388691fd7373cd44dcb4d63bbcf24df"
            },
            "dist": {
                "type": "zip",
                "url": "https://api.github.com/repos/ramsey/uuid/zipball/fc9bb7fb5388691fd7373cd44dcb4d63bbcf24df",
                "reference": "fc9bb7fb5388691fd7373cd44dcb4d63bbcf24df",
                "shasum": ""
            },
            "require": {
                "brick/math": "^0.8 || ^0.9",
                "ext-json": "*",
                "php": "^7.2 || ^8.0",
                "ramsey/collection": "^1.0",
                "symfony/polyfill-ctype": "^1.8",
                "symfony/polyfill-php80": "^1.14"
            },
            "replace": {
                "rhumsaa/uuid": "self.version"
            },
            "require-dev": {
                "captainhook/captainhook": "^5.10",
                "captainhook/plugin-composer": "^5.3",
                "dealerdirect/phpcodesniffer-composer-installer": "^0.7.0",
                "doctrine/annotations": "^1.8",
                "ergebnis/composer-normalize": "^2.15",
                "mockery/mockery": "^1.3",
                "moontoast/math": "^1.1",
                "paragonie/random-lib": "^2",
                "php-mock/php-mock": "^2.2",
                "php-mock/php-mock-mockery": "^1.3",
                "php-parallel-lint/php-parallel-lint": "^1.1",
                "phpbench/phpbench": "^1.0",
                "phpstan/extension-installer": "^1.0",
                "phpstan/phpstan": "^0.12",
                "phpstan/phpstan-mockery": "^0.12",
                "phpstan/phpstan-phpunit": "^0.12",
                "phpunit/phpunit": "^8.5 || ^9",
                "slevomat/coding-standard": "^7.0",
                "squizlabs/php_codesniffer": "^3.5",
                "vimeo/psalm": "^4.9"
            },
            "suggest": {
                "ext-bcmath": "Enables faster math with arbitrary-precision integers using BCMath.",
                "ext-ctype": "Enables faster processing of character classification using ctype functions.",
                "ext-gmp": "Enables faster math with arbitrary-precision integers using GMP.",
                "ext-uuid": "Enables the use of PeclUuidTimeGenerator and PeclUuidRandomGenerator.",
                "paragonie/random-lib": "Provides RandomLib for use with the RandomLibAdapter",
                "ramsey/uuid-doctrine": "Allows the use of Ramsey\\Uuid\\Uuid as Doctrine field type."
            },
            "type": "library",
            "extra": {
                "branch-alias": {
                    "dev-main": "4.x-dev"
                },
                "captainhook": {
                    "force-install": true
                }
            },
            "autoload": {
                "psr-4": {
                    "Ramsey\\Uuid\\": "src/"
                },
                "files": [
                    "src/functions.php"
                ]
            },
            "notification-url": "https://packagist.org/downloads/",
            "license": [
                "MIT"
            ],
            "description": "A PHP library for generating and working with universally unique identifiers (UUIDs).",
            "keywords": [
                "guid",
                "identifier",
                "uuid"
            ],
            "support": {
                "issues": "https://github.com/ramsey/uuid/issues",
                "source": "https://github.com/ramsey/uuid/tree/4.2.3"
            },
            "funding": [
                {
                    "url": "https://github.com/ramsey",
                    "type": "github"
                },
                {
                    "url": "https://tidelift.com/funding/github/packagist/ramsey/uuid",
                    "type": "tidelift"
                }
            ],
            "time": "2021-09-25T23:10:38+00:00"
        },
        {
            "name": "symfony/polyfill-ctype",
            "version": "v1.23.0",
            "source": {
                "type": "git",
                "url": "https://github.com/symfony/polyfill-ctype.git",
                "reference": "46cd95797e9df938fdd2b03693b5fca5e64b01ce"
            },
            "dist": {
                "type": "zip",
                "url": "https://api.github.com/repos/symfony/polyfill-ctype/zipball/46cd95797e9df938fdd2b03693b5fca5e64b01ce",
                "reference": "46cd95797e9df938fdd2b03693b5fca5e64b01ce",
                "shasum": ""
            },
            "require": {
                "php": ">=7.1"
            },
            "suggest": {
                "ext-ctype": "For best performance"
            },
            "type": "library",
            "extra": {
                "branch-alias": {
                    "dev-main": "1.23-dev"
                },
                "thanks": {
                    "name": "symfony/polyfill",
                    "url": "https://github.com/symfony/polyfill"
                }
            },
            "autoload": {
                "psr-4": {
                    "Symfony\\Polyfill\\Ctype\\": ""
                },
                "files": [
                    "bootstrap.php"
                ]
            },
            "notification-url": "https://packagist.org/downloads/",
            "license": [
                "MIT"
            ],
            "authors": [
                {
                    "name": "Gert de Pagter",
                    "email": "BackEndTea@gmail.com"
                },
                {
                    "name": "Symfony Community",
                    "homepage": "https://symfony.com/contributors"
                }
            ],
            "description": "Symfony polyfill for ctype functions",
            "homepage": "https://symfony.com",
            "keywords": [
                "compatibility",
                "ctype",
                "polyfill",
                "portable"
            ],
            "support": {
                "source": "https://github.com/symfony/polyfill-ctype/tree/v1.23.0"
            },
            "funding": [
                {
                    "url": "https://symfony.com/sponsor",
                    "type": "custom"
                },
                {
                    "url": "https://github.com/fabpot",
                    "type": "github"
                },
                {
                    "url": "https://tidelift.com/funding/github/packagist/symfony/symfony",
                    "type": "tidelift"
                }
            ],
            "time": "2021-02-19T12:13:01+00:00"
        },
        {
            "name": "symfony/polyfill-php80",
            "version": "v1.23.1",
            "source": {
                "type": "git",
                "url": "https://github.com/symfony/polyfill-php80.git",
                "reference": "1100343ed1a92e3a38f9ae122fc0eb21602547be"
            },
            "dist": {
                "type": "zip",
                "url": "https://api.github.com/repos/symfony/polyfill-php80/zipball/1100343ed1a92e3a38f9ae122fc0eb21602547be",
                "reference": "1100343ed1a92e3a38f9ae122fc0eb21602547be",
                "shasum": ""
            },
            "require": {
                "php": ">=7.1"
            },
            "type": "library",
            "extra": {
                "branch-alias": {
                    "dev-main": "1.23-dev"
                },
                "thanks": {
                    "name": "symfony/polyfill",
                    "url": "https://github.com/symfony/polyfill"
                }
            },
            "autoload": {
                "psr-4": {
                    "Symfony\\Polyfill\\Php80\\": ""
                },
                "files": [
                    "bootstrap.php"
                ],
                "classmap": [
                    "Resources/stubs"
                ]
            },
            "notification-url": "https://packagist.org/downloads/",
            "license": [
                "MIT"
            ],
            "authors": [
                {
                    "name": "Ion Bazan",
                    "email": "ion.bazan@gmail.com"
                },
                {
                    "name": "Nicolas Grekas",
                    "email": "p@tchwork.com"
                },
                {
                    "name": "Symfony Community",
                    "homepage": "https://symfony.com/contributors"
                }
            ],
            "description": "Symfony polyfill backporting some PHP 8.0+ features to lower PHP versions",
            "homepage": "https://symfony.com",
            "keywords": [
                "compatibility",
                "polyfill",
                "portable",
                "shim"
            ],
            "support": {
                "source": "https://github.com/symfony/polyfill-php80/tree/v1.23.1"
            },
            "funding": [
                {
                    "url": "https://symfony.com/sponsor",
                    "type": "custom"
                },
                {
                    "url": "https://github.com/fabpot",
                    "type": "github"
                },
                {
                    "url": "https://tidelift.com/funding/github/packagist/symfony/symfony",
                    "type": "tidelift"
                }
            ],
            "time": "2021-07-28T13:41:28+00:00"
        },
        {
            "name": "symfony/polyfill-php81",
            "version": "v1.23.0",
            "source": {
                "type": "git",
                "url": "https://github.com/symfony/polyfill-php81.git",
                "reference": "e66119f3de95efc359483f810c4c3e6436279436"
            },
            "dist": {
                "type": "zip",
                "url": "https://api.github.com/repos/symfony/polyfill-php81/zipball/e66119f3de95efc359483f810c4c3e6436279436",
                "reference": "e66119f3de95efc359483f810c4c3e6436279436",
                "shasum": ""
            },
            "require": {
                "php": ">=7.1"
            },
            "type": "library",
            "extra": {
                "branch-alias": {
                    "dev-main": "1.23-dev"
                },
                "thanks": {
                    "name": "symfony/polyfill",
                    "url": "https://github.com/symfony/polyfill"
                }
            },
            "autoload": {
                "psr-4": {
                    "Symfony\\Polyfill\\Php81\\": ""
                },
                "files": [
                    "bootstrap.php"
                ],
                "classmap": [
                    "Resources/stubs"
                ]
            },
            "notification-url": "https://packagist.org/downloads/",
            "license": [
                "MIT"
            ],
            "authors": [
                {
                    "name": "Nicolas Grekas",
                    "email": "p@tchwork.com"
                },
                {
                    "name": "Symfony Community",
                    "homepage": "https://symfony.com/contributors"
                }
            ],
            "description": "Symfony polyfill backporting some PHP 8.1+ features to lower PHP versions",
            "homepage": "https://symfony.com",
            "keywords": [
                "compatibility",
                "polyfill",
                "portable",
                "shim"
            ],
            "support": {
                "source": "https://github.com/symfony/polyfill-php81/tree/v1.23.0"
            },
            "funding": [
                {
                    "url": "https://symfony.com/sponsor",
                    "type": "custom"
                },
                {
                    "url": "https://github.com/fabpot",
                    "type": "github"
                },
                {
                    "url": "https://tidelift.com/funding/github/packagist/symfony/symfony",
                    "type": "tidelift"
                }
            ],
            "time": "2021-05-21T13:25:03+00:00"
        },
        {
            "name": "webmozart/assert",
            "version": "1.10.0",
            "source": {
                "type": "git",
                "url": "https://github.com/webmozarts/assert.git",
                "reference": "6964c76c7804814a842473e0c8fd15bab0f18e25"
            },
            "dist": {
                "type": "zip",
                "url": "https://api.github.com/repos/webmozarts/assert/zipball/6964c76c7804814a842473e0c8fd15bab0f18e25",
                "reference": "6964c76c7804814a842473e0c8fd15bab0f18e25",
                "shasum": ""
            },
            "require": {
                "php": "^7.2 || ^8.0",
                "symfony/polyfill-ctype": "^1.8"
            },
            "conflict": {
                "phpstan/phpstan": "<0.12.20",
                "vimeo/psalm": "<4.6.1 || 4.6.2"
            },
            "require-dev": {
                "phpunit/phpunit": "^8.5.13"
            },
            "type": "library",
            "extra": {
                "branch-alias": {
                    "dev-master": "1.10-dev"
                }
            },
            "autoload": {
                "psr-4": {
                    "Webmozart\\Assert\\": "src/"
                }
            },
            "notification-url": "https://packagist.org/downloads/",
            "license": [
                "MIT"
            ],
            "authors": [
                {
                    "name": "Bernhard Schussek",
                    "email": "bschussek@gmail.com"
                }
            ],
            "description": "Assertions to validate method input/output with nice error messages.",
            "keywords": [
                "assert",
                "check",
                "validate"
            ],
            "support": {
                "issues": "https://github.com/webmozarts/assert/issues",
                "source": "https://github.com/webmozarts/assert/tree/1.10.0"
            },
            "time": "2021-03-09T10:59:23+00:00"
        },
        {
            "name": "webmozart/path-util",
            "version": "2.3.0",
            "source": {
                "type": "git",
                "url": "https://github.com/webmozart/path-util.git",
                "reference": "d939f7edc24c9a1bb9c0dee5cb05d8e859490725"
            },
            "dist": {
                "type": "zip",
                "url": "https://api.github.com/repos/webmozart/path-util/zipball/d939f7edc24c9a1bb9c0dee5cb05d8e859490725",
                "reference": "d939f7edc24c9a1bb9c0dee5cb05d8e859490725",
                "shasum": ""
            },
            "require": {
                "php": ">=5.3.3",
                "webmozart/assert": "~1.0"
            },
            "require-dev": {
                "phpunit/phpunit": "^4.6",
                "sebastian/version": "^1.0.1"
            },
            "type": "library",
            "extra": {
                "branch-alias": {
                    "dev-master": "2.3-dev"
                }
            },
            "autoload": {
                "psr-4": {
                    "Webmozart\\PathUtil\\": "src/"
                }
            },
            "notification-url": "https://packagist.org/downloads/",
            "license": [
                "MIT"
            ],
            "authors": [
                {
                    "name": "Bernhard Schussek",
                    "email": "bschussek@gmail.com"
                }
            ],
            "description": "A robust cross-platform utility for normalizing, comparing and modifying file paths.",
            "support": {
                "issues": "https://github.com/webmozart/path-util/issues",
                "source": "https://github.com/webmozart/path-util/tree/2.3.0"
            },
            "abandoned": "symfony/filesystem",
            "time": "2015-12-17T08:42:14+00:00"
        }
    ],
    "packages-dev": [
        {
            "name": "doctrine/instantiator",
            "version": "1.4.0",
            "source": {
                "type": "git",
                "url": "https://github.com/doctrine/instantiator.git",
                "reference": "d56bf6102915de5702778fe20f2de3b2fe570b5b"
            },
            "dist": {
                "type": "zip",
                "url": "https://api.github.com/repos/doctrine/instantiator/zipball/d56bf6102915de5702778fe20f2de3b2fe570b5b",
                "reference": "d56bf6102915de5702778fe20f2de3b2fe570b5b",
                "shasum": ""
            },
            "require": {
                "php": "^7.1 || ^8.0"
            },
            "require-dev": {
                "doctrine/coding-standard": "^8.0",
                "ext-pdo": "*",
                "ext-phar": "*",
                "phpbench/phpbench": "^0.13 || 1.0.0-alpha2",
                "phpstan/phpstan": "^0.12",
                "phpstan/phpstan-phpunit": "^0.12",
                "phpunit/phpunit": "^7.0 || ^8.0 || ^9.0"
            },
            "type": "library",
            "autoload": {
                "psr-4": {
                    "Doctrine\\Instantiator\\": "src/Doctrine/Instantiator/"
                }
            },
            "notification-url": "https://packagist.org/downloads/",
            "license": [
                "MIT"
            ],
            "authors": [
                {
                    "name": "Marco Pivetta",
                    "email": "ocramius@gmail.com",
                    "homepage": "https://ocramius.github.io/"
                }
            ],
            "description": "A small, lightweight utility to instantiate objects in PHP without invoking their constructors",
            "homepage": "https://www.doctrine-project.org/projects/instantiator.html",
            "keywords": [
                "constructor",
                "instantiate"
            ],
            "support": {
                "issues": "https://github.com/doctrine/instantiator/issues",
                "source": "https://github.com/doctrine/instantiator/tree/1.4.0"
            },
            "funding": [
                {
                    "url": "https://www.doctrine-project.org/sponsorship.html",
                    "type": "custom"
                },
                {
                    "url": "https://www.patreon.com/phpdoctrine",
                    "type": "patreon"
                },
                {
                    "url": "https://tidelift.com/funding/github/packagist/doctrine%2Finstantiator",
                    "type": "tidelift"
                }
            ],
            "time": "2020-11-10T18:47:58+00:00"
        },
        {
            "name": "myclabs/deep-copy",
            "version": "1.10.2",
            "source": {
                "type": "git",
                "url": "https://github.com/myclabs/DeepCopy.git",
                "reference": "776f831124e9c62e1a2c601ecc52e776d8bb7220"
            },
            "dist": {
                "type": "zip",
                "url": "https://api.github.com/repos/myclabs/DeepCopy/zipball/776f831124e9c62e1a2c601ecc52e776d8bb7220",
                "reference": "776f831124e9c62e1a2c601ecc52e776d8bb7220",
                "shasum": ""
            },
            "require": {
                "php": "^7.1 || ^8.0"
            },
            "replace": {
                "myclabs/deep-copy": "self.version"
            },
            "require-dev": {
                "doctrine/collections": "^1.0",
                "doctrine/common": "^2.6",
                "phpunit/phpunit": "^7.1"
            },
            "type": "library",
            "autoload": {
                "psr-4": {
                    "DeepCopy\\": "src/DeepCopy/"
                },
                "files": [
                    "src/DeepCopy/deep_copy.php"
                ]
            },
            "notification-url": "https://packagist.org/downloads/",
            "license": [
                "MIT"
            ],
            "description": "Create deep copies (clones) of your objects",
            "keywords": [
                "clone",
                "copy",
                "duplicate",
                "object",
                "object graph"
            ],
            "support": {
                "issues": "https://github.com/myclabs/DeepCopy/issues",
                "source": "https://github.com/myclabs/DeepCopy/tree/1.10.2"
            },
            "funding": [
                {
                    "url": "https://tidelift.com/funding/github/packagist/myclabs/deep-copy",
                    "type": "tidelift"
                }
            ],
            "time": "2020-11-13T09:40:50+00:00"
        },
        {
            "name": "nikic/php-parser",
            "version": "v4.13.1",
            "source": {
                "type": "git",
                "url": "https://github.com/nikic/PHP-Parser.git",
                "reference": "63a79e8daa781cac14e5195e63ed8ae231dd10fd"
            },
            "dist": {
                "type": "zip",
                "url": "https://api.github.com/repos/nikic/PHP-Parser/zipball/63a79e8daa781cac14e5195e63ed8ae231dd10fd",
                "reference": "63a79e8daa781cac14e5195e63ed8ae231dd10fd",
                "shasum": ""
            },
            "require": {
                "ext-tokenizer": "*",
                "php": ">=7.0"
            },
            "require-dev": {
                "ircmaxell/php-yacc": "^0.0.7",
                "phpunit/phpunit": "^6.5 || ^7.0 || ^8.0 || ^9.0"
            },
            "bin": [
                "bin/php-parse"
            ],
            "type": "library",
            "extra": {
                "branch-alias": {
                    "dev-master": "4.9-dev"
                }
            },
            "autoload": {
                "psr-4": {
                    "PhpParser\\": "lib/PhpParser"
                }
            },
            "notification-url": "https://packagist.org/downloads/",
            "license": [
                "BSD-3-Clause"
            ],
            "authors": [
                {
                    "name": "Nikita Popov"
                }
            ],
            "description": "A PHP parser written in PHP",
            "keywords": [
                "parser",
                "php"
            ],
            "support": {
                "issues": "https://github.com/nikic/PHP-Parser/issues",
                "source": "https://github.com/nikic/PHP-Parser/tree/v4.13.1"
            },
            "time": "2021-11-03T20:52:16+00:00"
        },
        {
            "name": "phar-io/manifest",
            "version": "2.0.3",
            "source": {
                "type": "git",
                "url": "https://github.com/phar-io/manifest.git",
                "reference": "97803eca37d319dfa7826cc2437fc020857acb53"
            },
            "dist": {
                "type": "zip",
                "url": "https://api.github.com/repos/phar-io/manifest/zipball/97803eca37d319dfa7826cc2437fc020857acb53",
                "reference": "97803eca37d319dfa7826cc2437fc020857acb53",
                "shasum": ""
            },
            "require": {
                "ext-dom": "*",
                "ext-phar": "*",
                "ext-xmlwriter": "*",
                "phar-io/version": "^3.0.1",
                "php": "^7.2 || ^8.0"
            },
            "type": "library",
            "extra": {
                "branch-alias": {
                    "dev-master": "2.0.x-dev"
                }
            },
            "autoload": {
                "classmap": [
                    "src/"
                ]
            },
            "notification-url": "https://packagist.org/downloads/",
            "license": [
                "BSD-3-Clause"
            ],
            "authors": [
                {
                    "name": "Arne Blankerts",
                    "email": "arne@blankerts.de",
                    "role": "Developer"
                },
                {
                    "name": "Sebastian Heuer",
                    "email": "sebastian@phpeople.de",
                    "role": "Developer"
                },
                {
                    "name": "Sebastian Bergmann",
                    "email": "sebastian@phpunit.de",
                    "role": "Developer"
                }
            ],
            "description": "Component for reading phar.io manifest information from a PHP Archive (PHAR)",
            "support": {
                "issues": "https://github.com/phar-io/manifest/issues",
                "source": "https://github.com/phar-io/manifest/tree/2.0.3"
            },
            "time": "2021-07-20T11:28:43+00:00"
        },
        {
            "name": "phar-io/version",
            "version": "3.1.0",
            "source": {
                "type": "git",
                "url": "https://github.com/phar-io/version.git",
                "reference": "bae7c545bef187884426f042434e561ab1ddb182"
            },
            "dist": {
                "type": "zip",
                "url": "https://api.github.com/repos/phar-io/version/zipball/bae7c545bef187884426f042434e561ab1ddb182",
                "reference": "bae7c545bef187884426f042434e561ab1ddb182",
                "shasum": ""
            },
            "require": {
                "php": "^7.2 || ^8.0"
            },
            "type": "library",
            "autoload": {
                "classmap": [
                    "src/"
                ]
            },
            "notification-url": "https://packagist.org/downloads/",
            "license": [
                "BSD-3-Clause"
            ],
            "authors": [
                {
                    "name": "Arne Blankerts",
                    "email": "arne@blankerts.de",
                    "role": "Developer"
                },
                {
                    "name": "Sebastian Heuer",
                    "email": "sebastian@phpeople.de",
                    "role": "Developer"
                },
                {
                    "name": "Sebastian Bergmann",
                    "email": "sebastian@phpunit.de",
                    "role": "Developer"
                }
            ],
            "description": "Library for handling version information and constraints",
            "support": {
                "issues": "https://github.com/phar-io/version/issues",
                "source": "https://github.com/phar-io/version/tree/3.1.0"
            },
            "time": "2021-02-23T14:00:09+00:00"
        },
        {
            "name": "phpdocumentor/reflection-common",
            "version": "2.2.0",
            "source": {
                "type": "git",
                "url": "https://github.com/phpDocumentor/ReflectionCommon.git",
                "reference": "1d01c49d4ed62f25aa84a747ad35d5a16924662b"
            },
            "dist": {
                "type": "zip",
                "url": "https://api.github.com/repos/phpDocumentor/ReflectionCommon/zipball/1d01c49d4ed62f25aa84a747ad35d5a16924662b",
                "reference": "1d01c49d4ed62f25aa84a747ad35d5a16924662b",
                "shasum": ""
            },
            "require": {
                "php": "^7.2 || ^8.0"
            },
            "type": "library",
            "extra": {
                "branch-alias": {
                    "dev-2.x": "2.x-dev"
                }
            },
            "autoload": {
                "psr-4": {
                    "phpDocumentor\\Reflection\\": "src/"
                }
            },
            "notification-url": "https://packagist.org/downloads/",
            "license": [
                "MIT"
            ],
            "authors": [
                {
                    "name": "Jaap van Otterdijk",
                    "email": "opensource@ijaap.nl"
                }
            ],
            "description": "Common reflection classes used by phpdocumentor to reflect the code structure",
            "homepage": "http://www.phpdoc.org",
            "keywords": [
                "FQSEN",
                "phpDocumentor",
                "phpdoc",
                "reflection",
                "static analysis"
            ],
            "support": {
                "issues": "https://github.com/phpDocumentor/ReflectionCommon/issues",
                "source": "https://github.com/phpDocumentor/ReflectionCommon/tree/2.x"
            },
            "time": "2020-06-27T09:03:43+00:00"
        },
        {
            "name": "phpdocumentor/reflection-docblock",
            "version": "5.3.0",
            "source": {
                "type": "git",
                "url": "https://github.com/phpDocumentor/ReflectionDocBlock.git",
                "reference": "622548b623e81ca6d78b721c5e029f4ce664f170"
            },
            "dist": {
                "type": "zip",
                "url": "https://api.github.com/repos/phpDocumentor/ReflectionDocBlock/zipball/622548b623e81ca6d78b721c5e029f4ce664f170",
                "reference": "622548b623e81ca6d78b721c5e029f4ce664f170",
                "shasum": ""
            },
            "require": {
                "ext-filter": "*",
                "php": "^7.2 || ^8.0",
                "phpdocumentor/reflection-common": "^2.2",
                "phpdocumentor/type-resolver": "^1.3",
                "webmozart/assert": "^1.9.1"
            },
            "require-dev": {
                "mockery/mockery": "~1.3.2",
                "psalm/phar": "^4.8"
            },
            "type": "library",
            "extra": {
                "branch-alias": {
                    "dev-master": "5.x-dev"
                }
            },
            "autoload": {
                "psr-4": {
                    "phpDocumentor\\Reflection\\": "src"
                }
            },
            "notification-url": "https://packagist.org/downloads/",
            "license": [
                "MIT"
            ],
            "authors": [
                {
                    "name": "Mike van Riel",
                    "email": "me@mikevanriel.com"
                },
                {
                    "name": "Jaap van Otterdijk",
                    "email": "account@ijaap.nl"
                }
            ],
            "description": "With this component, a library can provide support for annotations via DocBlocks or otherwise retrieve information that is embedded in a DocBlock.",
            "support": {
                "issues": "https://github.com/phpDocumentor/ReflectionDocBlock/issues",
                "source": "https://github.com/phpDocumentor/ReflectionDocBlock/tree/5.3.0"
            },
            "time": "2021-10-19T17:43:47+00:00"
        },
        {
            "name": "phpdocumentor/type-resolver",
            "version": "1.5.1",
            "source": {
                "type": "git",
                "url": "https://github.com/phpDocumentor/TypeResolver.git",
                "reference": "a12f7e301eb7258bb68acd89d4aefa05c2906cae"
            },
            "dist": {
                "type": "zip",
                "url": "https://api.github.com/repos/phpDocumentor/TypeResolver/zipball/a12f7e301eb7258bb68acd89d4aefa05c2906cae",
                "reference": "a12f7e301eb7258bb68acd89d4aefa05c2906cae",
                "shasum": ""
            },
            "require": {
                "php": "^7.2 || ^8.0",
                "phpdocumentor/reflection-common": "^2.0"
            },
            "require-dev": {
                "ext-tokenizer": "*",
                "psalm/phar": "^4.8"
            },
            "type": "library",
            "extra": {
                "branch-alias": {
                    "dev-1.x": "1.x-dev"
                }
            },
            "autoload": {
                "psr-4": {
                    "phpDocumentor\\Reflection\\": "src"
                }
            },
            "notification-url": "https://packagist.org/downloads/",
            "license": [
                "MIT"
            ],
            "authors": [
                {
                    "name": "Mike van Riel",
                    "email": "me@mikevanriel.com"
                }
            ],
            "description": "A PSR-5 based resolver of Class names, Types and Structural Element Names",
            "support": {
                "issues": "https://github.com/phpDocumentor/TypeResolver/issues",
                "source": "https://github.com/phpDocumentor/TypeResolver/tree/1.5.1"
            },
            "time": "2021-10-02T14:08:47+00:00"
        },
        {
            "name": "phpspec/prophecy",
            "version": "1.14.0",
            "source": {
                "type": "git",
                "url": "https://github.com/phpspec/prophecy.git",
                "reference": "d86dfc2e2a3cd366cee475e52c6bb3bbc371aa0e"
            },
            "dist": {
                "type": "zip",
                "url": "https://api.github.com/repos/phpspec/prophecy/zipball/d86dfc2e2a3cd366cee475e52c6bb3bbc371aa0e",
                "reference": "d86dfc2e2a3cd366cee475e52c6bb3bbc371aa0e",
                "shasum": ""
            },
            "require": {
                "doctrine/instantiator": "^1.2",
                "php": "^7.2 || ~8.0, <8.2",
                "phpdocumentor/reflection-docblock": "^5.2",
                "sebastian/comparator": "^3.0 || ^4.0",
                "sebastian/recursion-context": "^3.0 || ^4.0"
            },
            "require-dev": {
                "phpspec/phpspec": "^6.0 || ^7.0",
                "phpunit/phpunit": "^8.0 || ^9.0"
            },
            "type": "library",
            "extra": {
                "branch-alias": {
                    "dev-master": "1.x-dev"
                }
            },
            "autoload": {
                "psr-4": {
                    "Prophecy\\": "src/Prophecy"
                }
            },
            "notification-url": "https://packagist.org/downloads/",
            "license": [
                "MIT"
            ],
            "authors": [
                {
                    "name": "Konstantin Kudryashov",
                    "email": "ever.zet@gmail.com",
                    "homepage": "http://everzet.com"
                },
                {
                    "name": "Marcello Duarte",
                    "email": "marcello.duarte@gmail.com"
                }
            ],
            "description": "Highly opinionated mocking framework for PHP 5.3+",
            "homepage": "https://github.com/phpspec/prophecy",
            "keywords": [
                "Double",
                "Dummy",
                "fake",
                "mock",
                "spy",
                "stub"
            ],
            "support": {
                "issues": "https://github.com/phpspec/prophecy/issues",
                "source": "https://github.com/phpspec/prophecy/tree/1.14.0"
            },
            "time": "2021-09-10T09:02:12+00:00"
        },
        {
            "name": "phpstan/phpstan",
            "version": "1.1.1",
            "source": {
                "type": "git",
                "url": "https://github.com/phpstan/phpstan.git",
                "reference": "cb317029197236c571c1b9305b8dd12850d8d85c"
            },
            "dist": {
                "type": "zip",
                "url": "https://api.github.com/repos/phpstan/phpstan/zipball/cb317029197236c571c1b9305b8dd12850d8d85c",
                "reference": "cb317029197236c571c1b9305b8dd12850d8d85c",
                "shasum": ""
            },
            "require": {
                "php": "^7.1|^8.0"
            },
            "conflict": {
                "phpstan/phpstan-shim": "*"
            },
            "bin": [
                "phpstan",
                "phpstan.phar"
            ],
            "type": "library",
            "extra": {
                "branch-alias": {
                    "dev-master": "1.0-dev"
                }
            },
            "autoload": {
                "files": [
                    "bootstrap.php"
                ]
            },
            "notification-url": "https://packagist.org/downloads/",
            "license": [
                "MIT"
            ],
            "description": "PHPStan - PHP Static Analysis Tool",
            "support": {
                "issues": "https://github.com/phpstan/phpstan/issues",
                "source": "https://github.com/phpstan/phpstan/tree/1.1.1"
            },
            "funding": [
                {
                    "url": "https://github.com/ondrejmirtes",
                    "type": "github"
                },
                {
                    "url": "https://github.com/phpstan",
                    "type": "github"
                },
                {
                    "url": "https://www.patreon.com/phpstan",
                    "type": "patreon"
                },
                {
                    "url": "https://tidelift.com/funding/github/packagist/phpstan/phpstan",
                    "type": "tidelift"
                }
            ],
            "time": "2021-11-06T22:46:47+00:00"
        },
        {
            "name": "phpstan/phpstan-phpunit",
            "version": "1.0.0",
            "source": {
                "type": "git",
                "url": "https://github.com/phpstan/phpstan-phpunit.git",
                "reference": "9eb88c9f689003a8a2a5ae9e010338ee94dc39b3"
            },
            "dist": {
                "type": "zip",
                "url": "https://api.github.com/repos/phpstan/phpstan-phpunit/zipball/9eb88c9f689003a8a2a5ae9e010338ee94dc39b3",
                "reference": "9eb88c9f689003a8a2a5ae9e010338ee94dc39b3",
                "shasum": ""
            },
            "require": {
                "php": "^7.1 || ^8.0",
                "phpstan/phpstan": "^1.0"
            },
            "conflict": {
                "phpunit/phpunit": "<7.0"
            },
            "require-dev": {
                "nikic/php-parser": "^4.13.0",
                "php-parallel-lint/php-parallel-lint": "^1.2",
                "phpstan/phpstan-strict-rules": "^1.0",
                "phpunit/phpunit": "^9.5"
            },
            "type": "phpstan-extension",
            "extra": {
                "branch-alias": {
                    "dev-master": "1.0-dev"
                },
                "phpstan": {
                    "includes": [
                        "extension.neon",
                        "rules.neon"
                    ]
                }
            },
            "autoload": {
                "psr-4": {
                    "PHPStan\\": "src/"
                }
            },
            "notification-url": "https://packagist.org/downloads/",
            "license": [
                "MIT"
            ],
            "description": "PHPUnit extensions and rules for PHPStan",
            "support": {
                "issues": "https://github.com/phpstan/phpstan-phpunit/issues",
                "source": "https://github.com/phpstan/phpstan-phpunit/tree/1.0.0"
            },
            "time": "2021-10-14T08:03:54+00:00"
        },
        {
            "name": "phpstan/phpstan-strict-rules",
            "version": "1.0.0",
            "source": {
                "type": "git",
                "url": "https://github.com/phpstan/phpstan-strict-rules.git",
                "reference": "7f50eb112f37fda2ef956813d3f1e9b1e69d7940"
            },
            "dist": {
                "type": "zip",
                "url": "https://api.github.com/repos/phpstan/phpstan-strict-rules/zipball/7f50eb112f37fda2ef956813d3f1e9b1e69d7940",
                "reference": "7f50eb112f37fda2ef956813d3f1e9b1e69d7940",
                "shasum": ""
            },
            "require": {
                "php": "^7.1 || ^8.0",
                "phpstan/phpstan": "^1.0"
            },
            "require-dev": {
                "nikic/php-parser": "^4.13.0",
                "php-parallel-lint/php-parallel-lint": "^1.2",
                "phpstan/phpstan-phpunit": "^1.0",
                "phpunit/phpunit": "^9.5"
            },
            "type": "phpstan-extension",
            "extra": {
                "branch-alias": {
                    "dev-master": "1.0-dev"
                },
                "phpstan": {
                    "includes": [
                        "rules.neon"
                    ]
                }
            },
            "autoload": {
                "psr-4": {
                    "PHPStan\\": "src/"
                }
            },
            "notification-url": "https://packagist.org/downloads/",
            "license": [
                "MIT"
            ],
            "description": "Extra strict and opinionated rules for PHPStan",
            "support": {
                "issues": "https://github.com/phpstan/phpstan-strict-rules/issues",
                "source": "https://github.com/phpstan/phpstan-strict-rules/tree/1.0.0"
            },
            "time": "2021-10-11T06:57:58+00:00"
        },
        {
            "name": "phpunit/php-code-coverage",
            "version": "9.2.8",
            "source": {
                "type": "git",
                "url": "https://github.com/sebastianbergmann/php-code-coverage.git",
                "reference": "cf04e88a2e3c56fc1a65488afd493325b4c1bc3e"
            },
            "dist": {
                "type": "zip",
                "url": "https://api.github.com/repos/sebastianbergmann/php-code-coverage/zipball/cf04e88a2e3c56fc1a65488afd493325b4c1bc3e",
                "reference": "cf04e88a2e3c56fc1a65488afd493325b4c1bc3e",
                "shasum": ""
            },
            "require": {
                "ext-dom": "*",
                "ext-libxml": "*",
                "ext-xmlwriter": "*",
                "nikic/php-parser": "^4.13.0",
                "php": ">=7.3",
                "phpunit/php-file-iterator": "^3.0.3",
                "phpunit/php-text-template": "^2.0.2",
                "sebastian/code-unit-reverse-lookup": "^2.0.2",
                "sebastian/complexity": "^2.0",
                "sebastian/environment": "^5.1.2",
                "sebastian/lines-of-code": "^1.0.3",
                "sebastian/version": "^3.0.1",
                "theseer/tokenizer": "^1.2.0"
            },
            "require-dev": {
                "phpunit/phpunit": "^9.3"
            },
            "suggest": {
                "ext-pcov": "*",
                "ext-xdebug": "*"
            },
            "type": "library",
            "extra": {
                "branch-alias": {
                    "dev-master": "9.2-dev"
                }
            },
            "autoload": {
                "classmap": [
                    "src/"
                ]
            },
            "notification-url": "https://packagist.org/downloads/",
            "license": [
                "BSD-3-Clause"
            ],
            "authors": [
                {
                    "name": "Sebastian Bergmann",
                    "email": "sebastian@phpunit.de",
                    "role": "lead"
                }
            ],
            "description": "Library that provides collection, processing, and rendering functionality for PHP code coverage information.",
            "homepage": "https://github.com/sebastianbergmann/php-code-coverage",
            "keywords": [
                "coverage",
                "testing",
                "xunit"
            ],
            "support": {
                "issues": "https://github.com/sebastianbergmann/php-code-coverage/issues",
                "source": "https://github.com/sebastianbergmann/php-code-coverage/tree/9.2.8"
            },
            "funding": [
                {
                    "url": "https://github.com/sebastianbergmann",
                    "type": "github"
                }
            ],
            "time": "2021-10-30T08:01:38+00:00"
        },
        {
            "name": "phpunit/php-file-iterator",
            "version": "3.0.5",
            "source": {
                "type": "git",
                "url": "https://github.com/sebastianbergmann/php-file-iterator.git",
                "reference": "aa4be8575f26070b100fccb67faabb28f21f66f8"
            },
            "dist": {
                "type": "zip",
                "url": "https://api.github.com/repos/sebastianbergmann/php-file-iterator/zipball/aa4be8575f26070b100fccb67faabb28f21f66f8",
                "reference": "aa4be8575f26070b100fccb67faabb28f21f66f8",
                "shasum": ""
            },
            "require": {
                "php": ">=7.3"
            },
            "require-dev": {
                "phpunit/phpunit": "^9.3"
            },
            "type": "library",
            "extra": {
                "branch-alias": {
                    "dev-master": "3.0-dev"
                }
            },
            "autoload": {
                "classmap": [
                    "src/"
                ]
            },
            "notification-url": "https://packagist.org/downloads/",
            "license": [
                "BSD-3-Clause"
            ],
            "authors": [
                {
                    "name": "Sebastian Bergmann",
                    "email": "sebastian@phpunit.de",
                    "role": "lead"
                }
            ],
            "description": "FilterIterator implementation that filters files based on a list of suffixes.",
            "homepage": "https://github.com/sebastianbergmann/php-file-iterator/",
            "keywords": [
                "filesystem",
                "iterator"
            ],
            "support": {
                "issues": "https://github.com/sebastianbergmann/php-file-iterator/issues",
                "source": "https://github.com/sebastianbergmann/php-file-iterator/tree/3.0.5"
            },
            "funding": [
                {
                    "url": "https://github.com/sebastianbergmann",
                    "type": "github"
                }
            ],
            "time": "2020-09-28T05:57:25+00:00"
        },
        {
            "name": "phpunit/php-invoker",
            "version": "3.1.1",
            "source": {
                "type": "git",
                "url": "https://github.com/sebastianbergmann/php-invoker.git",
                "reference": "5a10147d0aaf65b58940a0b72f71c9ac0423cc67"
            },
            "dist": {
                "type": "zip",
                "url": "https://api.github.com/repos/sebastianbergmann/php-invoker/zipball/5a10147d0aaf65b58940a0b72f71c9ac0423cc67",
                "reference": "5a10147d0aaf65b58940a0b72f71c9ac0423cc67",
                "shasum": ""
            },
            "require": {
                "php": ">=7.3"
            },
            "require-dev": {
                "ext-pcntl": "*",
                "phpunit/phpunit": "^9.3"
            },
            "suggest": {
                "ext-pcntl": "*"
            },
            "type": "library",
            "extra": {
                "branch-alias": {
                    "dev-master": "3.1-dev"
                }
            },
            "autoload": {
                "classmap": [
                    "src/"
                ]
            },
            "notification-url": "https://packagist.org/downloads/",
            "license": [
                "BSD-3-Clause"
            ],
            "authors": [
                {
                    "name": "Sebastian Bergmann",
                    "email": "sebastian@phpunit.de",
                    "role": "lead"
                }
            ],
            "description": "Invoke callables with a timeout",
            "homepage": "https://github.com/sebastianbergmann/php-invoker/",
            "keywords": [
                "process"
            ],
            "support": {
                "issues": "https://github.com/sebastianbergmann/php-invoker/issues",
                "source": "https://github.com/sebastianbergmann/php-invoker/tree/3.1.1"
            },
            "funding": [
                {
                    "url": "https://github.com/sebastianbergmann",
                    "type": "github"
                }
            ],
            "time": "2020-09-28T05:58:55+00:00"
        },
        {
            "name": "phpunit/php-text-template",
            "version": "2.0.4",
            "source": {
                "type": "git",
                "url": "https://github.com/sebastianbergmann/php-text-template.git",
                "reference": "5da5f67fc95621df9ff4c4e5a84d6a8a2acf7c28"
            },
            "dist": {
                "type": "zip",
                "url": "https://api.github.com/repos/sebastianbergmann/php-text-template/zipball/5da5f67fc95621df9ff4c4e5a84d6a8a2acf7c28",
                "reference": "5da5f67fc95621df9ff4c4e5a84d6a8a2acf7c28",
                "shasum": ""
            },
            "require": {
                "php": ">=7.3"
            },
            "require-dev": {
                "phpunit/phpunit": "^9.3"
            },
            "type": "library",
            "extra": {
                "branch-alias": {
                    "dev-master": "2.0-dev"
                }
            },
            "autoload": {
                "classmap": [
                    "src/"
                ]
            },
            "notification-url": "https://packagist.org/downloads/",
            "license": [
                "BSD-3-Clause"
            ],
            "authors": [
                {
                    "name": "Sebastian Bergmann",
                    "email": "sebastian@phpunit.de",
                    "role": "lead"
                }
            ],
            "description": "Simple template engine.",
            "homepage": "https://github.com/sebastianbergmann/php-text-template/",
            "keywords": [
                "template"
            ],
            "support": {
                "issues": "https://github.com/sebastianbergmann/php-text-template/issues",
                "source": "https://github.com/sebastianbergmann/php-text-template/tree/2.0.4"
            },
            "funding": [
                {
                    "url": "https://github.com/sebastianbergmann",
                    "type": "github"
                }
            ],
            "time": "2020-10-26T05:33:50+00:00"
        },
        {
            "name": "phpunit/php-timer",
            "version": "5.0.3",
            "source": {
                "type": "git",
                "url": "https://github.com/sebastianbergmann/php-timer.git",
                "reference": "5a63ce20ed1b5bf577850e2c4e87f4aa902afbd2"
            },
            "dist": {
                "type": "zip",
                "url": "https://api.github.com/repos/sebastianbergmann/php-timer/zipball/5a63ce20ed1b5bf577850e2c4e87f4aa902afbd2",
                "reference": "5a63ce20ed1b5bf577850e2c4e87f4aa902afbd2",
                "shasum": ""
            },
            "require": {
                "php": ">=7.3"
            },
            "require-dev": {
                "phpunit/phpunit": "^9.3"
            },
            "type": "library",
            "extra": {
                "branch-alias": {
                    "dev-master": "5.0-dev"
                }
            },
            "autoload": {
                "classmap": [
                    "src/"
                ]
            },
            "notification-url": "https://packagist.org/downloads/",
            "license": [
                "BSD-3-Clause"
            ],
            "authors": [
                {
                    "name": "Sebastian Bergmann",
                    "email": "sebastian@phpunit.de",
                    "role": "lead"
                }
            ],
            "description": "Utility class for timing",
            "homepage": "https://github.com/sebastianbergmann/php-timer/",
            "keywords": [
                "timer"
            ],
            "support": {
                "issues": "https://github.com/sebastianbergmann/php-timer/issues",
                "source": "https://github.com/sebastianbergmann/php-timer/tree/5.0.3"
            },
            "funding": [
                {
                    "url": "https://github.com/sebastianbergmann",
                    "type": "github"
                }
            ],
            "time": "2020-10-26T13:16:10+00:00"
        },
        {
            "name": "phpunit/phpunit",
            "version": "9.5.10",
            "source": {
                "type": "git",
                "url": "https://github.com/sebastianbergmann/phpunit.git",
                "reference": "c814a05837f2edb0d1471d6e3f4ab3501ca3899a"
            },
            "dist": {
                "type": "zip",
                "url": "https://api.github.com/repos/sebastianbergmann/phpunit/zipball/c814a05837f2edb0d1471d6e3f4ab3501ca3899a",
                "reference": "c814a05837f2edb0d1471d6e3f4ab3501ca3899a",
                "shasum": ""
            },
            "require": {
                "doctrine/instantiator": "^1.3.1",
                "ext-dom": "*",
                "ext-json": "*",
                "ext-libxml": "*",
                "ext-mbstring": "*",
                "ext-xml": "*",
                "ext-xmlwriter": "*",
                "myclabs/deep-copy": "^1.10.1",
                "phar-io/manifest": "^2.0.3",
                "phar-io/version": "^3.0.2",
                "php": ">=7.3",
                "phpspec/prophecy": "^1.12.1",
                "phpunit/php-code-coverage": "^9.2.7",
                "phpunit/php-file-iterator": "^3.0.5",
                "phpunit/php-invoker": "^3.1.1",
                "phpunit/php-text-template": "^2.0.3",
                "phpunit/php-timer": "^5.0.2",
                "sebastian/cli-parser": "^1.0.1",
                "sebastian/code-unit": "^1.0.6",
                "sebastian/comparator": "^4.0.5",
                "sebastian/diff": "^4.0.3",
                "sebastian/environment": "^5.1.3",
                "sebastian/exporter": "^4.0.3",
                "sebastian/global-state": "^5.0.1",
                "sebastian/object-enumerator": "^4.0.3",
                "sebastian/resource-operations": "^3.0.3",
                "sebastian/type": "^2.3.4",
                "sebastian/version": "^3.0.2"
            },
            "require-dev": {
                "ext-pdo": "*",
                "phpspec/prophecy-phpunit": "^2.0.1"
            },
            "suggest": {
                "ext-soap": "*",
                "ext-xdebug": "*"
            },
            "bin": [
                "phpunit"
            ],
            "type": "library",
            "extra": {
                "branch-alias": {
                    "dev-master": "9.5-dev"
                }
            },
            "autoload": {
                "classmap": [
                    "src/"
                ],
                "files": [
                    "src/Framework/Assert/Functions.php"
                ]
            },
            "notification-url": "https://packagist.org/downloads/",
            "license": [
                "BSD-3-Clause"
            ],
            "authors": [
                {
                    "name": "Sebastian Bergmann",
                    "email": "sebastian@phpunit.de",
                    "role": "lead"
                }
            ],
            "description": "The PHP Unit Testing framework.",
            "homepage": "https://phpunit.de/",
            "keywords": [
                "phpunit",
                "testing",
                "xunit"
            ],
            "support": {
                "issues": "https://github.com/sebastianbergmann/phpunit/issues",
                "source": "https://github.com/sebastianbergmann/phpunit/tree/9.5.10"
            },
            "funding": [
                {
                    "url": "https://phpunit.de/donate.html",
                    "type": "custom"
                },
                {
                    "url": "https://github.com/sebastianbergmann",
                    "type": "github"
                }
            ],
            "time": "2021-09-25T07:38:51+00:00"
        },
        {
            "name": "sebastian/cli-parser",
            "version": "1.0.1",
            "source": {
                "type": "git",
                "url": "https://github.com/sebastianbergmann/cli-parser.git",
                "reference": "442e7c7e687e42adc03470c7b668bc4b2402c0b2"
            },
            "dist": {
                "type": "zip",
                "url": "https://api.github.com/repos/sebastianbergmann/cli-parser/zipball/442e7c7e687e42adc03470c7b668bc4b2402c0b2",
                "reference": "442e7c7e687e42adc03470c7b668bc4b2402c0b2",
                "shasum": ""
            },
            "require": {
                "php": ">=7.3"
            },
            "require-dev": {
                "phpunit/phpunit": "^9.3"
            },
            "type": "library",
            "extra": {
                "branch-alias": {
                    "dev-master": "1.0-dev"
                }
            },
            "autoload": {
                "classmap": [
                    "src/"
                ]
            },
            "notification-url": "https://packagist.org/downloads/",
            "license": [
                "BSD-3-Clause"
            ],
            "authors": [
                {
                    "name": "Sebastian Bergmann",
                    "email": "sebastian@phpunit.de",
                    "role": "lead"
                }
            ],
            "description": "Library for parsing CLI options",
            "homepage": "https://github.com/sebastianbergmann/cli-parser",
            "support": {
                "issues": "https://github.com/sebastianbergmann/cli-parser/issues",
                "source": "https://github.com/sebastianbergmann/cli-parser/tree/1.0.1"
            },
            "funding": [
                {
                    "url": "https://github.com/sebastianbergmann",
                    "type": "github"
                }
            ],
            "time": "2020-09-28T06:08:49+00:00"
        },
        {
            "name": "sebastian/code-unit",
            "version": "1.0.8",
            "source": {
                "type": "git",
                "url": "https://github.com/sebastianbergmann/code-unit.git",
                "reference": "1fc9f64c0927627ef78ba436c9b17d967e68e120"
            },
            "dist": {
                "type": "zip",
                "url": "https://api.github.com/repos/sebastianbergmann/code-unit/zipball/1fc9f64c0927627ef78ba436c9b17d967e68e120",
                "reference": "1fc9f64c0927627ef78ba436c9b17d967e68e120",
                "shasum": ""
            },
            "require": {
                "php": ">=7.3"
            },
            "require-dev": {
                "phpunit/phpunit": "^9.3"
            },
            "type": "library",
            "extra": {
                "branch-alias": {
                    "dev-master": "1.0-dev"
                }
            },
            "autoload": {
                "classmap": [
                    "src/"
                ]
            },
            "notification-url": "https://packagist.org/downloads/",
            "license": [
                "BSD-3-Clause"
            ],
            "authors": [
                {
                    "name": "Sebastian Bergmann",
                    "email": "sebastian@phpunit.de",
                    "role": "lead"
                }
            ],
            "description": "Collection of value objects that represent the PHP code units",
            "homepage": "https://github.com/sebastianbergmann/code-unit",
            "support": {
                "issues": "https://github.com/sebastianbergmann/code-unit/issues",
                "source": "https://github.com/sebastianbergmann/code-unit/tree/1.0.8"
            },
            "funding": [
                {
                    "url": "https://github.com/sebastianbergmann",
                    "type": "github"
                }
            ],
            "time": "2020-10-26T13:08:54+00:00"
        },
        {
            "name": "sebastian/code-unit-reverse-lookup",
            "version": "2.0.3",
            "source": {
                "type": "git",
                "url": "https://github.com/sebastianbergmann/code-unit-reverse-lookup.git",
                "reference": "ac91f01ccec49fb77bdc6fd1e548bc70f7faa3e5"
            },
            "dist": {
                "type": "zip",
                "url": "https://api.github.com/repos/sebastianbergmann/code-unit-reverse-lookup/zipball/ac91f01ccec49fb77bdc6fd1e548bc70f7faa3e5",
                "reference": "ac91f01ccec49fb77bdc6fd1e548bc70f7faa3e5",
                "shasum": ""
            },
            "require": {
                "php": ">=7.3"
            },
            "require-dev": {
                "phpunit/phpunit": "^9.3"
            },
            "type": "library",
            "extra": {
                "branch-alias": {
                    "dev-master": "2.0-dev"
                }
            },
            "autoload": {
                "classmap": [
                    "src/"
                ]
            },
            "notification-url": "https://packagist.org/downloads/",
            "license": [
                "BSD-3-Clause"
            ],
            "authors": [
                {
                    "name": "Sebastian Bergmann",
                    "email": "sebastian@phpunit.de"
                }
            ],
            "description": "Looks up which function or method a line of code belongs to",
            "homepage": "https://github.com/sebastianbergmann/code-unit-reverse-lookup/",
            "support": {
                "issues": "https://github.com/sebastianbergmann/code-unit-reverse-lookup/issues",
                "source": "https://github.com/sebastianbergmann/code-unit-reverse-lookup/tree/2.0.3"
            },
            "funding": [
                {
                    "url": "https://github.com/sebastianbergmann",
                    "type": "github"
                }
            ],
            "time": "2020-09-28T05:30:19+00:00"
        },
        {
            "name": "sebastian/comparator",
            "version": "4.0.6",
            "source": {
                "type": "git",
                "url": "https://github.com/sebastianbergmann/comparator.git",
                "reference": "55f4261989e546dc112258c7a75935a81a7ce382"
            },
            "dist": {
                "type": "zip",
                "url": "https://api.github.com/repos/sebastianbergmann/comparator/zipball/55f4261989e546dc112258c7a75935a81a7ce382",
                "reference": "55f4261989e546dc112258c7a75935a81a7ce382",
                "shasum": ""
            },
            "require": {
                "php": ">=7.3",
                "sebastian/diff": "^4.0",
                "sebastian/exporter": "^4.0"
            },
            "require-dev": {
                "phpunit/phpunit": "^9.3"
            },
            "type": "library",
            "extra": {
                "branch-alias": {
                    "dev-master": "4.0-dev"
                }
            },
            "autoload": {
                "classmap": [
                    "src/"
                ]
            },
            "notification-url": "https://packagist.org/downloads/",
            "license": [
                "BSD-3-Clause"
            ],
            "authors": [
                {
                    "name": "Sebastian Bergmann",
                    "email": "sebastian@phpunit.de"
                },
                {
                    "name": "Jeff Welch",
                    "email": "whatthejeff@gmail.com"
                },
                {
                    "name": "Volker Dusch",
                    "email": "github@wallbash.com"
                },
                {
                    "name": "Bernhard Schussek",
                    "email": "bschussek@2bepublished.at"
                }
            ],
            "description": "Provides the functionality to compare PHP values for equality",
            "homepage": "https://github.com/sebastianbergmann/comparator",
            "keywords": [
                "comparator",
                "compare",
                "equality"
            ],
            "support": {
                "issues": "https://github.com/sebastianbergmann/comparator/issues",
                "source": "https://github.com/sebastianbergmann/comparator/tree/4.0.6"
            },
            "funding": [
                {
                    "url": "https://github.com/sebastianbergmann",
                    "type": "github"
                }
            ],
            "time": "2020-10-26T15:49:45+00:00"
        },
        {
            "name": "sebastian/complexity",
            "version": "2.0.2",
            "source": {
                "type": "git",
                "url": "https://github.com/sebastianbergmann/complexity.git",
                "reference": "739b35e53379900cc9ac327b2147867b8b6efd88"
            },
            "dist": {
                "type": "zip",
                "url": "https://api.github.com/repos/sebastianbergmann/complexity/zipball/739b35e53379900cc9ac327b2147867b8b6efd88",
                "reference": "739b35e53379900cc9ac327b2147867b8b6efd88",
                "shasum": ""
            },
            "require": {
                "nikic/php-parser": "^4.7",
                "php": ">=7.3"
            },
            "require-dev": {
                "phpunit/phpunit": "^9.3"
            },
            "type": "library",
            "extra": {
                "branch-alias": {
                    "dev-master": "2.0-dev"
                }
            },
            "autoload": {
                "classmap": [
                    "src/"
                ]
            },
            "notification-url": "https://packagist.org/downloads/",
            "license": [
                "BSD-3-Clause"
            ],
            "authors": [
                {
                    "name": "Sebastian Bergmann",
                    "email": "sebastian@phpunit.de",
                    "role": "lead"
                }
            ],
            "description": "Library for calculating the complexity of PHP code units",
            "homepage": "https://github.com/sebastianbergmann/complexity",
            "support": {
                "issues": "https://github.com/sebastianbergmann/complexity/issues",
                "source": "https://github.com/sebastianbergmann/complexity/tree/2.0.2"
            },
            "funding": [
                {
                    "url": "https://github.com/sebastianbergmann",
                    "type": "github"
                }
            ],
            "time": "2020-10-26T15:52:27+00:00"
        },
        {
            "name": "sebastian/diff",
            "version": "4.0.4",
            "source": {
                "type": "git",
                "url": "https://github.com/sebastianbergmann/diff.git",
                "reference": "3461e3fccc7cfdfc2720be910d3bd73c69be590d"
            },
            "dist": {
                "type": "zip",
                "url": "https://api.github.com/repos/sebastianbergmann/diff/zipball/3461e3fccc7cfdfc2720be910d3bd73c69be590d",
                "reference": "3461e3fccc7cfdfc2720be910d3bd73c69be590d",
                "shasum": ""
            },
            "require": {
                "php": ">=7.3"
            },
            "require-dev": {
                "phpunit/phpunit": "^9.3",
                "symfony/process": "^4.2 || ^5"
            },
            "type": "library",
            "extra": {
                "branch-alias": {
                    "dev-master": "4.0-dev"
                }
            },
            "autoload": {
                "classmap": [
                    "src/"
                ]
            },
            "notification-url": "https://packagist.org/downloads/",
            "license": [
                "BSD-3-Clause"
            ],
            "authors": [
                {
                    "name": "Sebastian Bergmann",
                    "email": "sebastian@phpunit.de"
                },
                {
                    "name": "Kore Nordmann",
                    "email": "mail@kore-nordmann.de"
                }
            ],
            "description": "Diff implementation",
            "homepage": "https://github.com/sebastianbergmann/diff",
            "keywords": [
                "diff",
                "udiff",
                "unidiff",
                "unified diff"
            ],
            "support": {
                "issues": "https://github.com/sebastianbergmann/diff/issues",
                "source": "https://github.com/sebastianbergmann/diff/tree/4.0.4"
            },
            "funding": [
                {
                    "url": "https://github.com/sebastianbergmann",
                    "type": "github"
                }
            ],
            "time": "2020-10-26T13:10:38+00:00"
        },
        {
            "name": "sebastian/environment",
            "version": "5.1.3",
            "source": {
                "type": "git",
                "url": "https://github.com/sebastianbergmann/environment.git",
                "reference": "388b6ced16caa751030f6a69e588299fa09200ac"
            },
            "dist": {
                "type": "zip",
                "url": "https://api.github.com/repos/sebastianbergmann/environment/zipball/388b6ced16caa751030f6a69e588299fa09200ac",
                "reference": "388b6ced16caa751030f6a69e588299fa09200ac",
                "shasum": ""
            },
            "require": {
                "php": ">=7.3"
            },
            "require-dev": {
                "phpunit/phpunit": "^9.3"
            },
            "suggest": {
                "ext-posix": "*"
            },
            "type": "library",
            "extra": {
                "branch-alias": {
                    "dev-master": "5.1-dev"
                }
            },
            "autoload": {
                "classmap": [
                    "src/"
                ]
            },
            "notification-url": "https://packagist.org/downloads/",
            "license": [
                "BSD-3-Clause"
            ],
            "authors": [
                {
                    "name": "Sebastian Bergmann",
                    "email": "sebastian@phpunit.de"
                }
            ],
            "description": "Provides functionality to handle HHVM/PHP environments",
            "homepage": "http://www.github.com/sebastianbergmann/environment",
            "keywords": [
                "Xdebug",
                "environment",
                "hhvm"
            ],
            "support": {
                "issues": "https://github.com/sebastianbergmann/environment/issues",
                "source": "https://github.com/sebastianbergmann/environment/tree/5.1.3"
            },
            "funding": [
                {
                    "url": "https://github.com/sebastianbergmann",
                    "type": "github"
                }
            ],
            "time": "2020-09-28T05:52:38+00:00"
        },
        {
            "name": "sebastian/exporter",
            "version": "4.0.3",
            "source": {
                "type": "git",
                "url": "https://github.com/sebastianbergmann/exporter.git",
                "reference": "d89cc98761b8cb5a1a235a6b703ae50d34080e65"
            },
            "dist": {
                "type": "zip",
                "url": "https://api.github.com/repos/sebastianbergmann/exporter/zipball/d89cc98761b8cb5a1a235a6b703ae50d34080e65",
                "reference": "d89cc98761b8cb5a1a235a6b703ae50d34080e65",
                "shasum": ""
            },
            "require": {
                "php": ">=7.3",
                "sebastian/recursion-context": "^4.0"
            },
            "require-dev": {
                "ext-mbstring": "*",
                "phpunit/phpunit": "^9.3"
            },
            "type": "library",
            "extra": {
                "branch-alias": {
                    "dev-master": "4.0-dev"
                }
            },
            "autoload": {
                "classmap": [
                    "src/"
                ]
            },
            "notification-url": "https://packagist.org/downloads/",
            "license": [
                "BSD-3-Clause"
            ],
            "authors": [
                {
                    "name": "Sebastian Bergmann",
                    "email": "sebastian@phpunit.de"
                },
                {
                    "name": "Jeff Welch",
                    "email": "whatthejeff@gmail.com"
                },
                {
                    "name": "Volker Dusch",
                    "email": "github@wallbash.com"
                },
                {
                    "name": "Adam Harvey",
                    "email": "aharvey@php.net"
                },
                {
                    "name": "Bernhard Schussek",
                    "email": "bschussek@gmail.com"
                }
            ],
            "description": "Provides the functionality to export PHP variables for visualization",
            "homepage": "http://www.github.com/sebastianbergmann/exporter",
            "keywords": [
                "export",
                "exporter"
            ],
            "support": {
                "issues": "https://github.com/sebastianbergmann/exporter/issues",
                "source": "https://github.com/sebastianbergmann/exporter/tree/4.0.3"
            },
            "funding": [
                {
                    "url": "https://github.com/sebastianbergmann",
                    "type": "github"
                }
            ],
            "time": "2020-09-28T05:24:23+00:00"
        },
        {
            "name": "sebastian/global-state",
            "version": "5.0.3",
            "source": {
                "type": "git",
                "url": "https://github.com/sebastianbergmann/global-state.git",
                "reference": "23bd5951f7ff26f12d4e3242864df3e08dec4e49"
            },
            "dist": {
                "type": "zip",
                "url": "https://api.github.com/repos/sebastianbergmann/global-state/zipball/23bd5951f7ff26f12d4e3242864df3e08dec4e49",
                "reference": "23bd5951f7ff26f12d4e3242864df3e08dec4e49",
                "shasum": ""
            },
            "require": {
                "php": ">=7.3",
                "sebastian/object-reflector": "^2.0",
                "sebastian/recursion-context": "^4.0"
            },
            "require-dev": {
                "ext-dom": "*",
                "phpunit/phpunit": "^9.3"
            },
            "suggest": {
                "ext-uopz": "*"
            },
            "type": "library",
            "extra": {
                "branch-alias": {
                    "dev-master": "5.0-dev"
                }
            },
            "autoload": {
                "classmap": [
                    "src/"
                ]
            },
            "notification-url": "https://packagist.org/downloads/",
            "license": [
                "BSD-3-Clause"
            ],
            "authors": [
                {
                    "name": "Sebastian Bergmann",
                    "email": "sebastian@phpunit.de"
                }
            ],
            "description": "Snapshotting of global state",
            "homepage": "http://www.github.com/sebastianbergmann/global-state",
            "keywords": [
                "global state"
            ],
            "support": {
                "issues": "https://github.com/sebastianbergmann/global-state/issues",
                "source": "https://github.com/sebastianbergmann/global-state/tree/5.0.3"
            },
            "funding": [
                {
                    "url": "https://github.com/sebastianbergmann",
                    "type": "github"
                }
            ],
            "time": "2021-06-11T13:31:12+00:00"
        },
        {
            "name": "sebastian/lines-of-code",
            "version": "1.0.3",
            "source": {
                "type": "git",
                "url": "https://github.com/sebastianbergmann/lines-of-code.git",
                "reference": "c1c2e997aa3146983ed888ad08b15470a2e22ecc"
            },
            "dist": {
                "type": "zip",
                "url": "https://api.github.com/repos/sebastianbergmann/lines-of-code/zipball/c1c2e997aa3146983ed888ad08b15470a2e22ecc",
                "reference": "c1c2e997aa3146983ed888ad08b15470a2e22ecc",
                "shasum": ""
            },
            "require": {
                "nikic/php-parser": "^4.6",
                "php": ">=7.3"
            },
            "require-dev": {
                "phpunit/phpunit": "^9.3"
            },
            "type": "library",
            "extra": {
                "branch-alias": {
                    "dev-master": "1.0-dev"
                }
            },
            "autoload": {
                "classmap": [
                    "src/"
                ]
            },
            "notification-url": "https://packagist.org/downloads/",
            "license": [
                "BSD-3-Clause"
            ],
            "authors": [
                {
                    "name": "Sebastian Bergmann",
                    "email": "sebastian@phpunit.de",
                    "role": "lead"
                }
            ],
            "description": "Library for counting the lines of code in PHP source code",
            "homepage": "https://github.com/sebastianbergmann/lines-of-code",
            "support": {
                "issues": "https://github.com/sebastianbergmann/lines-of-code/issues",
                "source": "https://github.com/sebastianbergmann/lines-of-code/tree/1.0.3"
            },
            "funding": [
                {
                    "url": "https://github.com/sebastianbergmann",
                    "type": "github"
                }
            ],
            "time": "2020-11-28T06:42:11+00:00"
        },
        {
            "name": "sebastian/object-enumerator",
            "version": "4.0.4",
            "source": {
                "type": "git",
                "url": "https://github.com/sebastianbergmann/object-enumerator.git",
                "reference": "5c9eeac41b290a3712d88851518825ad78f45c71"
            },
            "dist": {
                "type": "zip",
                "url": "https://api.github.com/repos/sebastianbergmann/object-enumerator/zipball/5c9eeac41b290a3712d88851518825ad78f45c71",
                "reference": "5c9eeac41b290a3712d88851518825ad78f45c71",
                "shasum": ""
            },
            "require": {
                "php": ">=7.3",
                "sebastian/object-reflector": "^2.0",
                "sebastian/recursion-context": "^4.0"
            },
            "require-dev": {
                "phpunit/phpunit": "^9.3"
            },
            "type": "library",
            "extra": {
                "branch-alias": {
                    "dev-master": "4.0-dev"
                }
            },
            "autoload": {
                "classmap": [
                    "src/"
                ]
            },
            "notification-url": "https://packagist.org/downloads/",
            "license": [
                "BSD-3-Clause"
            ],
            "authors": [
                {
                    "name": "Sebastian Bergmann",
                    "email": "sebastian@phpunit.de"
                }
            ],
            "description": "Traverses array structures and object graphs to enumerate all referenced objects",
            "homepage": "https://github.com/sebastianbergmann/object-enumerator/",
            "support": {
                "issues": "https://github.com/sebastianbergmann/object-enumerator/issues",
                "source": "https://github.com/sebastianbergmann/object-enumerator/tree/4.0.4"
            },
            "funding": [
                {
                    "url": "https://github.com/sebastianbergmann",
                    "type": "github"
                }
            ],
            "time": "2020-10-26T13:12:34+00:00"
        },
        {
            "name": "sebastian/object-reflector",
            "version": "2.0.4",
            "source": {
                "type": "git",
                "url": "https://github.com/sebastianbergmann/object-reflector.git",
                "reference": "b4f479ebdbf63ac605d183ece17d8d7fe49c15c7"
            },
            "dist": {
                "type": "zip",
                "url": "https://api.github.com/repos/sebastianbergmann/object-reflector/zipball/b4f479ebdbf63ac605d183ece17d8d7fe49c15c7",
                "reference": "b4f479ebdbf63ac605d183ece17d8d7fe49c15c7",
                "shasum": ""
            },
            "require": {
                "php": ">=7.3"
            },
            "require-dev": {
                "phpunit/phpunit": "^9.3"
            },
            "type": "library",
            "extra": {
                "branch-alias": {
                    "dev-master": "2.0-dev"
                }
            },
            "autoload": {
                "classmap": [
                    "src/"
                ]
            },
            "notification-url": "https://packagist.org/downloads/",
            "license": [
                "BSD-3-Clause"
            ],
            "authors": [
                {
                    "name": "Sebastian Bergmann",
                    "email": "sebastian@phpunit.de"
                }
            ],
            "description": "Allows reflection of object attributes, including inherited and non-public ones",
            "homepage": "https://github.com/sebastianbergmann/object-reflector/",
            "support": {
                "issues": "https://github.com/sebastianbergmann/object-reflector/issues",
                "source": "https://github.com/sebastianbergmann/object-reflector/tree/2.0.4"
            },
            "funding": [
                {
                    "url": "https://github.com/sebastianbergmann",
                    "type": "github"
                }
            ],
            "time": "2020-10-26T13:14:26+00:00"
        },
        {
            "name": "sebastian/recursion-context",
            "version": "4.0.4",
            "source": {
                "type": "git",
                "url": "https://github.com/sebastianbergmann/recursion-context.git",
                "reference": "cd9d8cf3c5804de4341c283ed787f099f5506172"
            },
            "dist": {
                "type": "zip",
                "url": "https://api.github.com/repos/sebastianbergmann/recursion-context/zipball/cd9d8cf3c5804de4341c283ed787f099f5506172",
                "reference": "cd9d8cf3c5804de4341c283ed787f099f5506172",
                "shasum": ""
            },
            "require": {
                "php": ">=7.3"
            },
            "require-dev": {
                "phpunit/phpunit": "^9.3"
            },
            "type": "library",
            "extra": {
                "branch-alias": {
                    "dev-master": "4.0-dev"
                }
            },
            "autoload": {
                "classmap": [
                    "src/"
                ]
            },
            "notification-url": "https://packagist.org/downloads/",
            "license": [
                "BSD-3-Clause"
            ],
            "authors": [
                {
                    "name": "Sebastian Bergmann",
                    "email": "sebastian@phpunit.de"
                },
                {
                    "name": "Jeff Welch",
                    "email": "whatthejeff@gmail.com"
                },
                {
                    "name": "Adam Harvey",
                    "email": "aharvey@php.net"
                }
            ],
            "description": "Provides functionality to recursively process PHP variables",
            "homepage": "http://www.github.com/sebastianbergmann/recursion-context",
            "support": {
                "issues": "https://github.com/sebastianbergmann/recursion-context/issues",
                "source": "https://github.com/sebastianbergmann/recursion-context/tree/4.0.4"
            },
            "funding": [
                {
                    "url": "https://github.com/sebastianbergmann",
                    "type": "github"
                }
            ],
            "time": "2020-10-26T13:17:30+00:00"
        },
        {
            "name": "sebastian/resource-operations",
            "version": "3.0.3",
            "source": {
                "type": "git",
                "url": "https://github.com/sebastianbergmann/resource-operations.git",
                "reference": "0f4443cb3a1d92ce809899753bc0d5d5a8dd19a8"
            },
            "dist": {
                "type": "zip",
                "url": "https://api.github.com/repos/sebastianbergmann/resource-operations/zipball/0f4443cb3a1d92ce809899753bc0d5d5a8dd19a8",
                "reference": "0f4443cb3a1d92ce809899753bc0d5d5a8dd19a8",
                "shasum": ""
            },
            "require": {
                "php": ">=7.3"
            },
            "require-dev": {
                "phpunit/phpunit": "^9.0"
            },
            "type": "library",
            "extra": {
                "branch-alias": {
                    "dev-master": "3.0-dev"
                }
            },
            "autoload": {
                "classmap": [
                    "src/"
                ]
            },
            "notification-url": "https://packagist.org/downloads/",
            "license": [
                "BSD-3-Clause"
            ],
            "authors": [
                {
                    "name": "Sebastian Bergmann",
                    "email": "sebastian@phpunit.de"
                }
            ],
            "description": "Provides a list of PHP built-in functions that operate on resources",
            "homepage": "https://www.github.com/sebastianbergmann/resource-operations",
            "support": {
                "issues": "https://github.com/sebastianbergmann/resource-operations/issues",
                "source": "https://github.com/sebastianbergmann/resource-operations/tree/3.0.3"
            },
            "funding": [
                {
                    "url": "https://github.com/sebastianbergmann",
                    "type": "github"
                }
            ],
            "time": "2020-09-28T06:45:17+00:00"
        },
        {
            "name": "sebastian/type",
            "version": "2.3.4",
            "source": {
                "type": "git",
                "url": "https://github.com/sebastianbergmann/type.git",
                "reference": "b8cd8a1c753c90bc1a0f5372170e3e489136f914"
            },
            "dist": {
                "type": "zip",
                "url": "https://api.github.com/repos/sebastianbergmann/type/zipball/b8cd8a1c753c90bc1a0f5372170e3e489136f914",
                "reference": "b8cd8a1c753c90bc1a0f5372170e3e489136f914",
                "shasum": ""
            },
            "require": {
                "php": ">=7.3"
            },
            "require-dev": {
                "phpunit/phpunit": "^9.3"
            },
            "type": "library",
            "extra": {
                "branch-alias": {
                    "dev-master": "2.3-dev"
                }
            },
            "autoload": {
                "classmap": [
                    "src/"
                ]
            },
            "notification-url": "https://packagist.org/downloads/",
            "license": [
                "BSD-3-Clause"
            ],
            "authors": [
                {
                    "name": "Sebastian Bergmann",
                    "email": "sebastian@phpunit.de",
                    "role": "lead"
                }
            ],
            "description": "Collection of value objects that represent the types of the PHP type system",
            "homepage": "https://github.com/sebastianbergmann/type",
            "support": {
                "issues": "https://github.com/sebastianbergmann/type/issues",
                "source": "https://github.com/sebastianbergmann/type/tree/2.3.4"
            },
            "funding": [
                {
                    "url": "https://github.com/sebastianbergmann",
                    "type": "github"
                }
            ],
            "time": "2021-06-15T12:49:02+00:00"
        },
        {
            "name": "sebastian/version",
            "version": "3.0.2",
            "source": {
                "type": "git",
                "url": "https://github.com/sebastianbergmann/version.git",
                "reference": "c6c1022351a901512170118436c764e473f6de8c"
            },
            "dist": {
                "type": "zip",
                "url": "https://api.github.com/repos/sebastianbergmann/version/zipball/c6c1022351a901512170118436c764e473f6de8c",
                "reference": "c6c1022351a901512170118436c764e473f6de8c",
                "shasum": ""
            },
            "require": {
                "php": ">=7.3"
            },
            "type": "library",
            "extra": {
                "branch-alias": {
                    "dev-master": "3.0-dev"
                }
            },
            "autoload": {
                "classmap": [
                    "src/"
                ]
            },
            "notification-url": "https://packagist.org/downloads/",
            "license": [
                "BSD-3-Clause"
            ],
            "authors": [
                {
                    "name": "Sebastian Bergmann",
                    "email": "sebastian@phpunit.de",
                    "role": "lead"
                }
            ],
            "description": "Library that helps with managing the version number of Git-hosted PHP projects",
            "homepage": "https://github.com/sebastianbergmann/version",
            "support": {
                "issues": "https://github.com/sebastianbergmann/version/issues",
                "source": "https://github.com/sebastianbergmann/version/tree/3.0.2"
            },
            "funding": [
                {
                    "url": "https://github.com/sebastianbergmann",
                    "type": "github"
                }
            ],
            "time": "2020-09-28T06:39:44+00:00"
        },
        {
            "name": "theseer/tokenizer",
            "version": "1.2.1",
            "source": {
                "type": "git",
                "url": "https://github.com/theseer/tokenizer.git",
                "reference": "34a41e998c2183e22995f158c581e7b5e755ab9e"
            },
            "dist": {
                "type": "zip",
                "url": "https://api.github.com/repos/theseer/tokenizer/zipball/34a41e998c2183e22995f158c581e7b5e755ab9e",
                "reference": "34a41e998c2183e22995f158c581e7b5e755ab9e",
                "shasum": ""
            },
            "require": {
                "ext-dom": "*",
                "ext-tokenizer": "*",
                "ext-xmlwriter": "*",
                "php": "^7.2 || ^8.0"
            },
            "type": "library",
            "autoload": {
                "classmap": [
                    "src/"
                ]
            },
            "notification-url": "https://packagist.org/downloads/",
            "license": [
                "BSD-3-Clause"
            ],
            "authors": [
                {
                    "name": "Arne Blankerts",
                    "email": "arne@blankerts.de",
                    "role": "Developer"
                }
            ],
            "description": "A small library for converting tokenized PHP source code into XML and potentially other formats",
            "support": {
                "issues": "https://github.com/theseer/tokenizer/issues",
                "source": "https://github.com/theseer/tokenizer/tree/1.2.1"
            },
            "funding": [
                {
                    "url": "https://github.com/theseer",
                    "type": "github"
                }
            ],
            "time": "2021-07-28T10:34:58+00:00"
        }
    ],
    "aliases": [],
    "minimum-stability": "stable",
    "stability-flags": [],
    "prefer-stable": false,
    "prefer-lowest": false,
    "platform": {
        "php": "^8.0",
        "php-64bit": "*",
        "ext-chunkutils2": "^0.3.0",
        "ext-crypto": "^0.3.1",
        "ext-ctype": "*",
        "ext-curl": "*",
        "ext-date": "*",
        "ext-gmp": "*",
        "ext-hash": "*",
        "ext-igbinary": "^3.0.1",
        "ext-json": "*",
        "ext-leveldb": "^0.2.1 || ^0.3.0",
        "ext-mbstring": "*",
        "ext-morton": "^0.1.0",
        "ext-openssl": "*",
        "ext-pcre": "*",
        "ext-phar": "*",
        "ext-pthreads": "^4.0",
        "ext-reflection": "*",
        "ext-simplexml": "*",
        "ext-sockets": "*",
        "ext-spl": "*",
        "ext-yaml": ">=2.0.0",
        "ext-zip": "*",
        "ext-zlib": ">=1.2.11",
        "composer-runtime-api": "^2.0"
    },
    "platform-dev": [],
    "platform-overrides": {
        "php": "8.0.0"
    },
    "plugin-api-version": "2.1.0"
}<|MERGE_RESOLUTION|>--- conflicted
+++ resolved
@@ -4,11 +4,7 @@
         "Read more about it at https://getcomposer.org/doc/01-basic-usage.md#installing-dependencies",
         "This file is @generated automatically"
     ],
-<<<<<<< HEAD
-    "content-hash": "6de5c66b7a0f693fd30c701b0d0db3d1",
-=======
-    "content-hash": "5a6a10488d889d0f844cce59e6c34809",
->>>>>>> 3b34268e
+    "content-hash": "4f8e023ae390414fb40b77857c16ebee",
     "packages": [
         {
             "name": "adhocore/json-comment",
