--- conflicted
+++ resolved
@@ -4,11 +4,7 @@
         "Read more about it at https://getcomposer.org/doc/01-basic-usage.md#installing-dependencies",
         "This file is @generated automatically"
     ],
-<<<<<<< HEAD
-    "content-hash": "8e1fe3932851fb46c5d895dc15541272",
-=======
-    "content-hash": "3b102702eabc31fd8b2651db6c259397",
->>>>>>> b78c18ad
+    "content-hash": "eef162760909f19a54866fbb6d49b200",
     "packages": [
         {
             "name": "adhocore/json-comment",
@@ -206,12 +202,12 @@
             "source": {
                 "type": "git",
                 "url": "https://github.com/NetherGamesMC/BedrockData.git",
-                "reference": "7ceeea5943860c819feb901dc900e9b4001f97cd"
-            },
-            "dist": {
-                "type": "zip",
-                "url": "https://api.github.com/repos/NetherGamesMC/BedrockData/zipball/7ceeea5943860c819feb901dc900e9b4001f97cd",
-                "reference": "7ceeea5943860c819feb901dc900e9b4001f97cd",
+                "reference": "cd5044ec0558f8a65eae85446703c325536896e0"
+            },
+            "dist": {
+                "type": "zip",
+                "url": "https://api.github.com/repos/NetherGamesMC/BedrockData/zipball/cd5044ec0558f8a65eae85446703c325536896e0",
+                "reference": "cd5044ec0558f8a65eae85446703c325536896e0",
                 "shasum": ""
             },
             "default-branch": true,
@@ -223,7 +219,7 @@
             "support": {
                 "source": "https://github.com/NetherGamesMC/BedrockData/tree/master"
             },
-            "time": "2023-06-07T19:56:57+00:00"
+            "time": "2023-07-01T11:58:24+00:00"
         },
         {
             "name": "nethergamesmc/bedrock-protocol",
