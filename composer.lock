--- conflicted
+++ resolved
@@ -4,11 +4,7 @@
         "Read more about it at https://getcomposer.org/doc/01-basic-usage.md#installing-dependencies",
         "This file is @generated automatically"
     ],
-<<<<<<< HEAD
-    "content-hash": "c6ea83d1ae49200c45ab58fcff2ae1ac",
-=======
-    "content-hash": "7e9247927fa23baf3e899811c8119f95",
->>>>>>> e6e1bca6
+    "content-hash": "eff9aac3494dbd6798ed7bb62f962ae9",
     "packages": [
         {
             "name": "adhocore/json-comment",
