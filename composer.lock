--- conflicted
+++ resolved
@@ -4,11 +4,7 @@
         "Read more about it at https://getcomposer.org/doc/01-basic-usage.md#installing-dependencies",
         "This file is @generated automatically"
     ],
-<<<<<<< HEAD
     "content-hash": "c5978cdc41669c7c08618f61a6f08b84",
-=======
-    "content-hash": "c1f2e7008c98e75229a2ec4e65162384",
->>>>>>> fc496df0
     "packages": [
         {
             "name": "adhocore/json-comment",
@@ -130,89 +126,6 @@
             "time": "2023-11-29T23:19:16+00:00"
         },
         {
-<<<<<<< HEAD
-=======
-            "name": "nethergamesmc/bedrock-data",
-            "version": "dev-master",
-            "source": {
-                "type": "git",
-                "url": "https://github.com/NetherGamesMC/BedrockData.git",
-                "reference": "2e8861f2cc2ce81f11baa5dee28dd23e01625893"
-            },
-            "dist": {
-                "type": "zip",
-                "url": "https://api.github.com/repos/NetherGamesMC/BedrockData/zipball/2e8861f2cc2ce81f11baa5dee28dd23e01625893",
-                "reference": "2e8861f2cc2ce81f11baa5dee28dd23e01625893",
-                "shasum": ""
-            },
-            "default-branch": true,
-            "type": "library",
-            "license": [
-                "CC0-1.0"
-            ],
-            "description": "Blobs of data generated from Minecraft: Bedrock Edition, used by PocketMine-MP",
-            "support": {
-                "source": "https://github.com/NetherGamesMC/BedrockData/tree/master"
-            },
-            "time": "2024-10-23T22:00:31+00:00"
-        },
-        {
-            "name": "nethergamesmc/bedrock-protocol",
-            "version": "dev-master",
-            "source": {
-                "type": "git",
-                "url": "https://github.com/NetherGamesMC/BedrockProtocol.git",
-                "reference": "b1ad8fa6321bafdd7057624e9ff3570309509995"
-            },
-            "dist": {
-                "type": "zip",
-                "url": "https://api.github.com/repos/NetherGamesMC/BedrockProtocol/zipball/b1ad8fa6321bafdd7057624e9ff3570309509995",
-                "reference": "b1ad8fa6321bafdd7057624e9ff3570309509995",
-                "shasum": ""
-            },
-            "require": {
-                "ext-json": "*",
-                "php": "^8.1",
-                "pocketmine/binaryutils": "^0.2.0",
-                "pocketmine/color": "^0.2.0 || ^0.3.0",
-                "pocketmine/math": "^0.3.0 || ^0.4.0 || ^1.0.0",
-                "pocketmine/nbt": "^1.0.0",
-                "ramsey/uuid": "^4.1"
-            },
-            "require-dev": {
-                "phpstan/phpstan": "1.11.9",
-                "phpstan/phpstan-phpunit": "^1.0.0",
-                "phpstan/phpstan-strict-rules": "^1.0.0",
-                "phpunit/phpunit": "^9.5 || ^10.0"
-            },
-            "default-branch": true,
-            "type": "library",
-            "autoload": {
-                "psr-4": {
-                    "pocketmine\\network\\mcpe\\protocol\\": "src/"
-                }
-            },
-            "autoload-dev": {
-                "psr-4": {
-                    "pocketmine\\network\\mcpe\\protocol\\": "tests/phpunit/"
-                }
-            },
-            "scripts": {
-                "update-create-methods": [
-                    "@php tools/generate-create-static-methods.php"
-                ]
-            },
-            "license": [
-                "LGPL-3.0"
-            ],
-            "description": "An implementation of the Minecraft: Bedrock Edition protocol in PHP",
-            "support": {
-                "source": "https://github.com/NetherGamesMC/BedrockProtocol/tree/master"
-            },
-            "time": "2024-10-24T13:25:25+00:00"
-        },
-        {
->>>>>>> fc496df0
             "name": "pocketmine/bedrock-block-upgrade-schema",
             "version": "4.5.0",
             "source": {
@@ -1309,7 +1222,6 @@
         },
         {
             "name": "nikic/php-parser",
-<<<<<<< HEAD
             "version": "v5.2.0",
             "source": {
                 "type": "git",
@@ -1320,18 +1232,6 @@
                 "type": "zip",
                 "url": "https://api.github.com/repos/nikic/PHP-Parser/zipball/23c79fbbfb725fb92af9bcf41065c8e9a0d49ddb",
                 "reference": "23c79fbbfb725fb92af9bcf41065c8e9a0d49ddb",
-=======
-            "version": "v5.3.0",
-            "source": {
-                "type": "git",
-                "url": "https://github.com/nikic/PHP-Parser.git",
-                "reference": "3abf7425cd284141dc5d8d14a9ee444de3345d1a"
-            },
-            "dist": {
-                "type": "zip",
-                "url": "https://api.github.com/repos/nikic/PHP-Parser/zipball/3abf7425cd284141dc5d8d14a9ee444de3345d1a",
-                "reference": "3abf7425cd284141dc5d8d14a9ee444de3345d1a",
->>>>>>> fc496df0
                 "shasum": ""
             },
             "require": {
@@ -1374,15 +1274,9 @@
             ],
             "support": {
                 "issues": "https://github.com/nikic/PHP-Parser/issues",
-<<<<<<< HEAD
                 "source": "https://github.com/nikic/PHP-Parser/tree/v5.2.0"
             },
             "time": "2024-09-15T16:40:33+00:00"
-=======
-                "source": "https://github.com/nikic/PHP-Parser/tree/v5.3.0"
-            },
-            "time": "2024-09-29T13:56:26+00:00"
->>>>>>> fc496df0
         },
         {
             "name": "phar-io/manifest",
