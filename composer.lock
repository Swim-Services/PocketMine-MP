--- conflicted
+++ resolved
@@ -4,11 +4,7 @@
         "Read more about it at https://getcomposer.org/doc/01-basic-usage.md#installing-dependencies",
         "This file is @generated automatically"
     ],
-<<<<<<< HEAD
-    "content-hash": "722181af682f8dfb3b82df7d83008430",
-=======
-    "content-hash": "941b6d463cb044438aa7908b76f7a6bb",
->>>>>>> 585aee93
+    "content-hash": "7ade2e0f6f6e5fa7111158aa919b3f99",
     "packages": [
         {
             "name": "adhocore/json-comment",
@@ -130,31 +126,17 @@
             "time": "2023-11-29T23:19:16+00:00"
         },
         {
-<<<<<<< HEAD
             "name": "nethergamesmc/bedrock-data",
             "version": "dev-master",
             "source": {
                 "type": "git",
                 "url": "https://github.com/NetherGamesMC/BedrockData.git",
-                "reference": "ea90e31ed8264fd098b4c9d3eb9ec8f9d590eb94"
-            },
-            "dist": {
-                "type": "zip",
-                "url": "https://api.github.com/repos/NetherGamesMC/BedrockData/zipball/ea90e31ed8264fd098b4c9d3eb9ec8f9d590eb94",
-                "reference": "ea90e31ed8264fd098b4c9d3eb9ec8f9d590eb94",
-=======
-            "name": "pocketmine/bedrock-block-upgrade-schema",
-            "version": "4.2.0",
-            "source": {
-                "type": "git",
-                "url": "https://github.com/pmmp/BedrockBlockUpgradeSchema.git",
-                "reference": "8a327197b3b462fa282f40f76b070ffe585a25d2"
-            },
-            "dist": {
-                "type": "zip",
-                "url": "https://api.github.com/repos/pmmp/BedrockBlockUpgradeSchema/zipball/8a327197b3b462fa282f40f76b070ffe585a25d2",
-                "reference": "8a327197b3b462fa282f40f76b070ffe585a25d2",
->>>>>>> 585aee93
+                "reference": "b743c14c8435c18a6e78a40ca8d2d09b5370b795"
+            },
+            "dist": {
+                "type": "zip",
+                "url": "https://api.github.com/repos/NetherGamesMC/BedrockData/zipball/b743c14c8435c18a6e78a40ca8d2d09b5370b795",
+                "reference": "b743c14c8435c18a6e78a40ca8d2d09b5370b795",
                 "shasum": ""
             },
             "default-branch": true,
@@ -164,10 +146,9 @@
             ],
             "description": "Blobs of data generated from Minecraft: Bedrock Edition, used by PocketMine-MP",
             "support": {
-<<<<<<< HEAD
                 "source": "https://github.com/NetherGamesMC/BedrockData/tree/master"
             },
-            "time": "2024-04-25T10:37:24+00:00"
+            "time": "2024-06-13T18:22:57+00:00"
         },
         {
             "name": "nethergamesmc/bedrock-protocol",
@@ -175,31 +156,12 @@
             "source": {
                 "type": "git",
                 "url": "https://github.com/NetherGamesMC/BedrockProtocol.git",
-                "reference": "44784e4f381781272e2b7a24d1ec0be1097a3d5f"
-            },
-            "dist": {
-                "type": "zip",
-                "url": "https://api.github.com/repos/NetherGamesMC/BedrockProtocol/zipball/44784e4f381781272e2b7a24d1ec0be1097a3d5f",
-                "reference": "44784e4f381781272e2b7a24d1ec0be1097a3d5f",
-=======
-                "issues": "https://github.com/pmmp/BedrockBlockUpgradeSchema/issues",
-                "source": "https://github.com/pmmp/BedrockBlockUpgradeSchema/tree/4.2.0"
-            },
-            "time": "2024-06-13T17:28:26+00:00"
-        },
-        {
-            "name": "pocketmine/bedrock-data",
-            "version": "2.11.0+bedrock-1.21.0",
-            "source": {
-                "type": "git",
-                "url": "https://github.com/pmmp/BedrockData.git",
-                "reference": "cae40bde98081b388c4d3ab59d45b8d1cf5d8761"
-            },
-            "dist": {
-                "type": "zip",
-                "url": "https://api.github.com/repos/pmmp/BedrockData/zipball/cae40bde98081b388c4d3ab59d45b8d1cf5d8761",
-                "reference": "cae40bde98081b388c4d3ab59d45b8d1cf5d8761",
->>>>>>> 585aee93
+                "reference": "c7a8233973d5af89008215130c23903ce74955a1"
+            },
+            "dist": {
+                "type": "zip",
+                "url": "https://api.github.com/repos/NetherGamesMC/BedrockProtocol/zipball/c7a8233973d5af89008215130c23903ce74955a1",
+                "reference": "c7a8233973d5af89008215130c23903ce74955a1",
                 "shasum": ""
             },
             "require": {
@@ -212,7 +174,7 @@
                 "ramsey/uuid": "^4.1"
             },
             "require-dev": {
-                "phpstan/phpstan": "1.10.59",
+                "phpstan/phpstan": "1.11.2",
                 "phpstan/phpstan-phpunit": "^1.0.0",
                 "phpstan/phpstan-strict-rules": "^1.0.0",
                 "phpunit/phpunit": "^9.5 || ^10.0"
@@ -239,28 +201,35 @@
             ],
             "description": "An implementation of the Minecraft: Bedrock Edition protocol in PHP",
             "support": {
-<<<<<<< HEAD
                 "source": "https://github.com/NetherGamesMC/BedrockProtocol/tree/master"
             },
-            "time": "2024-04-25T10:34:42+00:00"
+            "time": "2024-06-13T18:27:45+00:00"
         },
         {
             "name": "pocketmine/bedrock-block-upgrade-schema",
-            "version": "4.1.0",
+            "version": "4.2.0",
             "source": {
                 "type": "git",
                 "url": "https://github.com/pmmp/BedrockBlockUpgradeSchema.git",
-                "reference": "d6b10cb0a5e69fb1dfe3b7f493bf4f519723a9cb"
-            },
-            "dist": {
-                "type": "zip",
-                "url": "https://api.github.com/repos/pmmp/BedrockBlockUpgradeSchema/zipball/d6b10cb0a5e69fb1dfe3b7f493bf4f519723a9cb",
-                "reference": "d6b10cb0a5e69fb1dfe3b7f493bf4f519723a9cb",
-=======
-                "issues": "https://github.com/pmmp/BedrockData/issues",
-                "source": "https://github.com/pmmp/BedrockData/tree/bedrock-1.21.0"
-            },
-            "time": "2024-06-13T17:17:55+00:00"
+                "reference": "8a327197b3b462fa282f40f76b070ffe585a25d2"
+            },
+            "dist": {
+                "type": "zip",
+                "url": "https://api.github.com/repos/pmmp/BedrockBlockUpgradeSchema/zipball/8a327197b3b462fa282f40f76b070ffe585a25d2",
+                "reference": "8a327197b3b462fa282f40f76b070ffe585a25d2",
+                "shasum": ""
+            },
+            "type": "library",
+            "notification-url": "https://packagist.org/downloads/",
+            "license": [
+                "CC0-1.0"
+            ],
+            "description": "Schemas describing how to upgrade saved block data in older Minecraft: Bedrock Edition world saves",
+            "support": {
+                "issues": "https://github.com/pmmp/BedrockBlockUpgradeSchema/issues",
+                "source": "https://github.com/pmmp/BedrockBlockUpgradeSchema/tree/4.2.0"
+            },
+            "time": "2024-06-13T17:28:26+00:00"
         },
         {
             "name": "pocketmine/bedrock-item-upgrade-schema",
@@ -274,7 +243,6 @@
                 "type": "zip",
                 "url": "https://api.github.com/repos/pmmp/BedrockItemUpgradeSchema/zipball/b4687afa19f91eacebd46c40d487f4cc515be504",
                 "reference": "b4687afa19f91eacebd46c40d487f4cc515be504",
->>>>>>> 585aee93
                 "shasum": ""
             },
             "type": "library",
@@ -282,82 +250,12 @@
             "license": [
                 "CC0-1.0"
             ],
-            "description": "Schemas describing how to upgrade saved block data in older Minecraft: Bedrock Edition world saves",
-            "support": {
-<<<<<<< HEAD
-                "issues": "https://github.com/pmmp/BedrockBlockUpgradeSchema/issues",
-                "source": "https://github.com/pmmp/BedrockBlockUpgradeSchema/tree/4.1.0"
-            },
-            "time": "2024-04-05T17:28:14+00:00"
-        },
-        {
-            "name": "pocketmine/bedrock-item-upgrade-schema",
-            "version": "1.9.0",
-            "source": {
-                "type": "git",
-                "url": "https://github.com/pmmp/BedrockItemUpgradeSchema.git",
-                "reference": "24a89457c17c271b5378b195931e720873865a79"
-            },
-            "dist": {
-                "type": "zip",
-                "url": "https://api.github.com/repos/pmmp/BedrockItemUpgradeSchema/zipball/24a89457c17c271b5378b195931e720873865a79",
-                "reference": "24a89457c17c271b5378b195931e720873865a79",
-                "shasum": ""
-            },
-=======
+            "description": "JSON schemas for upgrading items found in older Minecraft: Bedrock world saves",
+            "support": {
                 "issues": "https://github.com/pmmp/BedrockItemUpgradeSchema/issues",
                 "source": "https://github.com/pmmp/BedrockItemUpgradeSchema/tree/1.10.0"
             },
             "time": "2024-05-15T15:15:55+00:00"
-        },
-        {
-            "name": "pocketmine/bedrock-protocol",
-            "version": "31.0.0+bedrock-1.21.0",
-            "source": {
-                "type": "git",
-                "url": "https://github.com/pmmp/BedrockProtocol.git",
-                "reference": "972373b6b8068963649f0a95163424eb5b645e29"
-            },
-            "dist": {
-                "type": "zip",
-                "url": "https://api.github.com/repos/pmmp/BedrockProtocol/zipball/972373b6b8068963649f0a95163424eb5b645e29",
-                "reference": "972373b6b8068963649f0a95163424eb5b645e29",
-                "shasum": ""
-            },
-            "require": {
-                "ext-json": "*",
-                "php": "^8.1",
-                "pocketmine/binaryutils": "^0.2.0",
-                "pocketmine/color": "^0.2.0 || ^0.3.0",
-                "pocketmine/math": "^0.3.0 || ^0.4.0 || ^1.0.0",
-                "pocketmine/nbt": "^1.0.0",
-                "ramsey/uuid": "^4.1"
-            },
-            "require-dev": {
-                "phpstan/phpstan": "1.11.2",
-                "phpstan/phpstan-phpunit": "^1.0.0",
-                "phpstan/phpstan-strict-rules": "^1.0.0",
-                "phpunit/phpunit": "^9.5 || ^10.0"
-            },
->>>>>>> 585aee93
-            "type": "library",
-            "notification-url": "https://packagist.org/downloads/",
-            "license": [
-                "CC0-1.0"
-            ],
-            "description": "JSON schemas for upgrading items found in older Minecraft: Bedrock world saves",
-            "support": {
-<<<<<<< HEAD
-                "issues": "https://github.com/pmmp/BedrockItemUpgradeSchema/issues",
-                "source": "https://github.com/pmmp/BedrockItemUpgradeSchema/tree/1.9.0"
-            },
-            "time": "2024-04-05T18:46:07+00:00"
-=======
-                "issues": "https://github.com/pmmp/BedrockProtocol/issues",
-                "source": "https://github.com/pmmp/BedrockProtocol/tree/31.0.0+bedrock-1.21.0"
-            },
-            "time": "2024-06-13T17:34:14+00:00"
->>>>>>> 585aee93
         },
         {
             "name": "pocketmine/binaryutils",
