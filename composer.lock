--- conflicted
+++ resolved
@@ -4,7 +4,7 @@
         "Read more about it at https://getcomposer.org/doc/01-basic-usage.md#installing-dependencies",
         "This file is @generated automatically"
     ],
-    "content-hash": "63ecdcea88960659a6977300a0ea79b3",
+    "content-hash": "2d51c1adf069760587b6d36f9c4a5db3",
     "packages": [
         {
             "name": "adhocore/json-comment",
@@ -1861,18 +1861,6 @@
         },
         {
             "name": "phpunit/phpunit",
-<<<<<<< HEAD
-            "version": "10.2.7",
-            "source": {
-                "type": "git",
-                "url": "https://github.com/sebastianbergmann/phpunit.git",
-                "reference": "a215d9ee8bac1733796e4ddff3306811f14414e5"
-            },
-            "dist": {
-                "type": "zip",
-                "url": "https://api.github.com/repos/sebastianbergmann/phpunit/zipball/a215d9ee8bac1733796e4ddff3306811f14414e5",
-                "reference": "a215d9ee8bac1733796e4ddff3306811f14414e5",
-=======
             "version": "10.3.1",
             "source": {
                 "type": "git",
@@ -1883,7 +1871,6 @@
                 "type": "zip",
                 "url": "https://api.github.com/repos/sebastianbergmann/phpunit/zipball/d442ce7c4104d5683c12e67e4dcb5058159e9804",
                 "reference": "d442ce7c4104d5683c12e67e4dcb5058159e9804",
->>>>>>> dd79d4c4
                 "shasum": ""
             },
             "require": {
@@ -1955,11 +1942,7 @@
             "support": {
                 "issues": "https://github.com/sebastianbergmann/phpunit/issues",
                 "security": "https://github.com/sebastianbergmann/phpunit/security/policy",
-<<<<<<< HEAD
-                "source": "https://github.com/sebastianbergmann/phpunit/tree/10.2.7"
-=======
                 "source": "https://github.com/sebastianbergmann/phpunit/tree/10.3.1"
->>>>>>> dd79d4c4
             },
             "funding": [
                 {
@@ -1975,11 +1958,7 @@
                     "type": "tidelift"
                 }
             ],
-<<<<<<< HEAD
-            "time": "2023-08-02T06:46:08+00:00"
-=======
             "time": "2023-08-04T06:48:08+00:00"
->>>>>>> dd79d4c4
         },
         {
             "name": "sebastian/cli-parser",
@@ -2966,7 +2945,7 @@
         "ext-openssl": "*",
         "ext-pcre": "*",
         "ext-phar": "*",
-        "ext-pmmpthread": "^6.0.4",
+        "ext-pmmpthread": "^6.0.7",
         "ext-reflection": "*",
         "ext-simplexml": "*",
         "ext-sockets": "*",
