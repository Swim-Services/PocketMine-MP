--- conflicted
+++ resolved
@@ -4,11 +4,7 @@
         "Read more about it at https://getcomposer.org/doc/01-basic-usage.md#installing-dependencies",
         "This file is @generated automatically"
     ],
-<<<<<<< HEAD
-    "content-hash": "33668c5c2b5bb24519b3849f93a0d5ff",
-=======
-    "content-hash": "eff9aac3494dbd6798ed7bb62f962ae9",
->>>>>>> 44e8603a
+    "content-hash": "bd7689c21e1b43ecd47f5b80c3fa3bf5",
     "packages": [
         {
             "name": "adhocore/json-comment",
@@ -231,12 +227,12 @@
             "source": {
                 "type": "git",
                 "url": "https://github.com/NetherGamesMC/BedrockProtocol.git",
-                "reference": "f3082b8102e892cdce352d77de0bfdb48b4cfcd3"
-            },
-            "dist": {
-                "type": "zip",
-                "url": "https://api.github.com/repos/NetherGamesMC/BedrockProtocol/zipball/f3082b8102e892cdce352d77de0bfdb48b4cfcd3",
-                "reference": "f3082b8102e892cdce352d77de0bfdb48b4cfcd3",
+                "reference": "305209164709948987019753965ebe4c05c7ff36"
+            },
+            "dist": {
+                "type": "zip",
+                "url": "https://api.github.com/repos/NetherGamesMC/BedrockProtocol/zipball/305209164709948987019753965ebe4c05c7ff36",
+                "reference": "305209164709948987019753965ebe4c05c7ff36",
                 "shasum": ""
             },
             "require": {
@@ -274,7 +270,7 @@
             "support": {
                 "source": "https://github.com/NetherGamesMC/BedrockProtocol/tree/master"
             },
-            "time": "2021-12-15T16:55:16+00:00"
+            "time": "2021-12-19T13:30:07+00:00"
         },
         {
             "name": "netresearch/jsonmapper",
