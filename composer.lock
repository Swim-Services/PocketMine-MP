--- conflicted
+++ resolved
@@ -4,11 +4,7 @@
         "Read more about it at https://getcomposer.org/doc/01-basic-usage.md#installing-dependencies",
         "This file is @generated automatically"
     ],
-<<<<<<< HEAD
     "content-hash": "4959521e381146ef0960c8719619d52b",
-=======
-    "content-hash": "bc2b425a6f436a01de4e423ea651dc84",
->>>>>>> ec398682
     "packages": [
         {
             "name": "adhocore/json-comment",
@@ -303,56 +299,6 @@
             "time": "2020-12-01T19:48:11+00:00"
         },
         {
-<<<<<<< HEAD
-=======
-            "name": "pocketmine/bedrock-protocol",
-            "version": "3.0.1+bedrock1.17.40",
-            "source": {
-                "type": "git",
-                "url": "https://github.com/pmmp/BedrockProtocol.git",
-                "reference": "1add11e06366b983b97fa415fee55f31af3cb7a9"
-            },
-            "dist": {
-                "type": "zip",
-                "url": "https://api.github.com/repos/pmmp/BedrockProtocol/zipball/1add11e06366b983b97fa415fee55f31af3cb7a9",
-                "reference": "1add11e06366b983b97fa415fee55f31af3cb7a9",
-                "shasum": ""
-            },
-            "require": {
-                "ext-json": "*",
-                "netresearch/jsonmapper": "^4.0",
-                "php": "^8.0",
-                "pocketmine/binaryutils": "^0.2.0",
-                "pocketmine/color": "^0.2.0",
-                "pocketmine/math": "^0.3.0",
-                "pocketmine/nbt": "^0.3.0",
-                "ramsey/uuid": "^4.1"
-            },
-            "require-dev": {
-                "phpstan/phpstan": "0.12.99",
-                "phpstan/phpstan-phpunit": "^0.12.21",
-                "phpstan/phpstan-strict-rules": "^0.12.10",
-                "phpunit/phpunit": "^9.5"
-            },
-            "type": "library",
-            "autoload": {
-                "psr-4": {
-                    "pocketmine\\network\\mcpe\\protocol\\": "src/"
-                }
-            },
-            "notification-url": "https://packagist.org/downloads/",
-            "license": [
-                "LGPL-3.0"
-            ],
-            "description": "An implementation of the Minecraft: Bedrock Edition protocol in PHP",
-            "support": {
-                "issues": "https://github.com/pmmp/BedrockProtocol/issues",
-                "source": "https://github.com/pmmp/BedrockProtocol/tree/3.0.1+bedrock1.17.40"
-            },
-            "time": "2021-10-20T14:00:00+00:00"
-        },
-        {
->>>>>>> ec398682
             "name": "pocketmine/binaryutils",
             "version": "0.2.1",
             "source": {
