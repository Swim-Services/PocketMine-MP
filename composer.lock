--- conflicted
+++ resolved
@@ -4,11 +4,7 @@
         "Read more about it at https://getcomposer.org/doc/01-basic-usage.md#installing-dependencies",
         "This file is @generated automatically"
     ],
-<<<<<<< HEAD
-    "content-hash": "ba959c179b4c40b56a65d822affa9669",
-=======
-    "content-hash": "a5ffe862f4e6376eaf78593a4bb8aeb6",
->>>>>>> 44bc4d8c
+    "content-hash": "b1a6d07ee93ecc6cf3057a6301f0a7f9",
     "packages": [
         {
             "name": "adhocore/json-comment",
