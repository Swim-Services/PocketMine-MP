{
    "_readme": [
        "This file locks the dependencies of your project to a known state",
        "Read more about it at https://getcomposer.org/doc/01-basic-usage.md#installing-dependencies",
        "This file is @generated automatically"
    ],
<<<<<<< HEAD
    "content-hash": "176f6af91cf2fd3e967ec4975873d1c5",
=======
    "content-hash": "15ba4659fe5eb8a99345c917325e90fd",
>>>>>>> 608fcd6c
    "packages": [
        {
            "name": "adhocore/json-comment",
            "version": "1.2.1",
            "source": {
                "type": "git",
                "url": "https://github.com/adhocore/php-json-comment.git",
                "reference": "651023f9fe52e9efa2198cbaf6e481d1968e2377"
            },
            "dist": {
                "type": "zip",
                "url": "https://api.github.com/repos/adhocore/php-json-comment/zipball/651023f9fe52e9efa2198cbaf6e481d1968e2377",
                "reference": "651023f9fe52e9efa2198cbaf6e481d1968e2377",
                "shasum": ""
            },
            "require": {
                "ext-ctype": "*",
                "php": ">=7.0"
            },
            "require-dev": {
                "phpunit/phpunit": "^6.5 || ^7.5 || ^8.5"
            },
            "type": "library",
            "autoload": {
                "psr-4": {
                    "Ahc\\Json\\": "src/"
                }
            },
            "notification-url": "https://packagist.org/downloads/",
            "license": [
                "MIT"
            ],
            "authors": [
                {
                    "name": "Jitendra Adhikari",
                    "email": "jiten.adhikary@gmail.com"
                }
            ],
            "description": "Lightweight JSON comment stripper library for PHP",
            "keywords": [
                "comment",
                "json",
                "strip-comment"
            ],
            "support": {
                "issues": "https://github.com/adhocore/php-json-comment/issues",
                "source": "https://github.com/adhocore/php-json-comment/tree/1.2.1"
            },
            "funding": [
                {
                    "url": "https://paypal.me/ji10",
                    "type": "custom"
                },
                {
                    "url": "https://github.com/adhocore",
                    "type": "github"
                }
            ],
            "time": "2022-10-02T11:22:07+00:00"
        },
        {
            "name": "brick/math",
            "version": "0.10.2",
            "source": {
                "type": "git",
                "url": "https://github.com/brick/math.git",
                "reference": "459f2781e1a08d52ee56b0b1444086e038561e3f"
            },
            "dist": {
                "type": "zip",
                "url": "https://api.github.com/repos/brick/math/zipball/459f2781e1a08d52ee56b0b1444086e038561e3f",
                "reference": "459f2781e1a08d52ee56b0b1444086e038561e3f",
                "shasum": ""
            },
            "require": {
                "ext-json": "*",
                "php": "^7.4 || ^8.0"
            },
            "require-dev": {
                "php-coveralls/php-coveralls": "^2.2",
                "phpunit/phpunit": "^9.0",
                "vimeo/psalm": "4.25.0"
            },
            "type": "library",
            "autoload": {
                "psr-4": {
                    "Brick\\Math\\": "src/"
                }
            },
            "notification-url": "https://packagist.org/downloads/",
            "license": [
                "MIT"
            ],
            "description": "Arbitrary-precision arithmetic library",
            "keywords": [
                "Arbitrary-precision",
                "BigInteger",
                "BigRational",
                "arithmetic",
                "bigdecimal",
                "bignum",
                "brick",
                "math"
            ],
            "support": {
                "issues": "https://github.com/brick/math/issues",
                "source": "https://github.com/brick/math/tree/0.10.2"
            },
            "funding": [
                {
                    "url": "https://github.com/BenMorel",
                    "type": "github"
                }
            ],
            "time": "2022-08-10T22:54:19+00:00"
        },
        {
            "name": "fgrosse/phpasn1",
            "version": "v2.5.0",
            "source": {
                "type": "git",
                "url": "https://github.com/fgrosse/PHPASN1.git",
                "reference": "42060ed45344789fb9f21f9f1864fc47b9e3507b"
            },
            "dist": {
                "type": "zip",
                "url": "https://api.github.com/repos/fgrosse/PHPASN1/zipball/42060ed45344789fb9f21f9f1864fc47b9e3507b",
                "reference": "42060ed45344789fb9f21f9f1864fc47b9e3507b",
                "shasum": ""
            },
            "require": {
                "php": "^7.1 || ^8.0"
            },
            "require-dev": {
                "php-coveralls/php-coveralls": "~2.0",
                "phpunit/phpunit": "^7.0 || ^8.0 || ^9.0"
            },
            "suggest": {
                "ext-bcmath": "BCmath is the fallback extension for big integer calculations",
                "ext-curl": "For loading OID information from the web if they have not bee defined statically",
                "ext-gmp": "GMP is the preferred extension for big integer calculations",
                "phpseclib/bcmath_compat": "BCmath polyfill for servers where neither GMP nor BCmath is available"
            },
            "type": "library",
            "extra": {
                "branch-alias": {
                    "dev-master": "2.0.x-dev"
                }
            },
            "autoload": {
                "psr-4": {
                    "FG\\": "lib/"
                }
            },
            "notification-url": "https://packagist.org/downloads/",
            "license": [
                "MIT"
            ],
            "authors": [
                {
                    "name": "Friedrich Große",
                    "email": "friedrich.grosse@gmail.com",
                    "homepage": "https://github.com/FGrosse",
                    "role": "Author"
                },
                {
                    "name": "All contributors",
                    "homepage": "https://github.com/FGrosse/PHPASN1/contributors"
                }
            ],
            "description": "A PHP Framework that allows you to encode and decode arbitrary ASN.1 structures using the ITU-T X.690 Encoding Rules.",
            "homepage": "https://github.com/FGrosse/PHPASN1",
            "keywords": [
                "DER",
                "asn.1",
                "asn1",
                "ber",
                "binary",
                "decoding",
                "encoding",
                "x.509",
                "x.690",
                "x509",
                "x690"
            ],
            "support": {
                "issues": "https://github.com/fgrosse/PHPASN1/issues",
                "source": "https://github.com/fgrosse/PHPASN1/tree/v2.5.0"
            },
            "abandoned": true,
            "time": "2022-12-19T11:08:26+00:00"
        },
        {
            "name": "nethergamesmc/bedrock-data",
            "version": "dev-master",
            "source": {
                "type": "git",
                "url": "https://github.com/NetherGamesMC/BedrockData.git",
                "reference": "7f4684bbc6e1d57ce9a642067ab5c48a9f21c7ae"
            },
            "dist": {
                "type": "zip",
                "url": "https://api.github.com/repos/NetherGamesMC/BedrockData/zipball/7f4684bbc6e1d57ce9a642067ab5c48a9f21c7ae",
                "reference": "7f4684bbc6e1d57ce9a642067ab5c48a9f21c7ae",
                "shasum": ""
            },
            "default-branch": true,
            "type": "library",
            "license": [
                "CC0-1.0"
            ],
            "description": "Blobs of data generated from Minecraft: Bedrock Edition, used by PocketMine-MP",
            "support": {
                "source": "https://github.com/NetherGamesMC/BedrockData/tree/master"
            },
            "time": "2022-12-17T14:57:38+00:00"
        },
        {
            "name": "nethergamesmc/bedrock-protocol",
            "version": "dev-master",
            "source": {
                "type": "git",
                "url": "https://github.com/NetherGamesMC/BedrockProtocol.git",
                "reference": "4e6985ba12e3773ccc9fb4cef1d82d0eac4a00e2"
            },
            "dist": {
                "type": "zip",
                "url": "https://api.github.com/repos/NetherGamesMC/BedrockProtocol/zipball/4e6985ba12e3773ccc9fb4cef1d82d0eac4a00e2",
                "reference": "4e6985ba12e3773ccc9fb4cef1d82d0eac4a00e2",
                "shasum": ""
            },
            "require": {
                "ext-json": "*",
                "netresearch/jsonmapper": "^4.0",
                "php": "^8.0",
                "pocketmine/binaryutils": "^0.2.0",
                "pocketmine/color": "^0.2.0 || ^0.3.0",
                "pocketmine/math": "^0.3.0 || ^0.4.0",
                "pocketmine/nbt": "^0.3.0",
                "ramsey/uuid": "^4.1"
            },
            "require-dev": {
                "phpstan/phpstan": "1.9.4",
                "phpstan/phpstan-phpunit": "^1.0.0",
                "phpstan/phpstan-strict-rules": "^1.0.0",
                "phpunit/phpunit": "^9.5"
            },
            "default-branch": true,
            "type": "library",
            "autoload": {
                "psr-4": {
                    "pocketmine\\network\\mcpe\\protocol\\": "src/"
                }
            },
            "autoload-dev": {
                "psr-4": {
                    "pocketmine\\network\\mcpe\\protocol\\": "tests/phpunit/"
                }
            },
            "scripts": {
                "update-create-methods": [
                    "@php tools/generate-create-static-methods.php"
                ]
            },
            "license": [
                "LGPL-3.0"
            ],
            "description": "An implementation of the Minecraft: Bedrock Edition protocol in PHP",
            "support": {
                "source": "https://github.com/NetherGamesMC/BedrockProtocol/tree/master"
            },
            "time": "2023-01-05T12:42:55+00:00"
        },
        {
            "name": "netresearch/jsonmapper",
            "version": "v4.1.0",
            "source": {
                "type": "git",
                "url": "https://github.com/cweiske/jsonmapper.git",
                "reference": "cfa81ea1d35294d64adb9c68aa4cb9e92400e53f"
            },
            "dist": {
                "type": "zip",
                "url": "https://api.github.com/repos/cweiske/jsonmapper/zipball/cfa81ea1d35294d64adb9c68aa4cb9e92400e53f",
                "reference": "cfa81ea1d35294d64adb9c68aa4cb9e92400e53f",
                "shasum": ""
            },
            "require": {
                "ext-json": "*",
                "ext-pcre": "*",
                "ext-reflection": "*",
                "ext-spl": "*",
                "php": ">=7.1"
            },
            "require-dev": {
                "phpunit/phpunit": "~7.5 || ~8.0 || ~9.0",
                "squizlabs/php_codesniffer": "~3.5"
            },
            "type": "library",
            "autoload": {
                "psr-0": {
                    "JsonMapper": "src/"
                }
            },
            "notification-url": "https://packagist.org/downloads/",
            "license": [
                "OSL-3.0"
            ],
            "authors": [
                {
                    "name": "Christian Weiske",
                    "email": "cweiske@cweiske.de",
                    "homepage": "http://github.com/cweiske/jsonmapper/",
                    "role": "Developer"
                }
            ],
            "description": "Map nested JSON structures onto PHP classes",
            "support": {
                "email": "cweiske@cweiske.de",
                "issues": "https://github.com/cweiske/jsonmapper/issues",
                "source": "https://github.com/cweiske/jsonmapper/tree/v4.1.0"
            },
            "time": "2022-12-08T20:46:14+00:00"
        },
        {
            "name": "pocketmine/binaryutils",
            "version": "0.2.4",
            "source": {
                "type": "git",
                "url": "https://github.com/pmmp/BinaryUtils.git",
                "reference": "5ac7eea91afbad8dc498f5ce34ce6297d5e6ea9a"
            },
            "dist": {
                "type": "zip",
                "url": "https://api.github.com/repos/pmmp/BinaryUtils/zipball/5ac7eea91afbad8dc498f5ce34ce6297d5e6ea9a",
                "reference": "5ac7eea91afbad8dc498f5ce34ce6297d5e6ea9a",
                "shasum": ""
            },
            "require": {
                "php": "^7.4 || ^8.0",
                "php-64bit": "*"
            },
            "require-dev": {
                "phpstan/extension-installer": "^1.0",
                "phpstan/phpstan": "1.3.0",
                "phpstan/phpstan-phpunit": "^1.0",
                "phpstan/phpstan-strict-rules": "^1.0.0",
                "phpunit/phpunit": "^9.5"
            },
            "type": "library",
            "autoload": {
                "psr-4": {
                    "pocketmine\\utils\\": "src/"
                }
            },
            "notification-url": "https://packagist.org/downloads/",
            "license": [
                "LGPL-3.0"
            ],
            "description": "Classes and methods for conveniently handling binary data",
            "support": {
                "issues": "https://github.com/pmmp/BinaryUtils/issues",
                "source": "https://github.com/pmmp/BinaryUtils/tree/0.2.4"
            },
            "time": "2022-01-12T18:06:33+00:00"
        },
        {
            "name": "pocketmine/callback-validator",
            "version": "1.0.3",
            "source": {
                "type": "git",
                "url": "https://github.com/pmmp/CallbackValidator.git",
                "reference": "64787469766bcaa7e5885242e85c23c25e8c55a2"
            },
            "dist": {
                "type": "zip",
                "url": "https://api.github.com/repos/pmmp/CallbackValidator/zipball/64787469766bcaa7e5885242e85c23c25e8c55a2",
                "reference": "64787469766bcaa7e5885242e85c23c25e8c55a2",
                "shasum": ""
            },
            "require": {
                "ext-reflection": "*",
                "php": "^7.1 || ^8.0"
            },
            "replace": {
                "daverandom/callback-validator": "*"
            },
            "require-dev": {
                "phpstan/extension-installer": "^1.0",
                "phpstan/phpstan": "0.12.59",
                "phpstan/phpstan-strict-rules": "^0.12.4",
                "phpunit/phpunit": "^7.5 || ^8.5 || ^9.0"
            },
            "type": "library",
            "autoload": {
                "psr-4": {
                    "DaveRandom\\CallbackValidator\\": "src/"
                }
            },
            "notification-url": "https://packagist.org/downloads/",
            "license": [
                "MIT"
            ],
            "authors": [
                {
                    "name": "Chris Wright",
                    "email": "cw@daverandom.com"
                }
            ],
            "description": "Fork of daverandom/callback-validator - Tools for validating callback signatures",
            "support": {
                "issues": "https://github.com/pmmp/CallbackValidator/issues",
                "source": "https://github.com/pmmp/CallbackValidator/tree/1.0.3"
            },
            "time": "2020-12-11T01:45:37+00:00"
        },
        {
            "name": "pocketmine/classloader",
            "version": "0.2.0",
            "source": {
                "type": "git",
                "url": "https://github.com/pmmp/ClassLoader.git",
                "reference": "49ea303993efdfb39cd302e2156d50aa78209e78"
            },
            "dist": {
                "type": "zip",
                "url": "https://api.github.com/repos/pmmp/ClassLoader/zipball/49ea303993efdfb39cd302e2156d50aa78209e78",
                "reference": "49ea303993efdfb39cd302e2156d50aa78209e78",
                "shasum": ""
            },
            "require": {
                "ext-pthreads": "~3.2.0 || ^4.0",
                "ext-reflection": "*",
                "php": "^8.0"
            },
            "conflict": {
                "pocketmine/spl": "<0.4"
            },
            "require-dev": {
                "phpstan/extension-installer": "^1.0",
                "phpstan/phpstan": "0.12.99",
                "phpstan/phpstan-strict-rules": "^0.12.4",
                "phpunit/phpunit": "^9.5"
            },
            "type": "library",
            "autoload": {
                "classmap": [
                    "./src"
                ]
            },
            "notification-url": "https://packagist.org/downloads/",
            "license": [
                "LGPL-3.0"
            ],
            "description": "Ad-hoc autoloading components used by PocketMine-MP",
            "support": {
                "issues": "https://github.com/pmmp/ClassLoader/issues",
                "source": "https://github.com/pmmp/ClassLoader/tree/0.2.0"
            },
            "time": "2021-11-01T20:17:27+00:00"
        },
        {
            "name": "pocketmine/color",
            "version": "0.2.0",
            "source": {
                "type": "git",
                "url": "https://github.com/pmmp/Color.git",
                "reference": "09be6ea6d76f2e33d6813c39d29c22c46c17e1d2"
            },
            "dist": {
                "type": "zip",
                "url": "https://api.github.com/repos/pmmp/Color/zipball/09be6ea6d76f2e33d6813c39d29c22c46c17e1d2",
                "reference": "09be6ea6d76f2e33d6813c39d29c22c46c17e1d2",
                "shasum": ""
            },
            "require": {
                "php": "^7.2 || ^8.0"
            },
            "require-dev": {
                "phpstan/phpstan": "0.12.59",
                "phpstan/phpstan-strict-rules": "^0.12.2"
            },
            "type": "library",
            "autoload": {
                "psr-4": {
                    "pocketmine\\color\\": "src/"
                }
            },
            "notification-url": "https://packagist.org/downloads/",
            "license": [
                "LGPL-3.0"
            ],
            "description": "Color handling library used by PocketMine-MP and related projects",
            "support": {
                "issues": "https://github.com/pmmp/Color/issues",
                "source": "https://github.com/pmmp/Color/tree/0.2.0"
            },
            "time": "2020-12-11T01:24:32+00:00"
        },
        {
            "name": "pocketmine/errorhandler",
            "version": "0.6.0",
            "source": {
                "type": "git",
                "url": "https://github.com/pmmp/ErrorHandler.git",
                "reference": "dae214a04348b911e8219ebf125ff1c5589cc878"
            },
            "dist": {
                "type": "zip",
                "url": "https://api.github.com/repos/pmmp/ErrorHandler/zipball/dae214a04348b911e8219ebf125ff1c5589cc878",
                "reference": "dae214a04348b911e8219ebf125ff1c5589cc878",
                "shasum": ""
            },
            "require": {
                "php": "^8.0"
            },
            "require-dev": {
                "phpstan/phpstan": "0.12.99",
                "phpstan/phpstan-strict-rules": "^0.12.2",
                "phpunit/phpunit": "^9.5"
            },
            "type": "library",
            "autoload": {
                "psr-4": {
                    "pocketmine\\errorhandler\\": "src/"
                }
            },
            "notification-url": "https://packagist.org/downloads/",
            "license": [
                "LGPL-3.0"
            ],
            "description": "Utilities to handle nasty PHP E_* errors in a usable way",
            "support": {
                "issues": "https://github.com/pmmp/ErrorHandler/issues",
                "source": "https://github.com/pmmp/ErrorHandler/tree/0.6.0"
            },
            "time": "2022-01-08T21:05:46+00:00"
        },
        {
            "name": "pocketmine/locale-data",
            "version": "2.11.0",
            "source": {
                "type": "git",
                "url": "https://github.com/pmmp/Language.git",
                "reference": "4b33d8fa53eda53d9662a7478806ebae2e4a5c53"
            },
            "dist": {
                "type": "zip",
                "url": "https://api.github.com/repos/pmmp/Language/zipball/4b33d8fa53eda53d9662a7478806ebae2e4a5c53",
                "reference": "4b33d8fa53eda53d9662a7478806ebae2e4a5c53",
                "shasum": ""
            },
            "type": "library",
            "notification-url": "https://packagist.org/downloads/",
            "description": "Language resources used by PocketMine-MP",
            "support": {
                "issues": "https://github.com/pmmp/Language/issues",
                "source": "https://github.com/pmmp/Language/tree/2.11.0"
            },
            "time": "2022-11-25T14:24:34+00:00"
        },
        {
            "name": "pocketmine/log",
            "version": "0.4.0",
            "source": {
                "type": "git",
                "url": "https://github.com/pmmp/Log.git",
                "reference": "e6c912c0f9055c81d23108ec2d179b96f404c043"
            },
            "dist": {
                "type": "zip",
                "url": "https://api.github.com/repos/pmmp/Log/zipball/e6c912c0f9055c81d23108ec2d179b96f404c043",
                "reference": "e6c912c0f9055c81d23108ec2d179b96f404c043",
                "shasum": ""
            },
            "require": {
                "php": "^7.4 || ^8.0"
            },
            "conflict": {
                "pocketmine/spl": "<0.4"
            },
            "require-dev": {
                "phpstan/phpstan": "0.12.88",
                "phpstan/phpstan-strict-rules": "^0.12.2"
            },
            "type": "library",
            "autoload": {
                "classmap": [
                    "./src"
                ]
            },
            "notification-url": "https://packagist.org/downloads/",
            "license": [
                "LGPL-3.0"
            ],
            "description": "Logging components used by PocketMine-MP and related projects",
            "support": {
                "issues": "https://github.com/pmmp/Log/issues",
                "source": "https://github.com/pmmp/Log/tree/0.4.0"
            },
            "time": "2021-06-18T19:08:09+00:00"
        },
        {
            "name": "pocketmine/log-pthreads",
            "version": "0.4.0",
            "source": {
                "type": "git",
                "url": "https://github.com/pmmp/LogPthreads.git",
                "reference": "61f709e8cf36bcc24e4efe02acded680a1ce23cd"
            },
            "dist": {
                "type": "zip",
                "url": "https://api.github.com/repos/pmmp/LogPthreads/zipball/61f709e8cf36bcc24e4efe02acded680a1ce23cd",
                "reference": "61f709e8cf36bcc24e4efe02acded680a1ce23cd",
                "shasum": ""
            },
            "require": {
                "ext-pthreads": "~3.2.0 || ^4.0",
                "php": "^7.4 || ^8.0",
                "pocketmine/log": "^0.4.0"
            },
            "conflict": {
                "pocketmine/spl": "<0.4"
            },
            "require-dev": {
                "phpstan/extension-installer": "^1.0",
                "phpstan/phpstan": "0.12.88",
                "phpstan/phpstan-strict-rules": "^0.12.4"
            },
            "type": "library",
            "autoload": {
                "classmap": [
                    "./src"
                ]
            },
            "notification-url": "https://packagist.org/downloads/",
            "license": [
                "LGPL-3.0"
            ],
            "description": "Logging components specialized for pthreads used by PocketMine-MP and related projects",
            "support": {
                "issues": "https://github.com/pmmp/LogPthreads/issues",
                "source": "https://github.com/pmmp/LogPthreads/tree/0.4.0"
            },
            "time": "2021-11-01T21:42:09+00:00"
        },
        {
            "name": "pocketmine/math",
            "version": "0.4.3",
            "source": {
                "type": "git",
                "url": "https://github.com/pmmp/Math.git",
                "reference": "47a243d320b01c8099d65309967934c188111549"
            },
            "dist": {
                "type": "zip",
                "url": "https://api.github.com/repos/pmmp/Math/zipball/47a243d320b01c8099d65309967934c188111549",
                "reference": "47a243d320b01c8099d65309967934c188111549",
                "shasum": ""
            },
            "require": {
                "php": "^8.0",
                "php-64bit": "*"
            },
            "require-dev": {
                "phpstan/extension-installer": "^1.0",
                "phpstan/phpstan": "1.8.2",
                "phpstan/phpstan-strict-rules": "^1.0",
                "phpunit/phpunit": "^8.5 || ^9.5"
            },
            "type": "library",
            "autoload": {
                "psr-4": {
                    "pocketmine\\math\\": "src/"
                }
            },
            "notification-url": "https://packagist.org/downloads/",
            "license": [
                "LGPL-3.0"
            ],
            "description": "PHP library containing math related code used in PocketMine-MP",
            "support": {
                "issues": "https://github.com/pmmp/Math/issues",
                "source": "https://github.com/pmmp/Math/tree/0.4.3"
            },
            "time": "2022-08-25T18:43:37+00:00"
        },
        {
            "name": "pocketmine/nbt",
            "version": "0.3.3",
            "source": {
                "type": "git",
                "url": "https://github.com/pmmp/NBT.git",
                "reference": "f4321be50df1a18b9f4e94d428a2e68a6e2ac2b4"
            },
            "dist": {
                "type": "zip",
                "url": "https://api.github.com/repos/pmmp/NBT/zipball/f4321be50df1a18b9f4e94d428a2e68a6e2ac2b4",
                "reference": "f4321be50df1a18b9f4e94d428a2e68a6e2ac2b4",
                "shasum": ""
            },
            "require": {
                "php": "^7.4 || ^8.0",
                "php-64bit": "*",
                "pocketmine/binaryutils": "^0.2.0"
            },
            "require-dev": {
                "phpstan/extension-installer": "^1.0",
                "phpstan/phpstan": "1.7.7",
                "phpstan/phpstan-strict-rules": "^1.0",
                "phpunit/phpunit": "^9.5"
            },
            "type": "library",
            "autoload": {
                "psr-4": {
                    "pocketmine\\nbt\\": "src/"
                }
            },
            "notification-url": "https://packagist.org/downloads/",
            "license": [
                "LGPL-3.0"
            ],
            "description": "PHP library for working with Named Binary Tags",
            "support": {
                "issues": "https://github.com/pmmp/NBT/issues",
                "source": "https://github.com/pmmp/NBT/tree/0.3.3"
            },
            "time": "2022-07-06T14:13:26+00:00"
        },
        {
            "name": "pocketmine/raklib",
            "version": "0.14.5",
            "source": {
                "type": "git",
                "url": "https://github.com/pmmp/RakLib.git",
                "reference": "85b4e5cb7117d37e010eeadb3ff53b21276c6f48"
            },
            "dist": {
                "type": "zip",
                "url": "https://api.github.com/repos/pmmp/RakLib/zipball/85b4e5cb7117d37e010eeadb3ff53b21276c6f48",
                "reference": "85b4e5cb7117d37e010eeadb3ff53b21276c6f48",
                "shasum": ""
            },
            "require": {
                "ext-sockets": "*",
                "php": "^8.0",
                "php-64bit": "*",
                "php-ipv6": "*",
                "pocketmine/binaryutils": "^0.2.0",
                "pocketmine/log": "^0.3.0 || ^0.4.0"
            },
            "require-dev": {
                "phpstan/phpstan": "1.7.7",
                "phpstan/phpstan-strict-rules": "^1.0"
            },
            "type": "library",
            "autoload": {
                "psr-4": {
                    "raklib\\": "src/"
                }
            },
            "notification-url": "https://packagist.org/downloads/",
            "license": [
                "GPL-3.0"
            ],
            "description": "A RakNet server implementation written in PHP",
            "support": {
                "issues": "https://github.com/pmmp/RakLib/issues",
                "source": "https://github.com/pmmp/RakLib/tree/0.14.5"
            },
            "time": "2022-08-25T16:16:44+00:00"
        },
        {
            "name": "pocketmine/raklib-ipc",
            "version": "0.1.1",
            "source": {
                "type": "git",
                "url": "https://github.com/pmmp/RakLibIpc.git",
                "reference": "922a6444b0c6c7daaa5aa5a832107e1ec4738aed"
            },
            "dist": {
                "type": "zip",
                "url": "https://api.github.com/repos/pmmp/RakLibIpc/zipball/922a6444b0c6c7daaa5aa5a832107e1ec4738aed",
                "reference": "922a6444b0c6c7daaa5aa5a832107e1ec4738aed",
                "shasum": ""
            },
            "require": {
                "php": "^7.4 || ^8.0",
                "php-64bit": "*",
                "pocketmine/binaryutils": "^0.2.0",
                "pocketmine/raklib": "^0.13.1 || ^0.14.0"
            },
            "require-dev": {
                "phpstan/phpstan": "0.12.81",
                "phpstan/phpstan-strict-rules": "^0.12.2"
            },
            "type": "library",
            "autoload": {
                "psr-4": {
                    "raklib\\server\\ipc\\": "src/"
                }
            },
            "notification-url": "https://packagist.org/downloads/",
            "license": [
                "GPL-3.0"
            ],
            "description": "Channel-based protocols for inter-thread/inter-process communication with RakLib",
            "support": {
                "issues": "https://github.com/pmmp/RakLibIpc/issues",
                "source": "https://github.com/pmmp/RakLibIpc/tree/0.1.1"
            },
            "time": "2021-09-22T17:01:12+00:00"
        },
        {
            "name": "pocketmine/snooze",
            "version": "0.3.1",
            "source": {
                "type": "git",
                "url": "https://github.com/pmmp/Snooze.git",
                "reference": "0ac8fc2a781c419a1f64ebca4d5835028f59e29b"
            },
            "dist": {
                "type": "zip",
                "url": "https://api.github.com/repos/pmmp/Snooze/zipball/0ac8fc2a781c419a1f64ebca4d5835028f59e29b",
                "reference": "0ac8fc2a781c419a1f64ebca4d5835028f59e29b",
                "shasum": ""
            },
            "require": {
                "ext-pthreads": "~3.2.0 || ^4.0",
                "php-64bit": "^7.3 || ^8.0"
            },
            "require-dev": {
                "phpstan/extension-installer": "^1.0",
                "phpstan/phpstan": "0.12.99",
                "phpstan/phpstan-strict-rules": "^0.12.4"
            },
            "type": "library",
            "autoload": {
                "psr-4": {
                    "pocketmine\\snooze\\": "src/"
                }
            },
            "notification-url": "https://packagist.org/downloads/",
            "license": [
                "LGPL-3.0"
            ],
            "description": "Thread notification management library for code using the pthreads extension",
            "support": {
                "issues": "https://github.com/pmmp/Snooze/issues",
                "source": "https://github.com/pmmp/Snooze/tree/0.3.1"
            },
            "time": "2021-11-01T20:50:08+00:00"
        },
        {
            "name": "ramsey/collection",
            "version": "1.3.0",
            "source": {
                "type": "git",
                "url": "https://github.com/ramsey/collection.git",
                "reference": "ad7475d1c9e70b190ecffc58f2d989416af339b4"
            },
            "dist": {
                "type": "zip",
                "url": "https://api.github.com/repos/ramsey/collection/zipball/ad7475d1c9e70b190ecffc58f2d989416af339b4",
                "reference": "ad7475d1c9e70b190ecffc58f2d989416af339b4",
                "shasum": ""
            },
            "require": {
                "php": "^7.4 || ^8.0",
                "symfony/polyfill-php81": "^1.23"
            },
            "require-dev": {
                "captainhook/plugin-composer": "^5.3",
                "ergebnis/composer-normalize": "^2.28.3",
                "fakerphp/faker": "^1.21",
                "hamcrest/hamcrest-php": "^2.0",
                "jangregor/phpstan-prophecy": "^1.0",
                "mockery/mockery": "^1.5",
                "php-parallel-lint/php-console-highlighter": "^1.0",
                "php-parallel-lint/php-parallel-lint": "^1.3",
                "phpcsstandards/phpcsutils": "^1.0.0-rc1",
                "phpspec/prophecy-phpunit": "^2.0",
                "phpstan/extension-installer": "^1.2",
                "phpstan/phpstan": "^1.9",
                "phpstan/phpstan-mockery": "^1.1",
                "phpstan/phpstan-phpunit": "^1.3",
                "phpunit/phpunit": "^9.5",
                "psalm/plugin-mockery": "^1.1",
                "psalm/plugin-phpunit": "^0.18.4",
                "ramsey/coding-standard": "^2.0.3",
                "ramsey/conventional-commits": "^1.3",
                "vimeo/psalm": "^5.4"
            },
            "type": "library",
            "extra": {
                "captainhook": {
                    "force-install": true
                },
                "ramsey/conventional-commits": {
                    "configFile": "conventional-commits.json"
                }
            },
            "autoload": {
                "psr-4": {
                    "Ramsey\\Collection\\": "src/"
                }
            },
            "notification-url": "https://packagist.org/downloads/",
            "license": [
                "MIT"
            ],
            "authors": [
                {
                    "name": "Ben Ramsey",
                    "email": "ben@benramsey.com",
                    "homepage": "https://benramsey.com"
                }
            ],
            "description": "A PHP library for representing and manipulating collections.",
            "keywords": [
                "array",
                "collection",
                "hash",
                "map",
                "queue",
                "set"
            ],
            "support": {
                "issues": "https://github.com/ramsey/collection/issues",
                "source": "https://github.com/ramsey/collection/tree/1.3.0"
            },
            "funding": [
                {
                    "url": "https://github.com/ramsey",
                    "type": "github"
                },
                {
                    "url": "https://tidelift.com/funding/github/packagist/ramsey/collection",
                    "type": "tidelift"
                }
            ],
            "time": "2022-12-27T19:12:24+00:00"
        },
        {
            "name": "ramsey/uuid",
            "version": "4.7.3",
            "source": {
                "type": "git",
                "url": "https://github.com/ramsey/uuid.git",
                "reference": "433b2014e3979047db08a17a205f410ba3869cf2"
            },
            "dist": {
                "type": "zip",
                "url": "https://api.github.com/repos/ramsey/uuid/zipball/433b2014e3979047db08a17a205f410ba3869cf2",
                "reference": "433b2014e3979047db08a17a205f410ba3869cf2",
                "shasum": ""
            },
            "require": {
                "brick/math": "^0.8.8 || ^0.9 || ^0.10",
                "ext-json": "*",
                "php": "^8.0",
                "ramsey/collection": "^1.2 || ^2.0"
            },
            "replace": {
                "rhumsaa/uuid": "self.version"
            },
            "require-dev": {
                "captainhook/captainhook": "^5.10",
                "captainhook/plugin-composer": "^5.3",
                "dealerdirect/phpcodesniffer-composer-installer": "^0.7.0",
                "doctrine/annotations": "^1.8",
                "ergebnis/composer-normalize": "^2.15",
                "mockery/mockery": "^1.3",
                "paragonie/random-lib": "^2",
                "php-mock/php-mock": "^2.2",
                "php-mock/php-mock-mockery": "^1.3",
                "php-parallel-lint/php-parallel-lint": "^1.1",
                "phpbench/phpbench": "^1.0",
                "phpstan/extension-installer": "^1.1",
                "phpstan/phpstan": "^1.8",
                "phpstan/phpstan-mockery": "^1.1",
                "phpstan/phpstan-phpunit": "^1.1",
                "phpunit/phpunit": "^8.5 || ^9",
                "ramsey/composer-repl": "^1.4",
                "slevomat/coding-standard": "^8.4",
                "squizlabs/php_codesniffer": "^3.5",
                "vimeo/psalm": "^4.9"
            },
            "suggest": {
                "ext-bcmath": "Enables faster math with arbitrary-precision integers using BCMath.",
                "ext-gmp": "Enables faster math with arbitrary-precision integers using GMP.",
                "ext-uuid": "Enables the use of PeclUuidTimeGenerator and PeclUuidRandomGenerator.",
                "paragonie/random-lib": "Provides RandomLib for use with the RandomLibAdapter",
                "ramsey/uuid-doctrine": "Allows the use of Ramsey\\Uuid\\Uuid as Doctrine field type."
            },
            "type": "library",
            "extra": {
                "captainhook": {
                    "force-install": true
                }
            },
            "autoload": {
                "files": [
                    "src/functions.php"
                ],
                "psr-4": {
                    "Ramsey\\Uuid\\": "src/"
                }
            },
            "notification-url": "https://packagist.org/downloads/",
            "license": [
                "MIT"
            ],
            "description": "A PHP library for generating and working with universally unique identifiers (UUIDs).",
            "keywords": [
                "guid",
                "identifier",
                "uuid"
            ],
            "support": {
                "issues": "https://github.com/ramsey/uuid/issues",
                "source": "https://github.com/ramsey/uuid/tree/4.7.3"
            },
            "funding": [
                {
                    "url": "https://github.com/ramsey",
                    "type": "github"
                },
                {
                    "url": "https://tidelift.com/funding/github/packagist/ramsey/uuid",
                    "type": "tidelift"
                }
            ],
            "time": "2023-01-12T18:13:24+00:00"
        },
        {
            "name": "symfony/filesystem",
            "version": "v5.4.13",
            "source": {
                "type": "git",
                "url": "https://github.com/symfony/filesystem.git",
                "reference": "ac09569844a9109a5966b9438fc29113ce77cf51"
            },
            "dist": {
                "type": "zip",
                "url": "https://api.github.com/repos/symfony/filesystem/zipball/ac09569844a9109a5966b9438fc29113ce77cf51",
                "reference": "ac09569844a9109a5966b9438fc29113ce77cf51",
                "shasum": ""
            },
            "require": {
                "php": ">=7.2.5",
                "symfony/polyfill-ctype": "~1.8",
                "symfony/polyfill-mbstring": "~1.8",
                "symfony/polyfill-php80": "^1.16"
            },
            "type": "library",
            "autoload": {
                "psr-4": {
                    "Symfony\\Component\\Filesystem\\": ""
                },
                "exclude-from-classmap": [
                    "/Tests/"
                ]
            },
            "notification-url": "https://packagist.org/downloads/",
            "license": [
                "MIT"
            ],
            "authors": [
                {
                    "name": "Fabien Potencier",
                    "email": "fabien@symfony.com"
                },
                {
                    "name": "Symfony Community",
                    "homepage": "https://symfony.com/contributors"
                }
            ],
            "description": "Provides basic utilities for the filesystem",
            "homepage": "https://symfony.com",
            "support": {
                "source": "https://github.com/symfony/filesystem/tree/v5.4.13"
            },
            "funding": [
                {
                    "url": "https://symfony.com/sponsor",
                    "type": "custom"
                },
                {
                    "url": "https://github.com/fabpot",
                    "type": "github"
                },
                {
                    "url": "https://tidelift.com/funding/github/packagist/symfony/symfony",
                    "type": "tidelift"
                }
            ],
            "time": "2022-09-21T19:53:16+00:00"
        },
        {
            "name": "symfony/polyfill-ctype",
            "version": "v1.27.0",
            "source": {
                "type": "git",
                "url": "https://github.com/symfony/polyfill-ctype.git",
                "reference": "5bbc823adecdae860bb64756d639ecfec17b050a"
            },
            "dist": {
                "type": "zip",
                "url": "https://api.github.com/repos/symfony/polyfill-ctype/zipball/5bbc823adecdae860bb64756d639ecfec17b050a",
                "reference": "5bbc823adecdae860bb64756d639ecfec17b050a",
                "shasum": ""
            },
            "require": {
                "php": ">=7.1"
            },
            "provide": {
                "ext-ctype": "*"
            },
            "suggest": {
                "ext-ctype": "For best performance"
            },
            "type": "library",
            "extra": {
                "branch-alias": {
                    "dev-main": "1.27-dev"
                },
                "thanks": {
                    "name": "symfony/polyfill",
                    "url": "https://github.com/symfony/polyfill"
                }
            },
            "autoload": {
                "files": [
                    "bootstrap.php"
                ],
                "psr-4": {
                    "Symfony\\Polyfill\\Ctype\\": ""
                }
            },
            "notification-url": "https://packagist.org/downloads/",
            "license": [
                "MIT"
            ],
            "authors": [
                {
                    "name": "Gert de Pagter",
                    "email": "BackEndTea@gmail.com"
                },
                {
                    "name": "Symfony Community",
                    "homepage": "https://symfony.com/contributors"
                }
            ],
            "description": "Symfony polyfill for ctype functions",
            "homepage": "https://symfony.com",
            "keywords": [
                "compatibility",
                "ctype",
                "polyfill",
                "portable"
            ],
            "support": {
                "source": "https://github.com/symfony/polyfill-ctype/tree/v1.27.0"
            },
            "funding": [
                {
                    "url": "https://symfony.com/sponsor",
                    "type": "custom"
                },
                {
                    "url": "https://github.com/fabpot",
                    "type": "github"
                },
                {
                    "url": "https://tidelift.com/funding/github/packagist/symfony/symfony",
                    "type": "tidelift"
                }
            ],
            "time": "2022-11-03T14:55:06+00:00"
        },
        {
            "name": "symfony/polyfill-mbstring",
            "version": "v1.27.0",
            "source": {
                "type": "git",
                "url": "https://github.com/symfony/polyfill-mbstring.git",
                "reference": "8ad114f6b39e2c98a8b0e3bd907732c207c2b534"
            },
            "dist": {
                "type": "zip",
                "url": "https://api.github.com/repos/symfony/polyfill-mbstring/zipball/8ad114f6b39e2c98a8b0e3bd907732c207c2b534",
                "reference": "8ad114f6b39e2c98a8b0e3bd907732c207c2b534",
                "shasum": ""
            },
            "require": {
                "php": ">=7.1"
            },
            "provide": {
                "ext-mbstring": "*"
            },
            "suggest": {
                "ext-mbstring": "For best performance"
            },
            "type": "library",
            "extra": {
                "branch-alias": {
                    "dev-main": "1.27-dev"
                },
                "thanks": {
                    "name": "symfony/polyfill",
                    "url": "https://github.com/symfony/polyfill"
                }
            },
            "autoload": {
                "files": [
                    "bootstrap.php"
                ],
                "psr-4": {
                    "Symfony\\Polyfill\\Mbstring\\": ""
                }
            },
            "notification-url": "https://packagist.org/downloads/",
            "license": [
                "MIT"
            ],
            "authors": [
                {
                    "name": "Nicolas Grekas",
                    "email": "p@tchwork.com"
                },
                {
                    "name": "Symfony Community",
                    "homepage": "https://symfony.com/contributors"
                }
            ],
            "description": "Symfony polyfill for the Mbstring extension",
            "homepage": "https://symfony.com",
            "keywords": [
                "compatibility",
                "mbstring",
                "polyfill",
                "portable",
                "shim"
            ],
            "support": {
                "source": "https://github.com/symfony/polyfill-mbstring/tree/v1.27.0"
            },
            "funding": [
                {
                    "url": "https://symfony.com/sponsor",
                    "type": "custom"
                },
                {
                    "url": "https://github.com/fabpot",
                    "type": "github"
                },
                {
                    "url": "https://tidelift.com/funding/github/packagist/symfony/symfony",
                    "type": "tidelift"
                }
            ],
            "time": "2022-11-03T14:55:06+00:00"
        },
        {
            "name": "symfony/polyfill-php80",
            "version": "v1.27.0",
            "source": {
                "type": "git",
                "url": "https://github.com/symfony/polyfill-php80.git",
                "reference": "7a6ff3f1959bb01aefccb463a0f2cd3d3d2fd936"
            },
            "dist": {
                "type": "zip",
                "url": "https://api.github.com/repos/symfony/polyfill-php80/zipball/7a6ff3f1959bb01aefccb463a0f2cd3d3d2fd936",
                "reference": "7a6ff3f1959bb01aefccb463a0f2cd3d3d2fd936",
                "shasum": ""
            },
            "require": {
                "php": ">=7.1"
            },
            "type": "library",
            "extra": {
                "branch-alias": {
                    "dev-main": "1.27-dev"
                },
                "thanks": {
                    "name": "symfony/polyfill",
                    "url": "https://github.com/symfony/polyfill"
                }
            },
            "autoload": {
                "files": [
                    "bootstrap.php"
                ],
                "psr-4": {
                    "Symfony\\Polyfill\\Php80\\": ""
                },
                "classmap": [
                    "Resources/stubs"
                ]
            },
            "notification-url": "https://packagist.org/downloads/",
            "license": [
                "MIT"
            ],
            "authors": [
                {
                    "name": "Ion Bazan",
                    "email": "ion.bazan@gmail.com"
                },
                {
                    "name": "Nicolas Grekas",
                    "email": "p@tchwork.com"
                },
                {
                    "name": "Symfony Community",
                    "homepage": "https://symfony.com/contributors"
                }
            ],
            "description": "Symfony polyfill backporting some PHP 8.0+ features to lower PHP versions",
            "homepage": "https://symfony.com",
            "keywords": [
                "compatibility",
                "polyfill",
                "portable",
                "shim"
            ],
            "support": {
                "source": "https://github.com/symfony/polyfill-php80/tree/v1.27.0"
            },
            "funding": [
                {
                    "url": "https://symfony.com/sponsor",
                    "type": "custom"
                },
                {
                    "url": "https://github.com/fabpot",
                    "type": "github"
                },
                {
                    "url": "https://tidelift.com/funding/github/packagist/symfony/symfony",
                    "type": "tidelift"
                }
            ],
            "time": "2022-11-03T14:55:06+00:00"
        },
        {
            "name": "symfony/polyfill-php81",
            "version": "v1.27.0",
            "source": {
                "type": "git",
                "url": "https://github.com/symfony/polyfill-php81.git",
                "reference": "707403074c8ea6e2edaf8794b0157a0bfa52157a"
            },
            "dist": {
                "type": "zip",
                "url": "https://api.github.com/repos/symfony/polyfill-php81/zipball/707403074c8ea6e2edaf8794b0157a0bfa52157a",
                "reference": "707403074c8ea6e2edaf8794b0157a0bfa52157a",
                "shasum": ""
            },
            "require": {
                "php": ">=7.1"
            },
            "type": "library",
            "extra": {
                "branch-alias": {
                    "dev-main": "1.27-dev"
                },
                "thanks": {
                    "name": "symfony/polyfill",
                    "url": "https://github.com/symfony/polyfill"
                }
            },
            "autoload": {
                "files": [
                    "bootstrap.php"
                ],
                "psr-4": {
                    "Symfony\\Polyfill\\Php81\\": ""
                },
                "classmap": [
                    "Resources/stubs"
                ]
            },
            "notification-url": "https://packagist.org/downloads/",
            "license": [
                "MIT"
            ],
            "authors": [
                {
                    "name": "Nicolas Grekas",
                    "email": "p@tchwork.com"
                },
                {
                    "name": "Symfony Community",
                    "homepage": "https://symfony.com/contributors"
                }
            ],
            "description": "Symfony polyfill backporting some PHP 8.1+ features to lower PHP versions",
            "homepage": "https://symfony.com",
            "keywords": [
                "compatibility",
                "polyfill",
                "portable",
                "shim"
            ],
            "support": {
                "source": "https://github.com/symfony/polyfill-php81/tree/v1.27.0"
            },
            "funding": [
                {
                    "url": "https://symfony.com/sponsor",
                    "type": "custom"
                },
                {
                    "url": "https://github.com/fabpot",
                    "type": "github"
                },
                {
                    "url": "https://tidelift.com/funding/github/packagist/symfony/symfony",
                    "type": "tidelift"
                }
            ],
            "time": "2022-11-03T14:55:06+00:00"
        },
        {
            "name": "webmozart/assert",
            "version": "1.11.0",
            "source": {
                "type": "git",
                "url": "https://github.com/webmozarts/assert.git",
                "reference": "11cb2199493b2f8a3b53e7f19068fc6aac760991"
            },
            "dist": {
                "type": "zip",
                "url": "https://api.github.com/repos/webmozarts/assert/zipball/11cb2199493b2f8a3b53e7f19068fc6aac760991",
                "reference": "11cb2199493b2f8a3b53e7f19068fc6aac760991",
                "shasum": ""
            },
            "require": {
                "ext-ctype": "*",
                "php": "^7.2 || ^8.0"
            },
            "conflict": {
                "phpstan/phpstan": "<0.12.20",
                "vimeo/psalm": "<4.6.1 || 4.6.2"
            },
            "require-dev": {
                "phpunit/phpunit": "^8.5.13"
            },
            "type": "library",
            "extra": {
                "branch-alias": {
                    "dev-master": "1.10-dev"
                }
            },
            "autoload": {
                "psr-4": {
                    "Webmozart\\Assert\\": "src/"
                }
            },
            "notification-url": "https://packagist.org/downloads/",
            "license": [
                "MIT"
            ],
            "authors": [
                {
                    "name": "Bernhard Schussek",
                    "email": "bschussek@gmail.com"
                }
            ],
            "description": "Assertions to validate method input/output with nice error messages.",
            "keywords": [
                "assert",
                "check",
                "validate"
            ],
            "support": {
                "issues": "https://github.com/webmozarts/assert/issues",
                "source": "https://github.com/webmozarts/assert/tree/1.11.0"
            },
            "time": "2022-06-03T18:03:27+00:00"
        },
        {
            "name": "webmozart/path-util",
            "version": "2.3.0",
            "source": {
                "type": "git",
                "url": "https://github.com/webmozart/path-util.git",
                "reference": "d939f7edc24c9a1bb9c0dee5cb05d8e859490725"
            },
            "dist": {
                "type": "zip",
                "url": "https://api.github.com/repos/webmozart/path-util/zipball/d939f7edc24c9a1bb9c0dee5cb05d8e859490725",
                "reference": "d939f7edc24c9a1bb9c0dee5cb05d8e859490725",
                "shasum": ""
            },
            "require": {
                "php": ">=5.3.3",
                "webmozart/assert": "~1.0"
            },
            "require-dev": {
                "phpunit/phpunit": "^4.6",
                "sebastian/version": "^1.0.1"
            },
            "type": "library",
            "extra": {
                "branch-alias": {
                    "dev-master": "2.3-dev"
                }
            },
            "autoload": {
                "psr-4": {
                    "Webmozart\\PathUtil\\": "src/"
                }
            },
            "notification-url": "https://packagist.org/downloads/",
            "license": [
                "MIT"
            ],
            "authors": [
                {
                    "name": "Bernhard Schussek",
                    "email": "bschussek@gmail.com"
                }
            ],
            "description": "A robust cross-platform utility for normalizing, comparing and modifying file paths.",
            "support": {
                "issues": "https://github.com/webmozart/path-util/issues",
                "source": "https://github.com/webmozart/path-util/tree/2.3.0"
            },
            "abandoned": "symfony/filesystem",
            "time": "2015-12-17T08:42:14+00:00"
        }
    ],
    "packages-dev": [
        {
            "name": "doctrine/instantiator",
            "version": "1.5.0",
            "source": {
                "type": "git",
                "url": "https://github.com/doctrine/instantiator.git",
                "reference": "0a0fa9780f5d4e507415a065172d26a98d02047b"
            },
            "dist": {
                "type": "zip",
                "url": "https://api.github.com/repos/doctrine/instantiator/zipball/0a0fa9780f5d4e507415a065172d26a98d02047b",
                "reference": "0a0fa9780f5d4e507415a065172d26a98d02047b",
                "shasum": ""
            },
            "require": {
                "php": "^7.1 || ^8.0"
            },
            "require-dev": {
                "doctrine/coding-standard": "^9 || ^11",
                "ext-pdo": "*",
                "ext-phar": "*",
                "phpbench/phpbench": "^0.16 || ^1",
                "phpstan/phpstan": "^1.4",
                "phpstan/phpstan-phpunit": "^1",
                "phpunit/phpunit": "^7.5 || ^8.5 || ^9.5",
                "vimeo/psalm": "^4.30 || ^5.4"
            },
            "type": "library",
            "autoload": {
                "psr-4": {
                    "Doctrine\\Instantiator\\": "src/Doctrine/Instantiator/"
                }
            },
            "notification-url": "https://packagist.org/downloads/",
            "license": [
                "MIT"
            ],
            "authors": [
                {
                    "name": "Marco Pivetta",
                    "email": "ocramius@gmail.com",
                    "homepage": "https://ocramius.github.io/"
                }
            ],
            "description": "A small, lightweight utility to instantiate objects in PHP without invoking their constructors",
            "homepage": "https://www.doctrine-project.org/projects/instantiator.html",
            "keywords": [
                "constructor",
                "instantiate"
            ],
            "support": {
                "issues": "https://github.com/doctrine/instantiator/issues",
                "source": "https://github.com/doctrine/instantiator/tree/1.5.0"
            },
            "funding": [
                {
                    "url": "https://www.doctrine-project.org/sponsorship.html",
                    "type": "custom"
                },
                {
                    "url": "https://www.patreon.com/phpdoctrine",
                    "type": "patreon"
                },
                {
                    "url": "https://tidelift.com/funding/github/packagist/doctrine%2Finstantiator",
                    "type": "tidelift"
                }
            ],
            "time": "2022-12-30T00:15:36+00:00"
        },
        {
            "name": "myclabs/deep-copy",
            "version": "1.11.0",
            "source": {
                "type": "git",
                "url": "https://github.com/myclabs/DeepCopy.git",
                "reference": "14daed4296fae74d9e3201d2c4925d1acb7aa614"
            },
            "dist": {
                "type": "zip",
                "url": "https://api.github.com/repos/myclabs/DeepCopy/zipball/14daed4296fae74d9e3201d2c4925d1acb7aa614",
                "reference": "14daed4296fae74d9e3201d2c4925d1acb7aa614",
                "shasum": ""
            },
            "require": {
                "php": "^7.1 || ^8.0"
            },
            "conflict": {
                "doctrine/collections": "<1.6.8",
                "doctrine/common": "<2.13.3 || >=3,<3.2.2"
            },
            "require-dev": {
                "doctrine/collections": "^1.6.8",
                "doctrine/common": "^2.13.3 || ^3.2.2",
                "phpunit/phpunit": "^7.5.20 || ^8.5.23 || ^9.5.13"
            },
            "type": "library",
            "autoload": {
                "files": [
                    "src/DeepCopy/deep_copy.php"
                ],
                "psr-4": {
                    "DeepCopy\\": "src/DeepCopy/"
                }
            },
            "notification-url": "https://packagist.org/downloads/",
            "license": [
                "MIT"
            ],
            "description": "Create deep copies (clones) of your objects",
            "keywords": [
                "clone",
                "copy",
                "duplicate",
                "object",
                "object graph"
            ],
            "support": {
                "issues": "https://github.com/myclabs/DeepCopy/issues",
                "source": "https://github.com/myclabs/DeepCopy/tree/1.11.0"
            },
            "funding": [
                {
                    "url": "https://tidelift.com/funding/github/packagist/myclabs/deep-copy",
                    "type": "tidelift"
                }
            ],
            "time": "2022-03-03T13:19:32+00:00"
        },
        {
            "name": "nikic/php-parser",
            "version": "v4.15.2",
            "source": {
                "type": "git",
                "url": "https://github.com/nikic/PHP-Parser.git",
                "reference": "f59bbe44bf7d96f24f3e2b4ddc21cd52c1d2adbc"
            },
            "dist": {
                "type": "zip",
                "url": "https://api.github.com/repos/nikic/PHP-Parser/zipball/f59bbe44bf7d96f24f3e2b4ddc21cd52c1d2adbc",
                "reference": "f59bbe44bf7d96f24f3e2b4ddc21cd52c1d2adbc",
                "shasum": ""
            },
            "require": {
                "ext-tokenizer": "*",
                "php": ">=7.0"
            },
            "require-dev": {
                "ircmaxell/php-yacc": "^0.0.7",
                "phpunit/phpunit": "^6.5 || ^7.0 || ^8.0 || ^9.0"
            },
            "bin": [
                "bin/php-parse"
            ],
            "type": "library",
            "extra": {
                "branch-alias": {
                    "dev-master": "4.9-dev"
                }
            },
            "autoload": {
                "psr-4": {
                    "PhpParser\\": "lib/PhpParser"
                }
            },
            "notification-url": "https://packagist.org/downloads/",
            "license": [
                "BSD-3-Clause"
            ],
            "authors": [
                {
                    "name": "Nikita Popov"
                }
            ],
            "description": "A PHP parser written in PHP",
            "keywords": [
                "parser",
                "php"
            ],
            "support": {
                "issues": "https://github.com/nikic/PHP-Parser/issues",
                "source": "https://github.com/nikic/PHP-Parser/tree/v4.15.2"
            },
            "time": "2022-11-12T15:38:23+00:00"
        },
        {
            "name": "phar-io/manifest",
            "version": "2.0.3",
            "source": {
                "type": "git",
                "url": "https://github.com/phar-io/manifest.git",
                "reference": "97803eca37d319dfa7826cc2437fc020857acb53"
            },
            "dist": {
                "type": "zip",
                "url": "https://api.github.com/repos/phar-io/manifest/zipball/97803eca37d319dfa7826cc2437fc020857acb53",
                "reference": "97803eca37d319dfa7826cc2437fc020857acb53",
                "shasum": ""
            },
            "require": {
                "ext-dom": "*",
                "ext-phar": "*",
                "ext-xmlwriter": "*",
                "phar-io/version": "^3.0.1",
                "php": "^7.2 || ^8.0"
            },
            "type": "library",
            "extra": {
                "branch-alias": {
                    "dev-master": "2.0.x-dev"
                }
            },
            "autoload": {
                "classmap": [
                    "src/"
                ]
            },
            "notification-url": "https://packagist.org/downloads/",
            "license": [
                "BSD-3-Clause"
            ],
            "authors": [
                {
                    "name": "Arne Blankerts",
                    "email": "arne@blankerts.de",
                    "role": "Developer"
                },
                {
                    "name": "Sebastian Heuer",
                    "email": "sebastian@phpeople.de",
                    "role": "Developer"
                },
                {
                    "name": "Sebastian Bergmann",
                    "email": "sebastian@phpunit.de",
                    "role": "Developer"
                }
            ],
            "description": "Component for reading phar.io manifest information from a PHP Archive (PHAR)",
            "support": {
                "issues": "https://github.com/phar-io/manifest/issues",
                "source": "https://github.com/phar-io/manifest/tree/2.0.3"
            },
            "time": "2021-07-20T11:28:43+00:00"
        },
        {
            "name": "phar-io/version",
            "version": "3.2.1",
            "source": {
                "type": "git",
                "url": "https://github.com/phar-io/version.git",
                "reference": "4f7fd7836c6f332bb2933569e566a0d6c4cbed74"
            },
            "dist": {
                "type": "zip",
                "url": "https://api.github.com/repos/phar-io/version/zipball/4f7fd7836c6f332bb2933569e566a0d6c4cbed74",
                "reference": "4f7fd7836c6f332bb2933569e566a0d6c4cbed74",
                "shasum": ""
            },
            "require": {
                "php": "^7.2 || ^8.0"
            },
            "type": "library",
            "autoload": {
                "classmap": [
                    "src/"
                ]
            },
            "notification-url": "https://packagist.org/downloads/",
            "license": [
                "BSD-3-Clause"
            ],
            "authors": [
                {
                    "name": "Arne Blankerts",
                    "email": "arne@blankerts.de",
                    "role": "Developer"
                },
                {
                    "name": "Sebastian Heuer",
                    "email": "sebastian@phpeople.de",
                    "role": "Developer"
                },
                {
                    "name": "Sebastian Bergmann",
                    "email": "sebastian@phpunit.de",
                    "role": "Developer"
                }
            ],
            "description": "Library for handling version information and constraints",
            "support": {
                "issues": "https://github.com/phar-io/version/issues",
                "source": "https://github.com/phar-io/version/tree/3.2.1"
            },
            "time": "2022-02-21T01:04:05+00:00"
        },
        {
            "name": "phpstan/phpstan",
            "version": "1.9.13",
            "source": {
                "type": "git",
                "url": "https://github.com/phpstan/phpstan.git",
                "reference": "a0922426da3a7d0d9334e99a363f7f9f6e23e84f"
            },
            "dist": {
                "type": "zip",
                "url": "https://api.github.com/repos/phpstan/phpstan/zipball/a0922426da3a7d0d9334e99a363f7f9f6e23e84f",
                "reference": "a0922426da3a7d0d9334e99a363f7f9f6e23e84f",
                "shasum": ""
            },
            "require": {
                "php": "^7.2|^8.0"
            },
            "conflict": {
                "phpstan/phpstan-shim": "*"
            },
            "bin": [
                "phpstan",
                "phpstan.phar"
            ],
            "type": "library",
            "autoload": {
                "files": [
                    "bootstrap.php"
                ]
            },
            "notification-url": "https://packagist.org/downloads/",
            "license": [
                "MIT"
            ],
            "description": "PHPStan - PHP Static Analysis Tool",
            "keywords": [
                "dev",
                "static analysis"
            ],
            "support": {
                "issues": "https://github.com/phpstan/phpstan/issues",
                "source": "https://github.com/phpstan/phpstan/tree/1.9.13"
            },
            "funding": [
                {
                    "url": "https://github.com/ondrejmirtes",
                    "type": "github"
                },
                {
                    "url": "https://github.com/phpstan",
                    "type": "github"
                },
                {
                    "url": "https://tidelift.com/funding/github/packagist/phpstan/phpstan",
                    "type": "tidelift"
                }
            ],
            "time": "2023-01-18T15:26:53+00:00"
        },
        {
            "name": "phpstan/phpstan-phpunit",
            "version": "1.3.3",
            "source": {
                "type": "git",
                "url": "https://github.com/phpstan/phpstan-phpunit.git",
                "reference": "54a24bd23e9e80ee918cdc24f909d376c2e273f7"
            },
            "dist": {
                "type": "zip",
                "url": "https://api.github.com/repos/phpstan/phpstan-phpunit/zipball/54a24bd23e9e80ee918cdc24f909d376c2e273f7",
                "reference": "54a24bd23e9e80ee918cdc24f909d376c2e273f7",
                "shasum": ""
            },
            "require": {
                "php": "^7.2 || ^8.0",
                "phpstan/phpstan": "^1.9.3"
            },
            "conflict": {
                "phpunit/phpunit": "<7.0"
            },
            "require-dev": {
                "nikic/php-parser": "^4.13.0",
                "php-parallel-lint/php-parallel-lint": "^1.2",
                "phpstan/phpstan-strict-rules": "^1.0",
                "phpunit/phpunit": "^9.5"
            },
            "type": "phpstan-extension",
            "extra": {
                "phpstan": {
                    "includes": [
                        "extension.neon",
                        "rules.neon"
                    ]
                }
            },
            "autoload": {
                "psr-4": {
                    "PHPStan\\": "src/"
                }
            },
            "notification-url": "https://packagist.org/downloads/",
            "license": [
                "MIT"
            ],
            "description": "PHPUnit extensions and rules for PHPStan",
            "support": {
                "issues": "https://github.com/phpstan/phpstan-phpunit/issues",
                "source": "https://github.com/phpstan/phpstan-phpunit/tree/1.3.3"
            },
            "time": "2022-12-21T15:25:00+00:00"
        },
        {
            "name": "phpstan/phpstan-strict-rules",
            "version": "1.4.5",
            "source": {
                "type": "git",
                "url": "https://github.com/phpstan/phpstan-strict-rules.git",
                "reference": "361f75b06066f3fdaba87c1f57bdb1ffc28d6f1d"
            },
            "dist": {
                "type": "zip",
                "url": "https://api.github.com/repos/phpstan/phpstan-strict-rules/zipball/361f75b06066f3fdaba87c1f57bdb1ffc28d6f1d",
                "reference": "361f75b06066f3fdaba87c1f57bdb1ffc28d6f1d",
                "shasum": ""
            },
            "require": {
                "php": "^7.2 || ^8.0",
                "phpstan/phpstan": "^1.9.7"
            },
            "require-dev": {
                "nikic/php-parser": "^4.13.0",
                "php-parallel-lint/php-parallel-lint": "^1.2",
                "phpstan/phpstan-phpunit": "^1.0",
                "phpunit/phpunit": "^9.5"
            },
            "type": "phpstan-extension",
            "extra": {
                "phpstan": {
                    "includes": [
                        "rules.neon"
                    ]
                }
            },
            "autoload": {
                "psr-4": {
                    "PHPStan\\": "src/"
                }
            },
            "notification-url": "https://packagist.org/downloads/",
            "license": [
                "MIT"
            ],
            "description": "Extra strict and opinionated rules for PHPStan",
            "support": {
                "issues": "https://github.com/phpstan/phpstan-strict-rules/issues",
                "source": "https://github.com/phpstan/phpstan-strict-rules/tree/1.4.5"
            },
            "time": "2023-01-11T14:16:29+00:00"
        },
        {
            "name": "phpunit/php-code-coverage",
            "version": "9.2.23",
            "source": {
                "type": "git",
                "url": "https://github.com/sebastianbergmann/php-code-coverage.git",
                "reference": "9f1f0f9a2fbb680b26d1cf9b61b6eac43a6e4e9c"
            },
            "dist": {
                "type": "zip",
                "url": "https://api.github.com/repos/sebastianbergmann/php-code-coverage/zipball/9f1f0f9a2fbb680b26d1cf9b61b6eac43a6e4e9c",
                "reference": "9f1f0f9a2fbb680b26d1cf9b61b6eac43a6e4e9c",
                "shasum": ""
            },
            "require": {
                "ext-dom": "*",
                "ext-libxml": "*",
                "ext-xmlwriter": "*",
                "nikic/php-parser": "^4.14",
                "php": ">=7.3",
                "phpunit/php-file-iterator": "^3.0.3",
                "phpunit/php-text-template": "^2.0.2",
                "sebastian/code-unit-reverse-lookup": "^2.0.2",
                "sebastian/complexity": "^2.0",
                "sebastian/environment": "^5.1.2",
                "sebastian/lines-of-code": "^1.0.3",
                "sebastian/version": "^3.0.1",
                "theseer/tokenizer": "^1.2.0"
            },
            "require-dev": {
                "phpunit/phpunit": "^9.3"
            },
            "suggest": {
                "ext-pcov": "*",
                "ext-xdebug": "*"
            },
            "type": "library",
            "extra": {
                "branch-alias": {
                    "dev-master": "9.2-dev"
                }
            },
            "autoload": {
                "classmap": [
                    "src/"
                ]
            },
            "notification-url": "https://packagist.org/downloads/",
            "license": [
                "BSD-3-Clause"
            ],
            "authors": [
                {
                    "name": "Sebastian Bergmann",
                    "email": "sebastian@phpunit.de",
                    "role": "lead"
                }
            ],
            "description": "Library that provides collection, processing, and rendering functionality for PHP code coverage information.",
            "homepage": "https://github.com/sebastianbergmann/php-code-coverage",
            "keywords": [
                "coverage",
                "testing",
                "xunit"
            ],
            "support": {
                "issues": "https://github.com/sebastianbergmann/php-code-coverage/issues",
                "source": "https://github.com/sebastianbergmann/php-code-coverage/tree/9.2.23"
            },
            "funding": [
                {
                    "url": "https://github.com/sebastianbergmann",
                    "type": "github"
                }
            ],
            "time": "2022-12-28T12:41:10+00:00"
        },
        {
            "name": "phpunit/php-file-iterator",
            "version": "3.0.6",
            "source": {
                "type": "git",
                "url": "https://github.com/sebastianbergmann/php-file-iterator.git",
                "reference": "cf1c2e7c203ac650e352f4cc675a7021e7d1b3cf"
            },
            "dist": {
                "type": "zip",
                "url": "https://api.github.com/repos/sebastianbergmann/php-file-iterator/zipball/cf1c2e7c203ac650e352f4cc675a7021e7d1b3cf",
                "reference": "cf1c2e7c203ac650e352f4cc675a7021e7d1b3cf",
                "shasum": ""
            },
            "require": {
                "php": ">=7.3"
            },
            "require-dev": {
                "phpunit/phpunit": "^9.3"
            },
            "type": "library",
            "extra": {
                "branch-alias": {
                    "dev-master": "3.0-dev"
                }
            },
            "autoload": {
                "classmap": [
                    "src/"
                ]
            },
            "notification-url": "https://packagist.org/downloads/",
            "license": [
                "BSD-3-Clause"
            ],
            "authors": [
                {
                    "name": "Sebastian Bergmann",
                    "email": "sebastian@phpunit.de",
                    "role": "lead"
                }
            ],
            "description": "FilterIterator implementation that filters files based on a list of suffixes.",
            "homepage": "https://github.com/sebastianbergmann/php-file-iterator/",
            "keywords": [
                "filesystem",
                "iterator"
            ],
            "support": {
                "issues": "https://github.com/sebastianbergmann/php-file-iterator/issues",
                "source": "https://github.com/sebastianbergmann/php-file-iterator/tree/3.0.6"
            },
            "funding": [
                {
                    "url": "https://github.com/sebastianbergmann",
                    "type": "github"
                }
            ],
            "time": "2021-12-02T12:48:52+00:00"
        },
        {
            "name": "phpunit/php-invoker",
            "version": "3.1.1",
            "source": {
                "type": "git",
                "url": "https://github.com/sebastianbergmann/php-invoker.git",
                "reference": "5a10147d0aaf65b58940a0b72f71c9ac0423cc67"
            },
            "dist": {
                "type": "zip",
                "url": "https://api.github.com/repos/sebastianbergmann/php-invoker/zipball/5a10147d0aaf65b58940a0b72f71c9ac0423cc67",
                "reference": "5a10147d0aaf65b58940a0b72f71c9ac0423cc67",
                "shasum": ""
            },
            "require": {
                "php": ">=7.3"
            },
            "require-dev": {
                "ext-pcntl": "*",
                "phpunit/phpunit": "^9.3"
            },
            "suggest": {
                "ext-pcntl": "*"
            },
            "type": "library",
            "extra": {
                "branch-alias": {
                    "dev-master": "3.1-dev"
                }
            },
            "autoload": {
                "classmap": [
                    "src/"
                ]
            },
            "notification-url": "https://packagist.org/downloads/",
            "license": [
                "BSD-3-Clause"
            ],
            "authors": [
                {
                    "name": "Sebastian Bergmann",
                    "email": "sebastian@phpunit.de",
                    "role": "lead"
                }
            ],
            "description": "Invoke callables with a timeout",
            "homepage": "https://github.com/sebastianbergmann/php-invoker/",
            "keywords": [
                "process"
            ],
            "support": {
                "issues": "https://github.com/sebastianbergmann/php-invoker/issues",
                "source": "https://github.com/sebastianbergmann/php-invoker/tree/3.1.1"
            },
            "funding": [
                {
                    "url": "https://github.com/sebastianbergmann",
                    "type": "github"
                }
            ],
            "time": "2020-09-28T05:58:55+00:00"
        },
        {
            "name": "phpunit/php-text-template",
            "version": "2.0.4",
            "source": {
                "type": "git",
                "url": "https://github.com/sebastianbergmann/php-text-template.git",
                "reference": "5da5f67fc95621df9ff4c4e5a84d6a8a2acf7c28"
            },
            "dist": {
                "type": "zip",
                "url": "https://api.github.com/repos/sebastianbergmann/php-text-template/zipball/5da5f67fc95621df9ff4c4e5a84d6a8a2acf7c28",
                "reference": "5da5f67fc95621df9ff4c4e5a84d6a8a2acf7c28",
                "shasum": ""
            },
            "require": {
                "php": ">=7.3"
            },
            "require-dev": {
                "phpunit/phpunit": "^9.3"
            },
            "type": "library",
            "extra": {
                "branch-alias": {
                    "dev-master": "2.0-dev"
                }
            },
            "autoload": {
                "classmap": [
                    "src/"
                ]
            },
            "notification-url": "https://packagist.org/downloads/",
            "license": [
                "BSD-3-Clause"
            ],
            "authors": [
                {
                    "name": "Sebastian Bergmann",
                    "email": "sebastian@phpunit.de",
                    "role": "lead"
                }
            ],
            "description": "Simple template engine.",
            "homepage": "https://github.com/sebastianbergmann/php-text-template/",
            "keywords": [
                "template"
            ],
            "support": {
                "issues": "https://github.com/sebastianbergmann/php-text-template/issues",
                "source": "https://github.com/sebastianbergmann/php-text-template/tree/2.0.4"
            },
            "funding": [
                {
                    "url": "https://github.com/sebastianbergmann",
                    "type": "github"
                }
            ],
            "time": "2020-10-26T05:33:50+00:00"
        },
        {
            "name": "phpunit/php-timer",
            "version": "5.0.3",
            "source": {
                "type": "git",
                "url": "https://github.com/sebastianbergmann/php-timer.git",
                "reference": "5a63ce20ed1b5bf577850e2c4e87f4aa902afbd2"
            },
            "dist": {
                "type": "zip",
                "url": "https://api.github.com/repos/sebastianbergmann/php-timer/zipball/5a63ce20ed1b5bf577850e2c4e87f4aa902afbd2",
                "reference": "5a63ce20ed1b5bf577850e2c4e87f4aa902afbd2",
                "shasum": ""
            },
            "require": {
                "php": ">=7.3"
            },
            "require-dev": {
                "phpunit/phpunit": "^9.3"
            },
            "type": "library",
            "extra": {
                "branch-alias": {
                    "dev-master": "5.0-dev"
                }
            },
            "autoload": {
                "classmap": [
                    "src/"
                ]
            },
            "notification-url": "https://packagist.org/downloads/",
            "license": [
                "BSD-3-Clause"
            ],
            "authors": [
                {
                    "name": "Sebastian Bergmann",
                    "email": "sebastian@phpunit.de",
                    "role": "lead"
                }
            ],
            "description": "Utility class for timing",
            "homepage": "https://github.com/sebastianbergmann/php-timer/",
            "keywords": [
                "timer"
            ],
            "support": {
                "issues": "https://github.com/sebastianbergmann/php-timer/issues",
                "source": "https://github.com/sebastianbergmann/php-timer/tree/5.0.3"
            },
            "funding": [
                {
                    "url": "https://github.com/sebastianbergmann",
                    "type": "github"
                }
            ],
            "time": "2020-10-26T13:16:10+00:00"
        },
        {
            "name": "phpunit/phpunit",
            "version": "9.5.28",
            "source": {
                "type": "git",
                "url": "https://github.com/sebastianbergmann/phpunit.git",
                "reference": "954ca3113a03bf780d22f07bf055d883ee04b65e"
            },
            "dist": {
                "type": "zip",
                "url": "https://api.github.com/repos/sebastianbergmann/phpunit/zipball/954ca3113a03bf780d22f07bf055d883ee04b65e",
                "reference": "954ca3113a03bf780d22f07bf055d883ee04b65e",
                "shasum": ""
            },
            "require": {
                "doctrine/instantiator": "^1.3.1 || ^2",
                "ext-dom": "*",
                "ext-json": "*",
                "ext-libxml": "*",
                "ext-mbstring": "*",
                "ext-xml": "*",
                "ext-xmlwriter": "*",
                "myclabs/deep-copy": "^1.10.1",
                "phar-io/manifest": "^2.0.3",
                "phar-io/version": "^3.0.2",
                "php": ">=7.3",
                "phpunit/php-code-coverage": "^9.2.13",
                "phpunit/php-file-iterator": "^3.0.5",
                "phpunit/php-invoker": "^3.1.1",
                "phpunit/php-text-template": "^2.0.3",
                "phpunit/php-timer": "^5.0.2",
                "sebastian/cli-parser": "^1.0.1",
                "sebastian/code-unit": "^1.0.6",
                "sebastian/comparator": "^4.0.8",
                "sebastian/diff": "^4.0.3",
                "sebastian/environment": "^5.1.3",
                "sebastian/exporter": "^4.0.5",
                "sebastian/global-state": "^5.0.1",
                "sebastian/object-enumerator": "^4.0.3",
                "sebastian/resource-operations": "^3.0.3",
                "sebastian/type": "^3.2",
                "sebastian/version": "^3.0.2"
            },
            "suggest": {
                "ext-soap": "*",
                "ext-xdebug": "*"
            },
            "bin": [
                "phpunit"
            ],
            "type": "library",
            "extra": {
                "branch-alias": {
                    "dev-master": "9.5-dev"
                }
            },
            "autoload": {
                "files": [
                    "src/Framework/Assert/Functions.php"
                ],
                "classmap": [
                    "src/"
                ]
            },
            "notification-url": "https://packagist.org/downloads/",
            "license": [
                "BSD-3-Clause"
            ],
            "authors": [
                {
                    "name": "Sebastian Bergmann",
                    "email": "sebastian@phpunit.de",
                    "role": "lead"
                }
            ],
            "description": "The PHP Unit Testing framework.",
            "homepage": "https://phpunit.de/",
            "keywords": [
                "phpunit",
                "testing",
                "xunit"
            ],
            "support": {
                "issues": "https://github.com/sebastianbergmann/phpunit/issues",
                "source": "https://github.com/sebastianbergmann/phpunit/tree/9.5.28"
            },
            "funding": [
                {
                    "url": "https://phpunit.de/sponsors.html",
                    "type": "custom"
                },
                {
                    "url": "https://github.com/sebastianbergmann",
                    "type": "github"
                },
                {
                    "url": "https://tidelift.com/funding/github/packagist/phpunit/phpunit",
                    "type": "tidelift"
                }
            ],
            "time": "2023-01-14T12:32:24+00:00"
        },
        {
            "name": "sebastian/cli-parser",
            "version": "1.0.1",
            "source": {
                "type": "git",
                "url": "https://github.com/sebastianbergmann/cli-parser.git",
                "reference": "442e7c7e687e42adc03470c7b668bc4b2402c0b2"
            },
            "dist": {
                "type": "zip",
                "url": "https://api.github.com/repos/sebastianbergmann/cli-parser/zipball/442e7c7e687e42adc03470c7b668bc4b2402c0b2",
                "reference": "442e7c7e687e42adc03470c7b668bc4b2402c0b2",
                "shasum": ""
            },
            "require": {
                "php": ">=7.3"
            },
            "require-dev": {
                "phpunit/phpunit": "^9.3"
            },
            "type": "library",
            "extra": {
                "branch-alias": {
                    "dev-master": "1.0-dev"
                }
            },
            "autoload": {
                "classmap": [
                    "src/"
                ]
            },
            "notification-url": "https://packagist.org/downloads/",
            "license": [
                "BSD-3-Clause"
            ],
            "authors": [
                {
                    "name": "Sebastian Bergmann",
                    "email": "sebastian@phpunit.de",
                    "role": "lead"
                }
            ],
            "description": "Library for parsing CLI options",
            "homepage": "https://github.com/sebastianbergmann/cli-parser",
            "support": {
                "issues": "https://github.com/sebastianbergmann/cli-parser/issues",
                "source": "https://github.com/sebastianbergmann/cli-parser/tree/1.0.1"
            },
            "funding": [
                {
                    "url": "https://github.com/sebastianbergmann",
                    "type": "github"
                }
            ],
            "time": "2020-09-28T06:08:49+00:00"
        },
        {
            "name": "sebastian/code-unit",
            "version": "1.0.8",
            "source": {
                "type": "git",
                "url": "https://github.com/sebastianbergmann/code-unit.git",
                "reference": "1fc9f64c0927627ef78ba436c9b17d967e68e120"
            },
            "dist": {
                "type": "zip",
                "url": "https://api.github.com/repos/sebastianbergmann/code-unit/zipball/1fc9f64c0927627ef78ba436c9b17d967e68e120",
                "reference": "1fc9f64c0927627ef78ba436c9b17d967e68e120",
                "shasum": ""
            },
            "require": {
                "php": ">=7.3"
            },
            "require-dev": {
                "phpunit/phpunit": "^9.3"
            },
            "type": "library",
            "extra": {
                "branch-alias": {
                    "dev-master": "1.0-dev"
                }
            },
            "autoload": {
                "classmap": [
                    "src/"
                ]
            },
            "notification-url": "https://packagist.org/downloads/",
            "license": [
                "BSD-3-Clause"
            ],
            "authors": [
                {
                    "name": "Sebastian Bergmann",
                    "email": "sebastian@phpunit.de",
                    "role": "lead"
                }
            ],
            "description": "Collection of value objects that represent the PHP code units",
            "homepage": "https://github.com/sebastianbergmann/code-unit",
            "support": {
                "issues": "https://github.com/sebastianbergmann/code-unit/issues",
                "source": "https://github.com/sebastianbergmann/code-unit/tree/1.0.8"
            },
            "funding": [
                {
                    "url": "https://github.com/sebastianbergmann",
                    "type": "github"
                }
            ],
            "time": "2020-10-26T13:08:54+00:00"
        },
        {
            "name": "sebastian/code-unit-reverse-lookup",
            "version": "2.0.3",
            "source": {
                "type": "git",
                "url": "https://github.com/sebastianbergmann/code-unit-reverse-lookup.git",
                "reference": "ac91f01ccec49fb77bdc6fd1e548bc70f7faa3e5"
            },
            "dist": {
                "type": "zip",
                "url": "https://api.github.com/repos/sebastianbergmann/code-unit-reverse-lookup/zipball/ac91f01ccec49fb77bdc6fd1e548bc70f7faa3e5",
                "reference": "ac91f01ccec49fb77bdc6fd1e548bc70f7faa3e5",
                "shasum": ""
            },
            "require": {
                "php": ">=7.3"
            },
            "require-dev": {
                "phpunit/phpunit": "^9.3"
            },
            "type": "library",
            "extra": {
                "branch-alias": {
                    "dev-master": "2.0-dev"
                }
            },
            "autoload": {
                "classmap": [
                    "src/"
                ]
            },
            "notification-url": "https://packagist.org/downloads/",
            "license": [
                "BSD-3-Clause"
            ],
            "authors": [
                {
                    "name": "Sebastian Bergmann",
                    "email": "sebastian@phpunit.de"
                }
            ],
            "description": "Looks up which function or method a line of code belongs to",
            "homepage": "https://github.com/sebastianbergmann/code-unit-reverse-lookup/",
            "support": {
                "issues": "https://github.com/sebastianbergmann/code-unit-reverse-lookup/issues",
                "source": "https://github.com/sebastianbergmann/code-unit-reverse-lookup/tree/2.0.3"
            },
            "funding": [
                {
                    "url": "https://github.com/sebastianbergmann",
                    "type": "github"
                }
            ],
            "time": "2020-09-28T05:30:19+00:00"
        },
        {
            "name": "sebastian/comparator",
            "version": "4.0.8",
            "source": {
                "type": "git",
                "url": "https://github.com/sebastianbergmann/comparator.git",
                "reference": "fa0f136dd2334583309d32b62544682ee972b51a"
            },
            "dist": {
                "type": "zip",
                "url": "https://api.github.com/repos/sebastianbergmann/comparator/zipball/fa0f136dd2334583309d32b62544682ee972b51a",
                "reference": "fa0f136dd2334583309d32b62544682ee972b51a",
                "shasum": ""
            },
            "require": {
                "php": ">=7.3",
                "sebastian/diff": "^4.0",
                "sebastian/exporter": "^4.0"
            },
            "require-dev": {
                "phpunit/phpunit": "^9.3"
            },
            "type": "library",
            "extra": {
                "branch-alias": {
                    "dev-master": "4.0-dev"
                }
            },
            "autoload": {
                "classmap": [
                    "src/"
                ]
            },
            "notification-url": "https://packagist.org/downloads/",
            "license": [
                "BSD-3-Clause"
            ],
            "authors": [
                {
                    "name": "Sebastian Bergmann",
                    "email": "sebastian@phpunit.de"
                },
                {
                    "name": "Jeff Welch",
                    "email": "whatthejeff@gmail.com"
                },
                {
                    "name": "Volker Dusch",
                    "email": "github@wallbash.com"
                },
                {
                    "name": "Bernhard Schussek",
                    "email": "bschussek@2bepublished.at"
                }
            ],
            "description": "Provides the functionality to compare PHP values for equality",
            "homepage": "https://github.com/sebastianbergmann/comparator",
            "keywords": [
                "comparator",
                "compare",
                "equality"
            ],
            "support": {
                "issues": "https://github.com/sebastianbergmann/comparator/issues",
                "source": "https://github.com/sebastianbergmann/comparator/tree/4.0.8"
            },
            "funding": [
                {
                    "url": "https://github.com/sebastianbergmann",
                    "type": "github"
                }
            ],
            "time": "2022-09-14T12:41:17+00:00"
        },
        {
            "name": "sebastian/complexity",
            "version": "2.0.2",
            "source": {
                "type": "git",
                "url": "https://github.com/sebastianbergmann/complexity.git",
                "reference": "739b35e53379900cc9ac327b2147867b8b6efd88"
            },
            "dist": {
                "type": "zip",
                "url": "https://api.github.com/repos/sebastianbergmann/complexity/zipball/739b35e53379900cc9ac327b2147867b8b6efd88",
                "reference": "739b35e53379900cc9ac327b2147867b8b6efd88",
                "shasum": ""
            },
            "require": {
                "nikic/php-parser": "^4.7",
                "php": ">=7.3"
            },
            "require-dev": {
                "phpunit/phpunit": "^9.3"
            },
            "type": "library",
            "extra": {
                "branch-alias": {
                    "dev-master": "2.0-dev"
                }
            },
            "autoload": {
                "classmap": [
                    "src/"
                ]
            },
            "notification-url": "https://packagist.org/downloads/",
            "license": [
                "BSD-3-Clause"
            ],
            "authors": [
                {
                    "name": "Sebastian Bergmann",
                    "email": "sebastian@phpunit.de",
                    "role": "lead"
                }
            ],
            "description": "Library for calculating the complexity of PHP code units",
            "homepage": "https://github.com/sebastianbergmann/complexity",
            "support": {
                "issues": "https://github.com/sebastianbergmann/complexity/issues",
                "source": "https://github.com/sebastianbergmann/complexity/tree/2.0.2"
            },
            "funding": [
                {
                    "url": "https://github.com/sebastianbergmann",
                    "type": "github"
                }
            ],
            "time": "2020-10-26T15:52:27+00:00"
        },
        {
            "name": "sebastian/diff",
            "version": "4.0.4",
            "source": {
                "type": "git",
                "url": "https://github.com/sebastianbergmann/diff.git",
                "reference": "3461e3fccc7cfdfc2720be910d3bd73c69be590d"
            },
            "dist": {
                "type": "zip",
                "url": "https://api.github.com/repos/sebastianbergmann/diff/zipball/3461e3fccc7cfdfc2720be910d3bd73c69be590d",
                "reference": "3461e3fccc7cfdfc2720be910d3bd73c69be590d",
                "shasum": ""
            },
            "require": {
                "php": ">=7.3"
            },
            "require-dev": {
                "phpunit/phpunit": "^9.3",
                "symfony/process": "^4.2 || ^5"
            },
            "type": "library",
            "extra": {
                "branch-alias": {
                    "dev-master": "4.0-dev"
                }
            },
            "autoload": {
                "classmap": [
                    "src/"
                ]
            },
            "notification-url": "https://packagist.org/downloads/",
            "license": [
                "BSD-3-Clause"
            ],
            "authors": [
                {
                    "name": "Sebastian Bergmann",
                    "email": "sebastian@phpunit.de"
                },
                {
                    "name": "Kore Nordmann",
                    "email": "mail@kore-nordmann.de"
                }
            ],
            "description": "Diff implementation",
            "homepage": "https://github.com/sebastianbergmann/diff",
            "keywords": [
                "diff",
                "udiff",
                "unidiff",
                "unified diff"
            ],
            "support": {
                "issues": "https://github.com/sebastianbergmann/diff/issues",
                "source": "https://github.com/sebastianbergmann/diff/tree/4.0.4"
            },
            "funding": [
                {
                    "url": "https://github.com/sebastianbergmann",
                    "type": "github"
                }
            ],
            "time": "2020-10-26T13:10:38+00:00"
        },
        {
            "name": "sebastian/environment",
            "version": "5.1.4",
            "source": {
                "type": "git",
                "url": "https://github.com/sebastianbergmann/environment.git",
                "reference": "1b5dff7bb151a4db11d49d90e5408e4e938270f7"
            },
            "dist": {
                "type": "zip",
                "url": "https://api.github.com/repos/sebastianbergmann/environment/zipball/1b5dff7bb151a4db11d49d90e5408e4e938270f7",
                "reference": "1b5dff7bb151a4db11d49d90e5408e4e938270f7",
                "shasum": ""
            },
            "require": {
                "php": ">=7.3"
            },
            "require-dev": {
                "phpunit/phpunit": "^9.3"
            },
            "suggest": {
                "ext-posix": "*"
            },
            "type": "library",
            "extra": {
                "branch-alias": {
                    "dev-master": "5.1-dev"
                }
            },
            "autoload": {
                "classmap": [
                    "src/"
                ]
            },
            "notification-url": "https://packagist.org/downloads/",
            "license": [
                "BSD-3-Clause"
            ],
            "authors": [
                {
                    "name": "Sebastian Bergmann",
                    "email": "sebastian@phpunit.de"
                }
            ],
            "description": "Provides functionality to handle HHVM/PHP environments",
            "homepage": "http://www.github.com/sebastianbergmann/environment",
            "keywords": [
                "Xdebug",
                "environment",
                "hhvm"
            ],
            "support": {
                "issues": "https://github.com/sebastianbergmann/environment/issues",
                "source": "https://github.com/sebastianbergmann/environment/tree/5.1.4"
            },
            "funding": [
                {
                    "url": "https://github.com/sebastianbergmann",
                    "type": "github"
                }
            ],
            "time": "2022-04-03T09:37:03+00:00"
        },
        {
            "name": "sebastian/exporter",
            "version": "4.0.5",
            "source": {
                "type": "git",
                "url": "https://github.com/sebastianbergmann/exporter.git",
                "reference": "ac230ed27f0f98f597c8a2b6eb7ac563af5e5b9d"
            },
            "dist": {
                "type": "zip",
                "url": "https://api.github.com/repos/sebastianbergmann/exporter/zipball/ac230ed27f0f98f597c8a2b6eb7ac563af5e5b9d",
                "reference": "ac230ed27f0f98f597c8a2b6eb7ac563af5e5b9d",
                "shasum": ""
            },
            "require": {
                "php": ">=7.3",
                "sebastian/recursion-context": "^4.0"
            },
            "require-dev": {
                "ext-mbstring": "*",
                "phpunit/phpunit": "^9.3"
            },
            "type": "library",
            "extra": {
                "branch-alias": {
                    "dev-master": "4.0-dev"
                }
            },
            "autoload": {
                "classmap": [
                    "src/"
                ]
            },
            "notification-url": "https://packagist.org/downloads/",
            "license": [
                "BSD-3-Clause"
            ],
            "authors": [
                {
                    "name": "Sebastian Bergmann",
                    "email": "sebastian@phpunit.de"
                },
                {
                    "name": "Jeff Welch",
                    "email": "whatthejeff@gmail.com"
                },
                {
                    "name": "Volker Dusch",
                    "email": "github@wallbash.com"
                },
                {
                    "name": "Adam Harvey",
                    "email": "aharvey@php.net"
                },
                {
                    "name": "Bernhard Schussek",
                    "email": "bschussek@gmail.com"
                }
            ],
            "description": "Provides the functionality to export PHP variables for visualization",
            "homepage": "https://www.github.com/sebastianbergmann/exporter",
            "keywords": [
                "export",
                "exporter"
            ],
            "support": {
                "issues": "https://github.com/sebastianbergmann/exporter/issues",
                "source": "https://github.com/sebastianbergmann/exporter/tree/4.0.5"
            },
            "funding": [
                {
                    "url": "https://github.com/sebastianbergmann",
                    "type": "github"
                }
            ],
            "time": "2022-09-14T06:03:37+00:00"
        },
        {
            "name": "sebastian/global-state",
            "version": "5.0.5",
            "source": {
                "type": "git",
                "url": "https://github.com/sebastianbergmann/global-state.git",
                "reference": "0ca8db5a5fc9c8646244e629625ac486fa286bf2"
            },
            "dist": {
                "type": "zip",
                "url": "https://api.github.com/repos/sebastianbergmann/global-state/zipball/0ca8db5a5fc9c8646244e629625ac486fa286bf2",
                "reference": "0ca8db5a5fc9c8646244e629625ac486fa286bf2",
                "shasum": ""
            },
            "require": {
                "php": ">=7.3",
                "sebastian/object-reflector": "^2.0",
                "sebastian/recursion-context": "^4.0"
            },
            "require-dev": {
                "ext-dom": "*",
                "phpunit/phpunit": "^9.3"
            },
            "suggest": {
                "ext-uopz": "*"
            },
            "type": "library",
            "extra": {
                "branch-alias": {
                    "dev-master": "5.0-dev"
                }
            },
            "autoload": {
                "classmap": [
                    "src/"
                ]
            },
            "notification-url": "https://packagist.org/downloads/",
            "license": [
                "BSD-3-Clause"
            ],
            "authors": [
                {
                    "name": "Sebastian Bergmann",
                    "email": "sebastian@phpunit.de"
                }
            ],
            "description": "Snapshotting of global state",
            "homepage": "http://www.github.com/sebastianbergmann/global-state",
            "keywords": [
                "global state"
            ],
            "support": {
                "issues": "https://github.com/sebastianbergmann/global-state/issues",
                "source": "https://github.com/sebastianbergmann/global-state/tree/5.0.5"
            },
            "funding": [
                {
                    "url": "https://github.com/sebastianbergmann",
                    "type": "github"
                }
            ],
            "time": "2022-02-14T08:28:10+00:00"
        },
        {
            "name": "sebastian/lines-of-code",
            "version": "1.0.3",
            "source": {
                "type": "git",
                "url": "https://github.com/sebastianbergmann/lines-of-code.git",
                "reference": "c1c2e997aa3146983ed888ad08b15470a2e22ecc"
            },
            "dist": {
                "type": "zip",
                "url": "https://api.github.com/repos/sebastianbergmann/lines-of-code/zipball/c1c2e997aa3146983ed888ad08b15470a2e22ecc",
                "reference": "c1c2e997aa3146983ed888ad08b15470a2e22ecc",
                "shasum": ""
            },
            "require": {
                "nikic/php-parser": "^4.6",
                "php": ">=7.3"
            },
            "require-dev": {
                "phpunit/phpunit": "^9.3"
            },
            "type": "library",
            "extra": {
                "branch-alias": {
                    "dev-master": "1.0-dev"
                }
            },
            "autoload": {
                "classmap": [
                    "src/"
                ]
            },
            "notification-url": "https://packagist.org/downloads/",
            "license": [
                "BSD-3-Clause"
            ],
            "authors": [
                {
                    "name": "Sebastian Bergmann",
                    "email": "sebastian@phpunit.de",
                    "role": "lead"
                }
            ],
            "description": "Library for counting the lines of code in PHP source code",
            "homepage": "https://github.com/sebastianbergmann/lines-of-code",
            "support": {
                "issues": "https://github.com/sebastianbergmann/lines-of-code/issues",
                "source": "https://github.com/sebastianbergmann/lines-of-code/tree/1.0.3"
            },
            "funding": [
                {
                    "url": "https://github.com/sebastianbergmann",
                    "type": "github"
                }
            ],
            "time": "2020-11-28T06:42:11+00:00"
        },
        {
            "name": "sebastian/object-enumerator",
            "version": "4.0.4",
            "source": {
                "type": "git",
                "url": "https://github.com/sebastianbergmann/object-enumerator.git",
                "reference": "5c9eeac41b290a3712d88851518825ad78f45c71"
            },
            "dist": {
                "type": "zip",
                "url": "https://api.github.com/repos/sebastianbergmann/object-enumerator/zipball/5c9eeac41b290a3712d88851518825ad78f45c71",
                "reference": "5c9eeac41b290a3712d88851518825ad78f45c71",
                "shasum": ""
            },
            "require": {
                "php": ">=7.3",
                "sebastian/object-reflector": "^2.0",
                "sebastian/recursion-context": "^4.0"
            },
            "require-dev": {
                "phpunit/phpunit": "^9.3"
            },
            "type": "library",
            "extra": {
                "branch-alias": {
                    "dev-master": "4.0-dev"
                }
            },
            "autoload": {
                "classmap": [
                    "src/"
                ]
            },
            "notification-url": "https://packagist.org/downloads/",
            "license": [
                "BSD-3-Clause"
            ],
            "authors": [
                {
                    "name": "Sebastian Bergmann",
                    "email": "sebastian@phpunit.de"
                }
            ],
            "description": "Traverses array structures and object graphs to enumerate all referenced objects",
            "homepage": "https://github.com/sebastianbergmann/object-enumerator/",
            "support": {
                "issues": "https://github.com/sebastianbergmann/object-enumerator/issues",
                "source": "https://github.com/sebastianbergmann/object-enumerator/tree/4.0.4"
            },
            "funding": [
                {
                    "url": "https://github.com/sebastianbergmann",
                    "type": "github"
                }
            ],
            "time": "2020-10-26T13:12:34+00:00"
        },
        {
            "name": "sebastian/object-reflector",
            "version": "2.0.4",
            "source": {
                "type": "git",
                "url": "https://github.com/sebastianbergmann/object-reflector.git",
                "reference": "b4f479ebdbf63ac605d183ece17d8d7fe49c15c7"
            },
            "dist": {
                "type": "zip",
                "url": "https://api.github.com/repos/sebastianbergmann/object-reflector/zipball/b4f479ebdbf63ac605d183ece17d8d7fe49c15c7",
                "reference": "b4f479ebdbf63ac605d183ece17d8d7fe49c15c7",
                "shasum": ""
            },
            "require": {
                "php": ">=7.3"
            },
            "require-dev": {
                "phpunit/phpunit": "^9.3"
            },
            "type": "library",
            "extra": {
                "branch-alias": {
                    "dev-master": "2.0-dev"
                }
            },
            "autoload": {
                "classmap": [
                    "src/"
                ]
            },
            "notification-url": "https://packagist.org/downloads/",
            "license": [
                "BSD-3-Clause"
            ],
            "authors": [
                {
                    "name": "Sebastian Bergmann",
                    "email": "sebastian@phpunit.de"
                }
            ],
            "description": "Allows reflection of object attributes, including inherited and non-public ones",
            "homepage": "https://github.com/sebastianbergmann/object-reflector/",
            "support": {
                "issues": "https://github.com/sebastianbergmann/object-reflector/issues",
                "source": "https://github.com/sebastianbergmann/object-reflector/tree/2.0.4"
            },
            "funding": [
                {
                    "url": "https://github.com/sebastianbergmann",
                    "type": "github"
                }
            ],
            "time": "2020-10-26T13:14:26+00:00"
        },
        {
            "name": "sebastian/recursion-context",
            "version": "4.0.4",
            "source": {
                "type": "git",
                "url": "https://github.com/sebastianbergmann/recursion-context.git",
                "reference": "cd9d8cf3c5804de4341c283ed787f099f5506172"
            },
            "dist": {
                "type": "zip",
                "url": "https://api.github.com/repos/sebastianbergmann/recursion-context/zipball/cd9d8cf3c5804de4341c283ed787f099f5506172",
                "reference": "cd9d8cf3c5804de4341c283ed787f099f5506172",
                "shasum": ""
            },
            "require": {
                "php": ">=7.3"
            },
            "require-dev": {
                "phpunit/phpunit": "^9.3"
            },
            "type": "library",
            "extra": {
                "branch-alias": {
                    "dev-master": "4.0-dev"
                }
            },
            "autoload": {
                "classmap": [
                    "src/"
                ]
            },
            "notification-url": "https://packagist.org/downloads/",
            "license": [
                "BSD-3-Clause"
            ],
            "authors": [
                {
                    "name": "Sebastian Bergmann",
                    "email": "sebastian@phpunit.de"
                },
                {
                    "name": "Jeff Welch",
                    "email": "whatthejeff@gmail.com"
                },
                {
                    "name": "Adam Harvey",
                    "email": "aharvey@php.net"
                }
            ],
            "description": "Provides functionality to recursively process PHP variables",
            "homepage": "http://www.github.com/sebastianbergmann/recursion-context",
            "support": {
                "issues": "https://github.com/sebastianbergmann/recursion-context/issues",
                "source": "https://github.com/sebastianbergmann/recursion-context/tree/4.0.4"
            },
            "funding": [
                {
                    "url": "https://github.com/sebastianbergmann",
                    "type": "github"
                }
            ],
            "time": "2020-10-26T13:17:30+00:00"
        },
        {
            "name": "sebastian/resource-operations",
            "version": "3.0.3",
            "source": {
                "type": "git",
                "url": "https://github.com/sebastianbergmann/resource-operations.git",
                "reference": "0f4443cb3a1d92ce809899753bc0d5d5a8dd19a8"
            },
            "dist": {
                "type": "zip",
                "url": "https://api.github.com/repos/sebastianbergmann/resource-operations/zipball/0f4443cb3a1d92ce809899753bc0d5d5a8dd19a8",
                "reference": "0f4443cb3a1d92ce809899753bc0d5d5a8dd19a8",
                "shasum": ""
            },
            "require": {
                "php": ">=7.3"
            },
            "require-dev": {
                "phpunit/phpunit": "^9.0"
            },
            "type": "library",
            "extra": {
                "branch-alias": {
                    "dev-master": "3.0-dev"
                }
            },
            "autoload": {
                "classmap": [
                    "src/"
                ]
            },
            "notification-url": "https://packagist.org/downloads/",
            "license": [
                "BSD-3-Clause"
            ],
            "authors": [
                {
                    "name": "Sebastian Bergmann",
                    "email": "sebastian@phpunit.de"
                }
            ],
            "description": "Provides a list of PHP built-in functions that operate on resources",
            "homepage": "https://www.github.com/sebastianbergmann/resource-operations",
            "support": {
                "issues": "https://github.com/sebastianbergmann/resource-operations/issues",
                "source": "https://github.com/sebastianbergmann/resource-operations/tree/3.0.3"
            },
            "funding": [
                {
                    "url": "https://github.com/sebastianbergmann",
                    "type": "github"
                }
            ],
            "time": "2020-09-28T06:45:17+00:00"
        },
        {
            "name": "sebastian/type",
            "version": "3.2.0",
            "source": {
                "type": "git",
                "url": "https://github.com/sebastianbergmann/type.git",
                "reference": "fb3fe09c5f0bae6bc27ef3ce933a1e0ed9464b6e"
            },
            "dist": {
                "type": "zip",
                "url": "https://api.github.com/repos/sebastianbergmann/type/zipball/fb3fe09c5f0bae6bc27ef3ce933a1e0ed9464b6e",
                "reference": "fb3fe09c5f0bae6bc27ef3ce933a1e0ed9464b6e",
                "shasum": ""
            },
            "require": {
                "php": ">=7.3"
            },
            "require-dev": {
                "phpunit/phpunit": "^9.5"
            },
            "type": "library",
            "extra": {
                "branch-alias": {
                    "dev-master": "3.2-dev"
                }
            },
            "autoload": {
                "classmap": [
                    "src/"
                ]
            },
            "notification-url": "https://packagist.org/downloads/",
            "license": [
                "BSD-3-Clause"
            ],
            "authors": [
                {
                    "name": "Sebastian Bergmann",
                    "email": "sebastian@phpunit.de",
                    "role": "lead"
                }
            ],
            "description": "Collection of value objects that represent the types of the PHP type system",
            "homepage": "https://github.com/sebastianbergmann/type",
            "support": {
                "issues": "https://github.com/sebastianbergmann/type/issues",
                "source": "https://github.com/sebastianbergmann/type/tree/3.2.0"
            },
            "funding": [
                {
                    "url": "https://github.com/sebastianbergmann",
                    "type": "github"
                }
            ],
            "time": "2022-09-12T14:47:03+00:00"
        },
        {
            "name": "sebastian/version",
            "version": "3.0.2",
            "source": {
                "type": "git",
                "url": "https://github.com/sebastianbergmann/version.git",
                "reference": "c6c1022351a901512170118436c764e473f6de8c"
            },
            "dist": {
                "type": "zip",
                "url": "https://api.github.com/repos/sebastianbergmann/version/zipball/c6c1022351a901512170118436c764e473f6de8c",
                "reference": "c6c1022351a901512170118436c764e473f6de8c",
                "shasum": ""
            },
            "require": {
                "php": ">=7.3"
            },
            "type": "library",
            "extra": {
                "branch-alias": {
                    "dev-master": "3.0-dev"
                }
            },
            "autoload": {
                "classmap": [
                    "src/"
                ]
            },
            "notification-url": "https://packagist.org/downloads/",
            "license": [
                "BSD-3-Clause"
            ],
            "authors": [
                {
                    "name": "Sebastian Bergmann",
                    "email": "sebastian@phpunit.de",
                    "role": "lead"
                }
            ],
            "description": "Library that helps with managing the version number of Git-hosted PHP projects",
            "homepage": "https://github.com/sebastianbergmann/version",
            "support": {
                "issues": "https://github.com/sebastianbergmann/version/issues",
                "source": "https://github.com/sebastianbergmann/version/tree/3.0.2"
            },
            "funding": [
                {
                    "url": "https://github.com/sebastianbergmann",
                    "type": "github"
                }
            ],
            "time": "2020-09-28T06:39:44+00:00"
        },
        {
            "name": "theseer/tokenizer",
            "version": "1.2.1",
            "source": {
                "type": "git",
                "url": "https://github.com/theseer/tokenizer.git",
                "reference": "34a41e998c2183e22995f158c581e7b5e755ab9e"
            },
            "dist": {
                "type": "zip",
                "url": "https://api.github.com/repos/theseer/tokenizer/zipball/34a41e998c2183e22995f158c581e7b5e755ab9e",
                "reference": "34a41e998c2183e22995f158c581e7b5e755ab9e",
                "shasum": ""
            },
            "require": {
                "ext-dom": "*",
                "ext-tokenizer": "*",
                "ext-xmlwriter": "*",
                "php": "^7.2 || ^8.0"
            },
            "type": "library",
            "autoload": {
                "classmap": [
                    "src/"
                ]
            },
            "notification-url": "https://packagist.org/downloads/",
            "license": [
                "BSD-3-Clause"
            ],
            "authors": [
                {
                    "name": "Arne Blankerts",
                    "email": "arne@blankerts.de",
                    "role": "Developer"
                }
            ],
            "description": "A small library for converting tokenized PHP source code into XML and potentially other formats",
            "support": {
                "issues": "https://github.com/theseer/tokenizer/issues",
                "source": "https://github.com/theseer/tokenizer/tree/1.2.1"
            },
            "funding": [
                {
                    "url": "https://github.com/theseer",
                    "type": "github"
                }
            ],
            "time": "2021-07-28T10:34:58+00:00"
        }
    ],
    "aliases": [],
    "minimum-stability": "stable",
    "stability-flags": {
        "nethergamesmc/bedrock-data": 20,
        "nethergamesmc/bedrock-protocol": 20
    },
    "prefer-stable": false,
    "prefer-lowest": false,
    "platform": {
        "php": "^8.0",
        "php-64bit": "*",
        "ext-chunkutils2": "^0.3.1",
        "ext-crypto": "^0.3.1",
        "ext-ctype": "*",
        "ext-curl": "*",
        "ext-date": "*",
        "ext-gmp": "*",
        "ext-hash": "*",
        "ext-igbinary": "^3.0.1",
        "ext-json": "*",
        "ext-leveldb": "^0.2.1 || ^0.3.0",
        "ext-mbstring": "*",
        "ext-morton": "^0.1.0",
        "ext-openssl": "*",
        "ext-pcre": "*",
        "ext-phar": "*",
        "ext-pthreads": "^4.0",
        "ext-reflection": "*",
        "ext-simplexml": "*",
        "ext-sockets": "*",
        "ext-spl": "*",
        "ext-yaml": ">=2.0.0",
        "ext-zip": "*",
        "ext-zlib": ">=1.2.11",
        "composer-runtime-api": "^2.0"
    },
    "platform-dev": [],
    "platform-overrides": {
        "php": "8.0.0"
    },
    "plugin-api-version": "2.3.0"
}<|MERGE_RESOLUTION|>--- conflicted
+++ resolved
@@ -4,11 +4,7 @@
         "Read more about it at https://getcomposer.org/doc/01-basic-usage.md#installing-dependencies",
         "This file is @generated automatically"
     ],
-<<<<<<< HEAD
-    "content-hash": "176f6af91cf2fd3e967ec4975873d1c5",
-=======
-    "content-hash": "15ba4659fe5eb8a99345c917325e90fd",
->>>>>>> 608fcd6c
+    "content-hash": "0f74ef823961154f5d24d13e625cc659",
     "packages": [
         {
             "name": "adhocore/json-comment",
