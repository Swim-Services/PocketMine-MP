--- conflicted
+++ resolved
@@ -4,11 +4,7 @@
         "Read more about it at https://getcomposer.org/doc/01-basic-usage.md#installing-dependencies",
         "This file is @generated automatically"
     ],
-<<<<<<< HEAD
-    "content-hash": "c21a54bf5e8f7088d29c3e4cec6de1c6",
-=======
-    "content-hash": "3fa50836a0e8560fe59ba9e73cc50c44",
->>>>>>> 38f97bed
+    "content-hash": "dc8d53bdcd36e3a444e80154ef4d30f8",
     "packages": [
         {
             "name": "adhocore/json-comment",
@@ -201,17 +197,42 @@
             "time": "2021-04-24T19:01:55+00:00"
         },
         {
-            "name": "nethergames/bedrock-protocol",
+            "name": "nethergamesmc/bedrock-data",
             "version": "dev-master",
             "source": {
                 "type": "git",
+                "url": "https://github.com/NetherGamesMC/BedrockData.git",
+                "reference": "dcc57d21246109bacdc11e0d5edf912788ae8b8b"
+            },
+            "dist": {
+                "type": "zip",
+                "url": "https://api.github.com/repos/NetherGamesMC/BedrockData/zipball/dcc57d21246109bacdc11e0d5edf912788ae8b8b",
+                "reference": "dcc57d21246109bacdc11e0d5edf912788ae8b8b",
+                "shasum": ""
+            },
+            "default-branch": true,
+            "type": "library",
+            "license": [
+                "LGPL-3.0"
+            ],
+            "description": "Blobs of data generated from Minecraft: Bedrock Edition, used by PocketMine-MP",
+            "support": {
+                "source": "https://github.com/NetherGamesMC/BedrockData/tree/master"
+            },
+            "time": "2021-11-02T17:10:05+00:00"
+        },
+        {
+            "name": "nethergamesmc/bedrock-protocol",
+            "version": "dev-master",
+            "source": {
+                "type": "git",
                 "url": "https://github.com/NetherGamesMC/BedrockProtocol.git",
-                "reference": "1bb48cfef13956e1dac6337458c7cf6ac6c914d2"
-            },
-            "dist": {
-                "type": "zip",
-                "url": "https://api.github.com/repos/NetherGamesMC/BedrockProtocol/zipball/1bb48cfef13956e1dac6337458c7cf6ac6c914d2",
-                "reference": "1bb48cfef13956e1dac6337458c7cf6ac6c914d2",
+                "reference": "59b5ce553226b6ad4a75c810244d82236ad541d8"
+            },
+            "dist": {
+                "type": "zip",
+                "url": "https://api.github.com/repos/NetherGamesMC/BedrockProtocol/zipball/59b5ce553226b6ad4a75c810244d82236ad541d8",
+                "reference": "59b5ce553226b6ad4a75c810244d82236ad541d8",
                 "shasum": ""
             },
             "require": {
@@ -249,7 +270,7 @@
             "support": {
                 "source": "https://github.com/NetherGamesMC/BedrockProtocol/tree/master"
             },
-            "time": "2021-11-02T12:27:31+00:00"
+            "time": "2021-11-02T17:08:12+00:00"
         },
         {
             "name": "netresearch/jsonmapper",
@@ -303,82 +324,6 @@
             "time": "2020-12-01T19:48:11+00:00"
         },
         {
-<<<<<<< HEAD
-=======
-            "name": "pocketmine/bedrock-data",
-            "version": "1.4.0+bedrock-1.17.40",
-            "source": {
-                "type": "git",
-                "url": "https://github.com/pmmp/BedrockData.git",
-                "reference": "f29b7be8fa3046d2ee4c6421485b97b3f5b07774"
-            },
-            "dist": {
-                "type": "zip",
-                "url": "https://api.github.com/repos/pmmp/BedrockData/zipball/f29b7be8fa3046d2ee4c6421485b97b3f5b07774",
-                "reference": "f29b7be8fa3046d2ee4c6421485b97b3f5b07774",
-                "shasum": ""
-            },
-            "type": "library",
-            "notification-url": "https://packagist.org/downloads/",
-            "license": [
-                "LGPL-3.0"
-            ],
-            "description": "Blobs of data generated from Minecraft: Bedrock Edition, used by PocketMine-MP",
-            "support": {
-                "issues": "https://github.com/pmmp/BedrockData/issues",
-                "source": "https://github.com/pmmp/BedrockData/tree/bedrock-1.17.40"
-            },
-            "time": "2021-10-19T16:55:41+00:00"
-        },
-        {
-            "name": "pocketmine/bedrock-protocol",
-            "version": "5.0.0+bedrock-1.17.40",
-            "source": {
-                "type": "git",
-                "url": "https://github.com/pmmp/BedrockProtocol.git",
-                "reference": "67c0c15b4044cab2190501933912c3d02c5f63ab"
-            },
-            "dist": {
-                "type": "zip",
-                "url": "https://api.github.com/repos/pmmp/BedrockProtocol/zipball/67c0c15b4044cab2190501933912c3d02c5f63ab",
-                "reference": "67c0c15b4044cab2190501933912c3d02c5f63ab",
-                "shasum": ""
-            },
-            "require": {
-                "ext-json": "*",
-                "netresearch/jsonmapper": "^4.0",
-                "php": "^8.0",
-                "pocketmine/binaryutils": "^0.2.0",
-                "pocketmine/color": "^0.2.0",
-                "pocketmine/math": "^0.3.0 || ^0.4.0",
-                "pocketmine/nbt": "^0.3.0",
-                "ramsey/uuid": "^4.1"
-            },
-            "require-dev": {
-                "phpstan/phpstan": "1.0.0",
-                "phpstan/phpstan-phpunit": "^1.0.0",
-                "phpstan/phpstan-strict-rules": "^1.0.0",
-                "phpunit/phpunit": "^9.5"
-            },
-            "type": "library",
-            "autoload": {
-                "psr-4": {
-                    "pocketmine\\network\\mcpe\\protocol\\": "src/"
-                }
-            },
-            "notification-url": "https://packagist.org/downloads/",
-            "license": [
-                "LGPL-3.0"
-            ],
-            "description": "An implementation of the Minecraft: Bedrock Edition protocol in PHP",
-            "support": {
-                "issues": "https://github.com/pmmp/BedrockProtocol/issues",
-                "source": "https://github.com/pmmp/BedrockProtocol/tree/5.0.0+bedrock-1.17.40"
-            },
-            "time": "2021-11-02T01:27:05+00:00"
-        },
-        {
->>>>>>> 38f97bed
             "name": "pocketmine/binaryutils",
             "version": "0.2.2",
             "source": {
@@ -3538,14 +3483,10 @@
     ],
     "aliases": [],
     "minimum-stability": "stable",
-<<<<<<< HEAD
     "stability-flags": {
-        "nethergames/bedrock-protocol": 20,
-        "pocketmine/spl": 20
+        "nethergamesmc/bedrock-data": 20,
+        "nethergamesmc/bedrock-protocol": 20
     },
-=======
-    "stability-flags": [],
->>>>>>> 38f97bed
     "prefer-stable": false,
     "prefer-lowest": false,
     "platform": {
