{
    "_readme": [
        "This file locks the dependencies of your project to a known state",
        "Read more about it at https://getcomposer.org/doc/01-basic-usage.md#installing-dependencies",
        "This file is @generated automatically"
    ],
<<<<<<< HEAD
    "content-hash": "068073d59e31656f5c87ccbbb0156696",
=======
    "content-hash": "ebce35eefc0b925838fabd1fea39b0a5",
>>>>>>> 0220a307
    "packages": [
        {
            "name": "adhocore/json-comment",
            "version": "1.2.1",
            "source": {
                "type": "git",
                "url": "https://github.com/adhocore/php-json-comment.git",
                "reference": "651023f9fe52e9efa2198cbaf6e481d1968e2377"
            },
            "dist": {
                "type": "zip",
                "url": "https://api.github.com/repos/adhocore/php-json-comment/zipball/651023f9fe52e9efa2198cbaf6e481d1968e2377",
                "reference": "651023f9fe52e9efa2198cbaf6e481d1968e2377",
                "shasum": ""
            },
            "require": {
                "ext-ctype": "*",
                "php": ">=7.0"
            },
            "require-dev": {
                "phpunit/phpunit": "^6.5 || ^7.5 || ^8.5"
            },
            "type": "library",
            "autoload": {
                "psr-4": {
                    "Ahc\\Json\\": "src/"
                }
            },
            "notification-url": "https://packagist.org/downloads/",
            "license": [
                "MIT"
            ],
            "authors": [
                {
                    "name": "Jitendra Adhikari",
                    "email": "jiten.adhikary@gmail.com"
                }
            ],
            "description": "Lightweight JSON comment stripper library for PHP",
            "keywords": [
                "comment",
                "json",
                "strip-comment"
            ],
            "support": {
                "issues": "https://github.com/adhocore/php-json-comment/issues",
                "source": "https://github.com/adhocore/php-json-comment/tree/1.2.1"
            },
            "funding": [
                {
                    "url": "https://paypal.me/ji10",
                    "type": "custom"
                },
                {
                    "url": "https://github.com/adhocore",
                    "type": "github"
                }
            ],
            "time": "2022-10-02T11:22:07+00:00"
        },
        {
            "name": "brick/math",
            "version": "0.10.2",
            "source": {
                "type": "git",
                "url": "https://github.com/brick/math.git",
                "reference": "459f2781e1a08d52ee56b0b1444086e038561e3f"
            },
            "dist": {
                "type": "zip",
                "url": "https://api.github.com/repos/brick/math/zipball/459f2781e1a08d52ee56b0b1444086e038561e3f",
                "reference": "459f2781e1a08d52ee56b0b1444086e038561e3f",
                "shasum": ""
            },
            "require": {
                "ext-json": "*",
                "php": "^7.4 || ^8.0"
            },
            "require-dev": {
                "php-coveralls/php-coveralls": "^2.2",
                "phpunit/phpunit": "^9.0",
                "vimeo/psalm": "4.25.0"
            },
            "type": "library",
            "autoload": {
                "psr-4": {
                    "Brick\\Math\\": "src/"
                }
            },
            "notification-url": "https://packagist.org/downloads/",
            "license": [
                "MIT"
            ],
            "description": "Arbitrary-precision arithmetic library",
            "keywords": [
                "Arbitrary-precision",
                "BigInteger",
                "BigRational",
                "arithmetic",
                "bigdecimal",
                "bignum",
                "brick",
                "math"
            ],
            "support": {
                "issues": "https://github.com/brick/math/issues",
                "source": "https://github.com/brick/math/tree/0.10.2"
            },
            "funding": [
                {
                    "url": "https://github.com/BenMorel",
                    "type": "github"
                }
            ],
            "time": "2022-08-10T22:54:19+00:00"
        },
        {
            "name": "fgrosse/phpasn1",
            "version": "v2.5.0",
            "source": {
                "type": "git",
                "url": "https://github.com/fgrosse/PHPASN1.git",
                "reference": "42060ed45344789fb9f21f9f1864fc47b9e3507b"
            },
            "dist": {
                "type": "zip",
                "url": "https://api.github.com/repos/fgrosse/PHPASN1/zipball/42060ed45344789fb9f21f9f1864fc47b9e3507b",
                "reference": "42060ed45344789fb9f21f9f1864fc47b9e3507b",
                "shasum": ""
            },
            "require": {
                "php": "^7.1 || ^8.0"
            },
            "require-dev": {
                "php-coveralls/php-coveralls": "~2.0",
                "phpunit/phpunit": "^7.0 || ^8.0 || ^9.0"
            },
            "suggest": {
                "ext-bcmath": "BCmath is the fallback extension for big integer calculations",
                "ext-curl": "For loading OID information from the web if they have not bee defined statically",
                "ext-gmp": "GMP is the preferred extension for big integer calculations",
                "phpseclib/bcmath_compat": "BCmath polyfill for servers where neither GMP nor BCmath is available"
            },
            "type": "library",
            "extra": {
                "branch-alias": {
                    "dev-master": "2.0.x-dev"
                }
            },
            "autoload": {
                "psr-4": {
                    "FG\\": "lib/"
                }
            },
            "notification-url": "https://packagist.org/downloads/",
            "license": [
                "MIT"
            ],
            "authors": [
                {
                    "name": "Friedrich Große",
                    "email": "friedrich.grosse@gmail.com",
                    "homepage": "https://github.com/FGrosse",
                    "role": "Author"
                },
                {
                    "name": "All contributors",
                    "homepage": "https://github.com/FGrosse/PHPASN1/contributors"
                }
            ],
            "description": "A PHP Framework that allows you to encode and decode arbitrary ASN.1 structures using the ITU-T X.690 Encoding Rules.",
            "homepage": "https://github.com/FGrosse/PHPASN1",
            "keywords": [
                "DER",
                "asn.1",
                "asn1",
                "ber",
                "binary",
                "decoding",
                "encoding",
                "x.509",
                "x.690",
                "x509",
                "x690"
            ],
            "support": {
                "issues": "https://github.com/fgrosse/PHPASN1/issues",
                "source": "https://github.com/fgrosse/PHPASN1/tree/v2.5.0"
            },
            "abandoned": true,
            "time": "2022-12-19T11:08:26+00:00"
        },
        {
            "name": "nethergamesmc/bedrock-data",
            "version": "dev-master",
            "source": {
                "type": "git",
                "url": "https://github.com/NetherGamesMC/BedrockData.git",
                "reference": "3e6cdbe197aec1da83a93cbd079652768f582184"
            },
            "dist": {
                "type": "zip",
                "url": "https://api.github.com/repos/NetherGamesMC/BedrockData/zipball/3e6cdbe197aec1da83a93cbd079652768f582184",
                "reference": "3e6cdbe197aec1da83a93cbd079652768f582184",
                "shasum": ""
            },
            "default-branch": true,
            "type": "library",
            "license": [
                "CC0-1.0"
            ],
            "description": "Blobs of data generated from Minecraft: Bedrock Edition, used by PocketMine-MP",
            "support": {
                "source": "https://github.com/NetherGamesMC/BedrockData/tree/master"
            },
            "time": "2023-03-14T19:22:53+00:00"
        },
        {
            "name": "nethergamesmc/bedrock-protocol",
            "version": "dev-master",
            "source": {
                "type": "git",
                "url": "https://github.com/NetherGamesMC/BedrockProtocol.git",
                "reference": "fec321a3c3d7f36996953ac6bd2caafe579392ba"
            },
            "dist": {
                "type": "zip",
                "url": "https://api.github.com/repos/NetherGamesMC/BedrockProtocol/zipball/fec321a3c3d7f36996953ac6bd2caafe579392ba",
                "reference": "fec321a3c3d7f36996953ac6bd2caafe579392ba",
                "shasum": ""
            },
            "require": {
                "ext-json": "*",
                "netresearch/jsonmapper": "^4.0",
                "php": "^8.0",
                "pocketmine/binaryutils": "^0.2.0",
                "pocketmine/color": "^0.2.0 || ^0.3.0",
                "pocketmine/math": "^0.3.0 || ^0.4.0",
                "pocketmine/nbt": "^0.3.0",
                "ramsey/uuid": "^4.1"
            },
            "require-dev": {
                "phpstan/phpstan": "1.10.7",
                "phpstan/phpstan-phpunit": "^1.0.0",
                "phpstan/phpstan-strict-rules": "^1.0.0",
                "phpunit/phpunit": "^9.5"
            },
            "default-branch": true,
            "type": "library",
            "autoload": {
                "psr-4": {
                    "pocketmine\\network\\mcpe\\protocol\\": "src/"
                }
            },
            "autoload-dev": {
                "psr-4": {
                    "pocketmine\\network\\mcpe\\protocol\\": "tests/phpunit/"
                }
            },
            "scripts": {
                "update-create-methods": [
                    "@php tools/generate-create-static-methods.php"
                ]
            },
            "license": [
                "LGPL-3.0"
            ],
            "description": "An implementation of the Minecraft: Bedrock Edition protocol in PHP",
            "support": {
                "source": "https://github.com/NetherGamesMC/BedrockProtocol/tree/master"
            },
            "time": "2023-03-21T08:14:27+00:00"
        },
        {
            "name": "netresearch/jsonmapper",
            "version": "v4.1.0",
            "source": {
                "type": "git",
                "url": "https://github.com/cweiske/jsonmapper.git",
                "reference": "cfa81ea1d35294d64adb9c68aa4cb9e92400e53f"
            },
            "dist": {
                "type": "zip",
                "url": "https://api.github.com/repos/cweiske/jsonmapper/zipball/cfa81ea1d35294d64adb9c68aa4cb9e92400e53f",
                "reference": "cfa81ea1d35294d64adb9c68aa4cb9e92400e53f",
                "shasum": ""
            },
            "require": {
                "ext-json": "*",
                "ext-pcre": "*",
                "ext-reflection": "*",
                "ext-spl": "*",
                "php": ">=7.1"
            },
            "require-dev": {
                "phpunit/phpunit": "~7.5 || ~8.0 || ~9.0",
                "squizlabs/php_codesniffer": "~3.5"
            },
            "type": "library",
            "autoload": {
                "psr-0": {
                    "JsonMapper": "src/"
                }
            },
            "notification-url": "https://packagist.org/downloads/",
            "license": [
                "OSL-3.0"
            ],
            "authors": [
                {
                    "name": "Christian Weiske",
                    "email": "cweiske@cweiske.de",
                    "homepage": "http://github.com/cweiske/jsonmapper/",
                    "role": "Developer"
                }
            ],
            "description": "Map nested JSON structures onto PHP classes",
            "support": {
                "email": "cweiske@cweiske.de",
                "issues": "https://github.com/cweiske/jsonmapper/issues",
                "source": "https://github.com/cweiske/jsonmapper/tree/v4.1.0"
            },
            "time": "2022-12-08T20:46:14+00:00"
        },
        {
            "name": "pocketmine/bedrock-block-upgrade-schema",
            "version": "1.1.1",
            "source": {
                "type": "git",
                "url": "https://github.com/pmmp/BedrockBlockUpgradeSchema.git",
                "reference": "e0540343e649a92126a1d4071ec401a811416c76"
            },
            "dist": {
                "type": "zip",
                "url": "https://api.github.com/repos/pmmp/BedrockBlockUpgradeSchema/zipball/e0540343e649a92126a1d4071ec401a811416c76",
                "reference": "e0540343e649a92126a1d4071ec401a811416c76",
                "shasum": ""
            },
            "type": "library",
            "notification-url": "https://packagist.org/downloads/",
            "license": [
                "CC0-1.0"
            ],
            "description": "Schemas describing how to upgrade saved block data in older Minecraft: Bedrock Edition world saves",
            "support": {
                "issues": "https://github.com/pmmp/BedrockBlockUpgradeSchema/issues",
                "source": "https://github.com/pmmp/BedrockBlockUpgradeSchema/tree/1.1.1"
            },
            "time": "2023-03-08T23:45:59+00:00"
        },
        {
            "name": "pocketmine/bedrock-item-upgrade-schema",
            "version": "1.1.0",
            "source": {
                "type": "git",
                "url": "https://github.com/pmmp/BedrockItemUpgradeSchema.git",
                "reference": "aab89a1f121a0c127557a4a0cf981330301c9c45"
            },
            "dist": {
                "type": "zip",
                "url": "https://api.github.com/repos/pmmp/BedrockItemUpgradeSchema/zipball/aab89a1f121a0c127557a4a0cf981330301c9c45",
                "reference": "aab89a1f121a0c127557a4a0cf981330301c9c45",
                "shasum": ""
            },
            "type": "library",
            "notification-url": "https://packagist.org/downloads/",
            "license": [
                "CC0-1.0"
            ],
            "description": "JSON schemas for upgrading items found in older Minecraft: Bedrock world saves",
            "support": {
                "issues": "https://github.com/pmmp/BedrockItemUpgradeSchema/issues",
                "source": "https://github.com/pmmp/BedrockItemUpgradeSchema/tree/1.1.0"
            },
            "time": "2023-03-08T22:27:13+00:00"
        },
        {
            "name": "pocketmine/binaryutils",
            "version": "0.2.4",
            "source": {
                "type": "git",
                "url": "https://github.com/pmmp/BinaryUtils.git",
                "reference": "5ac7eea91afbad8dc498f5ce34ce6297d5e6ea9a"
            },
            "dist": {
                "type": "zip",
                "url": "https://api.github.com/repos/pmmp/BinaryUtils/zipball/5ac7eea91afbad8dc498f5ce34ce6297d5e6ea9a",
                "reference": "5ac7eea91afbad8dc498f5ce34ce6297d5e6ea9a",
                "shasum": ""
            },
            "require": {
                "php": "^7.4 || ^8.0",
                "php-64bit": "*"
            },
            "require-dev": {
                "phpstan/extension-installer": "^1.0",
                "phpstan/phpstan": "1.3.0",
                "phpstan/phpstan-phpunit": "^1.0",
                "phpstan/phpstan-strict-rules": "^1.0.0",
                "phpunit/phpunit": "^9.5"
            },
            "type": "library",
            "autoload": {
                "psr-4": {
                    "pocketmine\\utils\\": "src/"
                }
            },
            "notification-url": "https://packagist.org/downloads/",
            "license": [
                "LGPL-3.0"
            ],
            "description": "Classes and methods for conveniently handling binary data",
            "support": {
                "issues": "https://github.com/pmmp/BinaryUtils/issues",
                "source": "https://github.com/pmmp/BinaryUtils/tree/0.2.4"
            },
            "time": "2022-01-12T18:06:33+00:00"
        },
        {
            "name": "pocketmine/callback-validator",
            "version": "1.0.3",
            "source": {
                "type": "git",
                "url": "https://github.com/pmmp/CallbackValidator.git",
                "reference": "64787469766bcaa7e5885242e85c23c25e8c55a2"
            },
            "dist": {
                "type": "zip",
                "url": "https://api.github.com/repos/pmmp/CallbackValidator/zipball/64787469766bcaa7e5885242e85c23c25e8c55a2",
                "reference": "64787469766bcaa7e5885242e85c23c25e8c55a2",
                "shasum": ""
            },
            "require": {
                "ext-reflection": "*",
                "php": "^7.1 || ^8.0"
            },
            "replace": {
                "daverandom/callback-validator": "*"
            },
            "require-dev": {
                "phpstan/extension-installer": "^1.0",
                "phpstan/phpstan": "0.12.59",
                "phpstan/phpstan-strict-rules": "^0.12.4",
                "phpunit/phpunit": "^7.5 || ^8.5 || ^9.0"
            },
            "type": "library",
            "autoload": {
                "psr-4": {
                    "DaveRandom\\CallbackValidator\\": "src/"
                }
            },
            "notification-url": "https://packagist.org/downloads/",
            "license": [
                "MIT"
            ],
            "authors": [
                {
                    "name": "Chris Wright",
                    "email": "cw@daverandom.com"
                }
            ],
            "description": "Fork of daverandom/callback-validator - Tools for validating callback signatures",
            "support": {
                "issues": "https://github.com/pmmp/CallbackValidator/issues",
                "source": "https://github.com/pmmp/CallbackValidator/tree/1.0.3"
            },
            "time": "2020-12-11T01:45:37+00:00"
        },
        {
            "name": "pocketmine/classloader",
            "version": "0.3.0",
            "source": {
                "type": "git",
                "url": "https://github.com/pmmp/ClassLoader.git",
                "reference": "407caf521186ec1f03024f39031cc681ad491026"
            },
            "dist": {
                "type": "zip",
                "url": "https://api.github.com/repos/pmmp/ClassLoader/zipball/407caf521186ec1f03024f39031cc681ad491026",
                "reference": "407caf521186ec1f03024f39031cc681ad491026",
                "shasum": ""
            },
            "require": {
                "ext-pthreads": "^5.0",
                "ext-reflection": "*",
                "php": "^8.0"
            },
            "conflict": {
                "pocketmine/spl": "<0.4"
            },
            "require-dev": {
                "phpstan/extension-installer": "^1.0",
                "phpstan/phpstan": "1.9.4",
                "phpstan/phpstan-strict-rules": "^1.0",
                "phpunit/phpunit": "^9.5"
            },
            "type": "library",
            "autoload": {
                "classmap": [
                    "./src"
                ]
            },
            "notification-url": "https://packagist.org/downloads/",
            "license": [
                "LGPL-3.0"
            ],
            "description": "Ad-hoc autoloading components used by PocketMine-MP",
            "support": {
                "issues": "https://github.com/pmmp/ClassLoader/issues",
                "source": "https://github.com/pmmp/ClassLoader/tree/0.3.0"
            },
            "time": "2023-01-23T19:46:53+00:00"
        },
        {
            "name": "pocketmine/color",
            "version": "0.3.0",
            "source": {
                "type": "git",
                "url": "https://github.com/pmmp/Color.git",
                "reference": "8cb346d0a21ad3287cc8d7175e4b643416607249"
            },
            "dist": {
                "type": "zip",
                "url": "https://api.github.com/repos/pmmp/Color/zipball/8cb346d0a21ad3287cc8d7175e4b643416607249",
                "reference": "8cb346d0a21ad3287cc8d7175e4b643416607249",
                "shasum": ""
            },
            "require": {
                "php": "^8.0"
            },
            "require-dev": {
                "phpstan/phpstan": "1.9.4",
                "phpstan/phpstan-strict-rules": "^1.2.0"
            },
            "type": "library",
            "autoload": {
                "psr-4": {
                    "pocketmine\\color\\": "src/"
                }
            },
            "notification-url": "https://packagist.org/downloads/",
            "license": [
                "LGPL-3.0"
            ],
            "description": "Color handling library used by PocketMine-MP and related projects",
            "support": {
                "issues": "https://github.com/pmmp/Color/issues",
                "source": "https://github.com/pmmp/Color/tree/0.3.0"
            },
            "time": "2022-12-18T19:49:21+00:00"
        },
        {
            "name": "pocketmine/errorhandler",
            "version": "0.6.0",
            "source": {
                "type": "git",
                "url": "https://github.com/pmmp/ErrorHandler.git",
                "reference": "dae214a04348b911e8219ebf125ff1c5589cc878"
            },
            "dist": {
                "type": "zip",
                "url": "https://api.github.com/repos/pmmp/ErrorHandler/zipball/dae214a04348b911e8219ebf125ff1c5589cc878",
                "reference": "dae214a04348b911e8219ebf125ff1c5589cc878",
                "shasum": ""
            },
            "require": {
                "php": "^8.0"
            },
            "require-dev": {
                "phpstan/phpstan": "0.12.99",
                "phpstan/phpstan-strict-rules": "^0.12.2",
                "phpunit/phpunit": "^9.5"
            },
            "type": "library",
            "autoload": {
                "psr-4": {
                    "pocketmine\\errorhandler\\": "src/"
                }
            },
            "notification-url": "https://packagist.org/downloads/",
            "license": [
                "LGPL-3.0"
            ],
            "description": "Utilities to handle nasty PHP E_* errors in a usable way",
            "support": {
                "issues": "https://github.com/pmmp/ErrorHandler/issues",
                "source": "https://github.com/pmmp/ErrorHandler/tree/0.6.0"
            },
            "time": "2022-01-08T21:05:46+00:00"
        },
        {
            "name": "pocketmine/locale-data",
            "version": "2.19.5",
            "source": {
                "type": "git",
                "url": "https://github.com/pmmp/Language.git",
                "reference": "71af5f9bd23b4e4bad8920dac7f4fe08e5205f7d"
            },
            "dist": {
                "type": "zip",
                "url": "https://api.github.com/repos/pmmp/Language/zipball/71af5f9bd23b4e4bad8920dac7f4fe08e5205f7d",
                "reference": "71af5f9bd23b4e4bad8920dac7f4fe08e5205f7d",
                "shasum": ""
            },
            "type": "library",
            "notification-url": "https://packagist.org/downloads/",
            "description": "Language resources used by PocketMine-MP",
            "support": {
                "issues": "https://github.com/pmmp/Language/issues",
                "source": "https://github.com/pmmp/Language/tree/2.19.5"
            },
            "time": "2023-03-19T16:45:15+00:00"
        },
        {
            "name": "pocketmine/log",
            "version": "0.4.0",
            "source": {
                "type": "git",
                "url": "https://github.com/pmmp/Log.git",
                "reference": "e6c912c0f9055c81d23108ec2d179b96f404c043"
            },
            "dist": {
                "type": "zip",
                "url": "https://api.github.com/repos/pmmp/Log/zipball/e6c912c0f9055c81d23108ec2d179b96f404c043",
                "reference": "e6c912c0f9055c81d23108ec2d179b96f404c043",
                "shasum": ""
            },
            "require": {
                "php": "^7.4 || ^8.0"
            },
            "conflict": {
                "pocketmine/spl": "<0.4"
            },
            "require-dev": {
                "phpstan/phpstan": "0.12.88",
                "phpstan/phpstan-strict-rules": "^0.12.2"
            },
            "type": "library",
            "autoload": {
                "classmap": [
                    "./src"
                ]
            },
            "notification-url": "https://packagist.org/downloads/",
            "license": [
                "LGPL-3.0"
            ],
            "description": "Logging components used by PocketMine-MP and related projects",
            "support": {
                "issues": "https://github.com/pmmp/Log/issues",
                "source": "https://github.com/pmmp/Log/tree/0.4.0"
            },
            "time": "2021-06-18T19:08:09+00:00"
        },
        {
            "name": "pocketmine/log-pthreads",
            "version": "0.5.0",
            "source": {
                "type": "git",
                "url": "https://github.com/pmmp/LogPthreads.git",
                "reference": "0ecfea6dcfc9a9f5c86e126ac1661732de5c5666"
            },
            "dist": {
                "type": "zip",
                "url": "https://api.github.com/repos/pmmp/LogPthreads/zipball/0ecfea6dcfc9a9f5c86e126ac1661732de5c5666",
                "reference": "0ecfea6dcfc9a9f5c86e126ac1661732de5c5666",
                "shasum": ""
            },
            "require": {
                "ext-pthreads": "^5.0",
                "php": "^8.0",
                "pocketmine/log": "^0.4.0"
            },
            "conflict": {
                "pocketmine/spl": "<0.4"
            },
            "require-dev": {
                "phpstan/extension-installer": "^1.0",
                "phpstan/phpstan": "1.8.11",
                "phpstan/phpstan-strict-rules": "^1.0"
            },
            "type": "library",
            "autoload": {
                "classmap": [
                    "./src"
                ]
            },
            "notification-url": "https://packagist.org/downloads/",
            "license": [
                "LGPL-3.0"
            ],
            "description": "Logging components specialized for pthreads used by PocketMine-MP and related projects",
            "support": {
                "issues": "https://github.com/pmmp/LogPthreads/issues",
                "source": "https://github.com/pmmp/LogPthreads/tree/0.5.0"
            },
            "time": "2023-01-23T19:52:12+00:00"
        },
        {
            "name": "pocketmine/math",
            "version": "0.4.3",
            "source": {
                "type": "git",
                "url": "https://github.com/pmmp/Math.git",
                "reference": "47a243d320b01c8099d65309967934c188111549"
            },
            "dist": {
                "type": "zip",
                "url": "https://api.github.com/repos/pmmp/Math/zipball/47a243d320b01c8099d65309967934c188111549",
                "reference": "47a243d320b01c8099d65309967934c188111549",
                "shasum": ""
            },
            "require": {
                "php": "^8.0",
                "php-64bit": "*"
            },
            "require-dev": {
                "phpstan/extension-installer": "^1.0",
                "phpstan/phpstan": "1.8.2",
                "phpstan/phpstan-strict-rules": "^1.0",
                "phpunit/phpunit": "^8.5 || ^9.5"
            },
            "type": "library",
            "autoload": {
                "psr-4": {
                    "pocketmine\\math\\": "src/"
                }
            },
            "notification-url": "https://packagist.org/downloads/",
            "license": [
                "LGPL-3.0"
            ],
            "description": "PHP library containing math related code used in PocketMine-MP",
            "support": {
                "issues": "https://github.com/pmmp/Math/issues",
                "source": "https://github.com/pmmp/Math/tree/0.4.3"
            },
            "time": "2022-08-25T18:43:37+00:00"
        },
        {
            "name": "pocketmine/nbt",
            "version": "0.3.3",
            "source": {
                "type": "git",
                "url": "https://github.com/pmmp/NBT.git",
                "reference": "f4321be50df1a18b9f4e94d428a2e68a6e2ac2b4"
            },
            "dist": {
                "type": "zip",
                "url": "https://api.github.com/repos/pmmp/NBT/zipball/f4321be50df1a18b9f4e94d428a2e68a6e2ac2b4",
                "reference": "f4321be50df1a18b9f4e94d428a2e68a6e2ac2b4",
                "shasum": ""
            },
            "require": {
                "php": "^7.4 || ^8.0",
                "php-64bit": "*",
                "pocketmine/binaryutils": "^0.2.0"
            },
            "require-dev": {
                "phpstan/extension-installer": "^1.0",
                "phpstan/phpstan": "1.7.7",
                "phpstan/phpstan-strict-rules": "^1.0",
                "phpunit/phpunit": "^9.5"
            },
            "type": "library",
            "autoload": {
                "psr-4": {
                    "pocketmine\\nbt\\": "src/"
                }
            },
            "notification-url": "https://packagist.org/downloads/",
            "license": [
                "LGPL-3.0"
            ],
            "description": "PHP library for working with Named Binary Tags",
            "support": {
                "issues": "https://github.com/pmmp/NBT/issues",
                "source": "https://github.com/pmmp/NBT/tree/0.3.3"
            },
            "time": "2022-07-06T14:13:26+00:00"
        },
        {
            "name": "pocketmine/raklib",
            "version": "0.15.1",
            "source": {
                "type": "git",
                "url": "https://github.com/pmmp/RakLib.git",
                "reference": "79b7b4d1d7516dc6e322514453645ad9452b20ca"
            },
            "dist": {
                "type": "zip",
                "url": "https://api.github.com/repos/pmmp/RakLib/zipball/79b7b4d1d7516dc6e322514453645ad9452b20ca",
                "reference": "79b7b4d1d7516dc6e322514453645ad9452b20ca",
                "shasum": ""
            },
            "require": {
                "ext-sockets": "*",
                "php": "^8.0",
                "php-64bit": "*",
                "php-ipv6": "*",
                "pocketmine/binaryutils": "^0.2.0",
                "pocketmine/log": "^0.3.0 || ^0.4.0"
            },
            "require-dev": {
                "phpstan/phpstan": "1.9.17",
                "phpstan/phpstan-strict-rules": "^1.0"
            },
            "type": "library",
            "autoload": {
                "psr-4": {
                    "raklib\\": "src/"
                }
            },
            "notification-url": "https://packagist.org/downloads/",
            "license": [
                "GPL-3.0"
            ],
            "description": "A RakNet server implementation written in PHP",
            "support": {
                "issues": "https://github.com/pmmp/RakLib/issues",
                "source": "https://github.com/pmmp/RakLib/tree/0.15.1"
            },
            "time": "2023-03-07T15:10:34+00:00"
        },
        {
            "name": "pocketmine/raklib-ipc",
            "version": "0.2.0",
            "source": {
                "type": "git",
                "url": "https://github.com/pmmp/RakLibIpc.git",
                "reference": "26ed56fa9db06e4ca6e8920c0ede2e01e219bb9c"
            },
            "dist": {
                "type": "zip",
                "url": "https://api.github.com/repos/pmmp/RakLibIpc/zipball/26ed56fa9db06e4ca6e8920c0ede2e01e219bb9c",
                "reference": "26ed56fa9db06e4ca6e8920c0ede2e01e219bb9c",
                "shasum": ""
            },
            "require": {
                "php": "^8.0",
                "php-64bit": "*",
                "pocketmine/binaryutils": "^0.2.0",
                "pocketmine/raklib": "^0.15.0"
            },
            "require-dev": {
                "phpstan/phpstan": "1.9.17",
                "phpstan/phpstan-strict-rules": "^1.0.0"
            },
            "type": "library",
            "autoload": {
                "psr-4": {
                    "raklib\\server\\ipc\\": "src/"
                }
            },
            "notification-url": "https://packagist.org/downloads/",
            "license": [
                "GPL-3.0"
            ],
            "description": "Channel-based protocols for inter-thread/inter-process communication with RakLib",
            "support": {
                "issues": "https://github.com/pmmp/RakLibIpc/issues",
                "source": "https://github.com/pmmp/RakLibIpc/tree/0.2.0"
            },
            "time": "2023-02-13T13:40:40+00:00"
        },
        {
            "name": "pocketmine/snooze",
            "version": "0.4.0",
            "source": {
                "type": "git",
                "url": "https://github.com/pmmp/Snooze.git",
                "reference": "6b1d6cc645d674590ff9be2438ac00032f9ee292"
            },
            "dist": {
                "type": "zip",
                "url": "https://api.github.com/repos/pmmp/Snooze/zipball/6b1d6cc645d674590ff9be2438ac00032f9ee292",
                "reference": "6b1d6cc645d674590ff9be2438ac00032f9ee292",
                "shasum": ""
            },
            "require": {
                "ext-pthreads": "^5.0",
                "php-64bit": "^8.0"
            },
            "require-dev": {
                "phpstan/extension-installer": "^1.0",
                "phpstan/phpstan": "1.9.14",
                "phpstan/phpstan-strict-rules": "^1.0"
            },
            "type": "library",
            "autoload": {
                "psr-4": {
                    "pocketmine\\snooze\\": "src/"
                }
            },
            "notification-url": "https://packagist.org/downloads/",
            "license": [
                "LGPL-3.0"
            ],
            "description": "Thread notification management library for code using the pthreads extension",
            "support": {
                "issues": "https://github.com/pmmp/Snooze/issues",
                "source": "https://github.com/pmmp/Snooze/tree/0.4.0"
            },
            "time": "2023-01-23T19:43:19+00:00"
        },
        {
            "name": "ramsey/collection",
            "version": "1.3.0",
            "source": {
                "type": "git",
                "url": "https://github.com/ramsey/collection.git",
                "reference": "ad7475d1c9e70b190ecffc58f2d989416af339b4"
            },
            "dist": {
                "type": "zip",
                "url": "https://api.github.com/repos/ramsey/collection/zipball/ad7475d1c9e70b190ecffc58f2d989416af339b4",
                "reference": "ad7475d1c9e70b190ecffc58f2d989416af339b4",
                "shasum": ""
            },
            "require": {
                "php": "^7.4 || ^8.0",
                "symfony/polyfill-php81": "^1.23"
            },
            "require-dev": {
                "captainhook/plugin-composer": "^5.3",
                "ergebnis/composer-normalize": "^2.28.3",
                "fakerphp/faker": "^1.21",
                "hamcrest/hamcrest-php": "^2.0",
                "jangregor/phpstan-prophecy": "^1.0",
                "mockery/mockery": "^1.5",
                "php-parallel-lint/php-console-highlighter": "^1.0",
                "php-parallel-lint/php-parallel-lint": "^1.3",
                "phpcsstandards/phpcsutils": "^1.0.0-rc1",
                "phpspec/prophecy-phpunit": "^2.0",
                "phpstan/extension-installer": "^1.2",
                "phpstan/phpstan": "^1.9",
                "phpstan/phpstan-mockery": "^1.1",
                "phpstan/phpstan-phpunit": "^1.3",
                "phpunit/phpunit": "^9.5",
                "psalm/plugin-mockery": "^1.1",
                "psalm/plugin-phpunit": "^0.18.4",
                "ramsey/coding-standard": "^2.0.3",
                "ramsey/conventional-commits": "^1.3",
                "vimeo/psalm": "^5.4"
            },
            "type": "library",
            "extra": {
                "captainhook": {
                    "force-install": true
                },
                "ramsey/conventional-commits": {
                    "configFile": "conventional-commits.json"
                }
            },
            "autoload": {
                "psr-4": {
                    "Ramsey\\Collection\\": "src/"
                }
            },
            "notification-url": "https://packagist.org/downloads/",
            "license": [
                "MIT"
            ],
            "authors": [
                {
                    "name": "Ben Ramsey",
                    "email": "ben@benramsey.com",
                    "homepage": "https://benramsey.com"
                }
            ],
            "description": "A PHP library for representing and manipulating collections.",
            "keywords": [
                "array",
                "collection",
                "hash",
                "map",
                "queue",
                "set"
            ],
            "support": {
                "issues": "https://github.com/ramsey/collection/issues",
                "source": "https://github.com/ramsey/collection/tree/1.3.0"
            },
            "funding": [
                {
                    "url": "https://github.com/ramsey",
                    "type": "github"
                },
                {
                    "url": "https://tidelift.com/funding/github/packagist/ramsey/collection",
                    "type": "tidelift"
                }
            ],
            "time": "2022-12-27T19:12:24+00:00"
        },
        {
            "name": "ramsey/uuid",
            "version": "4.7.3",
            "source": {
                "type": "git",
                "url": "https://github.com/ramsey/uuid.git",
                "reference": "433b2014e3979047db08a17a205f410ba3869cf2"
            },
            "dist": {
                "type": "zip",
                "url": "https://api.github.com/repos/ramsey/uuid/zipball/433b2014e3979047db08a17a205f410ba3869cf2",
                "reference": "433b2014e3979047db08a17a205f410ba3869cf2",
                "shasum": ""
            },
            "require": {
                "brick/math": "^0.8.8 || ^0.9 || ^0.10",
                "ext-json": "*",
                "php": "^8.0",
                "ramsey/collection": "^1.2 || ^2.0"
            },
            "replace": {
                "rhumsaa/uuid": "self.version"
            },
            "require-dev": {
                "captainhook/captainhook": "^5.10",
                "captainhook/plugin-composer": "^5.3",
                "dealerdirect/phpcodesniffer-composer-installer": "^0.7.0",
                "doctrine/annotations": "^1.8",
                "ergebnis/composer-normalize": "^2.15",
                "mockery/mockery": "^1.3",
                "paragonie/random-lib": "^2",
                "php-mock/php-mock": "^2.2",
                "php-mock/php-mock-mockery": "^1.3",
                "php-parallel-lint/php-parallel-lint": "^1.1",
                "phpbench/phpbench": "^1.0",
                "phpstan/extension-installer": "^1.1",
                "phpstan/phpstan": "^1.8",
                "phpstan/phpstan-mockery": "^1.1",
                "phpstan/phpstan-phpunit": "^1.1",
                "phpunit/phpunit": "^8.5 || ^9",
                "ramsey/composer-repl": "^1.4",
                "slevomat/coding-standard": "^8.4",
                "squizlabs/php_codesniffer": "^3.5",
                "vimeo/psalm": "^4.9"
            },
            "suggest": {
                "ext-bcmath": "Enables faster math with arbitrary-precision integers using BCMath.",
                "ext-gmp": "Enables faster math with arbitrary-precision integers using GMP.",
                "ext-uuid": "Enables the use of PeclUuidTimeGenerator and PeclUuidRandomGenerator.",
                "paragonie/random-lib": "Provides RandomLib for use with the RandomLibAdapter",
                "ramsey/uuid-doctrine": "Allows the use of Ramsey\\Uuid\\Uuid as Doctrine field type."
            },
            "type": "library",
            "extra": {
                "captainhook": {
                    "force-install": true
                }
            },
            "autoload": {
                "files": [
                    "src/functions.php"
                ],
                "psr-4": {
                    "Ramsey\\Uuid\\": "src/"
                }
            },
            "notification-url": "https://packagist.org/downloads/",
            "license": [
                "MIT"
            ],
            "description": "A PHP library for generating and working with universally unique identifiers (UUIDs).",
            "keywords": [
                "guid",
                "identifier",
                "uuid"
            ],
            "support": {
                "issues": "https://github.com/ramsey/uuid/issues",
                "source": "https://github.com/ramsey/uuid/tree/4.7.3"
            },
            "funding": [
                {
                    "url": "https://github.com/ramsey",
                    "type": "github"
                },
                {
                    "url": "https://tidelift.com/funding/github/packagist/ramsey/uuid",
                    "type": "tidelift"
                }
            ],
            "time": "2023-01-12T18:13:24+00:00"
        },
        {
            "name": "symfony/filesystem",
            "version": "v5.4.21",
            "source": {
                "type": "git",
                "url": "https://github.com/symfony/filesystem.git",
                "reference": "e75960b1bbfd2b8c9e483e0d74811d555ca3de9f"
            },
            "dist": {
                "type": "zip",
                "url": "https://api.github.com/repos/symfony/filesystem/zipball/e75960b1bbfd2b8c9e483e0d74811d555ca3de9f",
                "reference": "e75960b1bbfd2b8c9e483e0d74811d555ca3de9f",
                "shasum": ""
            },
            "require": {
                "php": ">=7.2.5",
                "symfony/polyfill-ctype": "~1.8",
                "symfony/polyfill-mbstring": "~1.8",
                "symfony/polyfill-php80": "^1.16"
            },
            "type": "library",
            "autoload": {
                "psr-4": {
                    "Symfony\\Component\\Filesystem\\": ""
                },
                "exclude-from-classmap": [
                    "/Tests/"
                ]
            },
            "notification-url": "https://packagist.org/downloads/",
            "license": [
                "MIT"
            ],
            "authors": [
                {
                    "name": "Fabien Potencier",
                    "email": "fabien@symfony.com"
                },
                {
                    "name": "Symfony Community",
                    "homepage": "https://symfony.com/contributors"
                }
            ],
            "description": "Provides basic utilities for the filesystem",
            "homepage": "https://symfony.com",
            "support": {
                "source": "https://github.com/symfony/filesystem/tree/v5.4.21"
            },
            "funding": [
                {
                    "url": "https://symfony.com/sponsor",
                    "type": "custom"
                },
                {
                    "url": "https://github.com/fabpot",
                    "type": "github"
                },
                {
                    "url": "https://tidelift.com/funding/github/packagist/symfony/symfony",
                    "type": "tidelift"
                }
            ],
            "time": "2023-02-14T08:03:56+00:00"
        },
        {
            "name": "symfony/polyfill-ctype",
            "version": "v1.27.0",
            "source": {
                "type": "git",
                "url": "https://github.com/symfony/polyfill-ctype.git",
                "reference": "5bbc823adecdae860bb64756d639ecfec17b050a"
            },
            "dist": {
                "type": "zip",
                "url": "https://api.github.com/repos/symfony/polyfill-ctype/zipball/5bbc823adecdae860bb64756d639ecfec17b050a",
                "reference": "5bbc823adecdae860bb64756d639ecfec17b050a",
                "shasum": ""
            },
            "require": {
                "php": ">=7.1"
            },
            "provide": {
                "ext-ctype": "*"
            },
            "suggest": {
                "ext-ctype": "For best performance"
            },
            "type": "library",
            "extra": {
                "branch-alias": {
                    "dev-main": "1.27-dev"
                },
                "thanks": {
                    "name": "symfony/polyfill",
                    "url": "https://github.com/symfony/polyfill"
                }
            },
            "autoload": {
                "files": [
                    "bootstrap.php"
                ],
                "psr-4": {
                    "Symfony\\Polyfill\\Ctype\\": ""
                }
            },
            "notification-url": "https://packagist.org/downloads/",
            "license": [
                "MIT"
            ],
            "authors": [
                {
                    "name": "Gert de Pagter",
                    "email": "BackEndTea@gmail.com"
                },
                {
                    "name": "Symfony Community",
                    "homepage": "https://symfony.com/contributors"
                }
            ],
            "description": "Symfony polyfill for ctype functions",
            "homepage": "https://symfony.com",
            "keywords": [
                "compatibility",
                "ctype",
                "polyfill",
                "portable"
            ],
            "support": {
                "source": "https://github.com/symfony/polyfill-ctype/tree/v1.27.0"
            },
            "funding": [
                {
                    "url": "https://symfony.com/sponsor",
                    "type": "custom"
                },
                {
                    "url": "https://github.com/fabpot",
                    "type": "github"
                },
                {
                    "url": "https://tidelift.com/funding/github/packagist/symfony/symfony",
                    "type": "tidelift"
                }
            ],
            "time": "2022-11-03T14:55:06+00:00"
        },
        {
            "name": "symfony/polyfill-mbstring",
            "version": "v1.27.0",
            "source": {
                "type": "git",
                "url": "https://github.com/symfony/polyfill-mbstring.git",
                "reference": "8ad114f6b39e2c98a8b0e3bd907732c207c2b534"
            },
            "dist": {
                "type": "zip",
                "url": "https://api.github.com/repos/symfony/polyfill-mbstring/zipball/8ad114f6b39e2c98a8b0e3bd907732c207c2b534",
                "reference": "8ad114f6b39e2c98a8b0e3bd907732c207c2b534",
                "shasum": ""
            },
            "require": {
                "php": ">=7.1"
            },
            "provide": {
                "ext-mbstring": "*"
            },
            "suggest": {
                "ext-mbstring": "For best performance"
            },
            "type": "library",
            "extra": {
                "branch-alias": {
                    "dev-main": "1.27-dev"
                },
                "thanks": {
                    "name": "symfony/polyfill",
                    "url": "https://github.com/symfony/polyfill"
                }
            },
            "autoload": {
                "files": [
                    "bootstrap.php"
                ],
                "psr-4": {
                    "Symfony\\Polyfill\\Mbstring\\": ""
                }
            },
            "notification-url": "https://packagist.org/downloads/",
            "license": [
                "MIT"
            ],
            "authors": [
                {
                    "name": "Nicolas Grekas",
                    "email": "p@tchwork.com"
                },
                {
                    "name": "Symfony Community",
                    "homepage": "https://symfony.com/contributors"
                }
            ],
            "description": "Symfony polyfill for the Mbstring extension",
            "homepage": "https://symfony.com",
            "keywords": [
                "compatibility",
                "mbstring",
                "polyfill",
                "portable",
                "shim"
            ],
            "support": {
                "source": "https://github.com/symfony/polyfill-mbstring/tree/v1.27.0"
            },
            "funding": [
                {
                    "url": "https://symfony.com/sponsor",
                    "type": "custom"
                },
                {
                    "url": "https://github.com/fabpot",
                    "type": "github"
                },
                {
                    "url": "https://tidelift.com/funding/github/packagist/symfony/symfony",
                    "type": "tidelift"
                }
            ],
            "time": "2022-11-03T14:55:06+00:00"
        },
        {
            "name": "symfony/polyfill-php80",
            "version": "v1.27.0",
            "source": {
                "type": "git",
                "url": "https://github.com/symfony/polyfill-php80.git",
                "reference": "7a6ff3f1959bb01aefccb463a0f2cd3d3d2fd936"
            },
            "dist": {
                "type": "zip",
                "url": "https://api.github.com/repos/symfony/polyfill-php80/zipball/7a6ff3f1959bb01aefccb463a0f2cd3d3d2fd936",
                "reference": "7a6ff3f1959bb01aefccb463a0f2cd3d3d2fd936",
                "shasum": ""
            },
            "require": {
                "php": ">=7.1"
            },
            "type": "library",
            "extra": {
                "branch-alias": {
                    "dev-main": "1.27-dev"
                },
                "thanks": {
                    "name": "symfony/polyfill",
                    "url": "https://github.com/symfony/polyfill"
                }
            },
            "autoload": {
                "files": [
                    "bootstrap.php"
                ],
                "psr-4": {
                    "Symfony\\Polyfill\\Php80\\": ""
                },
                "classmap": [
                    "Resources/stubs"
                ]
            },
            "notification-url": "https://packagist.org/downloads/",
            "license": [
                "MIT"
            ],
            "authors": [
                {
                    "name": "Ion Bazan",
                    "email": "ion.bazan@gmail.com"
                },
                {
                    "name": "Nicolas Grekas",
                    "email": "p@tchwork.com"
                },
                {
                    "name": "Symfony Community",
                    "homepage": "https://symfony.com/contributors"
                }
            ],
            "description": "Symfony polyfill backporting some PHP 8.0+ features to lower PHP versions",
            "homepage": "https://symfony.com",
            "keywords": [
                "compatibility",
                "polyfill",
                "portable",
                "shim"
            ],
            "support": {
                "source": "https://github.com/symfony/polyfill-php80/tree/v1.27.0"
            },
            "funding": [
                {
                    "url": "https://symfony.com/sponsor",
                    "type": "custom"
                },
                {
                    "url": "https://github.com/fabpot",
                    "type": "github"
                },
                {
                    "url": "https://tidelift.com/funding/github/packagist/symfony/symfony",
                    "type": "tidelift"
                }
            ],
            "time": "2022-11-03T14:55:06+00:00"
        },
        {
            "name": "symfony/polyfill-php81",
            "version": "v1.27.0",
            "source": {
                "type": "git",
                "url": "https://github.com/symfony/polyfill-php81.git",
                "reference": "707403074c8ea6e2edaf8794b0157a0bfa52157a"
            },
            "dist": {
                "type": "zip",
                "url": "https://api.github.com/repos/symfony/polyfill-php81/zipball/707403074c8ea6e2edaf8794b0157a0bfa52157a",
                "reference": "707403074c8ea6e2edaf8794b0157a0bfa52157a",
                "shasum": ""
            },
            "require": {
                "php": ">=7.1"
            },
            "type": "library",
            "extra": {
                "branch-alias": {
                    "dev-main": "1.27-dev"
                },
                "thanks": {
                    "name": "symfony/polyfill",
                    "url": "https://github.com/symfony/polyfill"
                }
            },
            "autoload": {
                "files": [
                    "bootstrap.php"
                ],
                "psr-4": {
                    "Symfony\\Polyfill\\Php81\\": ""
                },
                "classmap": [
                    "Resources/stubs"
                ]
            },
            "notification-url": "https://packagist.org/downloads/",
            "license": [
                "MIT"
            ],
            "authors": [
                {
                    "name": "Nicolas Grekas",
                    "email": "p@tchwork.com"
                },
                {
                    "name": "Symfony Community",
                    "homepage": "https://symfony.com/contributors"
                }
            ],
            "description": "Symfony polyfill backporting some PHP 8.1+ features to lower PHP versions",
            "homepage": "https://symfony.com",
            "keywords": [
                "compatibility",
                "polyfill",
                "portable",
                "shim"
            ],
            "support": {
                "source": "https://github.com/symfony/polyfill-php81/tree/v1.27.0"
            },
            "funding": [
                {
                    "url": "https://symfony.com/sponsor",
                    "type": "custom"
                },
                {
                    "url": "https://github.com/fabpot",
                    "type": "github"
                },
                {
                    "url": "https://tidelift.com/funding/github/packagist/symfony/symfony",
                    "type": "tidelift"
                }
            ],
            "time": "2022-11-03T14:55:06+00:00"
        }
    ],
    "packages-dev": [
        {
            "name": "doctrine/instantiator",
            "version": "1.5.0",
            "source": {
                "type": "git",
                "url": "https://github.com/doctrine/instantiator.git",
                "reference": "0a0fa9780f5d4e507415a065172d26a98d02047b"
            },
            "dist": {
                "type": "zip",
                "url": "https://api.github.com/repos/doctrine/instantiator/zipball/0a0fa9780f5d4e507415a065172d26a98d02047b",
                "reference": "0a0fa9780f5d4e507415a065172d26a98d02047b",
                "shasum": ""
            },
            "require": {
                "php": "^7.1 || ^8.0"
            },
            "require-dev": {
                "doctrine/coding-standard": "^9 || ^11",
                "ext-pdo": "*",
                "ext-phar": "*",
                "phpbench/phpbench": "^0.16 || ^1",
                "phpstan/phpstan": "^1.4",
                "phpstan/phpstan-phpunit": "^1",
                "phpunit/phpunit": "^7.5 || ^8.5 || ^9.5",
                "vimeo/psalm": "^4.30 || ^5.4"
            },
            "type": "library",
            "autoload": {
                "psr-4": {
                    "Doctrine\\Instantiator\\": "src/Doctrine/Instantiator/"
                }
            },
            "notification-url": "https://packagist.org/downloads/",
            "license": [
                "MIT"
            ],
            "authors": [
                {
                    "name": "Marco Pivetta",
                    "email": "ocramius@gmail.com",
                    "homepage": "https://ocramius.github.io/"
                }
            ],
            "description": "A small, lightweight utility to instantiate objects in PHP without invoking their constructors",
            "homepage": "https://www.doctrine-project.org/projects/instantiator.html",
            "keywords": [
                "constructor",
                "instantiate"
            ],
            "support": {
                "issues": "https://github.com/doctrine/instantiator/issues",
                "source": "https://github.com/doctrine/instantiator/tree/1.5.0"
            },
            "funding": [
                {
                    "url": "https://www.doctrine-project.org/sponsorship.html",
                    "type": "custom"
                },
                {
                    "url": "https://www.patreon.com/phpdoctrine",
                    "type": "patreon"
                },
                {
                    "url": "https://tidelift.com/funding/github/packagist/doctrine%2Finstantiator",
                    "type": "tidelift"
                }
            ],
            "time": "2022-12-30T00:15:36+00:00"
        },
        {
            "name": "myclabs/deep-copy",
            "version": "1.11.1",
            "source": {
                "type": "git",
                "url": "https://github.com/myclabs/DeepCopy.git",
                "reference": "7284c22080590fb39f2ffa3e9057f10a4ddd0e0c"
            },
            "dist": {
                "type": "zip",
                "url": "https://api.github.com/repos/myclabs/DeepCopy/zipball/7284c22080590fb39f2ffa3e9057f10a4ddd0e0c",
                "reference": "7284c22080590fb39f2ffa3e9057f10a4ddd0e0c",
                "shasum": ""
            },
            "require": {
                "php": "^7.1 || ^8.0"
            },
            "conflict": {
                "doctrine/collections": "<1.6.8",
                "doctrine/common": "<2.13.3 || >=3,<3.2.2"
            },
            "require-dev": {
                "doctrine/collections": "^1.6.8",
                "doctrine/common": "^2.13.3 || ^3.2.2",
                "phpunit/phpunit": "^7.5.20 || ^8.5.23 || ^9.5.13"
            },
            "type": "library",
            "autoload": {
                "files": [
                    "src/DeepCopy/deep_copy.php"
                ],
                "psr-4": {
                    "DeepCopy\\": "src/DeepCopy/"
                }
            },
            "notification-url": "https://packagist.org/downloads/",
            "license": [
                "MIT"
            ],
            "description": "Create deep copies (clones) of your objects",
            "keywords": [
                "clone",
                "copy",
                "duplicate",
                "object",
                "object graph"
            ],
            "support": {
                "issues": "https://github.com/myclabs/DeepCopy/issues",
                "source": "https://github.com/myclabs/DeepCopy/tree/1.11.1"
            },
            "funding": [
                {
                    "url": "https://tidelift.com/funding/github/packagist/myclabs/deep-copy",
                    "type": "tidelift"
                }
            ],
            "time": "2023-03-08T13:26:56+00:00"
        },
        {
            "name": "nikic/php-parser",
            "version": "v4.15.4",
            "source": {
                "type": "git",
                "url": "https://github.com/nikic/PHP-Parser.git",
                "reference": "6bb5176bc4af8bcb7d926f88718db9b96a2d4290"
            },
            "dist": {
                "type": "zip",
                "url": "https://api.github.com/repos/nikic/PHP-Parser/zipball/6bb5176bc4af8bcb7d926f88718db9b96a2d4290",
                "reference": "6bb5176bc4af8bcb7d926f88718db9b96a2d4290",
                "shasum": ""
            },
            "require": {
                "ext-tokenizer": "*",
                "php": ">=7.0"
            },
            "require-dev": {
                "ircmaxell/php-yacc": "^0.0.7",
                "phpunit/phpunit": "^6.5 || ^7.0 || ^8.0 || ^9.0"
            },
            "bin": [
                "bin/php-parse"
            ],
            "type": "library",
            "extra": {
                "branch-alias": {
                    "dev-master": "4.9-dev"
                }
            },
            "autoload": {
                "psr-4": {
                    "PhpParser\\": "lib/PhpParser"
                }
            },
            "notification-url": "https://packagist.org/downloads/",
            "license": [
                "BSD-3-Clause"
            ],
            "authors": [
                {
                    "name": "Nikita Popov"
                }
            ],
            "description": "A PHP parser written in PHP",
            "keywords": [
                "parser",
                "php"
            ],
            "support": {
                "issues": "https://github.com/nikic/PHP-Parser/issues",
                "source": "https://github.com/nikic/PHP-Parser/tree/v4.15.4"
            },
            "time": "2023-03-05T19:49:14+00:00"
        },
        {
            "name": "phar-io/manifest",
            "version": "2.0.3",
            "source": {
                "type": "git",
                "url": "https://github.com/phar-io/manifest.git",
                "reference": "97803eca37d319dfa7826cc2437fc020857acb53"
            },
            "dist": {
                "type": "zip",
                "url": "https://api.github.com/repos/phar-io/manifest/zipball/97803eca37d319dfa7826cc2437fc020857acb53",
                "reference": "97803eca37d319dfa7826cc2437fc020857acb53",
                "shasum": ""
            },
            "require": {
                "ext-dom": "*",
                "ext-phar": "*",
                "ext-xmlwriter": "*",
                "phar-io/version": "^3.0.1",
                "php": "^7.2 || ^8.0"
            },
            "type": "library",
            "extra": {
                "branch-alias": {
                    "dev-master": "2.0.x-dev"
                }
            },
            "autoload": {
                "classmap": [
                    "src/"
                ]
            },
            "notification-url": "https://packagist.org/downloads/",
            "license": [
                "BSD-3-Clause"
            ],
            "authors": [
                {
                    "name": "Arne Blankerts",
                    "email": "arne@blankerts.de",
                    "role": "Developer"
                },
                {
                    "name": "Sebastian Heuer",
                    "email": "sebastian@phpeople.de",
                    "role": "Developer"
                },
                {
                    "name": "Sebastian Bergmann",
                    "email": "sebastian@phpunit.de",
                    "role": "Developer"
                }
            ],
            "description": "Component for reading phar.io manifest information from a PHP Archive (PHAR)",
            "support": {
                "issues": "https://github.com/phar-io/manifest/issues",
                "source": "https://github.com/phar-io/manifest/tree/2.0.3"
            },
            "time": "2021-07-20T11:28:43+00:00"
        },
        {
            "name": "phar-io/version",
            "version": "3.2.1",
            "source": {
                "type": "git",
                "url": "https://github.com/phar-io/version.git",
                "reference": "4f7fd7836c6f332bb2933569e566a0d6c4cbed74"
            },
            "dist": {
                "type": "zip",
                "url": "https://api.github.com/repos/phar-io/version/zipball/4f7fd7836c6f332bb2933569e566a0d6c4cbed74",
                "reference": "4f7fd7836c6f332bb2933569e566a0d6c4cbed74",
                "shasum": ""
            },
            "require": {
                "php": "^7.2 || ^8.0"
            },
            "type": "library",
            "autoload": {
                "classmap": [
                    "src/"
                ]
            },
            "notification-url": "https://packagist.org/downloads/",
            "license": [
                "BSD-3-Clause"
            ],
            "authors": [
                {
                    "name": "Arne Blankerts",
                    "email": "arne@blankerts.de",
                    "role": "Developer"
                },
                {
                    "name": "Sebastian Heuer",
                    "email": "sebastian@phpeople.de",
                    "role": "Developer"
                },
                {
                    "name": "Sebastian Bergmann",
                    "email": "sebastian@phpunit.de",
                    "role": "Developer"
                }
            ],
            "description": "Library for handling version information and constraints",
            "support": {
                "issues": "https://github.com/phar-io/version/issues",
                "source": "https://github.com/phar-io/version/tree/3.2.1"
            },
            "time": "2022-02-21T01:04:05+00:00"
        },
        {
            "name": "phpstan/phpstan",
            "version": "1.10.7",
            "source": {
                "type": "git",
                "url": "https://github.com/phpstan/phpstan.git",
                "reference": "b10ceb526d9607903c5b2673f1fc8775dbe48975"
            },
            "dist": {
                "type": "zip",
                "url": "https://api.github.com/repos/phpstan/phpstan/zipball/b10ceb526d9607903c5b2673f1fc8775dbe48975",
                "reference": "b10ceb526d9607903c5b2673f1fc8775dbe48975",
                "shasum": ""
            },
            "require": {
                "php": "^7.2|^8.0"
            },
            "conflict": {
                "phpstan/phpstan-shim": "*"
            },
            "bin": [
                "phpstan",
                "phpstan.phar"
            ],
            "type": "library",
            "autoload": {
                "files": [
                    "bootstrap.php"
                ]
            },
            "notification-url": "https://packagist.org/downloads/",
            "license": [
                "MIT"
            ],
            "description": "PHPStan - PHP Static Analysis Tool",
            "keywords": [
                "dev",
                "static analysis"
            ],
            "support": {
                "docs": "https://phpstan.org/user-guide/getting-started",
                "forum": "https://github.com/phpstan/phpstan/discussions",
                "issues": "https://github.com/phpstan/phpstan/issues",
                "security": "https://github.com/phpstan/phpstan/security/policy",
                "source": "https://github.com/phpstan/phpstan-src"
            },
            "funding": [
                {
                    "url": "https://github.com/ondrejmirtes",
                    "type": "github"
                },
                {
                    "url": "https://github.com/phpstan",
                    "type": "github"
                },
                {
                    "url": "https://tidelift.com/funding/github/packagist/phpstan/phpstan",
                    "type": "tidelift"
                }
            ],
            "time": "2023-03-16T15:24:20+00:00"
        },
        {
            "name": "phpstan/phpstan-phpunit",
            "version": "1.3.11",
            "source": {
                "type": "git",
                "url": "https://github.com/phpstan/phpstan-phpunit.git",
                "reference": "9e1b9de6d260461f6e99b6a8f2dbb0bbb98b579c"
            },
            "dist": {
                "type": "zip",
                "url": "https://api.github.com/repos/phpstan/phpstan-phpunit/zipball/9e1b9de6d260461f6e99b6a8f2dbb0bbb98b579c",
                "reference": "9e1b9de6d260461f6e99b6a8f2dbb0bbb98b579c",
                "shasum": ""
            },
            "require": {
                "php": "^7.2 || ^8.0",
                "phpstan/phpstan": "^1.10"
            },
            "conflict": {
                "phpunit/phpunit": "<7.0"
            },
            "require-dev": {
                "nikic/php-parser": "^4.13.0",
                "php-parallel-lint/php-parallel-lint": "^1.2",
                "phpstan/phpstan-strict-rules": "^1.0",
                "phpunit/phpunit": "^9.5"
            },
            "type": "phpstan-extension",
            "extra": {
                "phpstan": {
                    "includes": [
                        "extension.neon",
                        "rules.neon"
                    ]
                }
            },
            "autoload": {
                "psr-4": {
                    "PHPStan\\": "src/"
                }
            },
            "notification-url": "https://packagist.org/downloads/",
            "license": [
                "MIT"
            ],
            "description": "PHPUnit extensions and rules for PHPStan",
            "support": {
                "issues": "https://github.com/phpstan/phpstan-phpunit/issues",
                "source": "https://github.com/phpstan/phpstan-phpunit/tree/1.3.11"
            },
            "time": "2023-03-25T19:42:13+00:00"
        },
        {
            "name": "phpstan/phpstan-strict-rules",
            "version": "1.5.0",
            "source": {
                "type": "git",
                "url": "https://github.com/phpstan/phpstan-strict-rules.git",
                "reference": "b7dd96a5503919a43b3cd06a2dced9d4252492f2"
            },
            "dist": {
                "type": "zip",
                "url": "https://api.github.com/repos/phpstan/phpstan-strict-rules/zipball/b7dd96a5503919a43b3cd06a2dced9d4252492f2",
                "reference": "b7dd96a5503919a43b3cd06a2dced9d4252492f2",
                "shasum": ""
            },
            "require": {
                "php": "^7.2 || ^8.0",
                "phpstan/phpstan": "^1.10"
            },
            "require-dev": {
                "nikic/php-parser": "^4.13.0",
                "php-parallel-lint/php-parallel-lint": "^1.2",
                "phpstan/phpstan-deprecation-rules": "^1.1",
                "phpstan/phpstan-phpunit": "^1.0",
                "phpunit/phpunit": "^9.5"
            },
            "type": "phpstan-extension",
            "extra": {
                "phpstan": {
                    "includes": [
                        "rules.neon"
                    ]
                }
            },
            "autoload": {
                "psr-4": {
                    "PHPStan\\": "src/"
                }
            },
            "notification-url": "https://packagist.org/downloads/",
            "license": [
                "MIT"
            ],
            "description": "Extra strict and opinionated rules for PHPStan",
            "support": {
                "issues": "https://github.com/phpstan/phpstan-strict-rules/issues",
                "source": "https://github.com/phpstan/phpstan-strict-rules/tree/1.5.0"
            },
            "time": "2023-02-21T10:17:10+00:00"
        },
        {
            "name": "phpunit/php-code-coverage",
            "version": "9.2.26",
            "source": {
                "type": "git",
                "url": "https://github.com/sebastianbergmann/php-code-coverage.git",
                "reference": "443bc6912c9bd5b409254a40f4b0f4ced7c80ea1"
            },
            "dist": {
                "type": "zip",
                "url": "https://api.github.com/repos/sebastianbergmann/php-code-coverage/zipball/443bc6912c9bd5b409254a40f4b0f4ced7c80ea1",
                "reference": "443bc6912c9bd5b409254a40f4b0f4ced7c80ea1",
                "shasum": ""
            },
            "require": {
                "ext-dom": "*",
                "ext-libxml": "*",
                "ext-xmlwriter": "*",
                "nikic/php-parser": "^4.15",
                "php": ">=7.3",
                "phpunit/php-file-iterator": "^3.0.3",
                "phpunit/php-text-template": "^2.0.2",
                "sebastian/code-unit-reverse-lookup": "^2.0.2",
                "sebastian/complexity": "^2.0",
                "sebastian/environment": "^5.1.2",
                "sebastian/lines-of-code": "^1.0.3",
                "sebastian/version": "^3.0.1",
                "theseer/tokenizer": "^1.2.0"
            },
            "require-dev": {
                "phpunit/phpunit": "^9.3"
            },
            "suggest": {
                "ext-pcov": "PHP extension that provides line coverage",
                "ext-xdebug": "PHP extension that provides line coverage as well as branch and path coverage"
            },
            "type": "library",
            "extra": {
                "branch-alias": {
                    "dev-master": "9.2-dev"
                }
            },
            "autoload": {
                "classmap": [
                    "src/"
                ]
            },
            "notification-url": "https://packagist.org/downloads/",
            "license": [
                "BSD-3-Clause"
            ],
            "authors": [
                {
                    "name": "Sebastian Bergmann",
                    "email": "sebastian@phpunit.de",
                    "role": "lead"
                }
            ],
            "description": "Library that provides collection, processing, and rendering functionality for PHP code coverage information.",
            "homepage": "https://github.com/sebastianbergmann/php-code-coverage",
            "keywords": [
                "coverage",
                "testing",
                "xunit"
            ],
            "support": {
                "issues": "https://github.com/sebastianbergmann/php-code-coverage/issues",
                "source": "https://github.com/sebastianbergmann/php-code-coverage/tree/9.2.26"
            },
            "funding": [
                {
                    "url": "https://github.com/sebastianbergmann",
                    "type": "github"
                }
            ],
            "time": "2023-03-06T12:58:08+00:00"
        },
        {
            "name": "phpunit/php-file-iterator",
            "version": "3.0.6",
            "source": {
                "type": "git",
                "url": "https://github.com/sebastianbergmann/php-file-iterator.git",
                "reference": "cf1c2e7c203ac650e352f4cc675a7021e7d1b3cf"
            },
            "dist": {
                "type": "zip",
                "url": "https://api.github.com/repos/sebastianbergmann/php-file-iterator/zipball/cf1c2e7c203ac650e352f4cc675a7021e7d1b3cf",
                "reference": "cf1c2e7c203ac650e352f4cc675a7021e7d1b3cf",
                "shasum": ""
            },
            "require": {
                "php": ">=7.3"
            },
            "require-dev": {
                "phpunit/phpunit": "^9.3"
            },
            "type": "library",
            "extra": {
                "branch-alias": {
                    "dev-master": "3.0-dev"
                }
            },
            "autoload": {
                "classmap": [
                    "src/"
                ]
            },
            "notification-url": "https://packagist.org/downloads/",
            "license": [
                "BSD-3-Clause"
            ],
            "authors": [
                {
                    "name": "Sebastian Bergmann",
                    "email": "sebastian@phpunit.de",
                    "role": "lead"
                }
            ],
            "description": "FilterIterator implementation that filters files based on a list of suffixes.",
            "homepage": "https://github.com/sebastianbergmann/php-file-iterator/",
            "keywords": [
                "filesystem",
                "iterator"
            ],
            "support": {
                "issues": "https://github.com/sebastianbergmann/php-file-iterator/issues",
                "source": "https://github.com/sebastianbergmann/php-file-iterator/tree/3.0.6"
            },
            "funding": [
                {
                    "url": "https://github.com/sebastianbergmann",
                    "type": "github"
                }
            ],
            "time": "2021-12-02T12:48:52+00:00"
        },
        {
            "name": "phpunit/php-invoker",
            "version": "3.1.1",
            "source": {
                "type": "git",
                "url": "https://github.com/sebastianbergmann/php-invoker.git",
                "reference": "5a10147d0aaf65b58940a0b72f71c9ac0423cc67"
            },
            "dist": {
                "type": "zip",
                "url": "https://api.github.com/repos/sebastianbergmann/php-invoker/zipball/5a10147d0aaf65b58940a0b72f71c9ac0423cc67",
                "reference": "5a10147d0aaf65b58940a0b72f71c9ac0423cc67",
                "shasum": ""
            },
            "require": {
                "php": ">=7.3"
            },
            "require-dev": {
                "ext-pcntl": "*",
                "phpunit/phpunit": "^9.3"
            },
            "suggest": {
                "ext-pcntl": "*"
            },
            "type": "library",
            "extra": {
                "branch-alias": {
                    "dev-master": "3.1-dev"
                }
            },
            "autoload": {
                "classmap": [
                    "src/"
                ]
            },
            "notification-url": "https://packagist.org/downloads/",
            "license": [
                "BSD-3-Clause"
            ],
            "authors": [
                {
                    "name": "Sebastian Bergmann",
                    "email": "sebastian@phpunit.de",
                    "role": "lead"
                }
            ],
            "description": "Invoke callables with a timeout",
            "homepage": "https://github.com/sebastianbergmann/php-invoker/",
            "keywords": [
                "process"
            ],
            "support": {
                "issues": "https://github.com/sebastianbergmann/php-invoker/issues",
                "source": "https://github.com/sebastianbergmann/php-invoker/tree/3.1.1"
            },
            "funding": [
                {
                    "url": "https://github.com/sebastianbergmann",
                    "type": "github"
                }
            ],
            "time": "2020-09-28T05:58:55+00:00"
        },
        {
            "name": "phpunit/php-text-template",
            "version": "2.0.4",
            "source": {
                "type": "git",
                "url": "https://github.com/sebastianbergmann/php-text-template.git",
                "reference": "5da5f67fc95621df9ff4c4e5a84d6a8a2acf7c28"
            },
            "dist": {
                "type": "zip",
                "url": "https://api.github.com/repos/sebastianbergmann/php-text-template/zipball/5da5f67fc95621df9ff4c4e5a84d6a8a2acf7c28",
                "reference": "5da5f67fc95621df9ff4c4e5a84d6a8a2acf7c28",
                "shasum": ""
            },
            "require": {
                "php": ">=7.3"
            },
            "require-dev": {
                "phpunit/phpunit": "^9.3"
            },
            "type": "library",
            "extra": {
                "branch-alias": {
                    "dev-master": "2.0-dev"
                }
            },
            "autoload": {
                "classmap": [
                    "src/"
                ]
            },
            "notification-url": "https://packagist.org/downloads/",
            "license": [
                "BSD-3-Clause"
            ],
            "authors": [
                {
                    "name": "Sebastian Bergmann",
                    "email": "sebastian@phpunit.de",
                    "role": "lead"
                }
            ],
            "description": "Simple template engine.",
            "homepage": "https://github.com/sebastianbergmann/php-text-template/",
            "keywords": [
                "template"
            ],
            "support": {
                "issues": "https://github.com/sebastianbergmann/php-text-template/issues",
                "source": "https://github.com/sebastianbergmann/php-text-template/tree/2.0.4"
            },
            "funding": [
                {
                    "url": "https://github.com/sebastianbergmann",
                    "type": "github"
                }
            ],
            "time": "2020-10-26T05:33:50+00:00"
        },
        {
            "name": "phpunit/php-timer",
            "version": "5.0.3",
            "source": {
                "type": "git",
                "url": "https://github.com/sebastianbergmann/php-timer.git",
                "reference": "5a63ce20ed1b5bf577850e2c4e87f4aa902afbd2"
            },
            "dist": {
                "type": "zip",
                "url": "https://api.github.com/repos/sebastianbergmann/php-timer/zipball/5a63ce20ed1b5bf577850e2c4e87f4aa902afbd2",
                "reference": "5a63ce20ed1b5bf577850e2c4e87f4aa902afbd2",
                "shasum": ""
            },
            "require": {
                "php": ">=7.3"
            },
            "require-dev": {
                "phpunit/phpunit": "^9.3"
            },
            "type": "library",
            "extra": {
                "branch-alias": {
                    "dev-master": "5.0-dev"
                }
            },
            "autoload": {
                "classmap": [
                    "src/"
                ]
            },
            "notification-url": "https://packagist.org/downloads/",
            "license": [
                "BSD-3-Clause"
            ],
            "authors": [
                {
                    "name": "Sebastian Bergmann",
                    "email": "sebastian@phpunit.de",
                    "role": "lead"
                }
            ],
            "description": "Utility class for timing",
            "homepage": "https://github.com/sebastianbergmann/php-timer/",
            "keywords": [
                "timer"
            ],
            "support": {
                "issues": "https://github.com/sebastianbergmann/php-timer/issues",
                "source": "https://github.com/sebastianbergmann/php-timer/tree/5.0.3"
            },
            "funding": [
                {
                    "url": "https://github.com/sebastianbergmann",
                    "type": "github"
                }
            ],
            "time": "2020-10-26T13:16:10+00:00"
        },
        {
            "name": "phpunit/phpunit",
            "version": "9.6.5",
            "source": {
                "type": "git",
                "url": "https://github.com/sebastianbergmann/phpunit.git",
                "reference": "86e761949019ae83f49240b2f2123fb5ab3b2fc5"
            },
            "dist": {
                "type": "zip",
                "url": "https://api.github.com/repos/sebastianbergmann/phpunit/zipball/86e761949019ae83f49240b2f2123fb5ab3b2fc5",
                "reference": "86e761949019ae83f49240b2f2123fb5ab3b2fc5",
                "shasum": ""
            },
            "require": {
                "doctrine/instantiator": "^1.3.1 || ^2",
                "ext-dom": "*",
                "ext-json": "*",
                "ext-libxml": "*",
                "ext-mbstring": "*",
                "ext-xml": "*",
                "ext-xmlwriter": "*",
                "myclabs/deep-copy": "^1.10.1",
                "phar-io/manifest": "^2.0.3",
                "phar-io/version": "^3.0.2",
                "php": ">=7.3",
                "phpunit/php-code-coverage": "^9.2.13",
                "phpunit/php-file-iterator": "^3.0.5",
                "phpunit/php-invoker": "^3.1.1",
                "phpunit/php-text-template": "^2.0.3",
                "phpunit/php-timer": "^5.0.2",
                "sebastian/cli-parser": "^1.0.1",
                "sebastian/code-unit": "^1.0.6",
                "sebastian/comparator": "^4.0.8",
                "sebastian/diff": "^4.0.3",
                "sebastian/environment": "^5.1.3",
                "sebastian/exporter": "^4.0.5",
                "sebastian/global-state": "^5.0.1",
                "sebastian/object-enumerator": "^4.0.3",
                "sebastian/resource-operations": "^3.0.3",
                "sebastian/type": "^3.2",
                "sebastian/version": "^3.0.2"
            },
            "suggest": {
                "ext-soap": "To be able to generate mocks based on WSDL files",
                "ext-xdebug": "PHP extension that provides line coverage as well as branch and path coverage"
            },
            "bin": [
                "phpunit"
            ],
            "type": "library",
            "extra": {
                "branch-alias": {
                    "dev-master": "9.6-dev"
                }
            },
            "autoload": {
                "files": [
                    "src/Framework/Assert/Functions.php"
                ],
                "classmap": [
                    "src/"
                ]
            },
            "notification-url": "https://packagist.org/downloads/",
            "license": [
                "BSD-3-Clause"
            ],
            "authors": [
                {
                    "name": "Sebastian Bergmann",
                    "email": "sebastian@phpunit.de",
                    "role": "lead"
                }
            ],
            "description": "The PHP Unit Testing framework.",
            "homepage": "https://phpunit.de/",
            "keywords": [
                "phpunit",
                "testing",
                "xunit"
            ],
            "support": {
                "issues": "https://github.com/sebastianbergmann/phpunit/issues",
                "source": "https://github.com/sebastianbergmann/phpunit/tree/9.6.5"
            },
            "funding": [
                {
                    "url": "https://phpunit.de/sponsors.html",
                    "type": "custom"
                },
                {
                    "url": "https://github.com/sebastianbergmann",
                    "type": "github"
                },
                {
                    "url": "https://tidelift.com/funding/github/packagist/phpunit/phpunit",
                    "type": "tidelift"
                }
            ],
            "time": "2023-03-09T06:34:10+00:00"
        },
        {
            "name": "sebastian/cli-parser",
            "version": "1.0.1",
            "source": {
                "type": "git",
                "url": "https://github.com/sebastianbergmann/cli-parser.git",
                "reference": "442e7c7e687e42adc03470c7b668bc4b2402c0b2"
            },
            "dist": {
                "type": "zip",
                "url": "https://api.github.com/repos/sebastianbergmann/cli-parser/zipball/442e7c7e687e42adc03470c7b668bc4b2402c0b2",
                "reference": "442e7c7e687e42adc03470c7b668bc4b2402c0b2",
                "shasum": ""
            },
            "require": {
                "php": ">=7.3"
            },
            "require-dev": {
                "phpunit/phpunit": "^9.3"
            },
            "type": "library",
            "extra": {
                "branch-alias": {
                    "dev-master": "1.0-dev"
                }
            },
            "autoload": {
                "classmap": [
                    "src/"
                ]
            },
            "notification-url": "https://packagist.org/downloads/",
            "license": [
                "BSD-3-Clause"
            ],
            "authors": [
                {
                    "name": "Sebastian Bergmann",
                    "email": "sebastian@phpunit.de",
                    "role": "lead"
                }
            ],
            "description": "Library for parsing CLI options",
            "homepage": "https://github.com/sebastianbergmann/cli-parser",
            "support": {
                "issues": "https://github.com/sebastianbergmann/cli-parser/issues",
                "source": "https://github.com/sebastianbergmann/cli-parser/tree/1.0.1"
            },
            "funding": [
                {
                    "url": "https://github.com/sebastianbergmann",
                    "type": "github"
                }
            ],
            "time": "2020-09-28T06:08:49+00:00"
        },
        {
            "name": "sebastian/code-unit",
            "version": "1.0.8",
            "source": {
                "type": "git",
                "url": "https://github.com/sebastianbergmann/code-unit.git",
                "reference": "1fc9f64c0927627ef78ba436c9b17d967e68e120"
            },
            "dist": {
                "type": "zip",
                "url": "https://api.github.com/repos/sebastianbergmann/code-unit/zipball/1fc9f64c0927627ef78ba436c9b17d967e68e120",
                "reference": "1fc9f64c0927627ef78ba436c9b17d967e68e120",
                "shasum": ""
            },
            "require": {
                "php": ">=7.3"
            },
            "require-dev": {
                "phpunit/phpunit": "^9.3"
            },
            "type": "library",
            "extra": {
                "branch-alias": {
                    "dev-master": "1.0-dev"
                }
            },
            "autoload": {
                "classmap": [
                    "src/"
                ]
            },
            "notification-url": "https://packagist.org/downloads/",
            "license": [
                "BSD-3-Clause"
            ],
            "authors": [
                {
                    "name": "Sebastian Bergmann",
                    "email": "sebastian@phpunit.de",
                    "role": "lead"
                }
            ],
            "description": "Collection of value objects that represent the PHP code units",
            "homepage": "https://github.com/sebastianbergmann/code-unit",
            "support": {
                "issues": "https://github.com/sebastianbergmann/code-unit/issues",
                "source": "https://github.com/sebastianbergmann/code-unit/tree/1.0.8"
            },
            "funding": [
                {
                    "url": "https://github.com/sebastianbergmann",
                    "type": "github"
                }
            ],
            "time": "2020-10-26T13:08:54+00:00"
        },
        {
            "name": "sebastian/code-unit-reverse-lookup",
            "version": "2.0.3",
            "source": {
                "type": "git",
                "url": "https://github.com/sebastianbergmann/code-unit-reverse-lookup.git",
                "reference": "ac91f01ccec49fb77bdc6fd1e548bc70f7faa3e5"
            },
            "dist": {
                "type": "zip",
                "url": "https://api.github.com/repos/sebastianbergmann/code-unit-reverse-lookup/zipball/ac91f01ccec49fb77bdc6fd1e548bc70f7faa3e5",
                "reference": "ac91f01ccec49fb77bdc6fd1e548bc70f7faa3e5",
                "shasum": ""
            },
            "require": {
                "php": ">=7.3"
            },
            "require-dev": {
                "phpunit/phpunit": "^9.3"
            },
            "type": "library",
            "extra": {
                "branch-alias": {
                    "dev-master": "2.0-dev"
                }
            },
            "autoload": {
                "classmap": [
                    "src/"
                ]
            },
            "notification-url": "https://packagist.org/downloads/",
            "license": [
                "BSD-3-Clause"
            ],
            "authors": [
                {
                    "name": "Sebastian Bergmann",
                    "email": "sebastian@phpunit.de"
                }
            ],
            "description": "Looks up which function or method a line of code belongs to",
            "homepage": "https://github.com/sebastianbergmann/code-unit-reverse-lookup/",
            "support": {
                "issues": "https://github.com/sebastianbergmann/code-unit-reverse-lookup/issues",
                "source": "https://github.com/sebastianbergmann/code-unit-reverse-lookup/tree/2.0.3"
            },
            "funding": [
                {
                    "url": "https://github.com/sebastianbergmann",
                    "type": "github"
                }
            ],
            "time": "2020-09-28T05:30:19+00:00"
        },
        {
            "name": "sebastian/comparator",
            "version": "4.0.8",
            "source": {
                "type": "git",
                "url": "https://github.com/sebastianbergmann/comparator.git",
                "reference": "fa0f136dd2334583309d32b62544682ee972b51a"
            },
            "dist": {
                "type": "zip",
                "url": "https://api.github.com/repos/sebastianbergmann/comparator/zipball/fa0f136dd2334583309d32b62544682ee972b51a",
                "reference": "fa0f136dd2334583309d32b62544682ee972b51a",
                "shasum": ""
            },
            "require": {
                "php": ">=7.3",
                "sebastian/diff": "^4.0",
                "sebastian/exporter": "^4.0"
            },
            "require-dev": {
                "phpunit/phpunit": "^9.3"
            },
            "type": "library",
            "extra": {
                "branch-alias": {
                    "dev-master": "4.0-dev"
                }
            },
            "autoload": {
                "classmap": [
                    "src/"
                ]
            },
            "notification-url": "https://packagist.org/downloads/",
            "license": [
                "BSD-3-Clause"
            ],
            "authors": [
                {
                    "name": "Sebastian Bergmann",
                    "email": "sebastian@phpunit.de"
                },
                {
                    "name": "Jeff Welch",
                    "email": "whatthejeff@gmail.com"
                },
                {
                    "name": "Volker Dusch",
                    "email": "github@wallbash.com"
                },
                {
                    "name": "Bernhard Schussek",
                    "email": "bschussek@2bepublished.at"
                }
            ],
            "description": "Provides the functionality to compare PHP values for equality",
            "homepage": "https://github.com/sebastianbergmann/comparator",
            "keywords": [
                "comparator",
                "compare",
                "equality"
            ],
            "support": {
                "issues": "https://github.com/sebastianbergmann/comparator/issues",
                "source": "https://github.com/sebastianbergmann/comparator/tree/4.0.8"
            },
            "funding": [
                {
                    "url": "https://github.com/sebastianbergmann",
                    "type": "github"
                }
            ],
            "time": "2022-09-14T12:41:17+00:00"
        },
        {
            "name": "sebastian/complexity",
            "version": "2.0.2",
            "source": {
                "type": "git",
                "url": "https://github.com/sebastianbergmann/complexity.git",
                "reference": "739b35e53379900cc9ac327b2147867b8b6efd88"
            },
            "dist": {
                "type": "zip",
                "url": "https://api.github.com/repos/sebastianbergmann/complexity/zipball/739b35e53379900cc9ac327b2147867b8b6efd88",
                "reference": "739b35e53379900cc9ac327b2147867b8b6efd88",
                "shasum": ""
            },
            "require": {
                "nikic/php-parser": "^4.7",
                "php": ">=7.3"
            },
            "require-dev": {
                "phpunit/phpunit": "^9.3"
            },
            "type": "library",
            "extra": {
                "branch-alias": {
                    "dev-master": "2.0-dev"
                }
            },
            "autoload": {
                "classmap": [
                    "src/"
                ]
            },
            "notification-url": "https://packagist.org/downloads/",
            "license": [
                "BSD-3-Clause"
            ],
            "authors": [
                {
                    "name": "Sebastian Bergmann",
                    "email": "sebastian@phpunit.de",
                    "role": "lead"
                }
            ],
            "description": "Library for calculating the complexity of PHP code units",
            "homepage": "https://github.com/sebastianbergmann/complexity",
            "support": {
                "issues": "https://github.com/sebastianbergmann/complexity/issues",
                "source": "https://github.com/sebastianbergmann/complexity/tree/2.0.2"
            },
            "funding": [
                {
                    "url": "https://github.com/sebastianbergmann",
                    "type": "github"
                }
            ],
            "time": "2020-10-26T15:52:27+00:00"
        },
        {
            "name": "sebastian/diff",
            "version": "4.0.4",
            "source": {
                "type": "git",
                "url": "https://github.com/sebastianbergmann/diff.git",
                "reference": "3461e3fccc7cfdfc2720be910d3bd73c69be590d"
            },
            "dist": {
                "type": "zip",
                "url": "https://api.github.com/repos/sebastianbergmann/diff/zipball/3461e3fccc7cfdfc2720be910d3bd73c69be590d",
                "reference": "3461e3fccc7cfdfc2720be910d3bd73c69be590d",
                "shasum": ""
            },
            "require": {
                "php": ">=7.3"
            },
            "require-dev": {
                "phpunit/phpunit": "^9.3",
                "symfony/process": "^4.2 || ^5"
            },
            "type": "library",
            "extra": {
                "branch-alias": {
                    "dev-master": "4.0-dev"
                }
            },
            "autoload": {
                "classmap": [
                    "src/"
                ]
            },
            "notification-url": "https://packagist.org/downloads/",
            "license": [
                "BSD-3-Clause"
            ],
            "authors": [
                {
                    "name": "Sebastian Bergmann",
                    "email": "sebastian@phpunit.de"
                },
                {
                    "name": "Kore Nordmann",
                    "email": "mail@kore-nordmann.de"
                }
            ],
            "description": "Diff implementation",
            "homepage": "https://github.com/sebastianbergmann/diff",
            "keywords": [
                "diff",
                "udiff",
                "unidiff",
                "unified diff"
            ],
            "support": {
                "issues": "https://github.com/sebastianbergmann/diff/issues",
                "source": "https://github.com/sebastianbergmann/diff/tree/4.0.4"
            },
            "funding": [
                {
                    "url": "https://github.com/sebastianbergmann",
                    "type": "github"
                }
            ],
            "time": "2020-10-26T13:10:38+00:00"
        },
        {
            "name": "sebastian/environment",
            "version": "5.1.5",
            "source": {
                "type": "git",
                "url": "https://github.com/sebastianbergmann/environment.git",
                "reference": "830c43a844f1f8d5b7a1f6d6076b784454d8b7ed"
            },
            "dist": {
                "type": "zip",
                "url": "https://api.github.com/repos/sebastianbergmann/environment/zipball/830c43a844f1f8d5b7a1f6d6076b784454d8b7ed",
                "reference": "830c43a844f1f8d5b7a1f6d6076b784454d8b7ed",
                "shasum": ""
            },
            "require": {
                "php": ">=7.3"
            },
            "require-dev": {
                "phpunit/phpunit": "^9.3"
            },
            "suggest": {
                "ext-posix": "*"
            },
            "type": "library",
            "extra": {
                "branch-alias": {
                    "dev-master": "5.1-dev"
                }
            },
            "autoload": {
                "classmap": [
                    "src/"
                ]
            },
            "notification-url": "https://packagist.org/downloads/",
            "license": [
                "BSD-3-Clause"
            ],
            "authors": [
                {
                    "name": "Sebastian Bergmann",
                    "email": "sebastian@phpunit.de"
                }
            ],
            "description": "Provides functionality to handle HHVM/PHP environments",
            "homepage": "http://www.github.com/sebastianbergmann/environment",
            "keywords": [
                "Xdebug",
                "environment",
                "hhvm"
            ],
            "support": {
                "issues": "https://github.com/sebastianbergmann/environment/issues",
                "source": "https://github.com/sebastianbergmann/environment/tree/5.1.5"
            },
            "funding": [
                {
                    "url": "https://github.com/sebastianbergmann",
                    "type": "github"
                }
            ],
            "time": "2023-02-03T06:03:51+00:00"
        },
        {
            "name": "sebastian/exporter",
            "version": "4.0.5",
            "source": {
                "type": "git",
                "url": "https://github.com/sebastianbergmann/exporter.git",
                "reference": "ac230ed27f0f98f597c8a2b6eb7ac563af5e5b9d"
            },
            "dist": {
                "type": "zip",
                "url": "https://api.github.com/repos/sebastianbergmann/exporter/zipball/ac230ed27f0f98f597c8a2b6eb7ac563af5e5b9d",
                "reference": "ac230ed27f0f98f597c8a2b6eb7ac563af5e5b9d",
                "shasum": ""
            },
            "require": {
                "php": ">=7.3",
                "sebastian/recursion-context": "^4.0"
            },
            "require-dev": {
                "ext-mbstring": "*",
                "phpunit/phpunit": "^9.3"
            },
            "type": "library",
            "extra": {
                "branch-alias": {
                    "dev-master": "4.0-dev"
                }
            },
            "autoload": {
                "classmap": [
                    "src/"
                ]
            },
            "notification-url": "https://packagist.org/downloads/",
            "license": [
                "BSD-3-Clause"
            ],
            "authors": [
                {
                    "name": "Sebastian Bergmann",
                    "email": "sebastian@phpunit.de"
                },
                {
                    "name": "Jeff Welch",
                    "email": "whatthejeff@gmail.com"
                },
                {
                    "name": "Volker Dusch",
                    "email": "github@wallbash.com"
                },
                {
                    "name": "Adam Harvey",
                    "email": "aharvey@php.net"
                },
                {
                    "name": "Bernhard Schussek",
                    "email": "bschussek@gmail.com"
                }
            ],
            "description": "Provides the functionality to export PHP variables for visualization",
            "homepage": "https://www.github.com/sebastianbergmann/exporter",
            "keywords": [
                "export",
                "exporter"
            ],
            "support": {
                "issues": "https://github.com/sebastianbergmann/exporter/issues",
                "source": "https://github.com/sebastianbergmann/exporter/tree/4.0.5"
            },
            "funding": [
                {
                    "url": "https://github.com/sebastianbergmann",
                    "type": "github"
                }
            ],
            "time": "2022-09-14T06:03:37+00:00"
        },
        {
            "name": "sebastian/global-state",
            "version": "5.0.5",
            "source": {
                "type": "git",
                "url": "https://github.com/sebastianbergmann/global-state.git",
                "reference": "0ca8db5a5fc9c8646244e629625ac486fa286bf2"
            },
            "dist": {
                "type": "zip",
                "url": "https://api.github.com/repos/sebastianbergmann/global-state/zipball/0ca8db5a5fc9c8646244e629625ac486fa286bf2",
                "reference": "0ca8db5a5fc9c8646244e629625ac486fa286bf2",
                "shasum": ""
            },
            "require": {
                "php": ">=7.3",
                "sebastian/object-reflector": "^2.0",
                "sebastian/recursion-context": "^4.0"
            },
            "require-dev": {
                "ext-dom": "*",
                "phpunit/phpunit": "^9.3"
            },
            "suggest": {
                "ext-uopz": "*"
            },
            "type": "library",
            "extra": {
                "branch-alias": {
                    "dev-master": "5.0-dev"
                }
            },
            "autoload": {
                "classmap": [
                    "src/"
                ]
            },
            "notification-url": "https://packagist.org/downloads/",
            "license": [
                "BSD-3-Clause"
            ],
            "authors": [
                {
                    "name": "Sebastian Bergmann",
                    "email": "sebastian@phpunit.de"
                }
            ],
            "description": "Snapshotting of global state",
            "homepage": "http://www.github.com/sebastianbergmann/global-state",
            "keywords": [
                "global state"
            ],
            "support": {
                "issues": "https://github.com/sebastianbergmann/global-state/issues",
                "source": "https://github.com/sebastianbergmann/global-state/tree/5.0.5"
            },
            "funding": [
                {
                    "url": "https://github.com/sebastianbergmann",
                    "type": "github"
                }
            ],
            "time": "2022-02-14T08:28:10+00:00"
        },
        {
            "name": "sebastian/lines-of-code",
            "version": "1.0.3",
            "source": {
                "type": "git",
                "url": "https://github.com/sebastianbergmann/lines-of-code.git",
                "reference": "c1c2e997aa3146983ed888ad08b15470a2e22ecc"
            },
            "dist": {
                "type": "zip",
                "url": "https://api.github.com/repos/sebastianbergmann/lines-of-code/zipball/c1c2e997aa3146983ed888ad08b15470a2e22ecc",
                "reference": "c1c2e997aa3146983ed888ad08b15470a2e22ecc",
                "shasum": ""
            },
            "require": {
                "nikic/php-parser": "^4.6",
                "php": ">=7.3"
            },
            "require-dev": {
                "phpunit/phpunit": "^9.3"
            },
            "type": "library",
            "extra": {
                "branch-alias": {
                    "dev-master": "1.0-dev"
                }
            },
            "autoload": {
                "classmap": [
                    "src/"
                ]
            },
            "notification-url": "https://packagist.org/downloads/",
            "license": [
                "BSD-3-Clause"
            ],
            "authors": [
                {
                    "name": "Sebastian Bergmann",
                    "email": "sebastian@phpunit.de",
                    "role": "lead"
                }
            ],
            "description": "Library for counting the lines of code in PHP source code",
            "homepage": "https://github.com/sebastianbergmann/lines-of-code",
            "support": {
                "issues": "https://github.com/sebastianbergmann/lines-of-code/issues",
                "source": "https://github.com/sebastianbergmann/lines-of-code/tree/1.0.3"
            },
            "funding": [
                {
                    "url": "https://github.com/sebastianbergmann",
                    "type": "github"
                }
            ],
            "time": "2020-11-28T06:42:11+00:00"
        },
        {
            "name": "sebastian/object-enumerator",
            "version": "4.0.4",
            "source": {
                "type": "git",
                "url": "https://github.com/sebastianbergmann/object-enumerator.git",
                "reference": "5c9eeac41b290a3712d88851518825ad78f45c71"
            },
            "dist": {
                "type": "zip",
                "url": "https://api.github.com/repos/sebastianbergmann/object-enumerator/zipball/5c9eeac41b290a3712d88851518825ad78f45c71",
                "reference": "5c9eeac41b290a3712d88851518825ad78f45c71",
                "shasum": ""
            },
            "require": {
                "php": ">=7.3",
                "sebastian/object-reflector": "^2.0",
                "sebastian/recursion-context": "^4.0"
            },
            "require-dev": {
                "phpunit/phpunit": "^9.3"
            },
            "type": "library",
            "extra": {
                "branch-alias": {
                    "dev-master": "4.0-dev"
                }
            },
            "autoload": {
                "classmap": [
                    "src/"
                ]
            },
            "notification-url": "https://packagist.org/downloads/",
            "license": [
                "BSD-3-Clause"
            ],
            "authors": [
                {
                    "name": "Sebastian Bergmann",
                    "email": "sebastian@phpunit.de"
                }
            ],
            "description": "Traverses array structures and object graphs to enumerate all referenced objects",
            "homepage": "https://github.com/sebastianbergmann/object-enumerator/",
            "support": {
                "issues": "https://github.com/sebastianbergmann/object-enumerator/issues",
                "source": "https://github.com/sebastianbergmann/object-enumerator/tree/4.0.4"
            },
            "funding": [
                {
                    "url": "https://github.com/sebastianbergmann",
                    "type": "github"
                }
            ],
            "time": "2020-10-26T13:12:34+00:00"
        },
        {
            "name": "sebastian/object-reflector",
            "version": "2.0.4",
            "source": {
                "type": "git",
                "url": "https://github.com/sebastianbergmann/object-reflector.git",
                "reference": "b4f479ebdbf63ac605d183ece17d8d7fe49c15c7"
            },
            "dist": {
                "type": "zip",
                "url": "https://api.github.com/repos/sebastianbergmann/object-reflector/zipball/b4f479ebdbf63ac605d183ece17d8d7fe49c15c7",
                "reference": "b4f479ebdbf63ac605d183ece17d8d7fe49c15c7",
                "shasum": ""
            },
            "require": {
                "php": ">=7.3"
            },
            "require-dev": {
                "phpunit/phpunit": "^9.3"
            },
            "type": "library",
            "extra": {
                "branch-alias": {
                    "dev-master": "2.0-dev"
                }
            },
            "autoload": {
                "classmap": [
                    "src/"
                ]
            },
            "notification-url": "https://packagist.org/downloads/",
            "license": [
                "BSD-3-Clause"
            ],
            "authors": [
                {
                    "name": "Sebastian Bergmann",
                    "email": "sebastian@phpunit.de"
                }
            ],
            "description": "Allows reflection of object attributes, including inherited and non-public ones",
            "homepage": "https://github.com/sebastianbergmann/object-reflector/",
            "support": {
                "issues": "https://github.com/sebastianbergmann/object-reflector/issues",
                "source": "https://github.com/sebastianbergmann/object-reflector/tree/2.0.4"
            },
            "funding": [
                {
                    "url": "https://github.com/sebastianbergmann",
                    "type": "github"
                }
            ],
            "time": "2020-10-26T13:14:26+00:00"
        },
        {
            "name": "sebastian/recursion-context",
            "version": "4.0.5",
            "source": {
                "type": "git",
                "url": "https://github.com/sebastianbergmann/recursion-context.git",
                "reference": "e75bd0f07204fec2a0af9b0f3cfe97d05f92efc1"
            },
            "dist": {
                "type": "zip",
                "url": "https://api.github.com/repos/sebastianbergmann/recursion-context/zipball/e75bd0f07204fec2a0af9b0f3cfe97d05f92efc1",
                "reference": "e75bd0f07204fec2a0af9b0f3cfe97d05f92efc1",
                "shasum": ""
            },
            "require": {
                "php": ">=7.3"
            },
            "require-dev": {
                "phpunit/phpunit": "^9.3"
            },
            "type": "library",
            "extra": {
                "branch-alias": {
                    "dev-master": "4.0-dev"
                }
            },
            "autoload": {
                "classmap": [
                    "src/"
                ]
            },
            "notification-url": "https://packagist.org/downloads/",
            "license": [
                "BSD-3-Clause"
            ],
            "authors": [
                {
                    "name": "Sebastian Bergmann",
                    "email": "sebastian@phpunit.de"
                },
                {
                    "name": "Jeff Welch",
                    "email": "whatthejeff@gmail.com"
                },
                {
                    "name": "Adam Harvey",
                    "email": "aharvey@php.net"
                }
            ],
            "description": "Provides functionality to recursively process PHP variables",
            "homepage": "https://github.com/sebastianbergmann/recursion-context",
            "support": {
                "issues": "https://github.com/sebastianbergmann/recursion-context/issues",
                "source": "https://github.com/sebastianbergmann/recursion-context/tree/4.0.5"
            },
            "funding": [
                {
                    "url": "https://github.com/sebastianbergmann",
                    "type": "github"
                }
            ],
            "time": "2023-02-03T06:07:39+00:00"
        },
        {
            "name": "sebastian/resource-operations",
            "version": "3.0.3",
            "source": {
                "type": "git",
                "url": "https://github.com/sebastianbergmann/resource-operations.git",
                "reference": "0f4443cb3a1d92ce809899753bc0d5d5a8dd19a8"
            },
            "dist": {
                "type": "zip",
                "url": "https://api.github.com/repos/sebastianbergmann/resource-operations/zipball/0f4443cb3a1d92ce809899753bc0d5d5a8dd19a8",
                "reference": "0f4443cb3a1d92ce809899753bc0d5d5a8dd19a8",
                "shasum": ""
            },
            "require": {
                "php": ">=7.3"
            },
            "require-dev": {
                "phpunit/phpunit": "^9.0"
            },
            "type": "library",
            "extra": {
                "branch-alias": {
                    "dev-master": "3.0-dev"
                }
            },
            "autoload": {
                "classmap": [
                    "src/"
                ]
            },
            "notification-url": "https://packagist.org/downloads/",
            "license": [
                "BSD-3-Clause"
            ],
            "authors": [
                {
                    "name": "Sebastian Bergmann",
                    "email": "sebastian@phpunit.de"
                }
            ],
            "description": "Provides a list of PHP built-in functions that operate on resources",
            "homepage": "https://www.github.com/sebastianbergmann/resource-operations",
            "support": {
                "issues": "https://github.com/sebastianbergmann/resource-operations/issues",
                "source": "https://github.com/sebastianbergmann/resource-operations/tree/3.0.3"
            },
            "funding": [
                {
                    "url": "https://github.com/sebastianbergmann",
                    "type": "github"
                }
            ],
            "time": "2020-09-28T06:45:17+00:00"
        },
        {
            "name": "sebastian/type",
            "version": "3.2.1",
            "source": {
                "type": "git",
                "url": "https://github.com/sebastianbergmann/type.git",
                "reference": "75e2c2a32f5e0b3aef905b9ed0b179b953b3d7c7"
            },
            "dist": {
                "type": "zip",
                "url": "https://api.github.com/repos/sebastianbergmann/type/zipball/75e2c2a32f5e0b3aef905b9ed0b179b953b3d7c7",
                "reference": "75e2c2a32f5e0b3aef905b9ed0b179b953b3d7c7",
                "shasum": ""
            },
            "require": {
                "php": ">=7.3"
            },
            "require-dev": {
                "phpunit/phpunit": "^9.5"
            },
            "type": "library",
            "extra": {
                "branch-alias": {
                    "dev-master": "3.2-dev"
                }
            },
            "autoload": {
                "classmap": [
                    "src/"
                ]
            },
            "notification-url": "https://packagist.org/downloads/",
            "license": [
                "BSD-3-Clause"
            ],
            "authors": [
                {
                    "name": "Sebastian Bergmann",
                    "email": "sebastian@phpunit.de",
                    "role": "lead"
                }
            ],
            "description": "Collection of value objects that represent the types of the PHP type system",
            "homepage": "https://github.com/sebastianbergmann/type",
            "support": {
                "issues": "https://github.com/sebastianbergmann/type/issues",
                "source": "https://github.com/sebastianbergmann/type/tree/3.2.1"
            },
            "funding": [
                {
                    "url": "https://github.com/sebastianbergmann",
                    "type": "github"
                }
            ],
            "time": "2023-02-03T06:13:03+00:00"
        },
        {
            "name": "sebastian/version",
            "version": "3.0.2",
            "source": {
                "type": "git",
                "url": "https://github.com/sebastianbergmann/version.git",
                "reference": "c6c1022351a901512170118436c764e473f6de8c"
            },
            "dist": {
                "type": "zip",
                "url": "https://api.github.com/repos/sebastianbergmann/version/zipball/c6c1022351a901512170118436c764e473f6de8c",
                "reference": "c6c1022351a901512170118436c764e473f6de8c",
                "shasum": ""
            },
            "require": {
                "php": ">=7.3"
            },
            "type": "library",
            "extra": {
                "branch-alias": {
                    "dev-master": "3.0-dev"
                }
            },
            "autoload": {
                "classmap": [
                    "src/"
                ]
            },
            "notification-url": "https://packagist.org/downloads/",
            "license": [
                "BSD-3-Clause"
            ],
            "authors": [
                {
                    "name": "Sebastian Bergmann",
                    "email": "sebastian@phpunit.de",
                    "role": "lead"
                }
            ],
            "description": "Library that helps with managing the version number of Git-hosted PHP projects",
            "homepage": "https://github.com/sebastianbergmann/version",
            "support": {
                "issues": "https://github.com/sebastianbergmann/version/issues",
                "source": "https://github.com/sebastianbergmann/version/tree/3.0.2"
            },
            "funding": [
                {
                    "url": "https://github.com/sebastianbergmann",
                    "type": "github"
                }
            ],
            "time": "2020-09-28T06:39:44+00:00"
        },
        {
            "name": "theseer/tokenizer",
            "version": "1.2.1",
            "source": {
                "type": "git",
                "url": "https://github.com/theseer/tokenizer.git",
                "reference": "34a41e998c2183e22995f158c581e7b5e755ab9e"
            },
            "dist": {
                "type": "zip",
                "url": "https://api.github.com/repos/theseer/tokenizer/zipball/34a41e998c2183e22995f158c581e7b5e755ab9e",
                "reference": "34a41e998c2183e22995f158c581e7b5e755ab9e",
                "shasum": ""
            },
            "require": {
                "ext-dom": "*",
                "ext-tokenizer": "*",
                "ext-xmlwriter": "*",
                "php": "^7.2 || ^8.0"
            },
            "type": "library",
            "autoload": {
                "classmap": [
                    "src/"
                ]
            },
            "notification-url": "https://packagist.org/downloads/",
            "license": [
                "BSD-3-Clause"
            ],
            "authors": [
                {
                    "name": "Arne Blankerts",
                    "email": "arne@blankerts.de",
                    "role": "Developer"
                }
            ],
            "description": "A small library for converting tokenized PHP source code into XML and potentially other formats",
            "support": {
                "issues": "https://github.com/theseer/tokenizer/issues",
                "source": "https://github.com/theseer/tokenizer/tree/1.2.1"
            },
            "funding": [
                {
                    "url": "https://github.com/theseer",
                    "type": "github"
                }
            ],
            "time": "2021-07-28T10:34:58+00:00"
        }
    ],
    "aliases": [],
    "minimum-stability": "stable",
    "stability-flags": {
        "nethergamesmc/bedrock-data": 20,
        "nethergamesmc/bedrock-protocol": 20
    },
    "prefer-stable": false,
    "prefer-lowest": false,
    "platform": {
        "php": "^8.0",
        "php-64bit": "*",
        "ext-chunkutils2": "^0.3.1",
        "ext-crypto": "^0.3.1",
        "ext-ctype": "*",
        "ext-curl": "*",
        "ext-date": "*",
        "ext-gmp": "*",
        "ext-hash": "*",
        "ext-igbinary": "^3.0.1",
        "ext-json": "*",
        "ext-leveldb": "^0.2.1 || ^0.3.0",
        "ext-mbstring": "*",
        "ext-morton": "^0.1.0",
        "ext-openssl": "*",
        "ext-pcre": "*",
        "ext-phar": "*",
        "ext-pthreads": "^5.1",
        "ext-reflection": "*",
        "ext-simplexml": "*",
        "ext-sockets": "*",
        "ext-spl": "*",
        "ext-yaml": ">=2.0.0",
        "ext-zip": "*",
        "ext-zlib": ">=1.2.11",
        "composer-runtime-api": "^2.0"
    },
    "platform-dev": [],
    "platform-overrides": {
        "php": "8.0.0"
    },
    "plugin-api-version": "2.3.0"
}<|MERGE_RESOLUTION|>--- conflicted
+++ resolved
@@ -4,11 +4,7 @@
         "Read more about it at https://getcomposer.org/doc/01-basic-usage.md#installing-dependencies",
         "This file is @generated automatically"
     ],
-<<<<<<< HEAD
-    "content-hash": "068073d59e31656f5c87ccbbb0156696",
-=======
-    "content-hash": "ebce35eefc0b925838fabd1fea39b0a5",
->>>>>>> 0220a307
+    "content-hash": "a98f098894923397202c6b7339e839a7",
     "packages": [
         {
             "name": "adhocore/json-comment",
