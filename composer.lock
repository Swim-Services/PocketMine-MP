{
    "_readme": [
        "This file locks the dependencies of your project to a known state",
        "Read more about it at https://getcomposer.org/doc/01-basic-usage.md#installing-dependencies",
        "This file is @generated automatically"
    ],
<<<<<<< HEAD
    "content-hash": "4e3266e01983490663a0cdac7609bde0",
=======
    "content-hash": "54ae200719453a6bb90afa4c67a50e71",
>>>>>>> 72d8b541
    "packages": [
        {
            "name": "adhocore/json-comment",
            "version": "1.1.2",
            "source": {
                "type": "git",
                "url": "https://github.com/adhocore/php-json-comment.git",
                "reference": "fc2f76979f0a44a5f5bc2a2b600d0762fe0e78e7"
            },
            "dist": {
                "type": "zip",
                "url": "https://api.github.com/repos/adhocore/php-json-comment/zipball/fc2f76979f0a44a5f5bc2a2b600d0762fe0e78e7",
                "reference": "fc2f76979f0a44a5f5bc2a2b600d0762fe0e78e7",
                "shasum": ""
            },
            "require": {
                "ext-ctype": "*",
                "php": ">=7.0"
            },
            "require-dev": {
                "phpunit/phpunit": "^6.5 || ^7.5 || ^8.5"
            },
            "type": "library",
            "autoload": {
                "psr-4": {
                    "Ahc\\Json\\": "src/"
                }
            },
            "notification-url": "https://packagist.org/downloads/",
            "license": [
                "MIT"
            ],
            "authors": [
                {
                    "name": "Jitendra Adhikari",
                    "email": "jiten.adhikary@gmail.com"
                }
            ],
            "description": "Lightweight JSON comment stripper library for PHP",
            "keywords": [
                "comment",
                "json",
                "strip-comment"
            ],
            "support": {
                "issues": "https://github.com/adhocore/php-json-comment/issues",
                "source": "https://github.com/adhocore/php-json-comment/tree/1.1.2"
            },
            "funding": [
                {
                    "url": "https://paypal.me/ji10",
                    "type": "custom"
                }
            ],
            "time": "2021-04-09T03:06:06+00:00"
        },
        {
            "name": "brick/math",
            "version": "0.9.3",
            "source": {
                "type": "git",
                "url": "https://github.com/brick/math.git",
                "reference": "ca57d18f028f84f777b2168cd1911b0dee2343ae"
            },
            "dist": {
                "type": "zip",
                "url": "https://api.github.com/repos/brick/math/zipball/ca57d18f028f84f777b2168cd1911b0dee2343ae",
                "reference": "ca57d18f028f84f777b2168cd1911b0dee2343ae",
                "shasum": ""
            },
            "require": {
                "ext-json": "*",
                "php": "^7.1 || ^8.0"
            },
            "require-dev": {
                "php-coveralls/php-coveralls": "^2.2",
                "phpunit/phpunit": "^7.5.15 || ^8.5 || ^9.0",
                "vimeo/psalm": "4.9.2"
            },
            "type": "library",
            "autoload": {
                "psr-4": {
                    "Brick\\Math\\": "src/"
                }
            },
            "notification-url": "https://packagist.org/downloads/",
            "license": [
                "MIT"
            ],
            "description": "Arbitrary-precision arithmetic library",
            "keywords": [
                "Arbitrary-precision",
                "BigInteger",
                "BigRational",
                "arithmetic",
                "bigdecimal",
                "bignum",
                "brick",
                "math"
            ],
            "support": {
                "issues": "https://github.com/brick/math/issues",
                "source": "https://github.com/brick/math/tree/0.9.3"
            },
            "funding": [
                {
                    "url": "https://github.com/BenMorel",
                    "type": "github"
                },
                {
                    "url": "https://tidelift.com/funding/github/packagist/brick/math",
                    "type": "tidelift"
                }
            ],
            "time": "2021-08-15T20:50:18+00:00"
        },
        {
            "name": "fgrosse/phpasn1",
            "version": "v2.4.0",
            "source": {
                "type": "git",
                "url": "https://github.com/fgrosse/PHPASN1.git",
                "reference": "eef488991d53e58e60c9554b09b1201ca5ba9296"
            },
            "dist": {
                "type": "zip",
                "url": "https://api.github.com/repos/fgrosse/PHPASN1/zipball/eef488991d53e58e60c9554b09b1201ca5ba9296",
                "reference": "eef488991d53e58e60c9554b09b1201ca5ba9296",
                "shasum": ""
            },
            "require": {
                "php": "~7.1.0 || ~7.2.0 || ~7.3.0 || ~7.4.0 || ~8.0.0 || ~8.1.0"
            },
            "require-dev": {
                "php-coveralls/php-coveralls": "~2.0",
                "phpunit/phpunit": "^6.3 || ^7.0 || ^8.0"
            },
            "suggest": {
                "ext-bcmath": "BCmath is the fallback extension for big integer calculations",
                "ext-curl": "For loading OID information from the web if they have not bee defined statically",
                "ext-gmp": "GMP is the preferred extension for big integer calculations",
                "phpseclib/bcmath_compat": "BCmath polyfill for servers where neither GMP nor BCmath is available"
            },
            "type": "library",
            "extra": {
                "branch-alias": {
                    "dev-master": "2.0.x-dev"
                }
            },
            "autoload": {
                "psr-4": {
                    "FG\\": "lib/"
                }
            },
            "notification-url": "https://packagist.org/downloads/",
            "license": [
                "MIT"
            ],
            "authors": [
                {
                    "name": "Friedrich Große",
                    "email": "friedrich.grosse@gmail.com",
                    "homepage": "https://github.com/FGrosse",
                    "role": "Author"
                },
                {
                    "name": "All contributors",
                    "homepage": "https://github.com/FGrosse/PHPASN1/contributors"
                }
            ],
            "description": "A PHP Framework that allows you to encode and decode arbitrary ASN.1 structures using the ITU-T X.690 Encoding Rules.",
            "homepage": "https://github.com/FGrosse/PHPASN1",
            "keywords": [
                "DER",
                "asn.1",
                "asn1",
                "ber",
                "binary",
                "decoding",
                "encoding",
                "x.509",
                "x.690",
                "x509",
                "x690"
            ],
            "support": {
                "issues": "https://github.com/fgrosse/PHPASN1/issues",
                "source": "https://github.com/fgrosse/PHPASN1/tree/v2.4.0"
            },
            "time": "2021-12-11T12:41:06+00:00"
        },
        {
            "name": "netresearch/jsonmapper",
            "version": "v4.0.0",
            "source": {
                "type": "git",
                "url": "https://github.com/cweiske/jsonmapper.git",
                "reference": "8bbc021a8edb2e4a7ea2f8ad4fa9ec9dce2fcb8d"
            },
            "dist": {
                "type": "zip",
                "url": "https://api.github.com/repos/cweiske/jsonmapper/zipball/8bbc021a8edb2e4a7ea2f8ad4fa9ec9dce2fcb8d",
                "reference": "8bbc021a8edb2e4a7ea2f8ad4fa9ec9dce2fcb8d",
                "shasum": ""
            },
            "require": {
                "ext-json": "*",
                "ext-pcre": "*",
                "ext-reflection": "*",
                "ext-spl": "*",
                "php": ">=7.1"
            },
            "require-dev": {
                "phpunit/phpunit": "~7.5 || ~8.0 || ~9.0",
                "squizlabs/php_codesniffer": "~3.5"
            },
            "type": "library",
            "autoload": {
                "psr-0": {
                    "JsonMapper": "src/"
                }
            },
            "notification-url": "https://packagist.org/downloads/",
            "license": [
                "OSL-3.0"
            ],
            "authors": [
                {
                    "name": "Christian Weiske",
                    "email": "cweiske@cweiske.de",
                    "homepage": "http://github.com/cweiske/jsonmapper/",
                    "role": "Developer"
                }
            ],
            "description": "Map nested JSON structures onto PHP classes",
            "support": {
                "email": "cweiske@cweiske.de",
                "issues": "https://github.com/cweiske/jsonmapper/issues",
                "source": "https://github.com/cweiske/jsonmapper/tree/v4.0.0"
            },
            "time": "2020-12-01T19:48:11+00:00"
        },
        {
            "name": "pocketmine/bedrock-block-upgrade-schema",
            "version": "dev-master",
            "source": {
                "type": "git",
                "url": "https://github.com/pmmp/BedrockBlockUpgradeSchema.git",
                "reference": "c7aa3e04ae36dbb9a97905a2595f4453d914aa5c"
            },
            "dist": {
                "type": "zip",
                "url": "https://api.github.com/repos/pmmp/BedrockBlockUpgradeSchema/zipball/c7aa3e04ae36dbb9a97905a2595f4453d914aa5c",
                "reference": "c7aa3e04ae36dbb9a97905a2595f4453d914aa5c",
                "shasum": ""
            },
            "default-branch": true,
            "type": "library",
            "notification-url": "https://packagist.org/downloads/",
            "license": [
                "CC0-1.0"
            ],
            "description": "Schemas describing how to upgrade saved block data in older Minecraft: Bedrock Edition world saves",
            "support": {
                "issues": "https://github.com/pmmp/BedrockBlockUpgradeSchema/issues",
                "source": "https://github.com/pmmp/BedrockBlockUpgradeSchema/tree/master"
            },
            "time": "2022-06-08T13:20:45+00:00"
        },
        {
            "name": "pocketmine/bedrock-data",
            "version": "dev-modern-world-support",
            "source": {
                "type": "git",
                "url": "https://github.com/pmmp/BedrockData.git",
                "reference": "6a28ede3e9cdf1c548e85ce24382fee5f1bd9d75"
            },
            "dist": {
                "type": "zip",
                "url": "https://api.github.com/repos/pmmp/BedrockData/zipball/6a28ede3e9cdf1c548e85ce24382fee5f1bd9d75",
                "reference": "6a28ede3e9cdf1c548e85ce24382fee5f1bd9d75",
                "shasum": ""
            },
            "type": "library",
            "notification-url": "https://packagist.org/downloads/",
            "license": [
                "CC0-1.0"
            ],
            "description": "Blobs of data generated from Minecraft: Bedrock Edition, used by PocketMine-MP",
            "support": {
                "issues": "https://github.com/pmmp/BedrockData/issues",
                "source": "https://github.com/pmmp/BedrockData/tree/modern-world-support"
            },
            "time": "2022-06-08T14:00:34+00:00"
        },
        {
            "name": "pocketmine/bedrock-item-upgrade-schema",
            "version": "dev-master",
            "source": {
                "type": "git",
                "url": "https://github.com/pmmp/BedrockItemUpgradeSchema.git",
                "reference": "d984d2ee7283bc52e8733e7c7da1d0f6b6dc501f"
            },
            "dist": {
                "type": "zip",
                "url": "https://api.github.com/repos/pmmp/BedrockItemUpgradeSchema/zipball/d984d2ee7283bc52e8733e7c7da1d0f6b6dc501f",
                "reference": "d984d2ee7283bc52e8733e7c7da1d0f6b6dc501f",
                "shasum": ""
            },
            "default-branch": true,
            "type": "library",
            "notification-url": "https://packagist.org/downloads/",
            "license": [
                "CC0-1.0"
            ],
            "description": "JSON schemas for upgrading items found in older Minecraft: Bedrock world saves",
            "support": {
                "issues": "https://github.com/pmmp/BedrockItemUpgradeSchema/issues",
                "source": "https://github.com/pmmp/BedrockItemUpgradeSchema/tree/master"
            },
            "time": "2022-06-08T13:47:48+00:00"
        },
        {
            "name": "pocketmine/bedrock-protocol",
            "version": "10.0.1+bedrock-1.19.0",
            "source": {
                "type": "git",
                "url": "https://github.com/pmmp/BedrockProtocol.git",
                "reference": "331fb0eb45c26daadf8cf01a3b6f20e909d7684b"
            },
            "dist": {
                "type": "zip",
                "url": "https://api.github.com/repos/pmmp/BedrockProtocol/zipball/331fb0eb45c26daadf8cf01a3b6f20e909d7684b",
                "reference": "331fb0eb45c26daadf8cf01a3b6f20e909d7684b",
                "shasum": ""
            },
            "require": {
                "ext-json": "*",
                "netresearch/jsonmapper": "^4.0",
                "php": "^8.0",
                "pocketmine/binaryutils": "^0.2.0",
                "pocketmine/color": "^0.2.0",
                "pocketmine/math": "^0.3.0 || ^0.4.0",
                "pocketmine/nbt": "^0.3.0",
                "ramsey/uuid": "^4.1"
            },
            "require-dev": {
                "phpstan/phpstan": "1.7.11",
                "phpstan/phpstan-phpunit": "^1.0.0",
                "phpstan/phpstan-strict-rules": "^1.0.0",
                "phpunit/phpunit": "^9.5"
            },
            "type": "library",
            "autoload": {
                "psr-4": {
                    "pocketmine\\network\\mcpe\\protocol\\": "src/"
                }
            },
            "notification-url": "https://packagist.org/downloads/",
            "license": [
                "LGPL-3.0"
            ],
            "description": "An implementation of the Minecraft: Bedrock Edition protocol in PHP",
            "support": {
                "issues": "https://github.com/pmmp/BedrockProtocol/issues",
                "source": "https://github.com/pmmp/BedrockProtocol/tree/10.0.1+bedrock-1.19.0"
            },
            "time": "2022-06-08T01:11:15+00:00"
        },
        {
            "name": "pocketmine/binaryutils",
            "version": "0.2.4",
            "source": {
                "type": "git",
                "url": "https://github.com/pmmp/BinaryUtils.git",
                "reference": "5ac7eea91afbad8dc498f5ce34ce6297d5e6ea9a"
            },
            "dist": {
                "type": "zip",
                "url": "https://api.github.com/repos/pmmp/BinaryUtils/zipball/5ac7eea91afbad8dc498f5ce34ce6297d5e6ea9a",
                "reference": "5ac7eea91afbad8dc498f5ce34ce6297d5e6ea9a",
                "shasum": ""
            },
            "require": {
                "php": "^7.4 || ^8.0",
                "php-64bit": "*"
            },
            "require-dev": {
                "phpstan/extension-installer": "^1.0",
                "phpstan/phpstan": "1.3.0",
                "phpstan/phpstan-phpunit": "^1.0",
                "phpstan/phpstan-strict-rules": "^1.0.0",
                "phpunit/phpunit": "^9.5"
            },
            "type": "library",
            "autoload": {
                "psr-4": {
                    "pocketmine\\utils\\": "src/"
                }
            },
            "notification-url": "https://packagist.org/downloads/",
            "license": [
                "LGPL-3.0"
            ],
            "description": "Classes and methods for conveniently handling binary data",
            "support": {
                "issues": "https://github.com/pmmp/BinaryUtils/issues",
                "source": "https://github.com/pmmp/BinaryUtils/tree/0.2.4"
            },
            "time": "2022-01-12T18:06:33+00:00"
        },
        {
            "name": "pocketmine/callback-validator",
            "version": "1.0.3",
            "source": {
                "type": "git",
                "url": "https://github.com/pmmp/CallbackValidator.git",
                "reference": "64787469766bcaa7e5885242e85c23c25e8c55a2"
            },
            "dist": {
                "type": "zip",
                "url": "https://api.github.com/repos/pmmp/CallbackValidator/zipball/64787469766bcaa7e5885242e85c23c25e8c55a2",
                "reference": "64787469766bcaa7e5885242e85c23c25e8c55a2",
                "shasum": ""
            },
            "require": {
                "ext-reflection": "*",
                "php": "^7.1 || ^8.0"
            },
            "replace": {
                "daverandom/callback-validator": "*"
            },
            "require-dev": {
                "phpstan/extension-installer": "^1.0",
                "phpstan/phpstan": "0.12.59",
                "phpstan/phpstan-strict-rules": "^0.12.4",
                "phpunit/phpunit": "^7.5 || ^8.5 || ^9.0"
            },
            "type": "library",
            "autoload": {
                "psr-4": {
                    "DaveRandom\\CallbackValidator\\": "src/"
                }
            },
            "notification-url": "https://packagist.org/downloads/",
            "license": [
                "MIT"
            ],
            "authors": [
                {
                    "name": "Chris Wright",
                    "email": "cw@daverandom.com"
                }
            ],
            "description": "Fork of daverandom/callback-validator - Tools for validating callback signatures",
            "support": {
                "issues": "https://github.com/pmmp/CallbackValidator/issues",
                "source": "https://github.com/pmmp/CallbackValidator/tree/1.0.3"
            },
            "time": "2020-12-11T01:45:37+00:00"
        },
        {
            "name": "pocketmine/classloader",
            "version": "0.2.0",
            "source": {
                "type": "git",
                "url": "https://github.com/pmmp/ClassLoader.git",
                "reference": "49ea303993efdfb39cd302e2156d50aa78209e78"
            },
            "dist": {
                "type": "zip",
                "url": "https://api.github.com/repos/pmmp/ClassLoader/zipball/49ea303993efdfb39cd302e2156d50aa78209e78",
                "reference": "49ea303993efdfb39cd302e2156d50aa78209e78",
                "shasum": ""
            },
            "require": {
                "ext-pthreads": "~3.2.0 || ^4.0",
                "ext-reflection": "*",
                "php": "^8.0"
            },
            "conflict": {
                "pocketmine/spl": "<0.4"
            },
            "require-dev": {
                "phpstan/extension-installer": "^1.0",
                "phpstan/phpstan": "0.12.99",
                "phpstan/phpstan-strict-rules": "^0.12.4",
                "phpunit/phpunit": "^9.5"
            },
            "type": "library",
            "autoload": {
                "classmap": [
                    "./src"
                ]
            },
            "notification-url": "https://packagist.org/downloads/",
            "license": [
                "LGPL-3.0"
            ],
            "description": "Ad-hoc autoloading components used by PocketMine-MP",
            "support": {
                "issues": "https://github.com/pmmp/ClassLoader/issues",
                "source": "https://github.com/pmmp/ClassLoader/tree/0.2.0"
            },
            "time": "2021-11-01T20:17:27+00:00"
        },
        {
            "name": "pocketmine/color",
            "version": "0.2.0",
            "source": {
                "type": "git",
                "url": "https://github.com/pmmp/Color.git",
                "reference": "09be6ea6d76f2e33d6813c39d29c22c46c17e1d2"
            },
            "dist": {
                "type": "zip",
                "url": "https://api.github.com/repos/pmmp/Color/zipball/09be6ea6d76f2e33d6813c39d29c22c46c17e1d2",
                "reference": "09be6ea6d76f2e33d6813c39d29c22c46c17e1d2",
                "shasum": ""
            },
            "require": {
                "php": "^7.2 || ^8.0"
            },
            "require-dev": {
                "phpstan/phpstan": "0.12.59",
                "phpstan/phpstan-strict-rules": "^0.12.2"
            },
            "type": "library",
            "autoload": {
                "psr-4": {
                    "pocketmine\\color\\": "src/"
                }
            },
            "notification-url": "https://packagist.org/downloads/",
            "license": [
                "LGPL-3.0"
            ],
            "description": "Color handling library used by PocketMine-MP and related projects",
            "support": {
                "issues": "https://github.com/pmmp/Color/issues",
                "source": "https://github.com/pmmp/Color/tree/0.2.0"
            },
            "time": "2020-12-11T01:24:32+00:00"
        },
        {
            "name": "pocketmine/errorhandler",
            "version": "0.6.0",
            "source": {
                "type": "git",
                "url": "https://github.com/pmmp/ErrorHandler.git",
                "reference": "dae214a04348b911e8219ebf125ff1c5589cc878"
            },
            "dist": {
                "type": "zip",
                "url": "https://api.github.com/repos/pmmp/ErrorHandler/zipball/dae214a04348b911e8219ebf125ff1c5589cc878",
                "reference": "dae214a04348b911e8219ebf125ff1c5589cc878",
                "shasum": ""
            },
            "require": {
                "php": "^8.0"
            },
            "require-dev": {
                "phpstan/phpstan": "0.12.99",
                "phpstan/phpstan-strict-rules": "^0.12.2",
                "phpunit/phpunit": "^9.5"
            },
            "type": "library",
            "autoload": {
                "psr-4": {
                    "pocketmine\\errorhandler\\": "src/"
                }
            },
            "notification-url": "https://packagist.org/downloads/",
            "license": [
                "LGPL-3.0"
            ],
            "description": "Utilities to handle nasty PHP E_* errors in a usable way",
            "support": {
                "issues": "https://github.com/pmmp/ErrorHandler/issues",
                "source": "https://github.com/pmmp/ErrorHandler/tree/0.6.0"
            },
            "time": "2022-01-08T21:05:46+00:00"
        },
        {
            "name": "pocketmine/locale-data",
            "version": "2.8.3",
            "source": {
                "type": "git",
                "url": "https://github.com/pmmp/Language.git",
                "reference": "113c115a3b8976917eb22b74dccab464831b6483"
            },
            "dist": {
                "type": "zip",
                "url": "https://api.github.com/repos/pmmp/Language/zipball/113c115a3b8976917eb22b74dccab464831b6483",
                "reference": "113c115a3b8976917eb22b74dccab464831b6483",
                "shasum": ""
            },
            "type": "library",
            "notification-url": "https://packagist.org/downloads/",
            "description": "Language resources used by PocketMine-MP",
            "support": {
                "issues": "https://github.com/pmmp/Language/issues",
                "source": "https://github.com/pmmp/Language/tree/2.8.3"
            },
            "time": "2022-05-11T13:51:37+00:00"
        },
        {
            "name": "pocketmine/log",
            "version": "0.4.0",
            "source": {
                "type": "git",
                "url": "https://github.com/pmmp/Log.git",
                "reference": "e6c912c0f9055c81d23108ec2d179b96f404c043"
            },
            "dist": {
                "type": "zip",
                "url": "https://api.github.com/repos/pmmp/Log/zipball/e6c912c0f9055c81d23108ec2d179b96f404c043",
                "reference": "e6c912c0f9055c81d23108ec2d179b96f404c043",
                "shasum": ""
            },
            "require": {
                "php": "^7.4 || ^8.0"
            },
            "conflict": {
                "pocketmine/spl": "<0.4"
            },
            "require-dev": {
                "phpstan/phpstan": "0.12.88",
                "phpstan/phpstan-strict-rules": "^0.12.2"
            },
            "type": "library",
            "autoload": {
                "classmap": [
                    "./src"
                ]
            },
            "notification-url": "https://packagist.org/downloads/",
            "license": [
                "LGPL-3.0"
            ],
            "description": "Logging components used by PocketMine-MP and related projects",
            "support": {
                "issues": "https://github.com/pmmp/Log/issues",
                "source": "https://github.com/pmmp/Log/tree/0.4.0"
            },
            "time": "2021-06-18T19:08:09+00:00"
        },
        {
            "name": "pocketmine/log-pthreads",
            "version": "0.4.0",
            "source": {
                "type": "git",
                "url": "https://github.com/pmmp/LogPthreads.git",
                "reference": "61f709e8cf36bcc24e4efe02acded680a1ce23cd"
            },
            "dist": {
                "type": "zip",
                "url": "https://api.github.com/repos/pmmp/LogPthreads/zipball/61f709e8cf36bcc24e4efe02acded680a1ce23cd",
                "reference": "61f709e8cf36bcc24e4efe02acded680a1ce23cd",
                "shasum": ""
            },
            "require": {
                "ext-pthreads": "~3.2.0 || ^4.0",
                "php": "^7.4 || ^8.0",
                "pocketmine/log": "^0.4.0"
            },
            "conflict": {
                "pocketmine/spl": "<0.4"
            },
            "require-dev": {
                "phpstan/extension-installer": "^1.0",
                "phpstan/phpstan": "0.12.88",
                "phpstan/phpstan-strict-rules": "^0.12.4"
            },
            "type": "library",
            "autoload": {
                "classmap": [
                    "./src"
                ]
            },
            "notification-url": "https://packagist.org/downloads/",
            "license": [
                "LGPL-3.0"
            ],
            "description": "Logging components specialized for pthreads used by PocketMine-MP and related projects",
            "support": {
                "issues": "https://github.com/pmmp/LogPthreads/issues",
                "source": "https://github.com/pmmp/LogPthreads/tree/0.4.0"
            },
            "time": "2021-11-01T21:42:09+00:00"
        },
        {
            "name": "pocketmine/math",
            "version": "0.4.2",
            "source": {
                "type": "git",
                "url": "https://github.com/pmmp/Math.git",
                "reference": "aacc3759a508a69dfa5bc4dfa770ab733c5c94bf"
            },
            "dist": {
                "type": "zip",
                "url": "https://api.github.com/repos/pmmp/Math/zipball/aacc3759a508a69dfa5bc4dfa770ab733c5c94bf",
                "reference": "aacc3759a508a69dfa5bc4dfa770ab733c5c94bf",
                "shasum": ""
            },
            "require": {
                "php": "^8.0",
                "php-64bit": "*"
            },
            "require-dev": {
                "phpstan/extension-installer": "^1.0",
                "phpstan/phpstan": "1.2.0",
                "phpstan/phpstan-strict-rules": "^1.0",
                "phpunit/phpunit": "^8.5 || ^9.5"
            },
            "type": "library",
            "autoload": {
                "psr-4": {
                    "pocketmine\\math\\": "src/"
                }
            },
            "notification-url": "https://packagist.org/downloads/",
            "license": [
                "LGPL-3.0"
            ],
            "description": "PHP library containing math related code used in PocketMine-MP",
            "support": {
                "issues": "https://github.com/pmmp/Math/issues",
                "source": "https://github.com/pmmp/Math/tree/0.4.2"
            },
            "time": "2021-12-05T01:15:17+00:00"
        },
        {
            "name": "pocketmine/nbt",
            "version": "0.3.2",
            "source": {
                "type": "git",
                "url": "https://github.com/pmmp/NBT.git",
                "reference": "3e0d9ef6b6c5fb45e3745a121296e75631b3eefe"
            },
            "dist": {
                "type": "zip",
                "url": "https://api.github.com/repos/pmmp/NBT/zipball/3e0d9ef6b6c5fb45e3745a121296e75631b3eefe",
                "reference": "3e0d9ef6b6c5fb45e3745a121296e75631b3eefe",
                "shasum": ""
            },
            "require": {
                "php": "^7.4 || ^8.0",
                "php-64bit": "*",
                "pocketmine/binaryutils": "^0.2.0"
            },
            "require-dev": {
                "phpstan/extension-installer": "^1.0",
                "phpstan/phpstan": "1.2.0",
                "phpstan/phpstan-strict-rules": "^1.0",
                "phpunit/phpunit": "^9.5"
            },
            "type": "library",
            "autoload": {
                "psr-4": {
                    "pocketmine\\nbt\\": "src/"
                }
            },
            "notification-url": "https://packagist.org/downloads/",
            "license": [
                "LGPL-3.0"
            ],
            "description": "PHP library for working with Named Binary Tags",
            "support": {
                "issues": "https://github.com/pmmp/NBT/issues",
                "source": "https://github.com/pmmp/NBT/tree/0.3.2"
            },
            "time": "2021-12-16T01:02:37+00:00"
        },
        {
            "name": "pocketmine/raklib",
            "version": "0.14.4",
            "source": {
                "type": "git",
                "url": "https://github.com/pmmp/RakLib.git",
                "reference": "1ea8e3b95a1b6bf785dc27d76578657be4185f42"
            },
            "dist": {
                "type": "zip",
                "url": "https://api.github.com/repos/pmmp/RakLib/zipball/1ea8e3b95a1b6bf785dc27d76578657be4185f42",
                "reference": "1ea8e3b95a1b6bf785dc27d76578657be4185f42",
                "shasum": ""
            },
            "require": {
                "ext-sockets": "*",
                "php": "^8.0",
                "php-64bit": "*",
                "php-ipv6": "*",
                "pocketmine/binaryutils": "^0.2.0",
                "pocketmine/log": "^0.3.0 || ^0.4.0"
            },
            "require-dev": {
                "phpstan/phpstan": "1.5.4",
                "phpstan/phpstan-strict-rules": "^1.0"
            },
            "type": "library",
            "autoload": {
                "psr-4": {
                    "raklib\\": "src/"
                }
            },
            "notification-url": "https://packagist.org/downloads/",
            "license": [
                "GPL-3.0"
            ],
            "description": "A RakNet server implementation written in PHP",
            "support": {
                "issues": "https://github.com/pmmp/RakLib/issues",
                "source": "https://github.com/pmmp/RakLib/tree/0.14.4"
            },
            "time": "2022-04-17T18:42:17+00:00"
        },
        {
            "name": "pocketmine/raklib-ipc",
            "version": "0.1.1",
            "source": {
                "type": "git",
                "url": "https://github.com/pmmp/RakLibIpc.git",
                "reference": "922a6444b0c6c7daaa5aa5a832107e1ec4738aed"
            },
            "dist": {
                "type": "zip",
                "url": "https://api.github.com/repos/pmmp/RakLibIpc/zipball/922a6444b0c6c7daaa5aa5a832107e1ec4738aed",
                "reference": "922a6444b0c6c7daaa5aa5a832107e1ec4738aed",
                "shasum": ""
            },
            "require": {
                "php": "^7.4 || ^8.0",
                "php-64bit": "*",
                "pocketmine/binaryutils": "^0.2.0",
                "pocketmine/raklib": "^0.13.1 || ^0.14.0"
            },
            "require-dev": {
                "phpstan/phpstan": "0.12.81",
                "phpstan/phpstan-strict-rules": "^0.12.2"
            },
            "type": "library",
            "autoload": {
                "psr-4": {
                    "raklib\\server\\ipc\\": "src/"
                }
            },
            "notification-url": "https://packagist.org/downloads/",
            "license": [
                "GPL-3.0"
            ],
            "description": "Channel-based protocols for inter-thread/inter-process communication with RakLib",
            "support": {
                "issues": "https://github.com/pmmp/RakLibIpc/issues",
                "source": "https://github.com/pmmp/RakLibIpc/tree/0.1.1"
            },
            "time": "2021-09-22T17:01:12+00:00"
        },
        {
            "name": "pocketmine/snooze",
            "version": "0.3.1",
            "source": {
                "type": "git",
                "url": "https://github.com/pmmp/Snooze.git",
                "reference": "0ac8fc2a781c419a1f64ebca4d5835028f59e29b"
            },
            "dist": {
                "type": "zip",
                "url": "https://api.github.com/repos/pmmp/Snooze/zipball/0ac8fc2a781c419a1f64ebca4d5835028f59e29b",
                "reference": "0ac8fc2a781c419a1f64ebca4d5835028f59e29b",
                "shasum": ""
            },
            "require": {
                "ext-pthreads": "~3.2.0 || ^4.0",
                "php-64bit": "^7.3 || ^8.0"
            },
            "require-dev": {
                "phpstan/extension-installer": "^1.0",
                "phpstan/phpstan": "0.12.99",
                "phpstan/phpstan-strict-rules": "^0.12.4"
            },
            "type": "library",
            "autoload": {
                "psr-4": {
                    "pocketmine\\snooze\\": "src/"
                }
            },
            "notification-url": "https://packagist.org/downloads/",
            "license": [
                "LGPL-3.0"
            ],
            "description": "Thread notification management library for code using the pthreads extension",
            "support": {
                "issues": "https://github.com/pmmp/Snooze/issues",
                "source": "https://github.com/pmmp/Snooze/tree/0.3.1"
            },
            "time": "2021-11-01T20:50:08+00:00"
        },
        {
            "name": "ramsey/collection",
            "version": "1.2.2",
            "source": {
                "type": "git",
                "url": "https://github.com/ramsey/collection.git",
                "reference": "cccc74ee5e328031b15640b51056ee8d3bb66c0a"
            },
            "dist": {
                "type": "zip",
                "url": "https://api.github.com/repos/ramsey/collection/zipball/cccc74ee5e328031b15640b51056ee8d3bb66c0a",
                "reference": "cccc74ee5e328031b15640b51056ee8d3bb66c0a",
                "shasum": ""
            },
            "require": {
                "php": "^7.3 || ^8",
                "symfony/polyfill-php81": "^1.23"
            },
            "require-dev": {
                "captainhook/captainhook": "^5.3",
                "dealerdirect/phpcodesniffer-composer-installer": "^0.7.0",
                "ergebnis/composer-normalize": "^2.6",
                "fakerphp/faker": "^1.5",
                "hamcrest/hamcrest-php": "^2",
                "jangregor/phpstan-prophecy": "^0.8",
                "mockery/mockery": "^1.3",
                "phpspec/prophecy-phpunit": "^2.0",
                "phpstan/extension-installer": "^1",
                "phpstan/phpstan": "^0.12.32",
                "phpstan/phpstan-mockery": "^0.12.5",
                "phpstan/phpstan-phpunit": "^0.12.11",
                "phpunit/phpunit": "^8.5 || ^9",
                "psy/psysh": "^0.10.4",
                "slevomat/coding-standard": "^6.3",
                "squizlabs/php_codesniffer": "^3.5",
                "vimeo/psalm": "^4.4"
            },
            "type": "library",
            "autoload": {
                "psr-4": {
                    "Ramsey\\Collection\\": "src/"
                }
            },
            "notification-url": "https://packagist.org/downloads/",
            "license": [
                "MIT"
            ],
            "authors": [
                {
                    "name": "Ben Ramsey",
                    "email": "ben@benramsey.com",
                    "homepage": "https://benramsey.com"
                }
            ],
            "description": "A PHP library for representing and manipulating collections.",
            "keywords": [
                "array",
                "collection",
                "hash",
                "map",
                "queue",
                "set"
            ],
            "support": {
                "issues": "https://github.com/ramsey/collection/issues",
                "source": "https://github.com/ramsey/collection/tree/1.2.2"
            },
            "funding": [
                {
                    "url": "https://github.com/ramsey",
                    "type": "github"
                },
                {
                    "url": "https://tidelift.com/funding/github/packagist/ramsey/collection",
                    "type": "tidelift"
                }
            ],
            "time": "2021-10-10T03:01:02+00:00"
        },
        {
            "name": "ramsey/uuid",
            "version": "4.3.1",
            "source": {
                "type": "git",
                "url": "https://github.com/ramsey/uuid.git",
                "reference": "8505afd4fea63b81a85d3b7b53ac3cb8dc347c28"
            },
            "dist": {
                "type": "zip",
                "url": "https://api.github.com/repos/ramsey/uuid/zipball/8505afd4fea63b81a85d3b7b53ac3cb8dc347c28",
                "reference": "8505afd4fea63b81a85d3b7b53ac3cb8dc347c28",
                "shasum": ""
            },
            "require": {
                "brick/math": "^0.8 || ^0.9",
                "ext-ctype": "*",
                "ext-json": "*",
                "php": "^8.0",
                "ramsey/collection": "^1.0"
            },
            "replace": {
                "rhumsaa/uuid": "self.version"
            },
            "require-dev": {
                "captainhook/captainhook": "^5.10",
                "captainhook/plugin-composer": "^5.3",
                "dealerdirect/phpcodesniffer-composer-installer": "^0.7.0",
                "doctrine/annotations": "^1.8",
                "ergebnis/composer-normalize": "^2.15",
                "mockery/mockery": "^1.3",
                "moontoast/math": "^1.1",
                "paragonie/random-lib": "^2",
                "php-mock/php-mock": "^2.2",
                "php-mock/php-mock-mockery": "^1.3",
                "php-parallel-lint/php-parallel-lint": "^1.1",
                "phpbench/phpbench": "^1.0",
                "phpstan/extension-installer": "^1.0",
                "phpstan/phpstan": "^0.12",
                "phpstan/phpstan-mockery": "^0.12",
                "phpstan/phpstan-phpunit": "^0.12",
                "phpunit/phpunit": "^8.5 || ^9",
                "slevomat/coding-standard": "^7.0",
                "squizlabs/php_codesniffer": "^3.5",
                "vimeo/psalm": "^4.9"
            },
            "suggest": {
                "ext-bcmath": "Enables faster math with arbitrary-precision integers using BCMath.",
                "ext-ctype": "Enables faster processing of character classification using ctype functions.",
                "ext-gmp": "Enables faster math with arbitrary-precision integers using GMP.",
                "ext-uuid": "Enables the use of PeclUuidTimeGenerator and PeclUuidRandomGenerator.",
                "paragonie/random-lib": "Provides RandomLib for use with the RandomLibAdapter",
                "ramsey/uuid-doctrine": "Allows the use of Ramsey\\Uuid\\Uuid as Doctrine field type."
            },
            "type": "library",
            "extra": {
                "captainhook": {
                    "force-install": true
                }
            },
            "autoload": {
                "files": [
                    "src/functions.php"
                ],
                "psr-4": {
                    "Ramsey\\Uuid\\": "src/"
                }
            },
            "notification-url": "https://packagist.org/downloads/",
            "license": [
                "MIT"
            ],
            "description": "A PHP library for generating and working with universally unique identifiers (UUIDs).",
            "keywords": [
                "guid",
                "identifier",
                "uuid"
            ],
            "support": {
                "issues": "https://github.com/ramsey/uuid/issues",
                "source": "https://github.com/ramsey/uuid/tree/4.3.1"
            },
            "funding": [
                {
                    "url": "https://github.com/ramsey",
                    "type": "github"
                },
                {
                    "url": "https://tidelift.com/funding/github/packagist/ramsey/uuid",
                    "type": "tidelift"
                }
            ],
            "time": "2022-03-27T21:42:02+00:00"
        },
        {
            "name": "symfony/polyfill-php81",
            "version": "v1.26.0",
            "source": {
                "type": "git",
                "url": "https://github.com/symfony/polyfill-php81.git",
                "reference": "13f6d1271c663dc5ae9fb843a8f16521db7687a1"
            },
            "dist": {
                "type": "zip",
                "url": "https://api.github.com/repos/symfony/polyfill-php81/zipball/13f6d1271c663dc5ae9fb843a8f16521db7687a1",
                "reference": "13f6d1271c663dc5ae9fb843a8f16521db7687a1",
                "shasum": ""
            },
            "require": {
                "php": ">=7.1"
            },
            "type": "library",
            "extra": {
                "branch-alias": {
                    "dev-main": "1.26-dev"
                },
                "thanks": {
                    "name": "symfony/polyfill",
                    "url": "https://github.com/symfony/polyfill"
                }
            },
            "autoload": {
                "files": [
                    "bootstrap.php"
                ],
                "psr-4": {
                    "Symfony\\Polyfill\\Php81\\": ""
                },
                "classmap": [
                    "Resources/stubs"
                ]
            },
            "notification-url": "https://packagist.org/downloads/",
            "license": [
                "MIT"
            ],
            "authors": [
                {
                    "name": "Nicolas Grekas",
                    "email": "p@tchwork.com"
                },
                {
                    "name": "Symfony Community",
                    "homepage": "https://symfony.com/contributors"
                }
            ],
            "description": "Symfony polyfill backporting some PHP 8.1+ features to lower PHP versions",
            "homepage": "https://symfony.com",
            "keywords": [
                "compatibility",
                "polyfill",
                "portable",
                "shim"
            ],
            "support": {
                "source": "https://github.com/symfony/polyfill-php81/tree/v1.26.0"
            },
            "funding": [
                {
                    "url": "https://symfony.com/sponsor",
                    "type": "custom"
                },
                {
                    "url": "https://github.com/fabpot",
                    "type": "github"
                },
                {
                    "url": "https://tidelift.com/funding/github/packagist/symfony/symfony",
                    "type": "tidelift"
                }
            ],
            "time": "2022-05-24T11:49:31+00:00"
        },
        {
            "name": "webmozart/assert",
            "version": "1.11.0",
            "source": {
                "type": "git",
                "url": "https://github.com/webmozarts/assert.git",
                "reference": "11cb2199493b2f8a3b53e7f19068fc6aac760991"
            },
            "dist": {
                "type": "zip",
                "url": "https://api.github.com/repos/webmozarts/assert/zipball/11cb2199493b2f8a3b53e7f19068fc6aac760991",
                "reference": "11cb2199493b2f8a3b53e7f19068fc6aac760991",
                "shasum": ""
            },
            "require": {
                "ext-ctype": "*",
                "php": "^7.2 || ^8.0"
            },
            "conflict": {
                "phpstan/phpstan": "<0.12.20",
                "vimeo/psalm": "<4.6.1 || 4.6.2"
            },
            "require-dev": {
                "phpunit/phpunit": "^8.5.13"
            },
            "type": "library",
            "extra": {
                "branch-alias": {
                    "dev-master": "1.10-dev"
                }
            },
            "autoload": {
                "psr-4": {
                    "Webmozart\\Assert\\": "src/"
                }
            },
            "notification-url": "https://packagist.org/downloads/",
            "license": [
                "MIT"
            ],
            "authors": [
                {
                    "name": "Bernhard Schussek",
                    "email": "bschussek@gmail.com"
                }
            ],
            "description": "Assertions to validate method input/output with nice error messages.",
            "keywords": [
                "assert",
                "check",
                "validate"
            ],
            "support": {
                "issues": "https://github.com/webmozarts/assert/issues",
                "source": "https://github.com/webmozarts/assert/tree/1.11.0"
            },
            "time": "2022-06-03T18:03:27+00:00"
        },
        {
            "name": "webmozart/path-util",
            "version": "2.3.0",
            "source": {
                "type": "git",
                "url": "https://github.com/webmozart/path-util.git",
                "reference": "d939f7edc24c9a1bb9c0dee5cb05d8e859490725"
            },
            "dist": {
                "type": "zip",
                "url": "https://api.github.com/repos/webmozart/path-util/zipball/d939f7edc24c9a1bb9c0dee5cb05d8e859490725",
                "reference": "d939f7edc24c9a1bb9c0dee5cb05d8e859490725",
                "shasum": ""
            },
            "require": {
                "php": ">=5.3.3",
                "webmozart/assert": "~1.0"
            },
            "require-dev": {
                "phpunit/phpunit": "^4.6",
                "sebastian/version": "^1.0.1"
            },
            "type": "library",
            "extra": {
                "branch-alias": {
                    "dev-master": "2.3-dev"
                }
            },
            "autoload": {
                "psr-4": {
                    "Webmozart\\PathUtil\\": "src/"
                }
            },
            "notification-url": "https://packagist.org/downloads/",
            "license": [
                "MIT"
            ],
            "authors": [
                {
                    "name": "Bernhard Schussek",
                    "email": "bschussek@gmail.com"
                }
            ],
            "description": "A robust cross-platform utility for normalizing, comparing and modifying file paths.",
            "support": {
                "issues": "https://github.com/webmozart/path-util/issues",
                "source": "https://github.com/webmozart/path-util/tree/2.3.0"
            },
            "abandoned": "symfony/filesystem",
            "time": "2015-12-17T08:42:14+00:00"
        }
    ],
    "packages-dev": [
        {
            "name": "doctrine/instantiator",
            "version": "1.4.1",
            "source": {
                "type": "git",
                "url": "https://github.com/doctrine/instantiator.git",
                "reference": "10dcfce151b967d20fde1b34ae6640712c3891bc"
            },
            "dist": {
                "type": "zip",
                "url": "https://api.github.com/repos/doctrine/instantiator/zipball/10dcfce151b967d20fde1b34ae6640712c3891bc",
                "reference": "10dcfce151b967d20fde1b34ae6640712c3891bc",
                "shasum": ""
            },
            "require": {
                "php": "^7.1 || ^8.0"
            },
            "require-dev": {
                "doctrine/coding-standard": "^9",
                "ext-pdo": "*",
                "ext-phar": "*",
                "phpbench/phpbench": "^0.16 || ^1",
                "phpstan/phpstan": "^1.4",
                "phpstan/phpstan-phpunit": "^1",
                "phpunit/phpunit": "^7.5 || ^8.5 || ^9.5",
                "vimeo/psalm": "^4.22"
            },
            "type": "library",
            "autoload": {
                "psr-4": {
                    "Doctrine\\Instantiator\\": "src/Doctrine/Instantiator/"
                }
            },
            "notification-url": "https://packagist.org/downloads/",
            "license": [
                "MIT"
            ],
            "authors": [
                {
                    "name": "Marco Pivetta",
                    "email": "ocramius@gmail.com",
                    "homepage": "https://ocramius.github.io/"
                }
            ],
            "description": "A small, lightweight utility to instantiate objects in PHP without invoking their constructors",
            "homepage": "https://www.doctrine-project.org/projects/instantiator.html",
            "keywords": [
                "constructor",
                "instantiate"
            ],
            "support": {
                "issues": "https://github.com/doctrine/instantiator/issues",
                "source": "https://github.com/doctrine/instantiator/tree/1.4.1"
            },
            "funding": [
                {
                    "url": "https://www.doctrine-project.org/sponsorship.html",
                    "type": "custom"
                },
                {
                    "url": "https://www.patreon.com/phpdoctrine",
                    "type": "patreon"
                },
                {
                    "url": "https://tidelift.com/funding/github/packagist/doctrine%2Finstantiator",
                    "type": "tidelift"
                }
            ],
            "time": "2022-03-03T08:28:38+00:00"
        },
        {
            "name": "myclabs/deep-copy",
            "version": "1.11.0",
            "source": {
                "type": "git",
                "url": "https://github.com/myclabs/DeepCopy.git",
                "reference": "14daed4296fae74d9e3201d2c4925d1acb7aa614"
            },
            "dist": {
                "type": "zip",
                "url": "https://api.github.com/repos/myclabs/DeepCopy/zipball/14daed4296fae74d9e3201d2c4925d1acb7aa614",
                "reference": "14daed4296fae74d9e3201d2c4925d1acb7aa614",
                "shasum": ""
            },
            "require": {
                "php": "^7.1 || ^8.0"
            },
            "conflict": {
                "doctrine/collections": "<1.6.8",
                "doctrine/common": "<2.13.3 || >=3,<3.2.2"
            },
            "require-dev": {
                "doctrine/collections": "^1.6.8",
                "doctrine/common": "^2.13.3 || ^3.2.2",
                "phpunit/phpunit": "^7.5.20 || ^8.5.23 || ^9.5.13"
            },
            "type": "library",
            "autoload": {
                "files": [
                    "src/DeepCopy/deep_copy.php"
                ],
                "psr-4": {
                    "DeepCopy\\": "src/DeepCopy/"
                }
            },
            "notification-url": "https://packagist.org/downloads/",
            "license": [
                "MIT"
            ],
            "description": "Create deep copies (clones) of your objects",
            "keywords": [
                "clone",
                "copy",
                "duplicate",
                "object",
                "object graph"
            ],
            "support": {
                "issues": "https://github.com/myclabs/DeepCopy/issues",
                "source": "https://github.com/myclabs/DeepCopy/tree/1.11.0"
            },
            "funding": [
                {
                    "url": "https://tidelift.com/funding/github/packagist/myclabs/deep-copy",
                    "type": "tidelift"
                }
            ],
            "time": "2022-03-03T13:19:32+00:00"
        },
        {
            "name": "nikic/php-parser",
            "version": "v4.14.0",
            "source": {
                "type": "git",
                "url": "https://github.com/nikic/PHP-Parser.git",
                "reference": "34bea19b6e03d8153165d8f30bba4c3be86184c1"
            },
            "dist": {
                "type": "zip",
                "url": "https://api.github.com/repos/nikic/PHP-Parser/zipball/34bea19b6e03d8153165d8f30bba4c3be86184c1",
                "reference": "34bea19b6e03d8153165d8f30bba4c3be86184c1",
                "shasum": ""
            },
            "require": {
                "ext-tokenizer": "*",
                "php": ">=7.0"
            },
            "require-dev": {
                "ircmaxell/php-yacc": "^0.0.7",
                "phpunit/phpunit": "^6.5 || ^7.0 || ^8.0 || ^9.0"
            },
            "bin": [
                "bin/php-parse"
            ],
            "type": "library",
            "extra": {
                "branch-alias": {
                    "dev-master": "4.9-dev"
                }
            },
            "autoload": {
                "psr-4": {
                    "PhpParser\\": "lib/PhpParser"
                }
            },
            "notification-url": "https://packagist.org/downloads/",
            "license": [
                "BSD-3-Clause"
            ],
            "authors": [
                {
                    "name": "Nikita Popov"
                }
            ],
            "description": "A PHP parser written in PHP",
            "keywords": [
                "parser",
                "php"
            ],
            "support": {
                "issues": "https://github.com/nikic/PHP-Parser/issues",
                "source": "https://github.com/nikic/PHP-Parser/tree/v4.14.0"
            },
            "time": "2022-05-31T20:59:12+00:00"
        },
        {
            "name": "phar-io/manifest",
            "version": "2.0.3",
            "source": {
                "type": "git",
                "url": "https://github.com/phar-io/manifest.git",
                "reference": "97803eca37d319dfa7826cc2437fc020857acb53"
            },
            "dist": {
                "type": "zip",
                "url": "https://api.github.com/repos/phar-io/manifest/zipball/97803eca37d319dfa7826cc2437fc020857acb53",
                "reference": "97803eca37d319dfa7826cc2437fc020857acb53",
                "shasum": ""
            },
            "require": {
                "ext-dom": "*",
                "ext-phar": "*",
                "ext-xmlwriter": "*",
                "phar-io/version": "^3.0.1",
                "php": "^7.2 || ^8.0"
            },
            "type": "library",
            "extra": {
                "branch-alias": {
                    "dev-master": "2.0.x-dev"
                }
            },
            "autoload": {
                "classmap": [
                    "src/"
                ]
            },
            "notification-url": "https://packagist.org/downloads/",
            "license": [
                "BSD-3-Clause"
            ],
            "authors": [
                {
                    "name": "Arne Blankerts",
                    "email": "arne@blankerts.de",
                    "role": "Developer"
                },
                {
                    "name": "Sebastian Heuer",
                    "email": "sebastian@phpeople.de",
                    "role": "Developer"
                },
                {
                    "name": "Sebastian Bergmann",
                    "email": "sebastian@phpunit.de",
                    "role": "Developer"
                }
            ],
            "description": "Component for reading phar.io manifest information from a PHP Archive (PHAR)",
            "support": {
                "issues": "https://github.com/phar-io/manifest/issues",
                "source": "https://github.com/phar-io/manifest/tree/2.0.3"
            },
            "time": "2021-07-20T11:28:43+00:00"
        },
        {
            "name": "phar-io/version",
            "version": "3.2.1",
            "source": {
                "type": "git",
                "url": "https://github.com/phar-io/version.git",
                "reference": "4f7fd7836c6f332bb2933569e566a0d6c4cbed74"
            },
            "dist": {
                "type": "zip",
                "url": "https://api.github.com/repos/phar-io/version/zipball/4f7fd7836c6f332bb2933569e566a0d6c4cbed74",
                "reference": "4f7fd7836c6f332bb2933569e566a0d6c4cbed74",
                "shasum": ""
            },
            "require": {
                "php": "^7.2 || ^8.0"
            },
            "type": "library",
            "autoload": {
                "classmap": [
                    "src/"
                ]
            },
            "notification-url": "https://packagist.org/downloads/",
            "license": [
                "BSD-3-Clause"
            ],
            "authors": [
                {
                    "name": "Arne Blankerts",
                    "email": "arne@blankerts.de",
                    "role": "Developer"
                },
                {
                    "name": "Sebastian Heuer",
                    "email": "sebastian@phpeople.de",
                    "role": "Developer"
                },
                {
                    "name": "Sebastian Bergmann",
                    "email": "sebastian@phpunit.de",
                    "role": "Developer"
                }
            ],
            "description": "Library for handling version information and constraints",
            "support": {
                "issues": "https://github.com/phar-io/version/issues",
                "source": "https://github.com/phar-io/version/tree/3.2.1"
            },
            "time": "2022-02-21T01:04:05+00:00"
        },
        {
            "name": "phpdocumentor/reflection-common",
            "version": "2.2.0",
            "source": {
                "type": "git",
                "url": "https://github.com/phpDocumentor/ReflectionCommon.git",
                "reference": "1d01c49d4ed62f25aa84a747ad35d5a16924662b"
            },
            "dist": {
                "type": "zip",
                "url": "https://api.github.com/repos/phpDocumentor/ReflectionCommon/zipball/1d01c49d4ed62f25aa84a747ad35d5a16924662b",
                "reference": "1d01c49d4ed62f25aa84a747ad35d5a16924662b",
                "shasum": ""
            },
            "require": {
                "php": "^7.2 || ^8.0"
            },
            "type": "library",
            "extra": {
                "branch-alias": {
                    "dev-2.x": "2.x-dev"
                }
            },
            "autoload": {
                "psr-4": {
                    "phpDocumentor\\Reflection\\": "src/"
                }
            },
            "notification-url": "https://packagist.org/downloads/",
            "license": [
                "MIT"
            ],
            "authors": [
                {
                    "name": "Jaap van Otterdijk",
                    "email": "opensource@ijaap.nl"
                }
            ],
            "description": "Common reflection classes used by phpdocumentor to reflect the code structure",
            "homepage": "http://www.phpdoc.org",
            "keywords": [
                "FQSEN",
                "phpDocumentor",
                "phpdoc",
                "reflection",
                "static analysis"
            ],
            "support": {
                "issues": "https://github.com/phpDocumentor/ReflectionCommon/issues",
                "source": "https://github.com/phpDocumentor/ReflectionCommon/tree/2.x"
            },
            "time": "2020-06-27T09:03:43+00:00"
        },
        {
            "name": "phpdocumentor/reflection-docblock",
            "version": "5.3.0",
            "source": {
                "type": "git",
                "url": "https://github.com/phpDocumentor/ReflectionDocBlock.git",
                "reference": "622548b623e81ca6d78b721c5e029f4ce664f170"
            },
            "dist": {
                "type": "zip",
                "url": "https://api.github.com/repos/phpDocumentor/ReflectionDocBlock/zipball/622548b623e81ca6d78b721c5e029f4ce664f170",
                "reference": "622548b623e81ca6d78b721c5e029f4ce664f170",
                "shasum": ""
            },
            "require": {
                "ext-filter": "*",
                "php": "^7.2 || ^8.0",
                "phpdocumentor/reflection-common": "^2.2",
                "phpdocumentor/type-resolver": "^1.3",
                "webmozart/assert": "^1.9.1"
            },
            "require-dev": {
                "mockery/mockery": "~1.3.2",
                "psalm/phar": "^4.8"
            },
            "type": "library",
            "extra": {
                "branch-alias": {
                    "dev-master": "5.x-dev"
                }
            },
            "autoload": {
                "psr-4": {
                    "phpDocumentor\\Reflection\\": "src"
                }
            },
            "notification-url": "https://packagist.org/downloads/",
            "license": [
                "MIT"
            ],
            "authors": [
                {
                    "name": "Mike van Riel",
                    "email": "me@mikevanriel.com"
                },
                {
                    "name": "Jaap van Otterdijk",
                    "email": "account@ijaap.nl"
                }
            ],
            "description": "With this component, a library can provide support for annotations via DocBlocks or otherwise retrieve information that is embedded in a DocBlock.",
            "support": {
                "issues": "https://github.com/phpDocumentor/ReflectionDocBlock/issues",
                "source": "https://github.com/phpDocumentor/ReflectionDocBlock/tree/5.3.0"
            },
            "time": "2021-10-19T17:43:47+00:00"
        },
        {
            "name": "phpdocumentor/type-resolver",
            "version": "1.6.1",
            "source": {
                "type": "git",
                "url": "https://github.com/phpDocumentor/TypeResolver.git",
                "reference": "77a32518733312af16a44300404e945338981de3"
            },
            "dist": {
                "type": "zip",
                "url": "https://api.github.com/repos/phpDocumentor/TypeResolver/zipball/77a32518733312af16a44300404e945338981de3",
                "reference": "77a32518733312af16a44300404e945338981de3",
                "shasum": ""
            },
            "require": {
                "php": "^7.2 || ^8.0",
                "phpdocumentor/reflection-common": "^2.0"
            },
            "require-dev": {
                "ext-tokenizer": "*",
                "psalm/phar": "^4.8"
            },
            "type": "library",
            "extra": {
                "branch-alias": {
                    "dev-1.x": "1.x-dev"
                }
            },
            "autoload": {
                "psr-4": {
                    "phpDocumentor\\Reflection\\": "src"
                }
            },
            "notification-url": "https://packagist.org/downloads/",
            "license": [
                "MIT"
            ],
            "authors": [
                {
                    "name": "Mike van Riel",
                    "email": "me@mikevanriel.com"
                }
            ],
            "description": "A PSR-5 based resolver of Class names, Types and Structural Element Names",
            "support": {
                "issues": "https://github.com/phpDocumentor/TypeResolver/issues",
                "source": "https://github.com/phpDocumentor/TypeResolver/tree/1.6.1"
            },
            "time": "2022-03-15T21:29:03+00:00"
        },
        {
            "name": "phpspec/prophecy",
            "version": "v1.15.0",
            "source": {
                "type": "git",
                "url": "https://github.com/phpspec/prophecy.git",
                "reference": "bbcd7380b0ebf3961ee21409db7b38bc31d69a13"
            },
            "dist": {
                "type": "zip",
                "url": "https://api.github.com/repos/phpspec/prophecy/zipball/bbcd7380b0ebf3961ee21409db7b38bc31d69a13",
                "reference": "bbcd7380b0ebf3961ee21409db7b38bc31d69a13",
                "shasum": ""
            },
            "require": {
                "doctrine/instantiator": "^1.2",
                "php": "^7.2 || ~8.0, <8.2",
                "phpdocumentor/reflection-docblock": "^5.2",
                "sebastian/comparator": "^3.0 || ^4.0",
                "sebastian/recursion-context": "^3.0 || ^4.0"
            },
            "require-dev": {
                "phpspec/phpspec": "^6.0 || ^7.0",
                "phpunit/phpunit": "^8.0 || ^9.0"
            },
            "type": "library",
            "extra": {
                "branch-alias": {
                    "dev-master": "1.x-dev"
                }
            },
            "autoload": {
                "psr-4": {
                    "Prophecy\\": "src/Prophecy"
                }
            },
            "notification-url": "https://packagist.org/downloads/",
            "license": [
                "MIT"
            ],
            "authors": [
                {
                    "name": "Konstantin Kudryashov",
                    "email": "ever.zet@gmail.com",
                    "homepage": "http://everzet.com"
                },
                {
                    "name": "Marcello Duarte",
                    "email": "marcello.duarte@gmail.com"
                }
            ],
            "description": "Highly opinionated mocking framework for PHP 5.3+",
            "homepage": "https://github.com/phpspec/prophecy",
            "keywords": [
                "Double",
                "Dummy",
                "fake",
                "mock",
                "spy",
                "stub"
            ],
            "support": {
                "issues": "https://github.com/phpspec/prophecy/issues",
                "source": "https://github.com/phpspec/prophecy/tree/v1.15.0"
            },
            "time": "2021-12-08T12:19:24+00:00"
        },
        {
            "name": "phpstan/phpstan",
            "version": "1.7.15",
            "source": {
                "type": "git",
                "url": "https://github.com/phpstan/phpstan.git",
                "reference": "cd0202ea1b1fc6d1bbe156c6e2e18a03e0ff160a"
            },
            "dist": {
                "type": "zip",
                "url": "https://api.github.com/repos/phpstan/phpstan/zipball/cd0202ea1b1fc6d1bbe156c6e2e18a03e0ff160a",
                "reference": "cd0202ea1b1fc6d1bbe156c6e2e18a03e0ff160a",
                "shasum": ""
            },
            "require": {
                "php": "^7.2|^8.0"
            },
            "conflict": {
                "phpstan/phpstan-shim": "*"
            },
            "bin": [
                "phpstan",
                "phpstan.phar"
            ],
            "type": "library",
            "autoload": {
                "files": [
                    "bootstrap.php"
                ]
            },
            "notification-url": "https://packagist.org/downloads/",
            "license": [
                "MIT"
            ],
            "description": "PHPStan - PHP Static Analysis Tool",
            "support": {
                "issues": "https://github.com/phpstan/phpstan/issues",
                "source": "https://github.com/phpstan/phpstan/tree/1.7.15"
            },
            "funding": [
                {
                    "url": "https://github.com/ondrejmirtes",
                    "type": "github"
                },
                {
                    "url": "https://github.com/phpstan",
                    "type": "github"
                },
                {
                    "url": "https://www.patreon.com/phpstan",
                    "type": "patreon"
                },
                {
                    "url": "https://tidelift.com/funding/github/packagist/phpstan/phpstan",
                    "type": "tidelift"
                }
            ],
            "time": "2022-06-20T08:29:01+00:00"
        },
        {
            "name": "phpstan/phpstan-phpunit",
            "version": "1.1.1",
            "source": {
                "type": "git",
                "url": "https://github.com/phpstan/phpstan-phpunit.git",
                "reference": "4a3c437c09075736285d1cabb5c75bf27ed0bc84"
            },
            "dist": {
                "type": "zip",
                "url": "https://api.github.com/repos/phpstan/phpstan-phpunit/zipball/4a3c437c09075736285d1cabb5c75bf27ed0bc84",
                "reference": "4a3c437c09075736285d1cabb5c75bf27ed0bc84",
                "shasum": ""
            },
            "require": {
                "php": "^7.2 || ^8.0",
                "phpstan/phpstan": "^1.5.0"
            },
            "conflict": {
                "phpunit/phpunit": "<7.0"
            },
            "require-dev": {
                "nikic/php-parser": "^4.13.0",
                "php-parallel-lint/php-parallel-lint": "^1.2",
                "phpstan/phpstan-strict-rules": "^1.0",
                "phpunit/phpunit": "^9.5"
            },
            "type": "phpstan-extension",
            "extra": {
                "phpstan": {
                    "includes": [
                        "extension.neon",
                        "rules.neon"
                    ]
                }
            },
            "autoload": {
                "psr-4": {
                    "PHPStan\\": "src/"
                }
            },
            "notification-url": "https://packagist.org/downloads/",
            "license": [
                "MIT"
            ],
            "description": "PHPUnit extensions and rules for PHPStan",
            "support": {
                "issues": "https://github.com/phpstan/phpstan-phpunit/issues",
                "source": "https://github.com/phpstan/phpstan-phpunit/tree/1.1.1"
            },
            "time": "2022-04-20T15:24:25+00:00"
        },
        {
            "name": "phpstan/phpstan-strict-rules",
            "version": "1.2.3",
            "source": {
                "type": "git",
                "url": "https://github.com/phpstan/phpstan-strict-rules.git",
                "reference": "0c82c96f2a55d8b91bbc7ee6512c94f68a206b43"
            },
            "dist": {
                "type": "zip",
                "url": "https://api.github.com/repos/phpstan/phpstan-strict-rules/zipball/0c82c96f2a55d8b91bbc7ee6512c94f68a206b43",
                "reference": "0c82c96f2a55d8b91bbc7ee6512c94f68a206b43",
                "shasum": ""
            },
            "require": {
                "php": "^7.2 || ^8.0",
                "phpstan/phpstan": "^1.6.3"
            },
            "require-dev": {
                "nikic/php-parser": "^4.13.0",
                "php-parallel-lint/php-parallel-lint": "^1.2",
                "phpstan/phpstan-phpunit": "^1.0",
                "phpunit/phpunit": "^9.5"
            },
            "type": "phpstan-extension",
            "extra": {
                "phpstan": {
                    "includes": [
                        "rules.neon"
                    ]
                }
            },
            "autoload": {
                "psr-4": {
                    "PHPStan\\": "src/"
                }
            },
            "notification-url": "https://packagist.org/downloads/",
            "license": [
                "MIT"
            ],
            "description": "Extra strict and opinionated rules for PHPStan",
            "support": {
                "issues": "https://github.com/phpstan/phpstan-strict-rules/issues",
                "source": "https://github.com/phpstan/phpstan-strict-rules/tree/1.2.3"
            },
            "time": "2022-05-04T15:20:40+00:00"
        },
        {
            "name": "phpunit/php-code-coverage",
            "version": "9.2.15",
            "source": {
                "type": "git",
                "url": "https://github.com/sebastianbergmann/php-code-coverage.git",
                "reference": "2e9da11878c4202f97915c1cb4bb1ca318a63f5f"
            },
            "dist": {
                "type": "zip",
                "url": "https://api.github.com/repos/sebastianbergmann/php-code-coverage/zipball/2e9da11878c4202f97915c1cb4bb1ca318a63f5f",
                "reference": "2e9da11878c4202f97915c1cb4bb1ca318a63f5f",
                "shasum": ""
            },
            "require": {
                "ext-dom": "*",
                "ext-libxml": "*",
                "ext-xmlwriter": "*",
                "nikic/php-parser": "^4.13.0",
                "php": ">=7.3",
                "phpunit/php-file-iterator": "^3.0.3",
                "phpunit/php-text-template": "^2.0.2",
                "sebastian/code-unit-reverse-lookup": "^2.0.2",
                "sebastian/complexity": "^2.0",
                "sebastian/environment": "^5.1.2",
                "sebastian/lines-of-code": "^1.0.3",
                "sebastian/version": "^3.0.1",
                "theseer/tokenizer": "^1.2.0"
            },
            "require-dev": {
                "phpunit/phpunit": "^9.3"
            },
            "suggest": {
                "ext-pcov": "*",
                "ext-xdebug": "*"
            },
            "type": "library",
            "extra": {
                "branch-alias": {
                    "dev-master": "9.2-dev"
                }
            },
            "autoload": {
                "classmap": [
                    "src/"
                ]
            },
            "notification-url": "https://packagist.org/downloads/",
            "license": [
                "BSD-3-Clause"
            ],
            "authors": [
                {
                    "name": "Sebastian Bergmann",
                    "email": "sebastian@phpunit.de",
                    "role": "lead"
                }
            ],
            "description": "Library that provides collection, processing, and rendering functionality for PHP code coverage information.",
            "homepage": "https://github.com/sebastianbergmann/php-code-coverage",
            "keywords": [
                "coverage",
                "testing",
                "xunit"
            ],
            "support": {
                "issues": "https://github.com/sebastianbergmann/php-code-coverage/issues",
                "source": "https://github.com/sebastianbergmann/php-code-coverage/tree/9.2.15"
            },
            "funding": [
                {
                    "url": "https://github.com/sebastianbergmann",
                    "type": "github"
                }
            ],
            "time": "2022-03-07T09:28:20+00:00"
        },
        {
            "name": "phpunit/php-file-iterator",
            "version": "3.0.6",
            "source": {
                "type": "git",
                "url": "https://github.com/sebastianbergmann/php-file-iterator.git",
                "reference": "cf1c2e7c203ac650e352f4cc675a7021e7d1b3cf"
            },
            "dist": {
                "type": "zip",
                "url": "https://api.github.com/repos/sebastianbergmann/php-file-iterator/zipball/cf1c2e7c203ac650e352f4cc675a7021e7d1b3cf",
                "reference": "cf1c2e7c203ac650e352f4cc675a7021e7d1b3cf",
                "shasum": ""
            },
            "require": {
                "php": ">=7.3"
            },
            "require-dev": {
                "phpunit/phpunit": "^9.3"
            },
            "type": "library",
            "extra": {
                "branch-alias": {
                    "dev-master": "3.0-dev"
                }
            },
            "autoload": {
                "classmap": [
                    "src/"
                ]
            },
            "notification-url": "https://packagist.org/downloads/",
            "license": [
                "BSD-3-Clause"
            ],
            "authors": [
                {
                    "name": "Sebastian Bergmann",
                    "email": "sebastian@phpunit.de",
                    "role": "lead"
                }
            ],
            "description": "FilterIterator implementation that filters files based on a list of suffixes.",
            "homepage": "https://github.com/sebastianbergmann/php-file-iterator/",
            "keywords": [
                "filesystem",
                "iterator"
            ],
            "support": {
                "issues": "https://github.com/sebastianbergmann/php-file-iterator/issues",
                "source": "https://github.com/sebastianbergmann/php-file-iterator/tree/3.0.6"
            },
            "funding": [
                {
                    "url": "https://github.com/sebastianbergmann",
                    "type": "github"
                }
            ],
            "time": "2021-12-02T12:48:52+00:00"
        },
        {
            "name": "phpunit/php-invoker",
            "version": "3.1.1",
            "source": {
                "type": "git",
                "url": "https://github.com/sebastianbergmann/php-invoker.git",
                "reference": "5a10147d0aaf65b58940a0b72f71c9ac0423cc67"
            },
            "dist": {
                "type": "zip",
                "url": "https://api.github.com/repos/sebastianbergmann/php-invoker/zipball/5a10147d0aaf65b58940a0b72f71c9ac0423cc67",
                "reference": "5a10147d0aaf65b58940a0b72f71c9ac0423cc67",
                "shasum": ""
            },
            "require": {
                "php": ">=7.3"
            },
            "require-dev": {
                "ext-pcntl": "*",
                "phpunit/phpunit": "^9.3"
            },
            "suggest": {
                "ext-pcntl": "*"
            },
            "type": "library",
            "extra": {
                "branch-alias": {
                    "dev-master": "3.1-dev"
                }
            },
            "autoload": {
                "classmap": [
                    "src/"
                ]
            },
            "notification-url": "https://packagist.org/downloads/",
            "license": [
                "BSD-3-Clause"
            ],
            "authors": [
                {
                    "name": "Sebastian Bergmann",
                    "email": "sebastian@phpunit.de",
                    "role": "lead"
                }
            ],
            "description": "Invoke callables with a timeout",
            "homepage": "https://github.com/sebastianbergmann/php-invoker/",
            "keywords": [
                "process"
            ],
            "support": {
                "issues": "https://github.com/sebastianbergmann/php-invoker/issues",
                "source": "https://github.com/sebastianbergmann/php-invoker/tree/3.1.1"
            },
            "funding": [
                {
                    "url": "https://github.com/sebastianbergmann",
                    "type": "github"
                }
            ],
            "time": "2020-09-28T05:58:55+00:00"
        },
        {
            "name": "phpunit/php-text-template",
            "version": "2.0.4",
            "source": {
                "type": "git",
                "url": "https://github.com/sebastianbergmann/php-text-template.git",
                "reference": "5da5f67fc95621df9ff4c4e5a84d6a8a2acf7c28"
            },
            "dist": {
                "type": "zip",
                "url": "https://api.github.com/repos/sebastianbergmann/php-text-template/zipball/5da5f67fc95621df9ff4c4e5a84d6a8a2acf7c28",
                "reference": "5da5f67fc95621df9ff4c4e5a84d6a8a2acf7c28",
                "shasum": ""
            },
            "require": {
                "php": ">=7.3"
            },
            "require-dev": {
                "phpunit/phpunit": "^9.3"
            },
            "type": "library",
            "extra": {
                "branch-alias": {
                    "dev-master": "2.0-dev"
                }
            },
            "autoload": {
                "classmap": [
                    "src/"
                ]
            },
            "notification-url": "https://packagist.org/downloads/",
            "license": [
                "BSD-3-Clause"
            ],
            "authors": [
                {
                    "name": "Sebastian Bergmann",
                    "email": "sebastian@phpunit.de",
                    "role": "lead"
                }
            ],
            "description": "Simple template engine.",
            "homepage": "https://github.com/sebastianbergmann/php-text-template/",
            "keywords": [
                "template"
            ],
            "support": {
                "issues": "https://github.com/sebastianbergmann/php-text-template/issues",
                "source": "https://github.com/sebastianbergmann/php-text-template/tree/2.0.4"
            },
            "funding": [
                {
                    "url": "https://github.com/sebastianbergmann",
                    "type": "github"
                }
            ],
            "time": "2020-10-26T05:33:50+00:00"
        },
        {
            "name": "phpunit/php-timer",
            "version": "5.0.3",
            "source": {
                "type": "git",
                "url": "https://github.com/sebastianbergmann/php-timer.git",
                "reference": "5a63ce20ed1b5bf577850e2c4e87f4aa902afbd2"
            },
            "dist": {
                "type": "zip",
                "url": "https://api.github.com/repos/sebastianbergmann/php-timer/zipball/5a63ce20ed1b5bf577850e2c4e87f4aa902afbd2",
                "reference": "5a63ce20ed1b5bf577850e2c4e87f4aa902afbd2",
                "shasum": ""
            },
            "require": {
                "php": ">=7.3"
            },
            "require-dev": {
                "phpunit/phpunit": "^9.3"
            },
            "type": "library",
            "extra": {
                "branch-alias": {
                    "dev-master": "5.0-dev"
                }
            },
            "autoload": {
                "classmap": [
                    "src/"
                ]
            },
            "notification-url": "https://packagist.org/downloads/",
            "license": [
                "BSD-3-Clause"
            ],
            "authors": [
                {
                    "name": "Sebastian Bergmann",
                    "email": "sebastian@phpunit.de",
                    "role": "lead"
                }
            ],
            "description": "Utility class for timing",
            "homepage": "https://github.com/sebastianbergmann/php-timer/",
            "keywords": [
                "timer"
            ],
            "support": {
                "issues": "https://github.com/sebastianbergmann/php-timer/issues",
                "source": "https://github.com/sebastianbergmann/php-timer/tree/5.0.3"
            },
            "funding": [
                {
                    "url": "https://github.com/sebastianbergmann",
                    "type": "github"
                }
            ],
            "time": "2020-10-26T13:16:10+00:00"
        },
        {
            "name": "phpunit/phpunit",
            "version": "9.5.21",
            "source": {
                "type": "git",
                "url": "https://github.com/sebastianbergmann/phpunit.git",
                "reference": "0e32b76be457de00e83213528f6bb37e2a38fcb1"
            },
            "dist": {
                "type": "zip",
                "url": "https://api.github.com/repos/sebastianbergmann/phpunit/zipball/0e32b76be457de00e83213528f6bb37e2a38fcb1",
                "reference": "0e32b76be457de00e83213528f6bb37e2a38fcb1",
                "shasum": ""
            },
            "require": {
                "doctrine/instantiator": "^1.3.1",
                "ext-dom": "*",
                "ext-json": "*",
                "ext-libxml": "*",
                "ext-mbstring": "*",
                "ext-xml": "*",
                "ext-xmlwriter": "*",
                "myclabs/deep-copy": "^1.10.1",
                "phar-io/manifest": "^2.0.3",
                "phar-io/version": "^3.0.2",
                "php": ">=7.3",
                "phpspec/prophecy": "^1.12.1",
                "phpunit/php-code-coverage": "^9.2.13",
                "phpunit/php-file-iterator": "^3.0.5",
                "phpunit/php-invoker": "^3.1.1",
                "phpunit/php-text-template": "^2.0.3",
                "phpunit/php-timer": "^5.0.2",
                "sebastian/cli-parser": "^1.0.1",
                "sebastian/code-unit": "^1.0.6",
                "sebastian/comparator": "^4.0.5",
                "sebastian/diff": "^4.0.3",
                "sebastian/environment": "^5.1.3",
                "sebastian/exporter": "^4.0.3",
                "sebastian/global-state": "^5.0.1",
                "sebastian/object-enumerator": "^4.0.3",
                "sebastian/resource-operations": "^3.0.3",
                "sebastian/type": "^3.0",
                "sebastian/version": "^3.0.2"
            },
            "require-dev": {
                "phpspec/prophecy-phpunit": "^2.0.1"
            },
            "suggest": {
                "ext-soap": "*",
                "ext-xdebug": "*"
            },
            "bin": [
                "phpunit"
            ],
            "type": "library",
            "extra": {
                "branch-alias": {
                    "dev-master": "9.5-dev"
                }
            },
            "autoload": {
                "files": [
                    "src/Framework/Assert/Functions.php"
                ],
                "classmap": [
                    "src/"
                ]
            },
            "notification-url": "https://packagist.org/downloads/",
            "license": [
                "BSD-3-Clause"
            ],
            "authors": [
                {
                    "name": "Sebastian Bergmann",
                    "email": "sebastian@phpunit.de",
                    "role": "lead"
                }
            ],
            "description": "The PHP Unit Testing framework.",
            "homepage": "https://phpunit.de/",
            "keywords": [
                "phpunit",
                "testing",
                "xunit"
            ],
            "support": {
                "issues": "https://github.com/sebastianbergmann/phpunit/issues",
                "source": "https://github.com/sebastianbergmann/phpunit/tree/9.5.21"
            },
            "funding": [
                {
                    "url": "https://phpunit.de/sponsors.html",
                    "type": "custom"
                },
                {
                    "url": "https://github.com/sebastianbergmann",
                    "type": "github"
                }
            ],
            "time": "2022-06-19T12:14:25+00:00"
        },
        {
            "name": "sebastian/cli-parser",
            "version": "1.0.1",
            "source": {
                "type": "git",
                "url": "https://github.com/sebastianbergmann/cli-parser.git",
                "reference": "442e7c7e687e42adc03470c7b668bc4b2402c0b2"
            },
            "dist": {
                "type": "zip",
                "url": "https://api.github.com/repos/sebastianbergmann/cli-parser/zipball/442e7c7e687e42adc03470c7b668bc4b2402c0b2",
                "reference": "442e7c7e687e42adc03470c7b668bc4b2402c0b2",
                "shasum": ""
            },
            "require": {
                "php": ">=7.3"
            },
            "require-dev": {
                "phpunit/phpunit": "^9.3"
            },
            "type": "library",
            "extra": {
                "branch-alias": {
                    "dev-master": "1.0-dev"
                }
            },
            "autoload": {
                "classmap": [
                    "src/"
                ]
            },
            "notification-url": "https://packagist.org/downloads/",
            "license": [
                "BSD-3-Clause"
            ],
            "authors": [
                {
                    "name": "Sebastian Bergmann",
                    "email": "sebastian@phpunit.de",
                    "role": "lead"
                }
            ],
            "description": "Library for parsing CLI options",
            "homepage": "https://github.com/sebastianbergmann/cli-parser",
            "support": {
                "issues": "https://github.com/sebastianbergmann/cli-parser/issues",
                "source": "https://github.com/sebastianbergmann/cli-parser/tree/1.0.1"
            },
            "funding": [
                {
                    "url": "https://github.com/sebastianbergmann",
                    "type": "github"
                }
            ],
            "time": "2020-09-28T06:08:49+00:00"
        },
        {
            "name": "sebastian/code-unit",
            "version": "1.0.8",
            "source": {
                "type": "git",
                "url": "https://github.com/sebastianbergmann/code-unit.git",
                "reference": "1fc9f64c0927627ef78ba436c9b17d967e68e120"
            },
            "dist": {
                "type": "zip",
                "url": "https://api.github.com/repos/sebastianbergmann/code-unit/zipball/1fc9f64c0927627ef78ba436c9b17d967e68e120",
                "reference": "1fc9f64c0927627ef78ba436c9b17d967e68e120",
                "shasum": ""
            },
            "require": {
                "php": ">=7.3"
            },
            "require-dev": {
                "phpunit/phpunit": "^9.3"
            },
            "type": "library",
            "extra": {
                "branch-alias": {
                    "dev-master": "1.0-dev"
                }
            },
            "autoload": {
                "classmap": [
                    "src/"
                ]
            },
            "notification-url": "https://packagist.org/downloads/",
            "license": [
                "BSD-3-Clause"
            ],
            "authors": [
                {
                    "name": "Sebastian Bergmann",
                    "email": "sebastian@phpunit.de",
                    "role": "lead"
                }
            ],
            "description": "Collection of value objects that represent the PHP code units",
            "homepage": "https://github.com/sebastianbergmann/code-unit",
            "support": {
                "issues": "https://github.com/sebastianbergmann/code-unit/issues",
                "source": "https://github.com/sebastianbergmann/code-unit/tree/1.0.8"
            },
            "funding": [
                {
                    "url": "https://github.com/sebastianbergmann",
                    "type": "github"
                }
            ],
            "time": "2020-10-26T13:08:54+00:00"
        },
        {
            "name": "sebastian/code-unit-reverse-lookup",
            "version": "2.0.3",
            "source": {
                "type": "git",
                "url": "https://github.com/sebastianbergmann/code-unit-reverse-lookup.git",
                "reference": "ac91f01ccec49fb77bdc6fd1e548bc70f7faa3e5"
            },
            "dist": {
                "type": "zip",
                "url": "https://api.github.com/repos/sebastianbergmann/code-unit-reverse-lookup/zipball/ac91f01ccec49fb77bdc6fd1e548bc70f7faa3e5",
                "reference": "ac91f01ccec49fb77bdc6fd1e548bc70f7faa3e5",
                "shasum": ""
            },
            "require": {
                "php": ">=7.3"
            },
            "require-dev": {
                "phpunit/phpunit": "^9.3"
            },
            "type": "library",
            "extra": {
                "branch-alias": {
                    "dev-master": "2.0-dev"
                }
            },
            "autoload": {
                "classmap": [
                    "src/"
                ]
            },
            "notification-url": "https://packagist.org/downloads/",
            "license": [
                "BSD-3-Clause"
            ],
            "authors": [
                {
                    "name": "Sebastian Bergmann",
                    "email": "sebastian@phpunit.de"
                }
            ],
            "description": "Looks up which function or method a line of code belongs to",
            "homepage": "https://github.com/sebastianbergmann/code-unit-reverse-lookup/",
            "support": {
                "issues": "https://github.com/sebastianbergmann/code-unit-reverse-lookup/issues",
                "source": "https://github.com/sebastianbergmann/code-unit-reverse-lookup/tree/2.0.3"
            },
            "funding": [
                {
                    "url": "https://github.com/sebastianbergmann",
                    "type": "github"
                }
            ],
            "time": "2020-09-28T05:30:19+00:00"
        },
        {
            "name": "sebastian/comparator",
            "version": "4.0.6",
            "source": {
                "type": "git",
                "url": "https://github.com/sebastianbergmann/comparator.git",
                "reference": "55f4261989e546dc112258c7a75935a81a7ce382"
            },
            "dist": {
                "type": "zip",
                "url": "https://api.github.com/repos/sebastianbergmann/comparator/zipball/55f4261989e546dc112258c7a75935a81a7ce382",
                "reference": "55f4261989e546dc112258c7a75935a81a7ce382",
                "shasum": ""
            },
            "require": {
                "php": ">=7.3",
                "sebastian/diff": "^4.0",
                "sebastian/exporter": "^4.0"
            },
            "require-dev": {
                "phpunit/phpunit": "^9.3"
            },
            "type": "library",
            "extra": {
                "branch-alias": {
                    "dev-master": "4.0-dev"
                }
            },
            "autoload": {
                "classmap": [
                    "src/"
                ]
            },
            "notification-url": "https://packagist.org/downloads/",
            "license": [
                "BSD-3-Clause"
            ],
            "authors": [
                {
                    "name": "Sebastian Bergmann",
                    "email": "sebastian@phpunit.de"
                },
                {
                    "name": "Jeff Welch",
                    "email": "whatthejeff@gmail.com"
                },
                {
                    "name": "Volker Dusch",
                    "email": "github@wallbash.com"
                },
                {
                    "name": "Bernhard Schussek",
                    "email": "bschussek@2bepublished.at"
                }
            ],
            "description": "Provides the functionality to compare PHP values for equality",
            "homepage": "https://github.com/sebastianbergmann/comparator",
            "keywords": [
                "comparator",
                "compare",
                "equality"
            ],
            "support": {
                "issues": "https://github.com/sebastianbergmann/comparator/issues",
                "source": "https://github.com/sebastianbergmann/comparator/tree/4.0.6"
            },
            "funding": [
                {
                    "url": "https://github.com/sebastianbergmann",
                    "type": "github"
                }
            ],
            "time": "2020-10-26T15:49:45+00:00"
        },
        {
            "name": "sebastian/complexity",
            "version": "2.0.2",
            "source": {
                "type": "git",
                "url": "https://github.com/sebastianbergmann/complexity.git",
                "reference": "739b35e53379900cc9ac327b2147867b8b6efd88"
            },
            "dist": {
                "type": "zip",
                "url": "https://api.github.com/repos/sebastianbergmann/complexity/zipball/739b35e53379900cc9ac327b2147867b8b6efd88",
                "reference": "739b35e53379900cc9ac327b2147867b8b6efd88",
                "shasum": ""
            },
            "require": {
                "nikic/php-parser": "^4.7",
                "php": ">=7.3"
            },
            "require-dev": {
                "phpunit/phpunit": "^9.3"
            },
            "type": "library",
            "extra": {
                "branch-alias": {
                    "dev-master": "2.0-dev"
                }
            },
            "autoload": {
                "classmap": [
                    "src/"
                ]
            },
            "notification-url": "https://packagist.org/downloads/",
            "license": [
                "BSD-3-Clause"
            ],
            "authors": [
                {
                    "name": "Sebastian Bergmann",
                    "email": "sebastian@phpunit.de",
                    "role": "lead"
                }
            ],
            "description": "Library for calculating the complexity of PHP code units",
            "homepage": "https://github.com/sebastianbergmann/complexity",
            "support": {
                "issues": "https://github.com/sebastianbergmann/complexity/issues",
                "source": "https://github.com/sebastianbergmann/complexity/tree/2.0.2"
            },
            "funding": [
                {
                    "url": "https://github.com/sebastianbergmann",
                    "type": "github"
                }
            ],
            "time": "2020-10-26T15:52:27+00:00"
        },
        {
            "name": "sebastian/diff",
            "version": "4.0.4",
            "source": {
                "type": "git",
                "url": "https://github.com/sebastianbergmann/diff.git",
                "reference": "3461e3fccc7cfdfc2720be910d3bd73c69be590d"
            },
            "dist": {
                "type": "zip",
                "url": "https://api.github.com/repos/sebastianbergmann/diff/zipball/3461e3fccc7cfdfc2720be910d3bd73c69be590d",
                "reference": "3461e3fccc7cfdfc2720be910d3bd73c69be590d",
                "shasum": ""
            },
            "require": {
                "php": ">=7.3"
            },
            "require-dev": {
                "phpunit/phpunit": "^9.3",
                "symfony/process": "^4.2 || ^5"
            },
            "type": "library",
            "extra": {
                "branch-alias": {
                    "dev-master": "4.0-dev"
                }
            },
            "autoload": {
                "classmap": [
                    "src/"
                ]
            },
            "notification-url": "https://packagist.org/downloads/",
            "license": [
                "BSD-3-Clause"
            ],
            "authors": [
                {
                    "name": "Sebastian Bergmann",
                    "email": "sebastian@phpunit.de"
                },
                {
                    "name": "Kore Nordmann",
                    "email": "mail@kore-nordmann.de"
                }
            ],
            "description": "Diff implementation",
            "homepage": "https://github.com/sebastianbergmann/diff",
            "keywords": [
                "diff",
                "udiff",
                "unidiff",
                "unified diff"
            ],
            "support": {
                "issues": "https://github.com/sebastianbergmann/diff/issues",
                "source": "https://github.com/sebastianbergmann/diff/tree/4.0.4"
            },
            "funding": [
                {
                    "url": "https://github.com/sebastianbergmann",
                    "type": "github"
                }
            ],
            "time": "2020-10-26T13:10:38+00:00"
        },
        {
            "name": "sebastian/environment",
            "version": "5.1.4",
            "source": {
                "type": "git",
                "url": "https://github.com/sebastianbergmann/environment.git",
                "reference": "1b5dff7bb151a4db11d49d90e5408e4e938270f7"
            },
            "dist": {
                "type": "zip",
                "url": "https://api.github.com/repos/sebastianbergmann/environment/zipball/1b5dff7bb151a4db11d49d90e5408e4e938270f7",
                "reference": "1b5dff7bb151a4db11d49d90e5408e4e938270f7",
                "shasum": ""
            },
            "require": {
                "php": ">=7.3"
            },
            "require-dev": {
                "phpunit/phpunit": "^9.3"
            },
            "suggest": {
                "ext-posix": "*"
            },
            "type": "library",
            "extra": {
                "branch-alias": {
                    "dev-master": "5.1-dev"
                }
            },
            "autoload": {
                "classmap": [
                    "src/"
                ]
            },
            "notification-url": "https://packagist.org/downloads/",
            "license": [
                "BSD-3-Clause"
            ],
            "authors": [
                {
                    "name": "Sebastian Bergmann",
                    "email": "sebastian@phpunit.de"
                }
            ],
            "description": "Provides functionality to handle HHVM/PHP environments",
            "homepage": "http://www.github.com/sebastianbergmann/environment",
            "keywords": [
                "Xdebug",
                "environment",
                "hhvm"
            ],
            "support": {
                "issues": "https://github.com/sebastianbergmann/environment/issues",
                "source": "https://github.com/sebastianbergmann/environment/tree/5.1.4"
            },
            "funding": [
                {
                    "url": "https://github.com/sebastianbergmann",
                    "type": "github"
                }
            ],
            "time": "2022-04-03T09:37:03+00:00"
        },
        {
            "name": "sebastian/exporter",
            "version": "4.0.4",
            "source": {
                "type": "git",
                "url": "https://github.com/sebastianbergmann/exporter.git",
                "reference": "65e8b7db476c5dd267e65eea9cab77584d3cfff9"
            },
            "dist": {
                "type": "zip",
                "url": "https://api.github.com/repos/sebastianbergmann/exporter/zipball/65e8b7db476c5dd267e65eea9cab77584d3cfff9",
                "reference": "65e8b7db476c5dd267e65eea9cab77584d3cfff9",
                "shasum": ""
            },
            "require": {
                "php": ">=7.3",
                "sebastian/recursion-context": "^4.0"
            },
            "require-dev": {
                "ext-mbstring": "*",
                "phpunit/phpunit": "^9.3"
            },
            "type": "library",
            "extra": {
                "branch-alias": {
                    "dev-master": "4.0-dev"
                }
            },
            "autoload": {
                "classmap": [
                    "src/"
                ]
            },
            "notification-url": "https://packagist.org/downloads/",
            "license": [
                "BSD-3-Clause"
            ],
            "authors": [
                {
                    "name": "Sebastian Bergmann",
                    "email": "sebastian@phpunit.de"
                },
                {
                    "name": "Jeff Welch",
                    "email": "whatthejeff@gmail.com"
                },
                {
                    "name": "Volker Dusch",
                    "email": "github@wallbash.com"
                },
                {
                    "name": "Adam Harvey",
                    "email": "aharvey@php.net"
                },
                {
                    "name": "Bernhard Schussek",
                    "email": "bschussek@gmail.com"
                }
            ],
            "description": "Provides the functionality to export PHP variables for visualization",
            "homepage": "https://www.github.com/sebastianbergmann/exporter",
            "keywords": [
                "export",
                "exporter"
            ],
            "support": {
                "issues": "https://github.com/sebastianbergmann/exporter/issues",
                "source": "https://github.com/sebastianbergmann/exporter/tree/4.0.4"
            },
            "funding": [
                {
                    "url": "https://github.com/sebastianbergmann",
                    "type": "github"
                }
            ],
            "time": "2021-11-11T14:18:36+00:00"
        },
        {
            "name": "sebastian/global-state",
            "version": "5.0.5",
            "source": {
                "type": "git",
                "url": "https://github.com/sebastianbergmann/global-state.git",
                "reference": "0ca8db5a5fc9c8646244e629625ac486fa286bf2"
            },
            "dist": {
                "type": "zip",
                "url": "https://api.github.com/repos/sebastianbergmann/global-state/zipball/0ca8db5a5fc9c8646244e629625ac486fa286bf2",
                "reference": "0ca8db5a5fc9c8646244e629625ac486fa286bf2",
                "shasum": ""
            },
            "require": {
                "php": ">=7.3",
                "sebastian/object-reflector": "^2.0",
                "sebastian/recursion-context": "^4.0"
            },
            "require-dev": {
                "ext-dom": "*",
                "phpunit/phpunit": "^9.3"
            },
            "suggest": {
                "ext-uopz": "*"
            },
            "type": "library",
            "extra": {
                "branch-alias": {
                    "dev-master": "5.0-dev"
                }
            },
            "autoload": {
                "classmap": [
                    "src/"
                ]
            },
            "notification-url": "https://packagist.org/downloads/",
            "license": [
                "BSD-3-Clause"
            ],
            "authors": [
                {
                    "name": "Sebastian Bergmann",
                    "email": "sebastian@phpunit.de"
                }
            ],
            "description": "Snapshotting of global state",
            "homepage": "http://www.github.com/sebastianbergmann/global-state",
            "keywords": [
                "global state"
            ],
            "support": {
                "issues": "https://github.com/sebastianbergmann/global-state/issues",
                "source": "https://github.com/sebastianbergmann/global-state/tree/5.0.5"
            },
            "funding": [
                {
                    "url": "https://github.com/sebastianbergmann",
                    "type": "github"
                }
            ],
            "time": "2022-02-14T08:28:10+00:00"
        },
        {
            "name": "sebastian/lines-of-code",
            "version": "1.0.3",
            "source": {
                "type": "git",
                "url": "https://github.com/sebastianbergmann/lines-of-code.git",
                "reference": "c1c2e997aa3146983ed888ad08b15470a2e22ecc"
            },
            "dist": {
                "type": "zip",
                "url": "https://api.github.com/repos/sebastianbergmann/lines-of-code/zipball/c1c2e997aa3146983ed888ad08b15470a2e22ecc",
                "reference": "c1c2e997aa3146983ed888ad08b15470a2e22ecc",
                "shasum": ""
            },
            "require": {
                "nikic/php-parser": "^4.6",
                "php": ">=7.3"
            },
            "require-dev": {
                "phpunit/phpunit": "^9.3"
            },
            "type": "library",
            "extra": {
                "branch-alias": {
                    "dev-master": "1.0-dev"
                }
            },
            "autoload": {
                "classmap": [
                    "src/"
                ]
            },
            "notification-url": "https://packagist.org/downloads/",
            "license": [
                "BSD-3-Clause"
            ],
            "authors": [
                {
                    "name": "Sebastian Bergmann",
                    "email": "sebastian@phpunit.de",
                    "role": "lead"
                }
            ],
            "description": "Library for counting the lines of code in PHP source code",
            "homepage": "https://github.com/sebastianbergmann/lines-of-code",
            "support": {
                "issues": "https://github.com/sebastianbergmann/lines-of-code/issues",
                "source": "https://github.com/sebastianbergmann/lines-of-code/tree/1.0.3"
            },
            "funding": [
                {
                    "url": "https://github.com/sebastianbergmann",
                    "type": "github"
                }
            ],
            "time": "2020-11-28T06:42:11+00:00"
        },
        {
            "name": "sebastian/object-enumerator",
            "version": "4.0.4",
            "source": {
                "type": "git",
                "url": "https://github.com/sebastianbergmann/object-enumerator.git",
                "reference": "5c9eeac41b290a3712d88851518825ad78f45c71"
            },
            "dist": {
                "type": "zip",
                "url": "https://api.github.com/repos/sebastianbergmann/object-enumerator/zipball/5c9eeac41b290a3712d88851518825ad78f45c71",
                "reference": "5c9eeac41b290a3712d88851518825ad78f45c71",
                "shasum": ""
            },
            "require": {
                "php": ">=7.3",
                "sebastian/object-reflector": "^2.0",
                "sebastian/recursion-context": "^4.0"
            },
            "require-dev": {
                "phpunit/phpunit": "^9.3"
            },
            "type": "library",
            "extra": {
                "branch-alias": {
                    "dev-master": "4.0-dev"
                }
            },
            "autoload": {
                "classmap": [
                    "src/"
                ]
            },
            "notification-url": "https://packagist.org/downloads/",
            "license": [
                "BSD-3-Clause"
            ],
            "authors": [
                {
                    "name": "Sebastian Bergmann",
                    "email": "sebastian@phpunit.de"
                }
            ],
            "description": "Traverses array structures and object graphs to enumerate all referenced objects",
            "homepage": "https://github.com/sebastianbergmann/object-enumerator/",
            "support": {
                "issues": "https://github.com/sebastianbergmann/object-enumerator/issues",
                "source": "https://github.com/sebastianbergmann/object-enumerator/tree/4.0.4"
            },
            "funding": [
                {
                    "url": "https://github.com/sebastianbergmann",
                    "type": "github"
                }
            ],
            "time": "2020-10-26T13:12:34+00:00"
        },
        {
            "name": "sebastian/object-reflector",
            "version": "2.0.4",
            "source": {
                "type": "git",
                "url": "https://github.com/sebastianbergmann/object-reflector.git",
                "reference": "b4f479ebdbf63ac605d183ece17d8d7fe49c15c7"
            },
            "dist": {
                "type": "zip",
                "url": "https://api.github.com/repos/sebastianbergmann/object-reflector/zipball/b4f479ebdbf63ac605d183ece17d8d7fe49c15c7",
                "reference": "b4f479ebdbf63ac605d183ece17d8d7fe49c15c7",
                "shasum": ""
            },
            "require": {
                "php": ">=7.3"
            },
            "require-dev": {
                "phpunit/phpunit": "^9.3"
            },
            "type": "library",
            "extra": {
                "branch-alias": {
                    "dev-master": "2.0-dev"
                }
            },
            "autoload": {
                "classmap": [
                    "src/"
                ]
            },
            "notification-url": "https://packagist.org/downloads/",
            "license": [
                "BSD-3-Clause"
            ],
            "authors": [
                {
                    "name": "Sebastian Bergmann",
                    "email": "sebastian@phpunit.de"
                }
            ],
            "description": "Allows reflection of object attributes, including inherited and non-public ones",
            "homepage": "https://github.com/sebastianbergmann/object-reflector/",
            "support": {
                "issues": "https://github.com/sebastianbergmann/object-reflector/issues",
                "source": "https://github.com/sebastianbergmann/object-reflector/tree/2.0.4"
            },
            "funding": [
                {
                    "url": "https://github.com/sebastianbergmann",
                    "type": "github"
                }
            ],
            "time": "2020-10-26T13:14:26+00:00"
        },
        {
            "name": "sebastian/recursion-context",
            "version": "4.0.4",
            "source": {
                "type": "git",
                "url": "https://github.com/sebastianbergmann/recursion-context.git",
                "reference": "cd9d8cf3c5804de4341c283ed787f099f5506172"
            },
            "dist": {
                "type": "zip",
                "url": "https://api.github.com/repos/sebastianbergmann/recursion-context/zipball/cd9d8cf3c5804de4341c283ed787f099f5506172",
                "reference": "cd9d8cf3c5804de4341c283ed787f099f5506172",
                "shasum": ""
            },
            "require": {
                "php": ">=7.3"
            },
            "require-dev": {
                "phpunit/phpunit": "^9.3"
            },
            "type": "library",
            "extra": {
                "branch-alias": {
                    "dev-master": "4.0-dev"
                }
            },
            "autoload": {
                "classmap": [
                    "src/"
                ]
            },
            "notification-url": "https://packagist.org/downloads/",
            "license": [
                "BSD-3-Clause"
            ],
            "authors": [
                {
                    "name": "Sebastian Bergmann",
                    "email": "sebastian@phpunit.de"
                },
                {
                    "name": "Jeff Welch",
                    "email": "whatthejeff@gmail.com"
                },
                {
                    "name": "Adam Harvey",
                    "email": "aharvey@php.net"
                }
            ],
            "description": "Provides functionality to recursively process PHP variables",
            "homepage": "http://www.github.com/sebastianbergmann/recursion-context",
            "support": {
                "issues": "https://github.com/sebastianbergmann/recursion-context/issues",
                "source": "https://github.com/sebastianbergmann/recursion-context/tree/4.0.4"
            },
            "funding": [
                {
                    "url": "https://github.com/sebastianbergmann",
                    "type": "github"
                }
            ],
            "time": "2020-10-26T13:17:30+00:00"
        },
        {
            "name": "sebastian/resource-operations",
            "version": "3.0.3",
            "source": {
                "type": "git",
                "url": "https://github.com/sebastianbergmann/resource-operations.git",
                "reference": "0f4443cb3a1d92ce809899753bc0d5d5a8dd19a8"
            },
            "dist": {
                "type": "zip",
                "url": "https://api.github.com/repos/sebastianbergmann/resource-operations/zipball/0f4443cb3a1d92ce809899753bc0d5d5a8dd19a8",
                "reference": "0f4443cb3a1d92ce809899753bc0d5d5a8dd19a8",
                "shasum": ""
            },
            "require": {
                "php": ">=7.3"
            },
            "require-dev": {
                "phpunit/phpunit": "^9.0"
            },
            "type": "library",
            "extra": {
                "branch-alias": {
                    "dev-master": "3.0-dev"
                }
            },
            "autoload": {
                "classmap": [
                    "src/"
                ]
            },
            "notification-url": "https://packagist.org/downloads/",
            "license": [
                "BSD-3-Clause"
            ],
            "authors": [
                {
                    "name": "Sebastian Bergmann",
                    "email": "sebastian@phpunit.de"
                }
            ],
            "description": "Provides a list of PHP built-in functions that operate on resources",
            "homepage": "https://www.github.com/sebastianbergmann/resource-operations",
            "support": {
                "issues": "https://github.com/sebastianbergmann/resource-operations/issues",
                "source": "https://github.com/sebastianbergmann/resource-operations/tree/3.0.3"
            },
            "funding": [
                {
                    "url": "https://github.com/sebastianbergmann",
                    "type": "github"
                }
            ],
            "time": "2020-09-28T06:45:17+00:00"
        },
        {
            "name": "sebastian/type",
            "version": "3.0.0",
            "source": {
                "type": "git",
                "url": "https://github.com/sebastianbergmann/type.git",
                "reference": "b233b84bc4465aff7b57cf1c4bc75c86d00d6dad"
            },
            "dist": {
                "type": "zip",
                "url": "https://api.github.com/repos/sebastianbergmann/type/zipball/b233b84bc4465aff7b57cf1c4bc75c86d00d6dad",
                "reference": "b233b84bc4465aff7b57cf1c4bc75c86d00d6dad",
                "shasum": ""
            },
            "require": {
                "php": ">=7.3"
            },
            "require-dev": {
                "phpunit/phpunit": "^9.5"
            },
            "type": "library",
            "extra": {
                "branch-alias": {
                    "dev-master": "3.0-dev"
                }
            },
            "autoload": {
                "classmap": [
                    "src/"
                ]
            },
            "notification-url": "https://packagist.org/downloads/",
            "license": [
                "BSD-3-Clause"
            ],
            "authors": [
                {
                    "name": "Sebastian Bergmann",
                    "email": "sebastian@phpunit.de",
                    "role": "lead"
                }
            ],
            "description": "Collection of value objects that represent the types of the PHP type system",
            "homepage": "https://github.com/sebastianbergmann/type",
            "support": {
                "issues": "https://github.com/sebastianbergmann/type/issues",
                "source": "https://github.com/sebastianbergmann/type/tree/3.0.0"
            },
            "funding": [
                {
                    "url": "https://github.com/sebastianbergmann",
                    "type": "github"
                }
            ],
            "time": "2022-03-15T09:54:48+00:00"
        },
        {
            "name": "sebastian/version",
            "version": "3.0.2",
            "source": {
                "type": "git",
                "url": "https://github.com/sebastianbergmann/version.git",
                "reference": "c6c1022351a901512170118436c764e473f6de8c"
            },
            "dist": {
                "type": "zip",
                "url": "https://api.github.com/repos/sebastianbergmann/version/zipball/c6c1022351a901512170118436c764e473f6de8c",
                "reference": "c6c1022351a901512170118436c764e473f6de8c",
                "shasum": ""
            },
            "require": {
                "php": ">=7.3"
            },
            "type": "library",
            "extra": {
                "branch-alias": {
                    "dev-master": "3.0-dev"
                }
            },
            "autoload": {
                "classmap": [
                    "src/"
                ]
            },
            "notification-url": "https://packagist.org/downloads/",
            "license": [
                "BSD-3-Clause"
            ],
            "authors": [
                {
                    "name": "Sebastian Bergmann",
                    "email": "sebastian@phpunit.de",
                    "role": "lead"
                }
            ],
            "description": "Library that helps with managing the version number of Git-hosted PHP projects",
            "homepage": "https://github.com/sebastianbergmann/version",
            "support": {
                "issues": "https://github.com/sebastianbergmann/version/issues",
                "source": "https://github.com/sebastianbergmann/version/tree/3.0.2"
            },
            "funding": [
                {
                    "url": "https://github.com/sebastianbergmann",
                    "type": "github"
                }
            ],
            "time": "2020-09-28T06:39:44+00:00"
        },
        {
            "name": "theseer/tokenizer",
            "version": "1.2.1",
            "source": {
                "type": "git",
                "url": "https://github.com/theseer/tokenizer.git",
                "reference": "34a41e998c2183e22995f158c581e7b5e755ab9e"
            },
            "dist": {
                "type": "zip",
                "url": "https://api.github.com/repos/theseer/tokenizer/zipball/34a41e998c2183e22995f158c581e7b5e755ab9e",
                "reference": "34a41e998c2183e22995f158c581e7b5e755ab9e",
                "shasum": ""
            },
            "require": {
                "ext-dom": "*",
                "ext-tokenizer": "*",
                "ext-xmlwriter": "*",
                "php": "^7.2 || ^8.0"
            },
            "type": "library",
            "autoload": {
                "classmap": [
                    "src/"
                ]
            },
            "notification-url": "https://packagist.org/downloads/",
            "license": [
                "BSD-3-Clause"
            ],
            "authors": [
                {
                    "name": "Arne Blankerts",
                    "email": "arne@blankerts.de",
                    "role": "Developer"
                }
            ],
            "description": "A small library for converting tokenized PHP source code into XML and potentially other formats",
            "support": {
                "issues": "https://github.com/theseer/tokenizer/issues",
                "source": "https://github.com/theseer/tokenizer/tree/1.2.1"
            },
            "funding": [
                {
                    "url": "https://github.com/theseer",
                    "type": "github"
                }
            ],
            "time": "2021-07-28T10:34:58+00:00"
        }
    ],
    "aliases": [],
    "minimum-stability": "stable",
    "stability-flags": {
        "pocketmine/bedrock-block-upgrade-schema": 20,
        "pocketmine/bedrock-data": 20,
        "pocketmine/bedrock-item-upgrade-schema": 20
    },
    "prefer-stable": false,
    "prefer-lowest": false,
    "platform": {
        "php": "^8.0",
        "php-64bit": "*",
        "ext-chunkutils2": "^0.3.1",
        "ext-crypto": "^0.3.1",
        "ext-ctype": "*",
        "ext-curl": "*",
        "ext-date": "*",
        "ext-gmp": "*",
        "ext-hash": "*",
        "ext-igbinary": "^3.0.1",
        "ext-json": "*",
        "ext-leveldb": "^0.2.1 || ^0.3.0",
        "ext-mbstring": "*",
        "ext-morton": "^0.1.0",
        "ext-openssl": "*",
        "ext-pcre": "*",
        "ext-phar": "*",
        "ext-pthreads": "^4.0",
        "ext-reflection": "*",
        "ext-simplexml": "*",
        "ext-sockets": "*",
        "ext-spl": "*",
        "ext-yaml": ">=2.0.0",
        "ext-zip": "*",
        "ext-zlib": ">=1.2.11",
        "composer-runtime-api": "^2.0"
    },
    "platform-dev": [],
    "platform-overrides": {
        "php": "8.0.0"
    },
    "plugin-api-version": "2.3.0"
}<|MERGE_RESOLUTION|>--- conflicted
+++ resolved
@@ -4,11 +4,7 @@
         "Read more about it at https://getcomposer.org/doc/01-basic-usage.md#installing-dependencies",
         "This file is @generated automatically"
     ],
-<<<<<<< HEAD
-    "content-hash": "4e3266e01983490663a0cdac7609bde0",
-=======
-    "content-hash": "54ae200719453a6bb90afa4c67a50e71",
->>>>>>> 72d8b541
+    "content-hash": "4d3d74b811713475413c03f95455c355",
     "packages": [
         {
             "name": "adhocore/json-comment",
