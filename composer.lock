--- conflicted
+++ resolved
@@ -4,11 +4,7 @@
         "Read more about it at https://getcomposer.org/doc/01-basic-usage.md#installing-dependencies",
         "This file is @generated automatically"
     ],
-<<<<<<< HEAD
-    "content-hash": "dbe37580d73d76d72e1b883fe73e1dad",
-=======
-    "content-hash": "a9e05a8358faee33178bac5279d864f4",
->>>>>>> 41ab698f
+    "content-hash": "8ab222cb51cdc02aff87dd02a71b6beb",
     "packages": [
         {
             "name": "adhocore/json-comment",
@@ -254,21 +250,6 @@
         },
         {
             "name": "pocketmine/bedrock-block-upgrade-schema",
-<<<<<<< HEAD
-            "version": "dev-master",
-            "source": {
-                "type": "git",
-                "url": "https://github.com/pmmp/BedrockBlockUpgradeSchema.git",
-                "reference": "b0cc441e029cf5a6de5b05dd0f5657208855232b"
-            },
-            "dist": {
-                "type": "zip",
-                "url": "https://api.github.com/repos/pmmp/BedrockBlockUpgradeSchema/zipball/b0cc441e029cf5a6de5b05dd0f5657208855232b",
-                "reference": "b0cc441e029cf5a6de5b05dd0f5657208855232b",
-                "shasum": ""
-            },
-            "default-branch": true,
-=======
             "version": "1.0.0",
             "source": {
                 "type": "git",
@@ -281,7 +262,6 @@
                 "reference": "a05ce434eb7f8c11058d26833bc975fe635b23b4",
                 "shasum": ""
             },
->>>>>>> 41ab698f
             "type": "library",
             "notification-url": "https://packagist.org/downloads/",
             "license": [
@@ -290,15 +270,9 @@
             "description": "Schemas describing how to upgrade saved block data in older Minecraft: Bedrock Edition world saves",
             "support": {
                 "issues": "https://github.com/pmmp/BedrockBlockUpgradeSchema/issues",
-<<<<<<< HEAD
-                "source": "https://github.com/pmmp/BedrockBlockUpgradeSchema/tree/master"
-            },
-            "time": "2023-02-01T21:11:39+00:00"
-=======
                 "source": "https://github.com/pmmp/BedrockBlockUpgradeSchema/tree/1.0.0"
             },
             "time": "2023-02-01T21:09:54+00:00"
->>>>>>> 41ab698f
         },
         {
             "name": "pocketmine/bedrock-data",
@@ -306,12 +280,12 @@
             "source": {
                 "type": "git",
                 "url": "https://github.com/pmmp/BedrockData.git",
-                "reference": "d64617faab77300d828debcd1e3597b3403b63b7"
-            },
-            "dist": {
-                "type": "zip",
-                "url": "https://api.github.com/repos/pmmp/BedrockData/zipball/d64617faab77300d828debcd1e3597b3403b63b7",
-                "reference": "d64617faab77300d828debcd1e3597b3403b63b7",
+                "reference": "6a735f1c6bf11fd100db1de9be029a4e1fd11558"
+            },
+            "dist": {
+                "type": "zip",
+                "url": "https://api.github.com/repos/pmmp/BedrockData/zipball/6a735f1c6bf11fd100db1de9be029a4e1fd11558",
+                "reference": "6a735f1c6bf11fd100db1de9be029a4e1fd11558",
                 "shasum": ""
             },
             "type": "library",
@@ -324,34 +298,7 @@
                 "issues": "https://github.com/pmmp/BedrockData/issues",
                 "source": "https://github.com/pmmp/BedrockData/tree/modern-world-support"
             },
-            "time": "2022-12-02T13:01:28+00:00"
-        },
-        {
-            "name": "pocketmine/bedrock-item-upgrade-schema",
-            "version": "dev-master",
-            "source": {
-                "type": "git",
-                "url": "https://github.com/pmmp/BedrockItemUpgradeSchema.git",
-                "reference": "d984d2ee7283bc52e8733e7c7da1d0f6b6dc501f"
-            },
-            "dist": {
-                "type": "zip",
-                "url": "https://api.github.com/repos/pmmp/BedrockItemUpgradeSchema/zipball/d984d2ee7283bc52e8733e7c7da1d0f6b6dc501f",
-                "reference": "d984d2ee7283bc52e8733e7c7da1d0f6b6dc501f",
-                "shasum": ""
-            },
-            "default-branch": true,
-            "type": "library",
-            "notification-url": "https://packagist.org/downloads/",
-            "license": [
-                "CC0-1.0"
-            ],
-            "description": "JSON schemas for upgrading items found in older Minecraft: Bedrock world saves",
-            "support": {
-                "issues": "https://github.com/pmmp/BedrockItemUpgradeSchema/issues",
-                "source": "https://github.com/pmmp/BedrockItemUpgradeSchema/tree/master"
-            },
-            "time": "2022-06-08T13:47:48+00:00"
+            "time": "2023-01-31T23:58:53+00:00"
         },
         {
             "name": "pocketmine/bedrock-item-upgrade-schema",
@@ -3423,9 +3370,7 @@
     "aliases": [],
     "minimum-stability": "stable",
     "stability-flags": {
-        "pocketmine/bedrock-block-upgrade-schema": 20,
-        "pocketmine/bedrock-data": 20,
-        "pocketmine/bedrock-item-upgrade-schema": 20
+        "pocketmine/bedrock-data": 20
     },
     "prefer-stable": false,
     "prefer-lowest": false,
