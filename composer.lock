--- conflicted
+++ resolved
@@ -4,11 +4,7 @@
         "Read more about it at https://getcomposer.org/doc/01-basic-usage.md#installing-dependencies",
         "This file is @generated automatically"
     ],
-<<<<<<< HEAD
     "content-hash": "de5df55a11e2e2831fc0ce1303645cd7",
-=======
-    "content-hash": "9d5a8688ca7ac8143921659525641a00",
->>>>>>> dda8ff18
     "packages": [
         {
             "name": "adhocore/json-comment",
