{
    "_readme": [
        "This file locks the dependencies of your project to a known state",
        "Read more about it at https://getcomposer.org/doc/01-basic-usage.md#installing-dependencies",
        "This file is @generated automatically"
    ],
<<<<<<< HEAD
    "content-hash": "f15cd5cafed6036db3ee587b642c48e5",
=======
    "content-hash": "2acf1299aa8b354c44495ae048aa8893",
>>>>>>> 9f09acc0
    "packages": [
        {
            "name": "adhocore/json-comment",
            "version": "1.2.1",
            "source": {
                "type": "git",
                "url": "https://github.com/adhocore/php-json-comment.git",
                "reference": "651023f9fe52e9efa2198cbaf6e481d1968e2377"
            },
            "dist": {
                "type": "zip",
                "url": "https://api.github.com/repos/adhocore/php-json-comment/zipball/651023f9fe52e9efa2198cbaf6e481d1968e2377",
                "reference": "651023f9fe52e9efa2198cbaf6e481d1968e2377",
                "shasum": ""
            },
            "require": {
                "ext-ctype": "*",
                "php": ">=7.0"
            },
            "require-dev": {
                "phpunit/phpunit": "^6.5 || ^7.5 || ^8.5"
            },
            "type": "library",
            "autoload": {
                "psr-4": {
                    "Ahc\\Json\\": "src/"
                }
            },
            "notification-url": "https://packagist.org/downloads/",
            "license": [
                "MIT"
            ],
            "authors": [
                {
                    "name": "Jitendra Adhikari",
                    "email": "jiten.adhikary@gmail.com"
                }
            ],
            "description": "Lightweight JSON comment stripper library for PHP",
            "keywords": [
                "comment",
                "json",
                "strip-comment"
            ],
            "support": {
                "issues": "https://github.com/adhocore/php-json-comment/issues",
                "source": "https://github.com/adhocore/php-json-comment/tree/1.2.1"
            },
            "funding": [
                {
                    "url": "https://paypal.me/ji10",
                    "type": "custom"
                },
                {
                    "url": "https://github.com/adhocore",
                    "type": "github"
                }
            ],
            "time": "2022-10-02T11:22:07+00:00"
        },
        {
            "name": "brick/math",
            "version": "0.11.0",
            "source": {
                "type": "git",
                "url": "https://github.com/brick/math.git",
                "reference": "0ad82ce168c82ba30d1c01ec86116ab52f589478"
            },
            "dist": {
                "type": "zip",
                "url": "https://api.github.com/repos/brick/math/zipball/0ad82ce168c82ba30d1c01ec86116ab52f589478",
                "reference": "0ad82ce168c82ba30d1c01ec86116ab52f589478",
                "shasum": ""
            },
            "require": {
                "php": "^8.0"
            },
            "require-dev": {
                "php-coveralls/php-coveralls": "^2.2",
                "phpunit/phpunit": "^9.0",
                "vimeo/psalm": "5.0.0"
            },
            "type": "library",
            "autoload": {
                "psr-4": {
                    "Brick\\Math\\": "src/"
                }
            },
            "notification-url": "https://packagist.org/downloads/",
            "license": [
                "MIT"
            ],
            "description": "Arbitrary-precision arithmetic library",
            "keywords": [
                "Arbitrary-precision",
                "BigInteger",
                "BigRational",
                "arithmetic",
                "bigdecimal",
                "bignum",
                "brick",
                "math"
            ],
            "support": {
                "issues": "https://github.com/brick/math/issues",
                "source": "https://github.com/brick/math/tree/0.11.0"
            },
            "funding": [
                {
                    "url": "https://github.com/BenMorel",
                    "type": "github"
                }
            ],
            "time": "2023-01-15T23:15:59+00:00"
        },
        {
            "name": "fgrosse/phpasn1",
            "version": "v2.5.0",
            "source": {
                "type": "git",
                "url": "https://github.com/fgrosse/PHPASN1.git",
                "reference": "42060ed45344789fb9f21f9f1864fc47b9e3507b"
            },
            "dist": {
                "type": "zip",
                "url": "https://api.github.com/repos/fgrosse/PHPASN1/zipball/42060ed45344789fb9f21f9f1864fc47b9e3507b",
                "reference": "42060ed45344789fb9f21f9f1864fc47b9e3507b",
                "shasum": ""
            },
            "require": {
                "php": "^7.1 || ^8.0"
            },
            "require-dev": {
                "php-coveralls/php-coveralls": "~2.0",
                "phpunit/phpunit": "^7.0 || ^8.0 || ^9.0"
            },
            "suggest": {
                "ext-bcmath": "BCmath is the fallback extension for big integer calculations",
                "ext-curl": "For loading OID information from the web if they have not bee defined statically",
                "ext-gmp": "GMP is the preferred extension for big integer calculations",
                "phpseclib/bcmath_compat": "BCmath polyfill for servers where neither GMP nor BCmath is available"
            },
            "type": "library",
            "extra": {
                "branch-alias": {
                    "dev-master": "2.0.x-dev"
                }
            },
            "autoload": {
                "psr-4": {
                    "FG\\": "lib/"
                }
            },
            "notification-url": "https://packagist.org/downloads/",
            "license": [
                "MIT"
            ],
            "authors": [
                {
                    "name": "Friedrich Große",
                    "email": "friedrich.grosse@gmail.com",
                    "homepage": "https://github.com/FGrosse",
                    "role": "Author"
                },
                {
                    "name": "All contributors",
                    "homepage": "https://github.com/FGrosse/PHPASN1/contributors"
                }
            ],
            "description": "A PHP Framework that allows you to encode and decode arbitrary ASN.1 structures using the ITU-T X.690 Encoding Rules.",
            "homepage": "https://github.com/FGrosse/PHPASN1",
            "keywords": [
                "DER",
                "asn.1",
                "asn1",
                "ber",
                "binary",
                "decoding",
                "encoding",
                "x.509",
                "x.690",
                "x509",
                "x690"
            ],
            "support": {
                "issues": "https://github.com/fgrosse/PHPASN1/issues",
                "source": "https://github.com/fgrosse/PHPASN1/tree/v2.5.0"
            },
            "abandoned": true,
            "time": "2022-12-19T11:08:26+00:00"
        },
        {
            "name": "nethergamesmc/bedrock-data",
            "version": "dev-master",
            "source": {
                "type": "git",
                "url": "https://github.com/NetherGamesMC/BedrockData.git",
                "reference": "cc5aebd5dc6a30aafc02d43a15e9c34d92d0f32d"
            },
            "dist": {
                "type": "zip",
                "url": "https://api.github.com/repos/NetherGamesMC/BedrockData/zipball/cc5aebd5dc6a30aafc02d43a15e9c34d92d0f32d",
                "reference": "cc5aebd5dc6a30aafc02d43a15e9c34d92d0f32d",
                "shasum": ""
            },
            "default-branch": true,
            "type": "library",
            "license": [
                "CC0-1.0"
            ],
            "description": "Blobs of data generated from Minecraft: Bedrock Edition, used by PocketMine-MP",
            "support": {
                "source": "https://github.com/NetherGamesMC/BedrockData/tree/master"
            },
            "time": "2023-07-12T12:04:04+00:00"
        },
        {
            "name": "nethergamesmc/bedrock-protocol",
            "version": "dev-master",
            "source": {
                "type": "git",
                "url": "https://github.com/NetherGamesMC/BedrockProtocol.git",
                "reference": "edc89cf2a4e730275667227cecf9fa3f54eb7277"
            },
            "dist": {
                "type": "zip",
                "url": "https://api.github.com/repos/NetherGamesMC/BedrockProtocol/zipball/edc89cf2a4e730275667227cecf9fa3f54eb7277",
                "reference": "edc89cf2a4e730275667227cecf9fa3f54eb7277",
                "shasum": ""
            },
            "require": {
                "ext-json": "*",
                "netresearch/jsonmapper": "^4.0",
                "php": "^8.0",
                "pocketmine/binaryutils": "^0.2.0",
                "pocketmine/color": "^0.2.0 || ^0.3.0",
                "pocketmine/math": "^0.3.0 || ^0.4.0",
                "pocketmine/nbt": "^0.3.0",
                "ramsey/uuid": "^4.1"
            },
            "require-dev": {
                "phpstan/phpstan": "1.10.7",
                "phpstan/phpstan-phpunit": "^1.0.0",
                "phpstan/phpstan-strict-rules": "^1.0.0",
                "phpunit/phpunit": "^9.5"
            },
            "default-branch": true,
            "type": "library",
            "autoload": {
                "psr-4": {
                    "pocketmine\\network\\mcpe\\protocol\\": "src/"
                }
            },
            "autoload-dev": {
                "psr-4": {
                    "pocketmine\\network\\mcpe\\protocol\\": "tests/phpunit/"
                }
            },
            "scripts": {
                "update-create-methods": [
                    "@php tools/generate-create-static-methods.php"
                ]
            },
            "license": [
                "LGPL-3.0"
            ],
            "description": "An implementation of the Minecraft: Bedrock Edition protocol in PHP",
            "support": {
                "source": "https://github.com/NetherGamesMC/BedrockProtocol/tree/master"
            },
            "time": "2023-07-18T21:09:42+00:00"
        },
        {
            "name": "pocketmine/bedrock-block-upgrade-schema",
            "version": "3.1.0",
            "source": {
                "type": "git",
                "url": "https://github.com/pmmp/BedrockBlockUpgradeSchema.git",
                "reference": "6d4ae416043337946a22fc31e8065ca2c21f472d"
            },
            "dist": {
                "type": "zip",
                "url": "https://api.github.com/repos/pmmp/BedrockBlockUpgradeSchema/zipball/6d4ae416043337946a22fc31e8065ca2c21f472d",
                "reference": "6d4ae416043337946a22fc31e8065ca2c21f472d",
                "shasum": ""
            },
            "type": "library",
            "notification-url": "https://packagist.org/downloads/",
            "license": [
                "CC0-1.0"
            ],
            "description": "Schemas describing how to upgrade saved block data in older Minecraft: Bedrock Edition world saves",
            "support": {
                "issues": "https://github.com/pmmp/BedrockBlockUpgradeSchema/issues",
                "source": "https://github.com/pmmp/BedrockBlockUpgradeSchema/tree/3.1.0"
            },
            "time": "2023-07-12T12:05:36+00:00"
        },
        {
<<<<<<< HEAD
            "name": "pocketmine/bedrock-item-upgrade-schema",
            "version": "1.4.0",
            "source": {
                "type": "git",
                "url": "https://github.com/pmmp/BedrockItemUpgradeSchema.git",
                "reference": "60d199afe5e371fd189b21d685ec1fed6ba54230"
            },
            "dist": {
                "type": "zip",
                "url": "https://api.github.com/repos/pmmp/BedrockItemUpgradeSchema/zipball/60d199afe5e371fd189b21d685ec1fed6ba54230",
                "reference": "60d199afe5e371fd189b21d685ec1fed6ba54230",
                "shasum": ""
            },
=======
            "name": "pocketmine/bedrock-protocol",
            "version": "23.0.3+bedrock-1.20.10",
            "source": {
                "type": "git",
                "url": "https://github.com/pmmp/BedrockProtocol.git",
                "reference": "e4157c7af3f91e1b08fe21be171eb73dad7029e9"
            },
            "dist": {
                "type": "zip",
                "url": "https://api.github.com/repos/pmmp/BedrockProtocol/zipball/e4157c7af3f91e1b08fe21be171eb73dad7029e9",
                "reference": "e4157c7af3f91e1b08fe21be171eb73dad7029e9",
                "shasum": ""
            },
            "require": {
                "ext-json": "*",
                "netresearch/jsonmapper": "^4.0",
                "php": "^8.0",
                "pocketmine/binaryutils": "^0.2.0",
                "pocketmine/color": "^0.2.0 || ^0.3.0",
                "pocketmine/math": "^0.3.0 || ^0.4.0 || ^1.0.0",
                "pocketmine/nbt": "^0.3.0 || ^1.0.0",
                "ramsey/uuid": "^4.1"
            },
            "require-dev": {
                "phpstan/phpstan": "1.10.7",
                "phpstan/phpstan-phpunit": "^1.0.0",
                "phpstan/phpstan-strict-rules": "^1.0.0",
                "phpunit/phpunit": "^9.5"
            },
>>>>>>> 9f09acc0
            "type": "library",
            "notification-url": "https://packagist.org/downloads/",
            "license": [
                "CC0-1.0"
            ],
            "description": "JSON schemas for upgrading items found in older Minecraft: Bedrock world saves",
            "support": {
<<<<<<< HEAD
                "issues": "https://github.com/pmmp/BedrockItemUpgradeSchema/issues",
                "source": "https://github.com/pmmp/BedrockItemUpgradeSchema/tree/1.4.0"
            },
            "time": "2023-07-12T12:08:37+00:00"
=======
                "issues": "https://github.com/pmmp/BedrockProtocol/issues",
                "source": "https://github.com/pmmp/BedrockProtocol/tree/23.0.3+bedrock-1.20.10"
            },
            "time": "2023-08-03T15:30:52+00:00"
>>>>>>> 9f09acc0
        },
        {
            "name": "pocketmine/binaryutils",
            "version": "0.2.4",
            "source": {
                "type": "git",
                "url": "https://github.com/pmmp/BinaryUtils.git",
                "reference": "5ac7eea91afbad8dc498f5ce34ce6297d5e6ea9a"
            },
            "dist": {
                "type": "zip",
                "url": "https://api.github.com/repos/pmmp/BinaryUtils/zipball/5ac7eea91afbad8dc498f5ce34ce6297d5e6ea9a",
                "reference": "5ac7eea91afbad8dc498f5ce34ce6297d5e6ea9a",
                "shasum": ""
            },
            "require": {
                "php": "^7.4 || ^8.0",
                "php-64bit": "*"
            },
            "require-dev": {
                "phpstan/extension-installer": "^1.0",
                "phpstan/phpstan": "1.3.0",
                "phpstan/phpstan-phpunit": "^1.0",
                "phpstan/phpstan-strict-rules": "^1.0.0",
                "phpunit/phpunit": "^9.5"
            },
            "type": "library",
            "autoload": {
                "psr-4": {
                    "pocketmine\\utils\\": "src/"
                }
            },
            "notification-url": "https://packagist.org/downloads/",
            "license": [
                "LGPL-3.0"
            ],
            "description": "Classes and methods for conveniently handling binary data",
            "support": {
                "issues": "https://github.com/pmmp/BinaryUtils/issues",
                "source": "https://github.com/pmmp/BinaryUtils/tree/0.2.4"
            },
            "time": "2022-01-12T18:06:33+00:00"
        },
        {
            "name": "pocketmine/callback-validator",
            "version": "1.0.3",
            "source": {
                "type": "git",
                "url": "https://github.com/pmmp/CallbackValidator.git",
                "reference": "64787469766bcaa7e5885242e85c23c25e8c55a2"
            },
            "dist": {
                "type": "zip",
                "url": "https://api.github.com/repos/pmmp/CallbackValidator/zipball/64787469766bcaa7e5885242e85c23c25e8c55a2",
                "reference": "64787469766bcaa7e5885242e85c23c25e8c55a2",
                "shasum": ""
            },
            "require": {
                "ext-reflection": "*",
                "php": "^7.1 || ^8.0"
            },
            "replace": {
                "daverandom/callback-validator": "*"
            },
            "require-dev": {
                "phpstan/extension-installer": "^1.0",
                "phpstan/phpstan": "0.12.59",
                "phpstan/phpstan-strict-rules": "^0.12.4",
                "phpunit/phpunit": "^7.5 || ^8.5 || ^9.0"
            },
            "type": "library",
            "autoload": {
                "psr-4": {
                    "DaveRandom\\CallbackValidator\\": "src/"
                }
            },
            "notification-url": "https://packagist.org/downloads/",
            "license": [
                "MIT"
            ],
            "authors": [
                {
                    "name": "Chris Wright",
                    "email": "cw@daverandom.com"
                }
            ],
            "description": "Fork of daverandom/callback-validator - Tools for validating callback signatures",
            "support": {
                "issues": "https://github.com/pmmp/CallbackValidator/issues",
                "source": "https://github.com/pmmp/CallbackValidator/tree/1.0.3"
            },
            "time": "2020-12-11T01:45:37+00:00"
        },
        {
            "name": "pocketmine/classloader",
            "version": "0.2.0",
            "source": {
                "type": "git",
                "url": "https://github.com/pmmp/ClassLoader.git",
                "reference": "49ea303993efdfb39cd302e2156d50aa78209e78"
            },
            "dist": {
                "type": "zip",
                "url": "https://api.github.com/repos/pmmp/ClassLoader/zipball/49ea303993efdfb39cd302e2156d50aa78209e78",
                "reference": "49ea303993efdfb39cd302e2156d50aa78209e78",
                "shasum": ""
            },
            "require": {
                "ext-pthreads": "~3.2.0 || ^4.0",
                "ext-reflection": "*",
                "php": "^8.0"
            },
            "conflict": {
                "pocketmine/spl": "<0.4"
            },
            "require-dev": {
                "phpstan/extension-installer": "^1.0",
                "phpstan/phpstan": "0.12.99",
                "phpstan/phpstan-strict-rules": "^0.12.4",
                "phpunit/phpunit": "^9.5"
            },
            "type": "library",
            "autoload": {
                "classmap": [
                    "./src"
                ]
            },
            "notification-url": "https://packagist.org/downloads/",
            "license": [
                "LGPL-3.0"
            ],
            "description": "Ad-hoc autoloading components used by PocketMine-MP",
            "support": {
                "issues": "https://github.com/pmmp/ClassLoader/issues",
                "source": "https://github.com/pmmp/ClassLoader/tree/0.2.0"
            },
            "abandoned": "pocketmine/pocketmine-mp",
            "time": "2021-11-01T20:17:27+00:00"
        },
        {
            "name": "pocketmine/color",
            "version": "0.3.1",
            "source": {
                "type": "git",
                "url": "https://github.com/pmmp/Color.git",
                "reference": "a0421f1e9e0b0c619300fb92d593283378f6a5e1"
            },
            "dist": {
                "type": "zip",
                "url": "https://api.github.com/repos/pmmp/Color/zipball/a0421f1e9e0b0c619300fb92d593283378f6a5e1",
                "reference": "a0421f1e9e0b0c619300fb92d593283378f6a5e1",
                "shasum": ""
            },
            "require": {
                "php": "^8.0"
            },
            "require-dev": {
                "phpstan/phpstan": "1.10.3",
                "phpstan/phpstan-strict-rules": "^1.2.0"
            },
            "type": "library",
            "autoload": {
                "psr-4": {
                    "pocketmine\\color\\": "src/"
                }
            },
            "notification-url": "https://packagist.org/downloads/",
            "license": [
                "LGPL-3.0"
            ],
            "description": "Color handling library used by PocketMine-MP and related projects",
            "support": {
                "issues": "https://github.com/pmmp/Color/issues",
                "source": "https://github.com/pmmp/Color/tree/0.3.1"
            },
            "time": "2023-04-10T11:38:05+00:00"
        },
        {
            "name": "pocketmine/errorhandler",
            "version": "0.6.0",
            "source": {
                "type": "git",
                "url": "https://github.com/pmmp/ErrorHandler.git",
                "reference": "dae214a04348b911e8219ebf125ff1c5589cc878"
            },
            "dist": {
                "type": "zip",
                "url": "https://api.github.com/repos/pmmp/ErrorHandler/zipball/dae214a04348b911e8219ebf125ff1c5589cc878",
                "reference": "dae214a04348b911e8219ebf125ff1c5589cc878",
                "shasum": ""
            },
            "require": {
                "php": "^8.0"
            },
            "require-dev": {
                "phpstan/phpstan": "0.12.99",
                "phpstan/phpstan-strict-rules": "^0.12.2",
                "phpunit/phpunit": "^9.5"
            },
            "type": "library",
            "autoload": {
                "psr-4": {
                    "pocketmine\\errorhandler\\": "src/"
                }
            },
            "notification-url": "https://packagist.org/downloads/",
            "license": [
                "LGPL-3.0"
            ],
            "description": "Utilities to handle nasty PHP E_* errors in a usable way",
            "support": {
                "issues": "https://github.com/pmmp/ErrorHandler/issues",
                "source": "https://github.com/pmmp/ErrorHandler/tree/0.6.0"
            },
            "time": "2022-01-08T21:05:46+00:00"
        },
        {
            "name": "pocketmine/locale-data",
            "version": "2.19.6",
            "source": {
                "type": "git",
                "url": "https://github.com/pmmp/Language.git",
                "reference": "93e473e20e7f4515ecf45c5ef0f9155b9247a86e"
            },
            "dist": {
                "type": "zip",
                "url": "https://api.github.com/repos/pmmp/Language/zipball/93e473e20e7f4515ecf45c5ef0f9155b9247a86e",
                "reference": "93e473e20e7f4515ecf45c5ef0f9155b9247a86e",
                "shasum": ""
            },
            "type": "library",
            "notification-url": "https://packagist.org/downloads/",
            "description": "Language resources used by PocketMine-MP",
            "support": {
                "issues": "https://github.com/pmmp/Language/issues",
                "source": "https://github.com/pmmp/Language/tree/2.19.6"
            },
            "time": "2023-08-08T16:53:23+00:00"
        },
        {
            "name": "pocketmine/log",
            "version": "0.4.0",
            "source": {
                "type": "git",
                "url": "https://github.com/pmmp/Log.git",
                "reference": "e6c912c0f9055c81d23108ec2d179b96f404c043"
            },
            "dist": {
                "type": "zip",
                "url": "https://api.github.com/repos/pmmp/Log/zipball/e6c912c0f9055c81d23108ec2d179b96f404c043",
                "reference": "e6c912c0f9055c81d23108ec2d179b96f404c043",
                "shasum": ""
            },
            "require": {
                "php": "^7.4 || ^8.0"
            },
            "conflict": {
                "pocketmine/spl": "<0.4"
            },
            "require-dev": {
                "phpstan/phpstan": "0.12.88",
                "phpstan/phpstan-strict-rules": "^0.12.2"
            },
            "type": "library",
            "autoload": {
                "classmap": [
                    "./src"
                ]
            },
            "notification-url": "https://packagist.org/downloads/",
            "license": [
                "LGPL-3.0"
            ],
            "description": "Logging components used by PocketMine-MP and related projects",
            "support": {
                "issues": "https://github.com/pmmp/Log/issues",
                "source": "https://github.com/pmmp/Log/tree/0.4.0"
            },
            "time": "2021-06-18T19:08:09+00:00"
        },
        {
            "name": "pocketmine/log-pthreads",
            "version": "0.4.0",
            "source": {
                "type": "git",
                "url": "https://github.com/pmmp/LogPthreads.git",
                "reference": "61f709e8cf36bcc24e4efe02acded680a1ce23cd"
            },
            "dist": {
                "type": "zip",
                "url": "https://api.github.com/repos/pmmp/LogPthreads/zipball/61f709e8cf36bcc24e4efe02acded680a1ce23cd",
                "reference": "61f709e8cf36bcc24e4efe02acded680a1ce23cd",
                "shasum": ""
            },
            "require": {
                "ext-pthreads": "~3.2.0 || ^4.0",
                "php": "^7.4 || ^8.0",
                "pocketmine/log": "^0.4.0"
            },
            "conflict": {
                "pocketmine/spl": "<0.4"
            },
            "require-dev": {
                "phpstan/extension-installer": "^1.0",
                "phpstan/phpstan": "0.12.88",
                "phpstan/phpstan-strict-rules": "^0.12.4"
            },
            "type": "library",
            "autoload": {
                "classmap": [
                    "./src"
                ]
            },
            "notification-url": "https://packagist.org/downloads/",
            "license": [
                "LGPL-3.0"
            ],
            "description": "Logging components specialized for pthreads used by PocketMine-MP and related projects",
            "support": {
                "issues": "https://github.com/pmmp/LogPthreads/issues",
                "source": "https://github.com/pmmp/LogPthreads/tree/0.4.0"
            },
            "abandoned": "pocketmine/pocketmine-mp",
            "time": "2021-11-01T21:42:09+00:00"
        },
        {
            "name": "pocketmine/math",
            "version": "0.4.3",
            "source": {
                "type": "git",
                "url": "https://github.com/pmmp/Math.git",
                "reference": "47a243d320b01c8099d65309967934c188111549"
            },
            "dist": {
                "type": "zip",
                "url": "https://api.github.com/repos/pmmp/Math/zipball/47a243d320b01c8099d65309967934c188111549",
                "reference": "47a243d320b01c8099d65309967934c188111549",
                "shasum": ""
            },
            "require": {
                "php": "^8.0",
                "php-64bit": "*"
            },
            "require-dev": {
                "phpstan/extension-installer": "^1.0",
                "phpstan/phpstan": "1.8.2",
                "phpstan/phpstan-strict-rules": "^1.0",
                "phpunit/phpunit": "^8.5 || ^9.5"
            },
            "type": "library",
            "autoload": {
                "psr-4": {
                    "pocketmine\\math\\": "src/"
                }
            },
            "notification-url": "https://packagist.org/downloads/",
            "license": [
                "LGPL-3.0"
            ],
            "description": "PHP library containing math related code used in PocketMine-MP",
            "support": {
                "issues": "https://github.com/pmmp/Math/issues",
                "source": "https://github.com/pmmp/Math/tree/0.4.3"
            },
            "time": "2022-08-25T18:43:37+00:00"
        },
        {
            "name": "pocketmine/nbt",
            "version": "0.3.4",
            "source": {
                "type": "git",
                "url": "https://github.com/pmmp/NBT.git",
                "reference": "62c02464c6708b2467c1e1a2af01af09d5114eda"
            },
            "dist": {
                "type": "zip",
                "url": "https://api.github.com/repos/pmmp/NBT/zipball/62c02464c6708b2467c1e1a2af01af09d5114eda",
                "reference": "62c02464c6708b2467c1e1a2af01af09d5114eda",
                "shasum": ""
            },
            "require": {
                "php": "^7.4 || ^8.0",
                "php-64bit": "*",
                "pocketmine/binaryutils": "^0.2.0"
            },
            "require-dev": {
                "phpstan/extension-installer": "^1.0",
                "phpstan/phpstan": "1.10.3",
                "phpstan/phpstan-strict-rules": "^1.0",
                "phpunit/phpunit": "^9.5"
            },
            "type": "library",
            "autoload": {
                "psr-4": {
                    "pocketmine\\nbt\\": "src/"
                }
            },
            "notification-url": "https://packagist.org/downloads/",
            "license": [
                "LGPL-3.0"
            ],
            "description": "PHP library for working with Named Binary Tags",
            "support": {
                "issues": "https://github.com/pmmp/NBT/issues",
                "source": "https://github.com/pmmp/NBT/tree/0.3.4"
            },
            "time": "2023-04-10T11:31:20+00:00"
        },
        {
            "name": "pocketmine/netresearch-jsonmapper",
            "version": "v4.2.1000",
            "source": {
                "type": "git",
                "url": "https://github.com/pmmp/netresearch-jsonmapper.git",
                "reference": "078764e869e9b732f97206ec9363480a77c35532"
            },
            "dist": {
                "type": "zip",
                "url": "https://api.github.com/repos/pmmp/netresearch-jsonmapper/zipball/078764e869e9b732f97206ec9363480a77c35532",
                "reference": "078764e869e9b732f97206ec9363480a77c35532",
                "shasum": ""
            },
            "require": {
                "ext-json": "*",
                "ext-pcre": "*",
                "ext-reflection": "*",
                "ext-spl": "*",
                "php": ">=7.1"
            },
            "replace": {
                "netresearch/jsonmapper": "~4.2.0"
            },
            "require-dev": {
                "phpunit/phpunit": "~7.5 || ~8.0 || ~9.0",
                "squizlabs/php_codesniffer": "~3.5"
            },
            "type": "library",
            "autoload": {
                "psr-0": {
                    "JsonMapper": "src/"
                }
            },
            "notification-url": "https://packagist.org/downloads/",
            "license": [
                "OSL-3.0"
            ],
            "authors": [
                {
                    "name": "Christian Weiske",
                    "email": "cweiske@cweiske.de",
                    "homepage": "http://github.com/cweiske/jsonmapper/",
                    "role": "Developer"
                }
            ],
            "description": "Fork of netresearch/jsonmapper with security fixes needed by pocketmine/pocketmine-mp",
            "support": {
                "email": "cweiske@cweiske.de",
                "issues": "https://github.com/cweiske/jsonmapper/issues",
                "source": "https://github.com/pmmp/netresearch-jsonmapper/tree/v4.2.1000"
            },
            "time": "2023-07-14T10:44:14+00:00"
        },
        {
            "name": "pocketmine/raklib",
            "version": "0.14.6",
            "source": {
                "type": "git",
                "url": "https://github.com/pmmp/RakLib.git",
                "reference": "aeca667d5ecc4cc18fded612f29e3511bbf62f42"
            },
            "dist": {
                "type": "zip",
                "url": "https://api.github.com/repos/pmmp/RakLib/zipball/aeca667d5ecc4cc18fded612f29e3511bbf62f42",
                "reference": "aeca667d5ecc4cc18fded612f29e3511bbf62f42",
                "shasum": ""
            },
            "require": {
                "ext-sockets": "*",
                "php": "^8.0",
                "php-64bit": "*",
                "php-ipv6": "*",
                "pocketmine/binaryutils": "^0.2.0",
                "pocketmine/log": "^0.3.0 || ^0.4.0"
            },
            "require-dev": {
                "phpstan/phpstan": "1.9.17",
                "phpstan/phpstan-strict-rules": "^1.0"
            },
            "type": "library",
            "autoload": {
                "psr-4": {
                    "raklib\\": "src/"
                }
            },
            "notification-url": "https://packagist.org/downloads/",
            "license": [
                "GPL-3.0"
            ],
            "description": "A RakNet server implementation written in PHP",
            "support": {
                "issues": "https://github.com/pmmp/RakLib/issues",
                "source": "https://github.com/pmmp/RakLib/tree/0.14.6"
            },
            "time": "2023-03-07T15:10:23+00:00"
        },
        {
            "name": "pocketmine/raklib-ipc",
            "version": "0.1.1",
            "source": {
                "type": "git",
                "url": "https://github.com/pmmp/RakLibIpc.git",
                "reference": "922a6444b0c6c7daaa5aa5a832107e1ec4738aed"
            },
            "dist": {
                "type": "zip",
                "url": "https://api.github.com/repos/pmmp/RakLibIpc/zipball/922a6444b0c6c7daaa5aa5a832107e1ec4738aed",
                "reference": "922a6444b0c6c7daaa5aa5a832107e1ec4738aed",
                "shasum": ""
            },
            "require": {
                "php": "^7.4 || ^8.0",
                "php-64bit": "*",
                "pocketmine/binaryutils": "^0.2.0",
                "pocketmine/raklib": "^0.13.1 || ^0.14.0"
            },
            "require-dev": {
                "phpstan/phpstan": "0.12.81",
                "phpstan/phpstan-strict-rules": "^0.12.2"
            },
            "type": "library",
            "autoload": {
                "psr-4": {
                    "raklib\\server\\ipc\\": "src/"
                }
            },
            "notification-url": "https://packagist.org/downloads/",
            "license": [
                "GPL-3.0"
            ],
            "description": "Channel-based protocols for inter-thread/inter-process communication with RakLib",
            "support": {
                "issues": "https://github.com/pmmp/RakLibIpc/issues",
                "source": "https://github.com/pmmp/RakLibIpc/tree/0.1.1"
            },
            "time": "2021-09-22T17:01:12+00:00"
        },
        {
            "name": "pocketmine/snooze",
            "version": "0.3.1",
            "source": {
                "type": "git",
                "url": "https://github.com/pmmp/Snooze.git",
                "reference": "0ac8fc2a781c419a1f64ebca4d5835028f59e29b"
            },
            "dist": {
                "type": "zip",
                "url": "https://api.github.com/repos/pmmp/Snooze/zipball/0ac8fc2a781c419a1f64ebca4d5835028f59e29b",
                "reference": "0ac8fc2a781c419a1f64ebca4d5835028f59e29b",
                "shasum": ""
            },
            "require": {
                "ext-pthreads": "~3.2.0 || ^4.0",
                "php-64bit": "^7.3 || ^8.0"
            },
            "require-dev": {
                "phpstan/extension-installer": "^1.0",
                "phpstan/phpstan": "0.12.99",
                "phpstan/phpstan-strict-rules": "^0.12.4"
            },
            "type": "library",
            "autoload": {
                "psr-4": {
                    "pocketmine\\snooze\\": "src/"
                }
            },
            "notification-url": "https://packagist.org/downloads/",
            "license": [
                "LGPL-3.0"
            ],
            "description": "Thread notification management library for code using the pthreads extension",
            "support": {
                "issues": "https://github.com/pmmp/Snooze/issues",
                "source": "https://github.com/pmmp/Snooze/tree/0.3.1"
            },
            "time": "2021-11-01T20:50:08+00:00"
        },
        {
            "name": "ramsey/collection",
            "version": "2.0.0",
            "source": {
                "type": "git",
                "url": "https://github.com/ramsey/collection.git",
                "reference": "a4b48764bfbb8f3a6a4d1aeb1a35bb5e9ecac4a5"
            },
            "dist": {
                "type": "zip",
                "url": "https://api.github.com/repos/ramsey/collection/zipball/a4b48764bfbb8f3a6a4d1aeb1a35bb5e9ecac4a5",
                "reference": "a4b48764bfbb8f3a6a4d1aeb1a35bb5e9ecac4a5",
                "shasum": ""
            },
            "require": {
                "php": "^8.1"
            },
            "require-dev": {
                "captainhook/plugin-composer": "^5.3",
                "ergebnis/composer-normalize": "^2.28.3",
                "fakerphp/faker": "^1.21",
                "hamcrest/hamcrest-php": "^2.0",
                "jangregor/phpstan-prophecy": "^1.0",
                "mockery/mockery": "^1.5",
                "php-parallel-lint/php-console-highlighter": "^1.0",
                "php-parallel-lint/php-parallel-lint": "^1.3",
                "phpcsstandards/phpcsutils": "^1.0.0-rc1",
                "phpspec/prophecy-phpunit": "^2.0",
                "phpstan/extension-installer": "^1.2",
                "phpstan/phpstan": "^1.9",
                "phpstan/phpstan-mockery": "^1.1",
                "phpstan/phpstan-phpunit": "^1.3",
                "phpunit/phpunit": "^9.5",
                "psalm/plugin-mockery": "^1.1",
                "psalm/plugin-phpunit": "^0.18.4",
                "ramsey/coding-standard": "^2.0.3",
                "ramsey/conventional-commits": "^1.3",
                "vimeo/psalm": "^5.4"
            },
            "type": "library",
            "extra": {
                "captainhook": {
                    "force-install": true
                },
                "ramsey/conventional-commits": {
                    "configFile": "conventional-commits.json"
                }
            },
            "autoload": {
                "psr-4": {
                    "Ramsey\\Collection\\": "src/"
                }
            },
            "notification-url": "https://packagist.org/downloads/",
            "license": [
                "MIT"
            ],
            "authors": [
                {
                    "name": "Ben Ramsey",
                    "email": "ben@benramsey.com",
                    "homepage": "https://benramsey.com"
                }
            ],
            "description": "A PHP library for representing and manipulating collections.",
            "keywords": [
                "array",
                "collection",
                "hash",
                "map",
                "queue",
                "set"
            ],
            "support": {
                "issues": "https://github.com/ramsey/collection/issues",
                "source": "https://github.com/ramsey/collection/tree/2.0.0"
            },
            "funding": [
                {
                    "url": "https://github.com/ramsey",
                    "type": "github"
                },
                {
                    "url": "https://tidelift.com/funding/github/packagist/ramsey/collection",
                    "type": "tidelift"
                }
            ],
            "time": "2022-12-31T21:50:55+00:00"
        },
        {
            "name": "ramsey/uuid",
            "version": "4.7.4",
            "source": {
                "type": "git",
                "url": "https://github.com/ramsey/uuid.git",
                "reference": "60a4c63ab724854332900504274f6150ff26d286"
            },
            "dist": {
                "type": "zip",
                "url": "https://api.github.com/repos/ramsey/uuid/zipball/60a4c63ab724854332900504274f6150ff26d286",
                "reference": "60a4c63ab724854332900504274f6150ff26d286",
                "shasum": ""
            },
            "require": {
                "brick/math": "^0.8.8 || ^0.9 || ^0.10 || ^0.11",
                "ext-json": "*",
                "php": "^8.0",
                "ramsey/collection": "^1.2 || ^2.0"
            },
            "replace": {
                "rhumsaa/uuid": "self.version"
            },
            "require-dev": {
                "captainhook/captainhook": "^5.10",
                "captainhook/plugin-composer": "^5.3",
                "dealerdirect/phpcodesniffer-composer-installer": "^0.7.0",
                "doctrine/annotations": "^1.8",
                "ergebnis/composer-normalize": "^2.15",
                "mockery/mockery": "^1.3",
                "paragonie/random-lib": "^2",
                "php-mock/php-mock": "^2.2",
                "php-mock/php-mock-mockery": "^1.3",
                "php-parallel-lint/php-parallel-lint": "^1.1",
                "phpbench/phpbench": "^1.0",
                "phpstan/extension-installer": "^1.1",
                "phpstan/phpstan": "^1.8",
                "phpstan/phpstan-mockery": "^1.1",
                "phpstan/phpstan-phpunit": "^1.1",
                "phpunit/phpunit": "^8.5 || ^9",
                "ramsey/composer-repl": "^1.4",
                "slevomat/coding-standard": "^8.4",
                "squizlabs/php_codesniffer": "^3.5",
                "vimeo/psalm": "^4.9"
            },
            "suggest": {
                "ext-bcmath": "Enables faster math with arbitrary-precision integers using BCMath.",
                "ext-gmp": "Enables faster math with arbitrary-precision integers using GMP.",
                "ext-uuid": "Enables the use of PeclUuidTimeGenerator and PeclUuidRandomGenerator.",
                "paragonie/random-lib": "Provides RandomLib for use with the RandomLibAdapter",
                "ramsey/uuid-doctrine": "Allows the use of Ramsey\\Uuid\\Uuid as Doctrine field type."
            },
            "type": "library",
            "extra": {
                "captainhook": {
                    "force-install": true
                }
            },
            "autoload": {
                "files": [
                    "src/functions.php"
                ],
                "psr-4": {
                    "Ramsey\\Uuid\\": "src/"
                }
            },
            "notification-url": "https://packagist.org/downloads/",
            "license": [
                "MIT"
            ],
            "description": "A PHP library for generating and working with universally unique identifiers (UUIDs).",
            "keywords": [
                "guid",
                "identifier",
                "uuid"
            ],
            "support": {
                "issues": "https://github.com/ramsey/uuid/issues",
                "source": "https://github.com/ramsey/uuid/tree/4.7.4"
            },
            "funding": [
                {
                    "url": "https://github.com/ramsey",
                    "type": "github"
                },
                {
                    "url": "https://tidelift.com/funding/github/packagist/ramsey/uuid",
                    "type": "tidelift"
                }
            ],
            "time": "2023-04-15T23:01:58+00:00"
        },
        {
            "name": "symfony/filesystem",
            "version": "v5.4.25",
            "source": {
                "type": "git",
                "url": "https://github.com/symfony/filesystem.git",
                "reference": "0ce3a62c9579a53358d3a7eb6b3dfb79789a6364"
            },
            "dist": {
                "type": "zip",
                "url": "https://api.github.com/repos/symfony/filesystem/zipball/0ce3a62c9579a53358d3a7eb6b3dfb79789a6364",
                "reference": "0ce3a62c9579a53358d3a7eb6b3dfb79789a6364",
                "shasum": ""
            },
            "require": {
                "php": ">=7.2.5",
                "symfony/polyfill-ctype": "~1.8",
                "symfony/polyfill-mbstring": "~1.8",
                "symfony/polyfill-php80": "^1.16"
            },
            "type": "library",
            "autoload": {
                "psr-4": {
                    "Symfony\\Component\\Filesystem\\": ""
                },
                "exclude-from-classmap": [
                    "/Tests/"
                ]
            },
            "notification-url": "https://packagist.org/downloads/",
            "license": [
                "MIT"
            ],
            "authors": [
                {
                    "name": "Fabien Potencier",
                    "email": "fabien@symfony.com"
                },
                {
                    "name": "Symfony Community",
                    "homepage": "https://symfony.com/contributors"
                }
            ],
            "description": "Provides basic utilities for the filesystem",
            "homepage": "https://symfony.com",
            "support": {
                "source": "https://github.com/symfony/filesystem/tree/v5.4.25"
            },
            "funding": [
                {
                    "url": "https://symfony.com/sponsor",
                    "type": "custom"
                },
                {
                    "url": "https://github.com/fabpot",
                    "type": "github"
                },
                {
                    "url": "https://tidelift.com/funding/github/packagist/symfony/symfony",
                    "type": "tidelift"
                }
            ],
            "time": "2023-05-31T13:04:02+00:00"
        },
        {
            "name": "symfony/polyfill-ctype",
            "version": "v1.27.0",
            "source": {
                "type": "git",
                "url": "https://github.com/symfony/polyfill-ctype.git",
                "reference": "5bbc823adecdae860bb64756d639ecfec17b050a"
            },
            "dist": {
                "type": "zip",
                "url": "https://api.github.com/repos/symfony/polyfill-ctype/zipball/5bbc823adecdae860bb64756d639ecfec17b050a",
                "reference": "5bbc823adecdae860bb64756d639ecfec17b050a",
                "shasum": ""
            },
            "require": {
                "php": ">=7.1"
            },
            "provide": {
                "ext-ctype": "*"
            },
            "suggest": {
                "ext-ctype": "For best performance"
            },
            "type": "library",
            "extra": {
                "branch-alias": {
                    "dev-main": "1.27-dev"
                },
                "thanks": {
                    "name": "symfony/polyfill",
                    "url": "https://github.com/symfony/polyfill"
                }
            },
            "autoload": {
                "files": [
                    "bootstrap.php"
                ],
                "psr-4": {
                    "Symfony\\Polyfill\\Ctype\\": ""
                }
            },
            "notification-url": "https://packagist.org/downloads/",
            "license": [
                "MIT"
            ],
            "authors": [
                {
                    "name": "Gert de Pagter",
                    "email": "BackEndTea@gmail.com"
                },
                {
                    "name": "Symfony Community",
                    "homepage": "https://symfony.com/contributors"
                }
            ],
            "description": "Symfony polyfill for ctype functions",
            "homepage": "https://symfony.com",
            "keywords": [
                "compatibility",
                "ctype",
                "polyfill",
                "portable"
            ],
            "support": {
                "source": "https://github.com/symfony/polyfill-ctype/tree/v1.27.0"
            },
            "funding": [
                {
                    "url": "https://symfony.com/sponsor",
                    "type": "custom"
                },
                {
                    "url": "https://github.com/fabpot",
                    "type": "github"
                },
                {
                    "url": "https://tidelift.com/funding/github/packagist/symfony/symfony",
                    "type": "tidelift"
                }
            ],
            "time": "2022-11-03T14:55:06+00:00"
        },
        {
            "name": "symfony/polyfill-mbstring",
            "version": "v1.27.0",
            "source": {
                "type": "git",
                "url": "https://github.com/symfony/polyfill-mbstring.git",
                "reference": "8ad114f6b39e2c98a8b0e3bd907732c207c2b534"
            },
            "dist": {
                "type": "zip",
                "url": "https://api.github.com/repos/symfony/polyfill-mbstring/zipball/8ad114f6b39e2c98a8b0e3bd907732c207c2b534",
                "reference": "8ad114f6b39e2c98a8b0e3bd907732c207c2b534",
                "shasum": ""
            },
            "require": {
                "php": ">=7.1"
            },
            "provide": {
                "ext-mbstring": "*"
            },
            "suggest": {
                "ext-mbstring": "For best performance"
            },
            "type": "library",
            "extra": {
                "branch-alias": {
                    "dev-main": "1.27-dev"
                },
                "thanks": {
                    "name": "symfony/polyfill",
                    "url": "https://github.com/symfony/polyfill"
                }
            },
            "autoload": {
                "files": [
                    "bootstrap.php"
                ],
                "psr-4": {
                    "Symfony\\Polyfill\\Mbstring\\": ""
                }
            },
            "notification-url": "https://packagist.org/downloads/",
            "license": [
                "MIT"
            ],
            "authors": [
                {
                    "name": "Nicolas Grekas",
                    "email": "p@tchwork.com"
                },
                {
                    "name": "Symfony Community",
                    "homepage": "https://symfony.com/contributors"
                }
            ],
            "description": "Symfony polyfill for the Mbstring extension",
            "homepage": "https://symfony.com",
            "keywords": [
                "compatibility",
                "mbstring",
                "polyfill",
                "portable",
                "shim"
            ],
            "support": {
                "source": "https://github.com/symfony/polyfill-mbstring/tree/v1.27.0"
            },
            "funding": [
                {
                    "url": "https://symfony.com/sponsor",
                    "type": "custom"
                },
                {
                    "url": "https://github.com/fabpot",
                    "type": "github"
                },
                {
                    "url": "https://tidelift.com/funding/github/packagist/symfony/symfony",
                    "type": "tidelift"
                }
            ],
            "time": "2022-11-03T14:55:06+00:00"
        },
        {
            "name": "symfony/polyfill-php80",
            "version": "v1.27.0",
            "source": {
                "type": "git",
                "url": "https://github.com/symfony/polyfill-php80.git",
                "reference": "7a6ff3f1959bb01aefccb463a0f2cd3d3d2fd936"
            },
            "dist": {
                "type": "zip",
                "url": "https://api.github.com/repos/symfony/polyfill-php80/zipball/7a6ff3f1959bb01aefccb463a0f2cd3d3d2fd936",
                "reference": "7a6ff3f1959bb01aefccb463a0f2cd3d3d2fd936",
                "shasum": ""
            },
            "require": {
                "php": ">=7.1"
            },
            "type": "library",
            "extra": {
                "branch-alias": {
                    "dev-main": "1.27-dev"
                },
                "thanks": {
                    "name": "symfony/polyfill",
                    "url": "https://github.com/symfony/polyfill"
                }
            },
            "autoload": {
                "files": [
                    "bootstrap.php"
                ],
                "psr-4": {
                    "Symfony\\Polyfill\\Php80\\": ""
                },
                "classmap": [
                    "Resources/stubs"
                ]
            },
            "notification-url": "https://packagist.org/downloads/",
            "license": [
                "MIT"
            ],
            "authors": [
                {
                    "name": "Ion Bazan",
                    "email": "ion.bazan@gmail.com"
                },
                {
                    "name": "Nicolas Grekas",
                    "email": "p@tchwork.com"
                },
                {
                    "name": "Symfony Community",
                    "homepage": "https://symfony.com/contributors"
                }
            ],
            "description": "Symfony polyfill backporting some PHP 8.0+ features to lower PHP versions",
            "homepage": "https://symfony.com",
            "keywords": [
                "compatibility",
                "polyfill",
                "portable",
                "shim"
            ],
            "support": {
                "source": "https://github.com/symfony/polyfill-php80/tree/v1.27.0"
            },
            "funding": [
                {
                    "url": "https://symfony.com/sponsor",
                    "type": "custom"
                },
                {
                    "url": "https://github.com/fabpot",
                    "type": "github"
                },
                {
                    "url": "https://tidelift.com/funding/github/packagist/symfony/symfony",
                    "type": "tidelift"
                }
            ],
            "time": "2022-11-03T14:55:06+00:00"
        },
        {
            "name": "webmozart/assert",
            "version": "1.11.0",
            "source": {
                "type": "git",
                "url": "https://github.com/webmozarts/assert.git",
                "reference": "11cb2199493b2f8a3b53e7f19068fc6aac760991"
            },
            "dist": {
                "type": "zip",
                "url": "https://api.github.com/repos/webmozarts/assert/zipball/11cb2199493b2f8a3b53e7f19068fc6aac760991",
                "reference": "11cb2199493b2f8a3b53e7f19068fc6aac760991",
                "shasum": ""
            },
            "require": {
                "ext-ctype": "*",
                "php": "^7.2 || ^8.0"
            },
            "conflict": {
                "phpstan/phpstan": "<0.12.20",
                "vimeo/psalm": "<4.6.1 || 4.6.2"
            },
            "require-dev": {
                "phpunit/phpunit": "^8.5.13"
            },
            "type": "library",
            "extra": {
                "branch-alias": {
                    "dev-master": "1.10-dev"
                }
            },
            "autoload": {
                "psr-4": {
                    "Webmozart\\Assert\\": "src/"
                }
            },
            "notification-url": "https://packagist.org/downloads/",
            "license": [
                "MIT"
            ],
            "authors": [
                {
                    "name": "Bernhard Schussek",
                    "email": "bschussek@gmail.com"
                }
            ],
            "description": "Assertions to validate method input/output with nice error messages.",
            "keywords": [
                "assert",
                "check",
                "validate"
            ],
            "support": {
                "issues": "https://github.com/webmozarts/assert/issues",
                "source": "https://github.com/webmozarts/assert/tree/1.11.0"
            },
            "time": "2022-06-03T18:03:27+00:00"
        },
        {
            "name": "webmozart/path-util",
            "version": "2.3.0",
            "source": {
                "type": "git",
                "url": "https://github.com/webmozart/path-util.git",
                "reference": "d939f7edc24c9a1bb9c0dee5cb05d8e859490725"
            },
            "dist": {
                "type": "zip",
                "url": "https://api.github.com/repos/webmozart/path-util/zipball/d939f7edc24c9a1bb9c0dee5cb05d8e859490725",
                "reference": "d939f7edc24c9a1bb9c0dee5cb05d8e859490725",
                "shasum": ""
            },
            "require": {
                "php": ">=5.3.3",
                "webmozart/assert": "~1.0"
            },
            "require-dev": {
                "phpunit/phpunit": "^4.6",
                "sebastian/version": "^1.0.1"
            },
            "type": "library",
            "extra": {
                "branch-alias": {
                    "dev-master": "2.3-dev"
                }
            },
            "autoload": {
                "psr-4": {
                    "Webmozart\\PathUtil\\": "src/"
                }
            },
            "notification-url": "https://packagist.org/downloads/",
            "license": [
                "MIT"
            ],
            "authors": [
                {
                    "name": "Bernhard Schussek",
                    "email": "bschussek@gmail.com"
                }
            ],
            "description": "A robust cross-platform utility for normalizing, comparing and modifying file paths.",
            "support": {
                "issues": "https://github.com/webmozart/path-util/issues",
                "source": "https://github.com/webmozart/path-util/tree/2.3.0"
            },
            "abandoned": "symfony/filesystem",
            "time": "2015-12-17T08:42:14+00:00"
        }
    ],
    "packages-dev": [
        {
            "name": "myclabs/deep-copy",
            "version": "1.11.1",
            "source": {
                "type": "git",
                "url": "https://github.com/myclabs/DeepCopy.git",
                "reference": "7284c22080590fb39f2ffa3e9057f10a4ddd0e0c"
            },
            "dist": {
                "type": "zip",
                "url": "https://api.github.com/repos/myclabs/DeepCopy/zipball/7284c22080590fb39f2ffa3e9057f10a4ddd0e0c",
                "reference": "7284c22080590fb39f2ffa3e9057f10a4ddd0e0c",
                "shasum": ""
            },
            "require": {
                "php": "^7.1 || ^8.0"
            },
            "conflict": {
                "doctrine/collections": "<1.6.8",
                "doctrine/common": "<2.13.3 || >=3,<3.2.2"
            },
            "require-dev": {
                "doctrine/collections": "^1.6.8",
                "doctrine/common": "^2.13.3 || ^3.2.2",
                "phpunit/phpunit": "^7.5.20 || ^8.5.23 || ^9.5.13"
            },
            "type": "library",
            "autoload": {
                "files": [
                    "src/DeepCopy/deep_copy.php"
                ],
                "psr-4": {
                    "DeepCopy\\": "src/DeepCopy/"
                }
            },
            "notification-url": "https://packagist.org/downloads/",
            "license": [
                "MIT"
            ],
            "description": "Create deep copies (clones) of your objects",
            "keywords": [
                "clone",
                "copy",
                "duplicate",
                "object",
                "object graph"
            ],
            "support": {
                "issues": "https://github.com/myclabs/DeepCopy/issues",
                "source": "https://github.com/myclabs/DeepCopy/tree/1.11.1"
            },
            "funding": [
                {
                    "url": "https://tidelift.com/funding/github/packagist/myclabs/deep-copy",
                    "type": "tidelift"
                }
            ],
            "time": "2023-03-08T13:26:56+00:00"
        },
        {
            "name": "nikic/php-parser",
            "version": "v4.16.0",
            "source": {
                "type": "git",
                "url": "https://github.com/nikic/PHP-Parser.git",
                "reference": "19526a33fb561ef417e822e85f08a00db4059c17"
            },
            "dist": {
                "type": "zip",
                "url": "https://api.github.com/repos/nikic/PHP-Parser/zipball/19526a33fb561ef417e822e85f08a00db4059c17",
                "reference": "19526a33fb561ef417e822e85f08a00db4059c17",
                "shasum": ""
            },
            "require": {
                "ext-tokenizer": "*",
                "php": ">=7.0"
            },
            "require-dev": {
                "ircmaxell/php-yacc": "^0.0.7",
                "phpunit/phpunit": "^6.5 || ^7.0 || ^8.0 || ^9.0"
            },
            "bin": [
                "bin/php-parse"
            ],
            "type": "library",
            "extra": {
                "branch-alias": {
                    "dev-master": "4.9-dev"
                }
            },
            "autoload": {
                "psr-4": {
                    "PhpParser\\": "lib/PhpParser"
                }
            },
            "notification-url": "https://packagist.org/downloads/",
            "license": [
                "BSD-3-Clause"
            ],
            "authors": [
                {
                    "name": "Nikita Popov"
                }
            ],
            "description": "A PHP parser written in PHP",
            "keywords": [
                "parser",
                "php"
            ],
            "support": {
                "issues": "https://github.com/nikic/PHP-Parser/issues",
                "source": "https://github.com/nikic/PHP-Parser/tree/v4.16.0"
            },
            "time": "2023-06-25T14:52:30+00:00"
        },
        {
            "name": "phar-io/manifest",
            "version": "2.0.3",
            "source": {
                "type": "git",
                "url": "https://github.com/phar-io/manifest.git",
                "reference": "97803eca37d319dfa7826cc2437fc020857acb53"
            },
            "dist": {
                "type": "zip",
                "url": "https://api.github.com/repos/phar-io/manifest/zipball/97803eca37d319dfa7826cc2437fc020857acb53",
                "reference": "97803eca37d319dfa7826cc2437fc020857acb53",
                "shasum": ""
            },
            "require": {
                "ext-dom": "*",
                "ext-phar": "*",
                "ext-xmlwriter": "*",
                "phar-io/version": "^3.0.1",
                "php": "^7.2 || ^8.0"
            },
            "type": "library",
            "extra": {
                "branch-alias": {
                    "dev-master": "2.0.x-dev"
                }
            },
            "autoload": {
                "classmap": [
                    "src/"
                ]
            },
            "notification-url": "https://packagist.org/downloads/",
            "license": [
                "BSD-3-Clause"
            ],
            "authors": [
                {
                    "name": "Arne Blankerts",
                    "email": "arne@blankerts.de",
                    "role": "Developer"
                },
                {
                    "name": "Sebastian Heuer",
                    "email": "sebastian@phpeople.de",
                    "role": "Developer"
                },
                {
                    "name": "Sebastian Bergmann",
                    "email": "sebastian@phpunit.de",
                    "role": "Developer"
                }
            ],
            "description": "Component for reading phar.io manifest information from a PHP Archive (PHAR)",
            "support": {
                "issues": "https://github.com/phar-io/manifest/issues",
                "source": "https://github.com/phar-io/manifest/tree/2.0.3"
            },
            "time": "2021-07-20T11:28:43+00:00"
        },
        {
            "name": "phar-io/version",
            "version": "3.2.1",
            "source": {
                "type": "git",
                "url": "https://github.com/phar-io/version.git",
                "reference": "4f7fd7836c6f332bb2933569e566a0d6c4cbed74"
            },
            "dist": {
                "type": "zip",
                "url": "https://api.github.com/repos/phar-io/version/zipball/4f7fd7836c6f332bb2933569e566a0d6c4cbed74",
                "reference": "4f7fd7836c6f332bb2933569e566a0d6c4cbed74",
                "shasum": ""
            },
            "require": {
                "php": "^7.2 || ^8.0"
            },
            "type": "library",
            "autoload": {
                "classmap": [
                    "src/"
                ]
            },
            "notification-url": "https://packagist.org/downloads/",
            "license": [
                "BSD-3-Clause"
            ],
            "authors": [
                {
                    "name": "Arne Blankerts",
                    "email": "arne@blankerts.de",
                    "role": "Developer"
                },
                {
                    "name": "Sebastian Heuer",
                    "email": "sebastian@phpeople.de",
                    "role": "Developer"
                },
                {
                    "name": "Sebastian Bergmann",
                    "email": "sebastian@phpunit.de",
                    "role": "Developer"
                }
            ],
            "description": "Library for handling version information and constraints",
            "support": {
                "issues": "https://github.com/phar-io/version/issues",
                "source": "https://github.com/phar-io/version/tree/3.2.1"
            },
            "time": "2022-02-21T01:04:05+00:00"
        },
        {
            "name": "phpstan/phpstan",
            "version": "1.10.15",
            "source": {
                "type": "git",
                "url": "https://github.com/phpstan/phpstan.git",
                "reference": "762c4dac4da6f8756eebb80e528c3a47855da9bd"
            },
            "dist": {
                "type": "zip",
                "url": "https://api.github.com/repos/phpstan/phpstan/zipball/762c4dac4da6f8756eebb80e528c3a47855da9bd",
                "reference": "762c4dac4da6f8756eebb80e528c3a47855da9bd",
                "shasum": ""
            },
            "require": {
                "php": "^7.2|^8.0"
            },
            "conflict": {
                "phpstan/phpstan-shim": "*"
            },
            "bin": [
                "phpstan",
                "phpstan.phar"
            ],
            "type": "library",
            "autoload": {
                "files": [
                    "bootstrap.php"
                ]
            },
            "notification-url": "https://packagist.org/downloads/",
            "license": [
                "MIT"
            ],
            "description": "PHPStan - PHP Static Analysis Tool",
            "keywords": [
                "dev",
                "static analysis"
            ],
            "support": {
                "docs": "https://phpstan.org/user-guide/getting-started",
                "forum": "https://github.com/phpstan/phpstan/discussions",
                "issues": "https://github.com/phpstan/phpstan/issues",
                "security": "https://github.com/phpstan/phpstan/security/policy",
                "source": "https://github.com/phpstan/phpstan-src"
            },
            "funding": [
                {
                    "url": "https://github.com/ondrejmirtes",
                    "type": "github"
                },
                {
                    "url": "https://github.com/phpstan",
                    "type": "github"
                },
                {
                    "url": "https://tidelift.com/funding/github/packagist/phpstan/phpstan",
                    "type": "tidelift"
                }
            ],
            "time": "2023-05-09T15:28:01+00:00"
        },
        {
            "name": "phpstan/phpstan-phpunit",
            "version": "1.3.13",
            "source": {
                "type": "git",
                "url": "https://github.com/phpstan/phpstan-phpunit.git",
                "reference": "d8bdab0218c5eb0964338d24a8511b65e9c94fa5"
            },
            "dist": {
                "type": "zip",
                "url": "https://api.github.com/repos/phpstan/phpstan-phpunit/zipball/d8bdab0218c5eb0964338d24a8511b65e9c94fa5",
                "reference": "d8bdab0218c5eb0964338d24a8511b65e9c94fa5",
                "shasum": ""
            },
            "require": {
                "php": "^7.2 || ^8.0",
                "phpstan/phpstan": "^1.10"
            },
            "conflict": {
                "phpunit/phpunit": "<7.0"
            },
            "require-dev": {
                "nikic/php-parser": "^4.13.0",
                "php-parallel-lint/php-parallel-lint": "^1.2",
                "phpstan/phpstan-strict-rules": "^1.0",
                "phpunit/phpunit": "^9.5"
            },
            "type": "phpstan-extension",
            "extra": {
                "phpstan": {
                    "includes": [
                        "extension.neon",
                        "rules.neon"
                    ]
                }
            },
            "autoload": {
                "psr-4": {
                    "PHPStan\\": "src/"
                }
            },
            "notification-url": "https://packagist.org/downloads/",
            "license": [
                "MIT"
            ],
            "description": "PHPUnit extensions and rules for PHPStan",
            "support": {
                "issues": "https://github.com/phpstan/phpstan-phpunit/issues",
                "source": "https://github.com/phpstan/phpstan-phpunit/tree/1.3.13"
            },
            "time": "2023-05-26T11:05:59+00:00"
        },
        {
            "name": "phpstan/phpstan-strict-rules",
            "version": "1.5.1",
            "source": {
                "type": "git",
                "url": "https://github.com/phpstan/phpstan-strict-rules.git",
                "reference": "b21c03d4f6f3a446e4311155f4be9d65048218e6"
            },
            "dist": {
                "type": "zip",
                "url": "https://api.github.com/repos/phpstan/phpstan-strict-rules/zipball/b21c03d4f6f3a446e4311155f4be9d65048218e6",
                "reference": "b21c03d4f6f3a446e4311155f4be9d65048218e6",
                "shasum": ""
            },
            "require": {
                "php": "^7.2 || ^8.0",
                "phpstan/phpstan": "^1.10"
            },
            "require-dev": {
                "nikic/php-parser": "^4.13.0",
                "php-parallel-lint/php-parallel-lint": "^1.2",
                "phpstan/phpstan-deprecation-rules": "^1.1",
                "phpstan/phpstan-phpunit": "^1.0",
                "phpunit/phpunit": "^9.5"
            },
            "type": "phpstan-extension",
            "extra": {
                "phpstan": {
                    "includes": [
                        "rules.neon"
                    ]
                }
            },
            "autoload": {
                "psr-4": {
                    "PHPStan\\": "src/"
                }
            },
            "notification-url": "https://packagist.org/downloads/",
            "license": [
                "MIT"
            ],
            "description": "Extra strict and opinionated rules for PHPStan",
            "support": {
                "issues": "https://github.com/phpstan/phpstan-strict-rules/issues",
                "source": "https://github.com/phpstan/phpstan-strict-rules/tree/1.5.1"
            },
            "time": "2023-03-29T14:47:40+00:00"
        },
        {
            "name": "phpunit/php-code-coverage",
            "version": "10.1.3",
            "source": {
                "type": "git",
                "url": "https://github.com/sebastianbergmann/php-code-coverage.git",
                "reference": "be1fe461fdc917de2a29a452ccf2657d325b443d"
            },
            "dist": {
                "type": "zip",
                "url": "https://api.github.com/repos/sebastianbergmann/php-code-coverage/zipball/be1fe461fdc917de2a29a452ccf2657d325b443d",
                "reference": "be1fe461fdc917de2a29a452ccf2657d325b443d",
                "shasum": ""
            },
            "require": {
                "ext-dom": "*",
                "ext-libxml": "*",
                "ext-xmlwriter": "*",
                "nikic/php-parser": "^4.15",
                "php": ">=8.1",
                "phpunit/php-file-iterator": "^4.0",
                "phpunit/php-text-template": "^3.0",
                "sebastian/code-unit-reverse-lookup": "^3.0",
                "sebastian/complexity": "^3.0",
                "sebastian/environment": "^6.0",
                "sebastian/lines-of-code": "^2.0",
                "sebastian/version": "^4.0",
                "theseer/tokenizer": "^1.2.0"
            },
            "require-dev": {
                "phpunit/phpunit": "^10.1"
            },
            "suggest": {
                "ext-pcov": "PHP extension that provides line coverage",
                "ext-xdebug": "PHP extension that provides line coverage as well as branch and path coverage"
            },
            "type": "library",
            "extra": {
                "branch-alias": {
                    "dev-main": "10.1-dev"
                }
            },
            "autoload": {
                "classmap": [
                    "src/"
                ]
            },
            "notification-url": "https://packagist.org/downloads/",
            "license": [
                "BSD-3-Clause"
            ],
            "authors": [
                {
                    "name": "Sebastian Bergmann",
                    "email": "sebastian@phpunit.de",
                    "role": "lead"
                }
            ],
            "description": "Library that provides collection, processing, and rendering functionality for PHP code coverage information.",
            "homepage": "https://github.com/sebastianbergmann/php-code-coverage",
            "keywords": [
                "coverage",
                "testing",
                "xunit"
            ],
            "support": {
                "issues": "https://github.com/sebastianbergmann/php-code-coverage/issues",
                "security": "https://github.com/sebastianbergmann/php-code-coverage/security/policy",
                "source": "https://github.com/sebastianbergmann/php-code-coverage/tree/10.1.3"
            },
            "funding": [
                {
                    "url": "https://github.com/sebastianbergmann",
                    "type": "github"
                }
            ],
            "time": "2023-07-26T13:45:28+00:00"
        },
        {
            "name": "phpunit/php-file-iterator",
            "version": "4.0.2",
            "source": {
                "type": "git",
                "url": "https://github.com/sebastianbergmann/php-file-iterator.git",
                "reference": "5647d65443818959172645e7ed999217360654b6"
            },
            "dist": {
                "type": "zip",
                "url": "https://api.github.com/repos/sebastianbergmann/php-file-iterator/zipball/5647d65443818959172645e7ed999217360654b6",
                "reference": "5647d65443818959172645e7ed999217360654b6",
                "shasum": ""
            },
            "require": {
                "php": ">=8.1"
            },
            "require-dev": {
                "phpunit/phpunit": "^10.0"
            },
            "type": "library",
            "extra": {
                "branch-alias": {
                    "dev-main": "4.0-dev"
                }
            },
            "autoload": {
                "classmap": [
                    "src/"
                ]
            },
            "notification-url": "https://packagist.org/downloads/",
            "license": [
                "BSD-3-Clause"
            ],
            "authors": [
                {
                    "name": "Sebastian Bergmann",
                    "email": "sebastian@phpunit.de",
                    "role": "lead"
                }
            ],
            "description": "FilterIterator implementation that filters files based on a list of suffixes.",
            "homepage": "https://github.com/sebastianbergmann/php-file-iterator/",
            "keywords": [
                "filesystem",
                "iterator"
            ],
            "support": {
                "issues": "https://github.com/sebastianbergmann/php-file-iterator/issues",
                "security": "https://github.com/sebastianbergmann/php-file-iterator/security/policy",
                "source": "https://github.com/sebastianbergmann/php-file-iterator/tree/4.0.2"
            },
            "funding": [
                {
                    "url": "https://github.com/sebastianbergmann",
                    "type": "github"
                }
            ],
            "time": "2023-05-07T09:13:23+00:00"
        },
        {
            "name": "phpunit/php-invoker",
            "version": "4.0.0",
            "source": {
                "type": "git",
                "url": "https://github.com/sebastianbergmann/php-invoker.git",
                "reference": "f5e568ba02fa5ba0ddd0f618391d5a9ea50b06d7"
            },
            "dist": {
                "type": "zip",
                "url": "https://api.github.com/repos/sebastianbergmann/php-invoker/zipball/f5e568ba02fa5ba0ddd0f618391d5a9ea50b06d7",
                "reference": "f5e568ba02fa5ba0ddd0f618391d5a9ea50b06d7",
                "shasum": ""
            },
            "require": {
                "php": ">=8.1"
            },
            "require-dev": {
                "ext-pcntl": "*",
                "phpunit/phpunit": "^10.0"
            },
            "suggest": {
                "ext-pcntl": "*"
            },
            "type": "library",
            "extra": {
                "branch-alias": {
                    "dev-main": "4.0-dev"
                }
            },
            "autoload": {
                "classmap": [
                    "src/"
                ]
            },
            "notification-url": "https://packagist.org/downloads/",
            "license": [
                "BSD-3-Clause"
            ],
            "authors": [
                {
                    "name": "Sebastian Bergmann",
                    "email": "sebastian@phpunit.de",
                    "role": "lead"
                }
            ],
            "description": "Invoke callables with a timeout",
            "homepage": "https://github.com/sebastianbergmann/php-invoker/",
            "keywords": [
                "process"
            ],
            "support": {
                "issues": "https://github.com/sebastianbergmann/php-invoker/issues",
                "source": "https://github.com/sebastianbergmann/php-invoker/tree/4.0.0"
            },
            "funding": [
                {
                    "url": "https://github.com/sebastianbergmann",
                    "type": "github"
                }
            ],
            "time": "2023-02-03T06:56:09+00:00"
        },
        {
            "name": "phpunit/php-text-template",
            "version": "3.0.0",
            "source": {
                "type": "git",
                "url": "https://github.com/sebastianbergmann/php-text-template.git",
                "reference": "9f3d3709577a527025f55bcf0f7ab8052c8bb37d"
            },
            "dist": {
                "type": "zip",
                "url": "https://api.github.com/repos/sebastianbergmann/php-text-template/zipball/9f3d3709577a527025f55bcf0f7ab8052c8bb37d",
                "reference": "9f3d3709577a527025f55bcf0f7ab8052c8bb37d",
                "shasum": ""
            },
            "require": {
                "php": ">=8.1"
            },
            "require-dev": {
                "phpunit/phpunit": "^10.0"
            },
            "type": "library",
            "extra": {
                "branch-alias": {
                    "dev-main": "3.0-dev"
                }
            },
            "autoload": {
                "classmap": [
                    "src/"
                ]
            },
            "notification-url": "https://packagist.org/downloads/",
            "license": [
                "BSD-3-Clause"
            ],
            "authors": [
                {
                    "name": "Sebastian Bergmann",
                    "email": "sebastian@phpunit.de",
                    "role": "lead"
                }
            ],
            "description": "Simple template engine.",
            "homepage": "https://github.com/sebastianbergmann/php-text-template/",
            "keywords": [
                "template"
            ],
            "support": {
                "issues": "https://github.com/sebastianbergmann/php-text-template/issues",
                "source": "https://github.com/sebastianbergmann/php-text-template/tree/3.0.0"
            },
            "funding": [
                {
                    "url": "https://github.com/sebastianbergmann",
                    "type": "github"
                }
            ],
            "time": "2023-02-03T06:56:46+00:00"
        },
        {
            "name": "phpunit/php-timer",
            "version": "6.0.0",
            "source": {
                "type": "git",
                "url": "https://github.com/sebastianbergmann/php-timer.git",
                "reference": "e2a2d67966e740530f4a3343fe2e030ffdc1161d"
            },
            "dist": {
                "type": "zip",
                "url": "https://api.github.com/repos/sebastianbergmann/php-timer/zipball/e2a2d67966e740530f4a3343fe2e030ffdc1161d",
                "reference": "e2a2d67966e740530f4a3343fe2e030ffdc1161d",
                "shasum": ""
            },
            "require": {
                "php": ">=8.1"
            },
            "require-dev": {
                "phpunit/phpunit": "^10.0"
            },
            "type": "library",
            "extra": {
                "branch-alias": {
                    "dev-main": "6.0-dev"
                }
            },
            "autoload": {
                "classmap": [
                    "src/"
                ]
            },
            "notification-url": "https://packagist.org/downloads/",
            "license": [
                "BSD-3-Clause"
            ],
            "authors": [
                {
                    "name": "Sebastian Bergmann",
                    "email": "sebastian@phpunit.de",
                    "role": "lead"
                }
            ],
            "description": "Utility class for timing",
            "homepage": "https://github.com/sebastianbergmann/php-timer/",
            "keywords": [
                "timer"
            ],
            "support": {
                "issues": "https://github.com/sebastianbergmann/php-timer/issues",
                "source": "https://github.com/sebastianbergmann/php-timer/tree/6.0.0"
            },
            "funding": [
                {
                    "url": "https://github.com/sebastianbergmann",
                    "type": "github"
                }
            ],
            "time": "2023-02-03T06:57:52+00:00"
        },
        {
            "name": "phpunit/phpunit",
<<<<<<< HEAD
            "version": "10.2.5",
            "source": {
                "type": "git",
                "url": "https://github.com/sebastianbergmann/phpunit.git",
                "reference": "15a89f123d8ca9c1e1598d6d87a56a8bf28c72cd"
            },
            "dist": {
                "type": "zip",
                "url": "https://api.github.com/repos/sebastianbergmann/phpunit/zipball/15a89f123d8ca9c1e1598d6d87a56a8bf28c72cd",
                "reference": "15a89f123d8ca9c1e1598d6d87a56a8bf28c72cd",
=======
            "version": "10.3.1",
            "source": {
                "type": "git",
                "url": "https://github.com/sebastianbergmann/phpunit.git",
                "reference": "d442ce7c4104d5683c12e67e4dcb5058159e9804"
            },
            "dist": {
                "type": "zip",
                "url": "https://api.github.com/repos/sebastianbergmann/phpunit/zipball/d442ce7c4104d5683c12e67e4dcb5058159e9804",
                "reference": "d442ce7c4104d5683c12e67e4dcb5058159e9804",
>>>>>>> 9f09acc0
                "shasum": ""
            },
            "require": {
                "ext-dom": "*",
                "ext-json": "*",
                "ext-libxml": "*",
                "ext-mbstring": "*",
                "ext-xml": "*",
                "ext-xmlwriter": "*",
                "myclabs/deep-copy": "^1.10.1",
                "phar-io/manifest": "^2.0.3",
                "phar-io/version": "^3.0.2",
                "php": ">=8.1",
                "phpunit/php-code-coverage": "^10.1.1",
                "phpunit/php-file-iterator": "^4.0",
                "phpunit/php-invoker": "^4.0",
                "phpunit/php-text-template": "^3.0",
                "phpunit/php-timer": "^6.0",
                "sebastian/cli-parser": "^2.0",
                "sebastian/code-unit": "^2.0",
                "sebastian/comparator": "^5.0",
                "sebastian/diff": "^5.0",
                "sebastian/environment": "^6.0",
                "sebastian/exporter": "^5.0",
                "sebastian/global-state": "^6.0.1",
                "sebastian/object-enumerator": "^5.0",
                "sebastian/recursion-context": "^5.0",
                "sebastian/type": "^4.0",
                "sebastian/version": "^4.0"
            },
            "suggest": {
                "ext-soap": "To be able to generate mocks based on WSDL files"
            },
            "bin": [
                "phpunit"
            ],
            "type": "library",
            "extra": {
                "branch-alias": {
                    "dev-main": "10.3-dev"
                }
            },
            "autoload": {
                "files": [
                    "src/Framework/Assert/Functions.php"
                ],
                "classmap": [
                    "src/"
                ]
            },
            "notification-url": "https://packagist.org/downloads/",
            "license": [
                "BSD-3-Clause"
            ],
            "authors": [
                {
                    "name": "Sebastian Bergmann",
                    "email": "sebastian@phpunit.de",
                    "role": "lead"
                }
            ],
            "description": "The PHP Unit Testing framework.",
            "homepage": "https://phpunit.de/",
            "keywords": [
                "phpunit",
                "testing",
                "xunit"
            ],
            "support": {
                "issues": "https://github.com/sebastianbergmann/phpunit/issues",
                "security": "https://github.com/sebastianbergmann/phpunit/security/policy",
<<<<<<< HEAD
                "source": "https://github.com/sebastianbergmann/phpunit/tree/10.2.5"
=======
                "source": "https://github.com/sebastianbergmann/phpunit/tree/10.3.1"
>>>>>>> 9f09acc0
            },
            "funding": [
                {
                    "url": "https://phpunit.de/sponsors.html",
                    "type": "custom"
                },
                {
                    "url": "https://github.com/sebastianbergmann",
                    "type": "github"
                },
                {
                    "url": "https://tidelift.com/funding/github/packagist/phpunit/phpunit",
                    "type": "tidelift"
                }
            ],
<<<<<<< HEAD
            "time": "2023-07-14T04:18:47+00:00"
=======
            "time": "2023-08-04T06:48:08+00:00"
>>>>>>> 9f09acc0
        },
        {
            "name": "sebastian/cli-parser",
            "version": "2.0.0",
            "source": {
                "type": "git",
                "url": "https://github.com/sebastianbergmann/cli-parser.git",
                "reference": "efdc130dbbbb8ef0b545a994fd811725c5282cae"
            },
            "dist": {
                "type": "zip",
                "url": "https://api.github.com/repos/sebastianbergmann/cli-parser/zipball/efdc130dbbbb8ef0b545a994fd811725c5282cae",
                "reference": "efdc130dbbbb8ef0b545a994fd811725c5282cae",
                "shasum": ""
            },
            "require": {
                "php": ">=8.1"
            },
            "require-dev": {
                "phpunit/phpunit": "^10.0"
            },
            "type": "library",
            "extra": {
                "branch-alias": {
                    "dev-main": "2.0-dev"
                }
            },
            "autoload": {
                "classmap": [
                    "src/"
                ]
            },
            "notification-url": "https://packagist.org/downloads/",
            "license": [
                "BSD-3-Clause"
            ],
            "authors": [
                {
                    "name": "Sebastian Bergmann",
                    "email": "sebastian@phpunit.de",
                    "role": "lead"
                }
            ],
            "description": "Library for parsing CLI options",
            "homepage": "https://github.com/sebastianbergmann/cli-parser",
            "support": {
                "issues": "https://github.com/sebastianbergmann/cli-parser/issues",
                "source": "https://github.com/sebastianbergmann/cli-parser/tree/2.0.0"
            },
            "funding": [
                {
                    "url": "https://github.com/sebastianbergmann",
                    "type": "github"
                }
            ],
            "time": "2023-02-03T06:58:15+00:00"
        },
        {
            "name": "sebastian/code-unit",
            "version": "2.0.0",
            "source": {
                "type": "git",
                "url": "https://github.com/sebastianbergmann/code-unit.git",
                "reference": "a81fee9eef0b7a76af11d121767abc44c104e503"
            },
            "dist": {
                "type": "zip",
                "url": "https://api.github.com/repos/sebastianbergmann/code-unit/zipball/a81fee9eef0b7a76af11d121767abc44c104e503",
                "reference": "a81fee9eef0b7a76af11d121767abc44c104e503",
                "shasum": ""
            },
            "require": {
                "php": ">=8.1"
            },
            "require-dev": {
                "phpunit/phpunit": "^10.0"
            },
            "type": "library",
            "extra": {
                "branch-alias": {
                    "dev-main": "2.0-dev"
                }
            },
            "autoload": {
                "classmap": [
                    "src/"
                ]
            },
            "notification-url": "https://packagist.org/downloads/",
            "license": [
                "BSD-3-Clause"
            ],
            "authors": [
                {
                    "name": "Sebastian Bergmann",
                    "email": "sebastian@phpunit.de",
                    "role": "lead"
                }
            ],
            "description": "Collection of value objects that represent the PHP code units",
            "homepage": "https://github.com/sebastianbergmann/code-unit",
            "support": {
                "issues": "https://github.com/sebastianbergmann/code-unit/issues",
                "source": "https://github.com/sebastianbergmann/code-unit/tree/2.0.0"
            },
            "funding": [
                {
                    "url": "https://github.com/sebastianbergmann",
                    "type": "github"
                }
            ],
            "time": "2023-02-03T06:58:43+00:00"
        },
        {
            "name": "sebastian/code-unit-reverse-lookup",
            "version": "3.0.0",
            "source": {
                "type": "git",
                "url": "https://github.com/sebastianbergmann/code-unit-reverse-lookup.git",
                "reference": "5e3a687f7d8ae33fb362c5c0743794bbb2420a1d"
            },
            "dist": {
                "type": "zip",
                "url": "https://api.github.com/repos/sebastianbergmann/code-unit-reverse-lookup/zipball/5e3a687f7d8ae33fb362c5c0743794bbb2420a1d",
                "reference": "5e3a687f7d8ae33fb362c5c0743794bbb2420a1d",
                "shasum": ""
            },
            "require": {
                "php": ">=8.1"
            },
            "require-dev": {
                "phpunit/phpunit": "^10.0"
            },
            "type": "library",
            "extra": {
                "branch-alias": {
                    "dev-main": "3.0-dev"
                }
            },
            "autoload": {
                "classmap": [
                    "src/"
                ]
            },
            "notification-url": "https://packagist.org/downloads/",
            "license": [
                "BSD-3-Clause"
            ],
            "authors": [
                {
                    "name": "Sebastian Bergmann",
                    "email": "sebastian@phpunit.de"
                }
            ],
            "description": "Looks up which function or method a line of code belongs to",
            "homepage": "https://github.com/sebastianbergmann/code-unit-reverse-lookup/",
            "support": {
                "issues": "https://github.com/sebastianbergmann/code-unit-reverse-lookup/issues",
                "source": "https://github.com/sebastianbergmann/code-unit-reverse-lookup/tree/3.0.0"
            },
            "funding": [
                {
                    "url": "https://github.com/sebastianbergmann",
                    "type": "github"
                }
            ],
            "time": "2023-02-03T06:59:15+00:00"
        },
        {
            "name": "sebastian/comparator",
            "version": "5.0.0",
            "source": {
                "type": "git",
                "url": "https://github.com/sebastianbergmann/comparator.git",
                "reference": "72f01e6586e0caf6af81297897bd112eb7e9627c"
            },
            "dist": {
                "type": "zip",
                "url": "https://api.github.com/repos/sebastianbergmann/comparator/zipball/72f01e6586e0caf6af81297897bd112eb7e9627c",
                "reference": "72f01e6586e0caf6af81297897bd112eb7e9627c",
                "shasum": ""
            },
            "require": {
                "ext-dom": "*",
                "ext-mbstring": "*",
                "php": ">=8.1",
                "sebastian/diff": "^5.0",
                "sebastian/exporter": "^5.0"
            },
            "require-dev": {
                "phpunit/phpunit": "^10.0"
            },
            "type": "library",
            "extra": {
                "branch-alias": {
                    "dev-main": "5.0-dev"
                }
            },
            "autoload": {
                "classmap": [
                    "src/"
                ]
            },
            "notification-url": "https://packagist.org/downloads/",
            "license": [
                "BSD-3-Clause"
            ],
            "authors": [
                {
                    "name": "Sebastian Bergmann",
                    "email": "sebastian@phpunit.de"
                },
                {
                    "name": "Jeff Welch",
                    "email": "whatthejeff@gmail.com"
                },
                {
                    "name": "Volker Dusch",
                    "email": "github@wallbash.com"
                },
                {
                    "name": "Bernhard Schussek",
                    "email": "bschussek@2bepublished.at"
                }
            ],
            "description": "Provides the functionality to compare PHP values for equality",
            "homepage": "https://github.com/sebastianbergmann/comparator",
            "keywords": [
                "comparator",
                "compare",
                "equality"
            ],
            "support": {
                "issues": "https://github.com/sebastianbergmann/comparator/issues",
                "source": "https://github.com/sebastianbergmann/comparator/tree/5.0.0"
            },
            "funding": [
                {
                    "url": "https://github.com/sebastianbergmann",
                    "type": "github"
                }
            ],
            "time": "2023-02-03T07:07:16+00:00"
        },
        {
            "name": "sebastian/complexity",
            "version": "3.0.0",
            "source": {
                "type": "git",
                "url": "https://github.com/sebastianbergmann/complexity.git",
                "reference": "e67d240970c9dc7ea7b2123a6d520e334dd61dc6"
            },
            "dist": {
                "type": "zip",
                "url": "https://api.github.com/repos/sebastianbergmann/complexity/zipball/e67d240970c9dc7ea7b2123a6d520e334dd61dc6",
                "reference": "e67d240970c9dc7ea7b2123a6d520e334dd61dc6",
                "shasum": ""
            },
            "require": {
                "nikic/php-parser": "^4.10",
                "php": ">=8.1"
            },
            "require-dev": {
                "phpunit/phpunit": "^10.0"
            },
            "type": "library",
            "extra": {
                "branch-alias": {
                    "dev-main": "3.0-dev"
                }
            },
            "autoload": {
                "classmap": [
                    "src/"
                ]
            },
            "notification-url": "https://packagist.org/downloads/",
            "license": [
                "BSD-3-Clause"
            ],
            "authors": [
                {
                    "name": "Sebastian Bergmann",
                    "email": "sebastian@phpunit.de",
                    "role": "lead"
                }
            ],
            "description": "Library for calculating the complexity of PHP code units",
            "homepage": "https://github.com/sebastianbergmann/complexity",
            "support": {
                "issues": "https://github.com/sebastianbergmann/complexity/issues",
                "source": "https://github.com/sebastianbergmann/complexity/tree/3.0.0"
            },
            "funding": [
                {
                    "url": "https://github.com/sebastianbergmann",
                    "type": "github"
                }
            ],
            "time": "2023-02-03T06:59:47+00:00"
        },
        {
            "name": "sebastian/diff",
            "version": "5.0.3",
            "source": {
                "type": "git",
                "url": "https://github.com/sebastianbergmann/diff.git",
                "reference": "912dc2fbe3e3c1e7873313cc801b100b6c68c87b"
            },
            "dist": {
                "type": "zip",
                "url": "https://api.github.com/repos/sebastianbergmann/diff/zipball/912dc2fbe3e3c1e7873313cc801b100b6c68c87b",
                "reference": "912dc2fbe3e3c1e7873313cc801b100b6c68c87b",
                "shasum": ""
            },
            "require": {
                "php": ">=8.1"
            },
            "require-dev": {
                "phpunit/phpunit": "^10.0",
                "symfony/process": "^4.2 || ^5"
            },
            "type": "library",
            "extra": {
                "branch-alias": {
                    "dev-main": "5.0-dev"
                }
            },
            "autoload": {
                "classmap": [
                    "src/"
                ]
            },
            "notification-url": "https://packagist.org/downloads/",
            "license": [
                "BSD-3-Clause"
            ],
            "authors": [
                {
                    "name": "Sebastian Bergmann",
                    "email": "sebastian@phpunit.de"
                },
                {
                    "name": "Kore Nordmann",
                    "email": "mail@kore-nordmann.de"
                }
            ],
            "description": "Diff implementation",
            "homepage": "https://github.com/sebastianbergmann/diff",
            "keywords": [
                "diff",
                "udiff",
                "unidiff",
                "unified diff"
            ],
            "support": {
                "issues": "https://github.com/sebastianbergmann/diff/issues",
                "security": "https://github.com/sebastianbergmann/diff/security/policy",
                "source": "https://github.com/sebastianbergmann/diff/tree/5.0.3"
            },
            "funding": [
                {
                    "url": "https://github.com/sebastianbergmann",
                    "type": "github"
                }
            ],
            "time": "2023-05-01T07:48:21+00:00"
        },
        {
            "name": "sebastian/environment",
            "version": "6.0.1",
            "source": {
                "type": "git",
                "url": "https://github.com/sebastianbergmann/environment.git",
                "reference": "43c751b41d74f96cbbd4e07b7aec9675651e2951"
            },
            "dist": {
                "type": "zip",
                "url": "https://api.github.com/repos/sebastianbergmann/environment/zipball/43c751b41d74f96cbbd4e07b7aec9675651e2951",
                "reference": "43c751b41d74f96cbbd4e07b7aec9675651e2951",
                "shasum": ""
            },
            "require": {
                "php": ">=8.1"
            },
            "require-dev": {
                "phpunit/phpunit": "^10.0"
            },
            "suggest": {
                "ext-posix": "*"
            },
            "type": "library",
            "extra": {
                "branch-alias": {
                    "dev-main": "6.0-dev"
                }
            },
            "autoload": {
                "classmap": [
                    "src/"
                ]
            },
            "notification-url": "https://packagist.org/downloads/",
            "license": [
                "BSD-3-Clause"
            ],
            "authors": [
                {
                    "name": "Sebastian Bergmann",
                    "email": "sebastian@phpunit.de"
                }
            ],
            "description": "Provides functionality to handle HHVM/PHP environments",
            "homepage": "https://github.com/sebastianbergmann/environment",
            "keywords": [
                "Xdebug",
                "environment",
                "hhvm"
            ],
            "support": {
                "issues": "https://github.com/sebastianbergmann/environment/issues",
                "security": "https://github.com/sebastianbergmann/environment/security/policy",
                "source": "https://github.com/sebastianbergmann/environment/tree/6.0.1"
            },
            "funding": [
                {
                    "url": "https://github.com/sebastianbergmann",
                    "type": "github"
                }
            ],
            "time": "2023-04-11T05:39:26+00:00"
        },
        {
            "name": "sebastian/exporter",
            "version": "5.0.0",
            "source": {
                "type": "git",
                "url": "https://github.com/sebastianbergmann/exporter.git",
                "reference": "f3ec4bf931c0b31e5b413f5b4fc970a7d03338c0"
            },
            "dist": {
                "type": "zip",
                "url": "https://api.github.com/repos/sebastianbergmann/exporter/zipball/f3ec4bf931c0b31e5b413f5b4fc970a7d03338c0",
                "reference": "f3ec4bf931c0b31e5b413f5b4fc970a7d03338c0",
                "shasum": ""
            },
            "require": {
                "ext-mbstring": "*",
                "php": ">=8.1",
                "sebastian/recursion-context": "^5.0"
            },
            "require-dev": {
                "phpunit/phpunit": "^10.0"
            },
            "type": "library",
            "extra": {
                "branch-alias": {
                    "dev-main": "5.0-dev"
                }
            },
            "autoload": {
                "classmap": [
                    "src/"
                ]
            },
            "notification-url": "https://packagist.org/downloads/",
            "license": [
                "BSD-3-Clause"
            ],
            "authors": [
                {
                    "name": "Sebastian Bergmann",
                    "email": "sebastian@phpunit.de"
                },
                {
                    "name": "Jeff Welch",
                    "email": "whatthejeff@gmail.com"
                },
                {
                    "name": "Volker Dusch",
                    "email": "github@wallbash.com"
                },
                {
                    "name": "Adam Harvey",
                    "email": "aharvey@php.net"
                },
                {
                    "name": "Bernhard Schussek",
                    "email": "bschussek@gmail.com"
                }
            ],
            "description": "Provides the functionality to export PHP variables for visualization",
            "homepage": "https://www.github.com/sebastianbergmann/exporter",
            "keywords": [
                "export",
                "exporter"
            ],
            "support": {
                "issues": "https://github.com/sebastianbergmann/exporter/issues",
                "source": "https://github.com/sebastianbergmann/exporter/tree/5.0.0"
            },
            "funding": [
                {
                    "url": "https://github.com/sebastianbergmann",
                    "type": "github"
                }
            ],
            "time": "2023-02-03T07:06:49+00:00"
        },
        {
            "name": "sebastian/global-state",
            "version": "6.0.1",
            "source": {
                "type": "git",
                "url": "https://github.com/sebastianbergmann/global-state.git",
                "reference": "7ea9ead78f6d380d2a667864c132c2f7b83055e4"
            },
            "dist": {
                "type": "zip",
                "url": "https://api.github.com/repos/sebastianbergmann/global-state/zipball/7ea9ead78f6d380d2a667864c132c2f7b83055e4",
                "reference": "7ea9ead78f6d380d2a667864c132c2f7b83055e4",
                "shasum": ""
            },
            "require": {
                "php": ">=8.1",
                "sebastian/object-reflector": "^3.0",
                "sebastian/recursion-context": "^5.0"
            },
            "require-dev": {
                "ext-dom": "*",
                "phpunit/phpunit": "^10.0"
            },
            "type": "library",
            "extra": {
                "branch-alias": {
                    "dev-main": "6.0-dev"
                }
            },
            "autoload": {
                "classmap": [
                    "src/"
                ]
            },
            "notification-url": "https://packagist.org/downloads/",
            "license": [
                "BSD-3-Clause"
            ],
            "authors": [
                {
                    "name": "Sebastian Bergmann",
                    "email": "sebastian@phpunit.de"
                }
            ],
            "description": "Snapshotting of global state",
            "homepage": "http://www.github.com/sebastianbergmann/global-state",
            "keywords": [
                "global state"
            ],
            "support": {
                "issues": "https://github.com/sebastianbergmann/global-state/issues",
                "security": "https://github.com/sebastianbergmann/global-state/security/policy",
                "source": "https://github.com/sebastianbergmann/global-state/tree/6.0.1"
            },
            "funding": [
                {
                    "url": "https://github.com/sebastianbergmann",
                    "type": "github"
                }
            ],
            "time": "2023-07-19T07:19:23+00:00"
        },
        {
            "name": "sebastian/lines-of-code",
            "version": "2.0.0",
            "source": {
                "type": "git",
                "url": "https://github.com/sebastianbergmann/lines-of-code.git",
                "reference": "17c4d940ecafb3d15d2cf916f4108f664e28b130"
            },
            "dist": {
                "type": "zip",
                "url": "https://api.github.com/repos/sebastianbergmann/lines-of-code/zipball/17c4d940ecafb3d15d2cf916f4108f664e28b130",
                "reference": "17c4d940ecafb3d15d2cf916f4108f664e28b130",
                "shasum": ""
            },
            "require": {
                "nikic/php-parser": "^4.10",
                "php": ">=8.1"
            },
            "require-dev": {
                "phpunit/phpunit": "^10.0"
            },
            "type": "library",
            "extra": {
                "branch-alias": {
                    "dev-main": "2.0-dev"
                }
            },
            "autoload": {
                "classmap": [
                    "src/"
                ]
            },
            "notification-url": "https://packagist.org/downloads/",
            "license": [
                "BSD-3-Clause"
            ],
            "authors": [
                {
                    "name": "Sebastian Bergmann",
                    "email": "sebastian@phpunit.de",
                    "role": "lead"
                }
            ],
            "description": "Library for counting the lines of code in PHP source code",
            "homepage": "https://github.com/sebastianbergmann/lines-of-code",
            "support": {
                "issues": "https://github.com/sebastianbergmann/lines-of-code/issues",
                "source": "https://github.com/sebastianbergmann/lines-of-code/tree/2.0.0"
            },
            "funding": [
                {
                    "url": "https://github.com/sebastianbergmann",
                    "type": "github"
                }
            ],
            "time": "2023-02-03T07:08:02+00:00"
        },
        {
            "name": "sebastian/object-enumerator",
            "version": "5.0.0",
            "source": {
                "type": "git",
                "url": "https://github.com/sebastianbergmann/object-enumerator.git",
                "reference": "202d0e344a580d7f7d04b3fafce6933e59dae906"
            },
            "dist": {
                "type": "zip",
                "url": "https://api.github.com/repos/sebastianbergmann/object-enumerator/zipball/202d0e344a580d7f7d04b3fafce6933e59dae906",
                "reference": "202d0e344a580d7f7d04b3fafce6933e59dae906",
                "shasum": ""
            },
            "require": {
                "php": ">=8.1",
                "sebastian/object-reflector": "^3.0",
                "sebastian/recursion-context": "^5.0"
            },
            "require-dev": {
                "phpunit/phpunit": "^10.0"
            },
            "type": "library",
            "extra": {
                "branch-alias": {
                    "dev-main": "5.0-dev"
                }
            },
            "autoload": {
                "classmap": [
                    "src/"
                ]
            },
            "notification-url": "https://packagist.org/downloads/",
            "license": [
                "BSD-3-Clause"
            ],
            "authors": [
                {
                    "name": "Sebastian Bergmann",
                    "email": "sebastian@phpunit.de"
                }
            ],
            "description": "Traverses array structures and object graphs to enumerate all referenced objects",
            "homepage": "https://github.com/sebastianbergmann/object-enumerator/",
            "support": {
                "issues": "https://github.com/sebastianbergmann/object-enumerator/issues",
                "source": "https://github.com/sebastianbergmann/object-enumerator/tree/5.0.0"
            },
            "funding": [
                {
                    "url": "https://github.com/sebastianbergmann",
                    "type": "github"
                }
            ],
            "time": "2023-02-03T07:08:32+00:00"
        },
        {
            "name": "sebastian/object-reflector",
            "version": "3.0.0",
            "source": {
                "type": "git",
                "url": "https://github.com/sebastianbergmann/object-reflector.git",
                "reference": "24ed13d98130f0e7122df55d06c5c4942a577957"
            },
            "dist": {
                "type": "zip",
                "url": "https://api.github.com/repos/sebastianbergmann/object-reflector/zipball/24ed13d98130f0e7122df55d06c5c4942a577957",
                "reference": "24ed13d98130f0e7122df55d06c5c4942a577957",
                "shasum": ""
            },
            "require": {
                "php": ">=8.1"
            },
            "require-dev": {
                "phpunit/phpunit": "^10.0"
            },
            "type": "library",
            "extra": {
                "branch-alias": {
                    "dev-main": "3.0-dev"
                }
            },
            "autoload": {
                "classmap": [
                    "src/"
                ]
            },
            "notification-url": "https://packagist.org/downloads/",
            "license": [
                "BSD-3-Clause"
            ],
            "authors": [
                {
                    "name": "Sebastian Bergmann",
                    "email": "sebastian@phpunit.de"
                }
            ],
            "description": "Allows reflection of object attributes, including inherited and non-public ones",
            "homepage": "https://github.com/sebastianbergmann/object-reflector/",
            "support": {
                "issues": "https://github.com/sebastianbergmann/object-reflector/issues",
                "source": "https://github.com/sebastianbergmann/object-reflector/tree/3.0.0"
            },
            "funding": [
                {
                    "url": "https://github.com/sebastianbergmann",
                    "type": "github"
                }
            ],
            "time": "2023-02-03T07:06:18+00:00"
        },
        {
            "name": "sebastian/recursion-context",
            "version": "5.0.0",
            "source": {
                "type": "git",
                "url": "https://github.com/sebastianbergmann/recursion-context.git",
                "reference": "05909fb5bc7df4c52992396d0116aed689f93712"
            },
            "dist": {
                "type": "zip",
                "url": "https://api.github.com/repos/sebastianbergmann/recursion-context/zipball/05909fb5bc7df4c52992396d0116aed689f93712",
                "reference": "05909fb5bc7df4c52992396d0116aed689f93712",
                "shasum": ""
            },
            "require": {
                "php": ">=8.1"
            },
            "require-dev": {
                "phpunit/phpunit": "^10.0"
            },
            "type": "library",
            "extra": {
                "branch-alias": {
                    "dev-main": "5.0-dev"
                }
            },
            "autoload": {
                "classmap": [
                    "src/"
                ]
            },
            "notification-url": "https://packagist.org/downloads/",
            "license": [
                "BSD-3-Clause"
            ],
            "authors": [
                {
                    "name": "Sebastian Bergmann",
                    "email": "sebastian@phpunit.de"
                },
                {
                    "name": "Jeff Welch",
                    "email": "whatthejeff@gmail.com"
                },
                {
                    "name": "Adam Harvey",
                    "email": "aharvey@php.net"
                }
            ],
            "description": "Provides functionality to recursively process PHP variables",
            "homepage": "https://github.com/sebastianbergmann/recursion-context",
            "support": {
                "issues": "https://github.com/sebastianbergmann/recursion-context/issues",
                "source": "https://github.com/sebastianbergmann/recursion-context/tree/5.0.0"
            },
            "funding": [
                {
                    "url": "https://github.com/sebastianbergmann",
                    "type": "github"
                }
            ],
            "time": "2023-02-03T07:05:40+00:00"
        },
        {
            "name": "sebastian/type",
            "version": "4.0.0",
            "source": {
                "type": "git",
                "url": "https://github.com/sebastianbergmann/type.git",
                "reference": "462699a16464c3944eefc02ebdd77882bd3925bf"
            },
            "dist": {
                "type": "zip",
                "url": "https://api.github.com/repos/sebastianbergmann/type/zipball/462699a16464c3944eefc02ebdd77882bd3925bf",
                "reference": "462699a16464c3944eefc02ebdd77882bd3925bf",
                "shasum": ""
            },
            "require": {
                "php": ">=8.1"
            },
            "require-dev": {
                "phpunit/phpunit": "^10.0"
            },
            "type": "library",
            "extra": {
                "branch-alias": {
                    "dev-main": "4.0-dev"
                }
            },
            "autoload": {
                "classmap": [
                    "src/"
                ]
            },
            "notification-url": "https://packagist.org/downloads/",
            "license": [
                "BSD-3-Clause"
            ],
            "authors": [
                {
                    "name": "Sebastian Bergmann",
                    "email": "sebastian@phpunit.de",
                    "role": "lead"
                }
            ],
            "description": "Collection of value objects that represent the types of the PHP type system",
            "homepage": "https://github.com/sebastianbergmann/type",
            "support": {
                "issues": "https://github.com/sebastianbergmann/type/issues",
                "source": "https://github.com/sebastianbergmann/type/tree/4.0.0"
            },
            "funding": [
                {
                    "url": "https://github.com/sebastianbergmann",
                    "type": "github"
                }
            ],
            "time": "2023-02-03T07:10:45+00:00"
        },
        {
            "name": "sebastian/version",
            "version": "4.0.1",
            "source": {
                "type": "git",
                "url": "https://github.com/sebastianbergmann/version.git",
                "reference": "c51fa83a5d8f43f1402e3f32a005e6262244ef17"
            },
            "dist": {
                "type": "zip",
                "url": "https://api.github.com/repos/sebastianbergmann/version/zipball/c51fa83a5d8f43f1402e3f32a005e6262244ef17",
                "reference": "c51fa83a5d8f43f1402e3f32a005e6262244ef17",
                "shasum": ""
            },
            "require": {
                "php": ">=8.1"
            },
            "type": "library",
            "extra": {
                "branch-alias": {
                    "dev-main": "4.0-dev"
                }
            },
            "autoload": {
                "classmap": [
                    "src/"
                ]
            },
            "notification-url": "https://packagist.org/downloads/",
            "license": [
                "BSD-3-Clause"
            ],
            "authors": [
                {
                    "name": "Sebastian Bergmann",
                    "email": "sebastian@phpunit.de",
                    "role": "lead"
                }
            ],
            "description": "Library that helps with managing the version number of Git-hosted PHP projects",
            "homepage": "https://github.com/sebastianbergmann/version",
            "support": {
                "issues": "https://github.com/sebastianbergmann/version/issues",
                "source": "https://github.com/sebastianbergmann/version/tree/4.0.1"
            },
            "funding": [
                {
                    "url": "https://github.com/sebastianbergmann",
                    "type": "github"
                }
            ],
            "time": "2023-02-07T11:34:05+00:00"
        },
        {
            "name": "theseer/tokenizer",
            "version": "1.2.1",
            "source": {
                "type": "git",
                "url": "https://github.com/theseer/tokenizer.git",
                "reference": "34a41e998c2183e22995f158c581e7b5e755ab9e"
            },
            "dist": {
                "type": "zip",
                "url": "https://api.github.com/repos/theseer/tokenizer/zipball/34a41e998c2183e22995f158c581e7b5e755ab9e",
                "reference": "34a41e998c2183e22995f158c581e7b5e755ab9e",
                "shasum": ""
            },
            "require": {
                "ext-dom": "*",
                "ext-tokenizer": "*",
                "ext-xmlwriter": "*",
                "php": "^7.2 || ^8.0"
            },
            "type": "library",
            "autoload": {
                "classmap": [
                    "src/"
                ]
            },
            "notification-url": "https://packagist.org/downloads/",
            "license": [
                "BSD-3-Clause"
            ],
            "authors": [
                {
                    "name": "Arne Blankerts",
                    "email": "arne@blankerts.de",
                    "role": "Developer"
                }
            ],
            "description": "A small library for converting tokenized PHP source code into XML and potentially other formats",
            "support": {
                "issues": "https://github.com/theseer/tokenizer/issues",
                "source": "https://github.com/theseer/tokenizer/tree/1.2.1"
            },
            "funding": [
                {
                    "url": "https://github.com/theseer",
                    "type": "github"
                }
            ],
            "time": "2021-07-28T10:34:58+00:00"
        }
    ],
    "aliases": [],
    "minimum-stability": "stable",
    "stability-flags": {
        "nethergamesmc/bedrock-data": 20,
        "nethergamesmc/bedrock-protocol": 20
    },
    "prefer-stable": false,
    "prefer-lowest": false,
    "platform": {
        "php": "^8.1",
        "php-64bit": "*",
        "ext-chunkutils2": "^0.3.1",
        "ext-crypto": "^0.3.1",
        "ext-ctype": "*",
        "ext-curl": "*",
        "ext-date": "*",
        "ext-gmp": "*",
        "ext-hash": "*",
        "ext-igbinary": "^3.0.1",
        "ext-json": "*",
        "ext-leveldb": "^0.2.1 || ^0.3.0",
        "ext-mbstring": "*",
        "ext-morton": "^0.1.0",
        "ext-openssl": "*",
        "ext-pcre": "*",
        "ext-phar": "*",
        "ext-pthreads": "^4.0",
        "ext-reflection": "*",
        "ext-simplexml": "*",
        "ext-sockets": "*",
        "ext-spl": "*",
        "ext-yaml": ">=2.0.0",
        "ext-zip": "*",
        "ext-zlib": ">=1.2.11",
        "composer-runtime-api": "^2.0"
    },
    "platform-dev": [],
    "platform-overrides": {
        "php": "8.1.0"
    },
    "plugin-api-version": "2.3.0"
}<|MERGE_RESOLUTION|>--- conflicted
+++ resolved
@@ -4,11 +4,7 @@
         "Read more about it at https://getcomposer.org/doc/01-basic-usage.md#installing-dependencies",
         "This file is @generated automatically"
     ],
-<<<<<<< HEAD
     "content-hash": "f15cd5cafed6036db3ee587b642c48e5",
-=======
-    "content-hash": "2acf1299aa8b354c44495ae048aa8893",
->>>>>>> 9f09acc0
     "packages": [
         {
             "name": "adhocore/json-comment",
@@ -231,109 +227,12 @@
             "source": {
                 "type": "git",
                 "url": "https://github.com/NetherGamesMC/BedrockProtocol.git",
-                "reference": "edc89cf2a4e730275667227cecf9fa3f54eb7277"
-            },
-            "dist": {
-                "type": "zip",
-                "url": "https://api.github.com/repos/NetherGamesMC/BedrockProtocol/zipball/edc89cf2a4e730275667227cecf9fa3f54eb7277",
-                "reference": "edc89cf2a4e730275667227cecf9fa3f54eb7277",
-                "shasum": ""
-            },
-            "require": {
-                "ext-json": "*",
-                "netresearch/jsonmapper": "^4.0",
-                "php": "^8.0",
-                "pocketmine/binaryutils": "^0.2.0",
-                "pocketmine/color": "^0.2.0 || ^0.3.0",
-                "pocketmine/math": "^0.3.0 || ^0.4.0",
-                "pocketmine/nbt": "^0.3.0",
-                "ramsey/uuid": "^4.1"
-            },
-            "require-dev": {
-                "phpstan/phpstan": "1.10.7",
-                "phpstan/phpstan-phpunit": "^1.0.0",
-                "phpstan/phpstan-strict-rules": "^1.0.0",
-                "phpunit/phpunit": "^9.5"
-            },
-            "default-branch": true,
-            "type": "library",
-            "autoload": {
-                "psr-4": {
-                    "pocketmine\\network\\mcpe\\protocol\\": "src/"
-                }
-            },
-            "autoload-dev": {
-                "psr-4": {
-                    "pocketmine\\network\\mcpe\\protocol\\": "tests/phpunit/"
-                }
-            },
-            "scripts": {
-                "update-create-methods": [
-                    "@php tools/generate-create-static-methods.php"
-                ]
-            },
-            "license": [
-                "LGPL-3.0"
-            ],
-            "description": "An implementation of the Minecraft: Bedrock Edition protocol in PHP",
-            "support": {
-                "source": "https://github.com/NetherGamesMC/BedrockProtocol/tree/master"
-            },
-            "time": "2023-07-18T21:09:42+00:00"
-        },
-        {
-            "name": "pocketmine/bedrock-block-upgrade-schema",
-            "version": "3.1.0",
-            "source": {
-                "type": "git",
-                "url": "https://github.com/pmmp/BedrockBlockUpgradeSchema.git",
-                "reference": "6d4ae416043337946a22fc31e8065ca2c21f472d"
-            },
-            "dist": {
-                "type": "zip",
-                "url": "https://api.github.com/repos/pmmp/BedrockBlockUpgradeSchema/zipball/6d4ae416043337946a22fc31e8065ca2c21f472d",
-                "reference": "6d4ae416043337946a22fc31e8065ca2c21f472d",
-                "shasum": ""
-            },
-            "type": "library",
-            "notification-url": "https://packagist.org/downloads/",
-            "license": [
-                "CC0-1.0"
-            ],
-            "description": "Schemas describing how to upgrade saved block data in older Minecraft: Bedrock Edition world saves",
-            "support": {
-                "issues": "https://github.com/pmmp/BedrockBlockUpgradeSchema/issues",
-                "source": "https://github.com/pmmp/BedrockBlockUpgradeSchema/tree/3.1.0"
-            },
-            "time": "2023-07-12T12:05:36+00:00"
-        },
-        {
-<<<<<<< HEAD
-            "name": "pocketmine/bedrock-item-upgrade-schema",
-            "version": "1.4.0",
-            "source": {
-                "type": "git",
-                "url": "https://github.com/pmmp/BedrockItemUpgradeSchema.git",
-                "reference": "60d199afe5e371fd189b21d685ec1fed6ba54230"
-            },
-            "dist": {
-                "type": "zip",
-                "url": "https://api.github.com/repos/pmmp/BedrockItemUpgradeSchema/zipball/60d199afe5e371fd189b21d685ec1fed6ba54230",
-                "reference": "60d199afe5e371fd189b21d685ec1fed6ba54230",
-                "shasum": ""
-            },
-=======
-            "name": "pocketmine/bedrock-protocol",
-            "version": "23.0.3+bedrock-1.20.10",
-            "source": {
-                "type": "git",
-                "url": "https://github.com/pmmp/BedrockProtocol.git",
-                "reference": "e4157c7af3f91e1b08fe21be171eb73dad7029e9"
-            },
-            "dist": {
-                "type": "zip",
-                "url": "https://api.github.com/repos/pmmp/BedrockProtocol/zipball/e4157c7af3f91e1b08fe21be171eb73dad7029e9",
-                "reference": "e4157c7af3f91e1b08fe21be171eb73dad7029e9",
+                "reference": "7dd1e7f76740011b3de3e6a13767bcaa4c3a2e15"
+            },
+            "dist": {
+                "type": "zip",
+                "url": "https://api.github.com/repos/NetherGamesMC/BedrockProtocol/zipball/7dd1e7f76740011b3de3e6a13767bcaa4c3a2e15",
+                "reference": "7dd1e7f76740011b3de3e6a13767bcaa4c3a2e15",
                 "shasum": ""
             },
             "require": {
@@ -352,25 +251,83 @@
                 "phpstan/phpstan-strict-rules": "^1.0.0",
                 "phpunit/phpunit": "^9.5"
             },
->>>>>>> 9f09acc0
+            "default-branch": true,
+            "type": "library",
+            "autoload": {
+                "psr-4": {
+                    "pocketmine\\network\\mcpe\\protocol\\": "src/"
+                }
+            },
+            "autoload-dev": {
+                "psr-4": {
+                    "pocketmine\\network\\mcpe\\protocol\\": "tests/phpunit/"
+                }
+            },
+            "scripts": {
+                "update-create-methods": [
+                    "@php tools/generate-create-static-methods.php"
+                ]
+            },
+            "license": [
+                "LGPL-3.0"
+            ],
+            "description": "An implementation of the Minecraft: Bedrock Edition protocol in PHP",
+            "support": {
+                "source": "https://github.com/NetherGamesMC/BedrockProtocol/tree/master"
+            },
+            "time": "2023-08-08T18:23:42+00:00"
+        },
+        {
+            "name": "pocketmine/bedrock-block-upgrade-schema",
+            "version": "3.1.0",
+            "source": {
+                "type": "git",
+                "url": "https://github.com/pmmp/BedrockBlockUpgradeSchema.git",
+                "reference": "6d4ae416043337946a22fc31e8065ca2c21f472d"
+            },
+            "dist": {
+                "type": "zip",
+                "url": "https://api.github.com/repos/pmmp/BedrockBlockUpgradeSchema/zipball/6d4ae416043337946a22fc31e8065ca2c21f472d",
+                "reference": "6d4ae416043337946a22fc31e8065ca2c21f472d",
+                "shasum": ""
+            },
             "type": "library",
             "notification-url": "https://packagist.org/downloads/",
             "license": [
                 "CC0-1.0"
             ],
+            "description": "Schemas describing how to upgrade saved block data in older Minecraft: Bedrock Edition world saves",
+            "support": {
+                "issues": "https://github.com/pmmp/BedrockBlockUpgradeSchema/issues",
+                "source": "https://github.com/pmmp/BedrockBlockUpgradeSchema/tree/3.1.0"
+            },
+            "time": "2023-07-12T12:05:36+00:00"
+        },
+        {
+            "name": "pocketmine/bedrock-item-upgrade-schema",
+            "version": "1.4.0",
+            "source": {
+                "type": "git",
+                "url": "https://github.com/pmmp/BedrockItemUpgradeSchema.git",
+                "reference": "60d199afe5e371fd189b21d685ec1fed6ba54230"
+            },
+            "dist": {
+                "type": "zip",
+                "url": "https://api.github.com/repos/pmmp/BedrockItemUpgradeSchema/zipball/60d199afe5e371fd189b21d685ec1fed6ba54230",
+                "reference": "60d199afe5e371fd189b21d685ec1fed6ba54230",
+                "shasum": ""
+            },
+            "type": "library",
+            "notification-url": "https://packagist.org/downloads/",
+            "license": [
+                "CC0-1.0"
+            ],
             "description": "JSON schemas for upgrading items found in older Minecraft: Bedrock world saves",
             "support": {
-<<<<<<< HEAD
                 "issues": "https://github.com/pmmp/BedrockItemUpgradeSchema/issues",
                 "source": "https://github.com/pmmp/BedrockItemUpgradeSchema/tree/1.4.0"
             },
             "time": "2023-07-12T12:08:37+00:00"
-=======
-                "issues": "https://github.com/pmmp/BedrockProtocol/issues",
-                "source": "https://github.com/pmmp/BedrockProtocol/tree/23.0.3+bedrock-1.20.10"
-            },
-            "time": "2023-08-03T15:30:52+00:00"
->>>>>>> 9f09acc0
         },
         {
             "name": "pocketmine/binaryutils",
@@ -2272,18 +2229,6 @@
         },
         {
             "name": "phpunit/phpunit",
-<<<<<<< HEAD
-            "version": "10.2.5",
-            "source": {
-                "type": "git",
-                "url": "https://github.com/sebastianbergmann/phpunit.git",
-                "reference": "15a89f123d8ca9c1e1598d6d87a56a8bf28c72cd"
-            },
-            "dist": {
-                "type": "zip",
-                "url": "https://api.github.com/repos/sebastianbergmann/phpunit/zipball/15a89f123d8ca9c1e1598d6d87a56a8bf28c72cd",
-                "reference": "15a89f123d8ca9c1e1598d6d87a56a8bf28c72cd",
-=======
             "version": "10.3.1",
             "source": {
                 "type": "git",
@@ -2294,7 +2239,6 @@
                 "type": "zip",
                 "url": "https://api.github.com/repos/sebastianbergmann/phpunit/zipball/d442ce7c4104d5683c12e67e4dcb5058159e9804",
                 "reference": "d442ce7c4104d5683c12e67e4dcb5058159e9804",
->>>>>>> 9f09acc0
                 "shasum": ""
             },
             "require": {
@@ -2366,11 +2310,7 @@
             "support": {
                 "issues": "https://github.com/sebastianbergmann/phpunit/issues",
                 "security": "https://github.com/sebastianbergmann/phpunit/security/policy",
-<<<<<<< HEAD
-                "source": "https://github.com/sebastianbergmann/phpunit/tree/10.2.5"
-=======
                 "source": "https://github.com/sebastianbergmann/phpunit/tree/10.3.1"
->>>>>>> 9f09acc0
             },
             "funding": [
                 {
@@ -2386,11 +2326,7 @@
                     "type": "tidelift"
                 }
             ],
-<<<<<<< HEAD
-            "time": "2023-07-14T04:18:47+00:00"
-=======
             "time": "2023-08-04T06:48:08+00:00"
->>>>>>> 9f09acc0
         },
         {
             "name": "sebastian/cli-parser",
