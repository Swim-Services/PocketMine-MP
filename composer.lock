{
    "_readme": [
        "This file locks the dependencies of your project to a known state",
        "Read more about it at https://getcomposer.org/doc/01-basic-usage.md#installing-dependencies",
        "This file is @generated automatically"
    ],
<<<<<<< HEAD
    "content-hash": "de46d41d7e843268d9f20322d2ecc8da",
=======
    "content-hash": "9b3c01e7b850d45218b81a436f463011",
>>>>>>> c17587d4
    "packages": [
        {
            "name": "adhocore/json-comment",
            "version": "1.1.2",
            "source": {
                "type": "git",
                "url": "https://github.com/adhocore/php-json-comment.git",
                "reference": "fc2f76979f0a44a5f5bc2a2b600d0762fe0e78e7"
            },
            "dist": {
                "type": "zip",
                "url": "https://api.github.com/repos/adhocore/php-json-comment/zipball/fc2f76979f0a44a5f5bc2a2b600d0762fe0e78e7",
                "reference": "fc2f76979f0a44a5f5bc2a2b600d0762fe0e78e7",
                "shasum": ""
            },
            "require": {
                "ext-ctype": "*",
                "php": ">=7.0"
            },
            "require-dev": {
                "phpunit/phpunit": "^6.5 || ^7.5 || ^8.5"
            },
            "type": "library",
            "autoload": {
                "psr-4": {
                    "Ahc\\Json\\": "src/"
                }
            },
            "notification-url": "https://packagist.org/downloads/",
            "license": [
                "MIT"
            ],
            "authors": [
                {
                    "name": "Jitendra Adhikari",
                    "email": "jiten.adhikary@gmail.com"
                }
            ],
            "description": "Lightweight JSON comment stripper library for PHP",
            "keywords": [
                "comment",
                "json",
                "strip-comment"
            ],
            "support": {
                "issues": "https://github.com/adhocore/php-json-comment/issues",
                "source": "https://github.com/adhocore/php-json-comment/tree/1.1.2"
            },
            "funding": [
                {
                    "url": "https://paypal.me/ji10",
                    "type": "custom"
                }
            ],
            "time": "2021-04-09T03:06:06+00:00"
        },
        {
            "name": "brick/math",
            "version": "0.9.3",
            "source": {
                "type": "git",
                "url": "https://github.com/brick/math.git",
                "reference": "ca57d18f028f84f777b2168cd1911b0dee2343ae"
            },
            "dist": {
                "type": "zip",
                "url": "https://api.github.com/repos/brick/math/zipball/ca57d18f028f84f777b2168cd1911b0dee2343ae",
                "reference": "ca57d18f028f84f777b2168cd1911b0dee2343ae",
                "shasum": ""
            },
            "require": {
                "ext-json": "*",
                "php": "^7.1 || ^8.0"
            },
            "require-dev": {
                "php-coveralls/php-coveralls": "^2.2",
                "phpunit/phpunit": "^7.5.15 || ^8.5 || ^9.0",
                "vimeo/psalm": "4.9.2"
            },
            "type": "library",
            "autoload": {
                "psr-4": {
                    "Brick\\Math\\": "src/"
                }
            },
            "notification-url": "https://packagist.org/downloads/",
            "license": [
                "MIT"
            ],
            "description": "Arbitrary-precision arithmetic library",
            "keywords": [
                "Arbitrary-precision",
                "BigInteger",
                "BigRational",
                "arithmetic",
                "bigdecimal",
                "bignum",
                "brick",
                "math"
            ],
            "support": {
                "issues": "https://github.com/brick/math/issues",
                "source": "https://github.com/brick/math/tree/0.9.3"
            },
            "funding": [
                {
                    "url": "https://github.com/BenMorel",
                    "type": "github"
                },
                {
                    "url": "https://tidelift.com/funding/github/packagist/brick/math",
                    "type": "tidelift"
                }
            ],
            "time": "2021-08-15T20:50:18+00:00"
        },
        {
            "name": "fgrosse/phpasn1",
            "version": "v2.3.0",
            "source": {
                "type": "git",
                "url": "https://github.com/fgrosse/PHPASN1.git",
                "reference": "20299033c35f4300eb656e7e8e88cf52d1d6694e"
            },
            "dist": {
                "type": "zip",
                "url": "https://api.github.com/repos/fgrosse/PHPASN1/zipball/20299033c35f4300eb656e7e8e88cf52d1d6694e",
                "reference": "20299033c35f4300eb656e7e8e88cf52d1d6694e",
                "shasum": ""
            },
            "require": {
                "php": ">=7.0.0"
            },
            "require-dev": {
                "phpunit/phpunit": "~6.3",
                "satooshi/php-coveralls": "~2.0"
            },
            "suggest": {
                "ext-bcmath": "BCmath is the fallback extension for big integer calculations",
                "ext-curl": "For loading OID information from the web if they have not bee defined statically",
                "ext-gmp": "GMP is the preferred extension for big integer calculations",
                "phpseclib/bcmath_compat": "BCmath polyfill for servers where neither GMP nor BCmath is available"
            },
            "type": "library",
            "extra": {
                "branch-alias": {
                    "dev-master": "2.0.x-dev"
                }
            },
            "autoload": {
                "psr-4": {
                    "FG\\": "lib/"
                }
            },
            "notification-url": "https://packagist.org/downloads/",
            "license": [
                "MIT"
            ],
            "authors": [
                {
                    "name": "Friedrich Große",
                    "email": "friedrich.grosse@gmail.com",
                    "homepage": "https://github.com/FGrosse",
                    "role": "Author"
                },
                {
                    "name": "All contributors",
                    "homepage": "https://github.com/FGrosse/PHPASN1/contributors"
                }
            ],
            "description": "A PHP Framework that allows you to encode and decode arbitrary ASN.1 structures using the ITU-T X.690 Encoding Rules.",
            "homepage": "https://github.com/FGrosse/PHPASN1",
            "keywords": [
                "DER",
                "asn.1",
                "asn1",
                "ber",
                "binary",
                "decoding",
                "encoding",
                "x.509",
                "x.690",
                "x509",
                "x690"
            ],
            "support": {
                "issues": "https://github.com/fgrosse/PHPASN1/issues",
                "source": "https://github.com/fgrosse/PHPASN1/tree/v2.3.0"
            },
            "time": "2021-04-24T19:01:55+00:00"
        },
        {
            "name": "nethergames/bedrock-protocol",
            "version": "dev-master",
            "source": {
                "type": "git",
                "url": "https://github.com/NetherGamesMC/BedrockProtocol.git",
                "reference": "2b3c6cd867a50910a0d2dde9b5d5721f1e96e1de"
            },
            "dist": {
                "type": "zip",
                "url": "https://api.github.com/repos/NetherGamesMC/BedrockProtocol/zipball/2b3c6cd867a50910a0d2dde9b5d5721f1e96e1de",
                "reference": "2b3c6cd867a50910a0d2dde9b5d5721f1e96e1de",
                "shasum": ""
            },
            "require": {
                "ext-json": "*",
                "netresearch/jsonmapper": "^4.0",
                "php": "^8.0",
                "pocketmine/binaryutils": "^0.2.0",
                "pocketmine/color": "^0.2.0",
                "pocketmine/math": "^0.3.0 || ^0.4.0",
                "pocketmine/nbt": "^0.3.0",
                "ramsey/uuid": "^4.1"
            },
            "require-dev": {
                "phpstan/phpstan": "0.12.99",
                "phpstan/phpstan-phpunit": "^0.12.21",
                "phpstan/phpstan-strict-rules": "^0.12.10",
                "phpunit/phpunit": "^9.5"
            },
            "default-branch": true,
            "type": "library",
            "autoload": {
                "psr-4": {
                    "pocketmine\\network\\mcpe\\protocol\\": "src/"
                }
            },
            "autoload-dev": {
                "psr-4": {
                    "pocketmine\\network\\mcpe\\protocol\\": "tests/phpunit/"
                }
            },
            "license": [
                "LGPL-3.0"
            ],
            "description": "An implementation of the Minecraft: Bedrock Edition protocol in PHP",
            "support": {
                "source": "https://github.com/NetherGamesMC/BedrockProtocol/tree/master"
            },
            "time": "2021-10-29T21:52:33+00:00"
        },
        {
            "name": "netresearch/jsonmapper",
            "version": "v4.0.0",
            "source": {
                "type": "git",
                "url": "https://github.com/cweiske/jsonmapper.git",
                "reference": "8bbc021a8edb2e4a7ea2f8ad4fa9ec9dce2fcb8d"
            },
            "dist": {
                "type": "zip",
                "url": "https://api.github.com/repos/cweiske/jsonmapper/zipball/8bbc021a8edb2e4a7ea2f8ad4fa9ec9dce2fcb8d",
                "reference": "8bbc021a8edb2e4a7ea2f8ad4fa9ec9dce2fcb8d",
                "shasum": ""
            },
            "require": {
                "ext-json": "*",
                "ext-pcre": "*",
                "ext-reflection": "*",
                "ext-spl": "*",
                "php": ">=7.1"
            },
            "require-dev": {
                "phpunit/phpunit": "~7.5 || ~8.0 || ~9.0",
                "squizlabs/php_codesniffer": "~3.5"
            },
            "type": "library",
            "autoload": {
                "psr-0": {
                    "JsonMapper": "src/"
                }
            },
            "notification-url": "https://packagist.org/downloads/",
            "license": [
                "OSL-3.0"
            ],
            "authors": [
                {
                    "name": "Christian Weiske",
                    "email": "cweiske@cweiske.de",
                    "homepage": "http://github.com/cweiske/jsonmapper/",
                    "role": "Developer"
                }
            ],
            "description": "Map nested JSON structures onto PHP classes",
            "support": {
                "email": "cweiske@cweiske.de",
                "issues": "https://github.com/cweiske/jsonmapper/issues",
                "source": "https://github.com/cweiske/jsonmapper/tree/v4.0.0"
            },
            "time": "2020-12-01T19:48:11+00:00"
        },
        {
<<<<<<< HEAD
=======
            "name": "pocketmine/bedrock-protocol",
            "version": "dev-master",
            "source": {
                "type": "git",
                "url": "https://github.com/pmmp/BedrockProtocol.git",
                "reference": "67c0c15b4044cab2190501933912c3d02c5f63ab"
            },
            "dist": {
                "type": "zip",
                "url": "https://api.github.com/repos/pmmp/BedrockProtocol/zipball/67c0c15b4044cab2190501933912c3d02c5f63ab",
                "reference": "67c0c15b4044cab2190501933912c3d02c5f63ab",
                "shasum": ""
            },
            "require": {
                "ext-json": "*",
                "netresearch/jsonmapper": "^4.0",
                "php": "^8.0",
                "pocketmine/binaryutils": "^0.2.0",
                "pocketmine/color": "^0.2.0",
                "pocketmine/math": "^0.3.0 || ^0.4.0",
                "pocketmine/nbt": "^0.3.0",
                "ramsey/uuid": "^4.1"
            },
            "require-dev": {
                "phpstan/phpstan": "1.0.0",
                "phpstan/phpstan-phpunit": "^1.0.0",
                "phpstan/phpstan-strict-rules": "^1.0.0",
                "phpunit/phpunit": "^9.5"
            },
            "default-branch": true,
            "type": "library",
            "autoload": {
                "psr-4": {
                    "pocketmine\\network\\mcpe\\protocol\\": "src/"
                }
            },
            "notification-url": "https://packagist.org/downloads/",
            "license": [
                "LGPL-3.0"
            ],
            "description": "An implementation of the Minecraft: Bedrock Edition protocol in PHP",
            "support": {
                "issues": "https://github.com/pmmp/BedrockProtocol/issues",
                "source": "https://github.com/pmmp/BedrockProtocol/tree/master"
            },
            "time": "2021-11-02T01:27:05+00:00"
        },
        {
>>>>>>> c17587d4
            "name": "pocketmine/binaryutils",
            "version": "0.2.2",
            "source": {
                "type": "git",
                "url": "https://github.com/pmmp/BinaryUtils.git",
                "reference": "f883e1cf9099ed6a757a10a2f75b3333eeb2cdf9"
            },
            "dist": {
                "type": "zip",
                "url": "https://api.github.com/repos/pmmp/BinaryUtils/zipball/f883e1cf9099ed6a757a10a2f75b3333eeb2cdf9",
                "reference": "f883e1cf9099ed6a757a10a2f75b3333eeb2cdf9",
                "shasum": ""
            },
            "require": {
                "php": "^7.4 || ^8.0",
                "php-64bit": "*"
            },
            "require-dev": {
                "phpstan/extension-installer": "^1.0",
                "phpstan/phpstan": "0.12.99",
                "phpstan/phpstan-strict-rules": "^0.12.4"
            },
            "type": "library",
            "autoload": {
                "psr-4": {
                    "pocketmine\\utils\\": "src/"
                }
            },
            "notification-url": "https://packagist.org/downloads/",
            "license": [
                "LGPL-3.0"
            ],
            "description": "Classes and methods for conveniently handling binary data",
            "support": {
                "issues": "https://github.com/pmmp/BinaryUtils/issues",
                "source": "https://github.com/pmmp/BinaryUtils/tree/0.2.2"
            },
            "time": "2021-10-22T19:54:16+00:00"
        },
        {
            "name": "pocketmine/callback-validator",
            "version": "1.0.3",
            "source": {
                "type": "git",
                "url": "https://github.com/pmmp/CallbackValidator.git",
                "reference": "64787469766bcaa7e5885242e85c23c25e8c55a2"
            },
            "dist": {
                "type": "zip",
                "url": "https://api.github.com/repos/pmmp/CallbackValidator/zipball/64787469766bcaa7e5885242e85c23c25e8c55a2",
                "reference": "64787469766bcaa7e5885242e85c23c25e8c55a2",
                "shasum": ""
            },
            "require": {
                "ext-reflection": "*",
                "php": "^7.1 || ^8.0"
            },
            "replace": {
                "daverandom/callback-validator": "*"
            },
            "require-dev": {
                "phpstan/extension-installer": "^1.0",
                "phpstan/phpstan": "0.12.59",
                "phpstan/phpstan-strict-rules": "^0.12.4",
                "phpunit/phpunit": "^7.5 || ^8.5 || ^9.0"
            },
            "type": "library",
            "autoload": {
                "psr-4": {
                    "DaveRandom\\CallbackValidator\\": "src/"
                }
            },
            "notification-url": "https://packagist.org/downloads/",
            "license": [
                "MIT"
            ],
            "authors": [
                {
                    "name": "Chris Wright",
                    "email": "cw@daverandom.com"
                }
            ],
            "description": "Fork of daverandom/callback-validator - Tools for validating callback signatures",
            "support": {
                "issues": "https://github.com/pmmp/CallbackValidator/issues",
                "source": "https://github.com/pmmp/CallbackValidator/tree/1.0.3"
            },
            "time": "2020-12-11T01:45:37+00:00"
        },
        {
            "name": "pocketmine/classloader",
            "version": "0.2.0",
            "source": {
                "type": "git",
                "url": "https://github.com/pmmp/ClassLoader.git",
                "reference": "49ea303993efdfb39cd302e2156d50aa78209e78"
            },
            "dist": {
                "type": "zip",
                "url": "https://api.github.com/repos/pmmp/ClassLoader/zipball/49ea303993efdfb39cd302e2156d50aa78209e78",
                "reference": "49ea303993efdfb39cd302e2156d50aa78209e78",
                "shasum": ""
            },
            "require": {
                "ext-pthreads": "~3.2.0 || ^4.0",
                "ext-reflection": "*",
                "php": "^8.0"
            },
            "conflict": {
                "pocketmine/spl": "<0.4"
            },
            "require-dev": {
                "phpstan/extension-installer": "^1.0",
                "phpstan/phpstan": "0.12.99",
                "phpstan/phpstan-strict-rules": "^0.12.4",
                "phpunit/phpunit": "^9.5"
            },
            "type": "library",
            "autoload": {
                "classmap": [
                    "./src"
                ]
            },
            "notification-url": "https://packagist.org/downloads/",
            "license": [
                "LGPL-3.0"
            ],
            "description": "Ad-hoc autoloading components used by PocketMine-MP",
            "support": {
                "issues": "https://github.com/pmmp/ClassLoader/issues",
                "source": "https://github.com/pmmp/ClassLoader/tree/0.2.0"
            },
            "time": "2021-11-01T20:17:27+00:00"
        },
        {
            "name": "pocketmine/color",
            "version": "0.2.0",
            "source": {
                "type": "git",
                "url": "https://github.com/pmmp/Color.git",
                "reference": "09be6ea6d76f2e33d6813c39d29c22c46c17e1d2"
            },
            "dist": {
                "type": "zip",
                "url": "https://api.github.com/repos/pmmp/Color/zipball/09be6ea6d76f2e33d6813c39d29c22c46c17e1d2",
                "reference": "09be6ea6d76f2e33d6813c39d29c22c46c17e1d2",
                "shasum": ""
            },
            "require": {
                "php": "^7.2 || ^8.0"
            },
            "require-dev": {
                "phpstan/phpstan": "0.12.59",
                "phpstan/phpstan-strict-rules": "^0.12.2"
            },
            "type": "library",
            "autoload": {
                "psr-4": {
                    "pocketmine\\color\\": "src/"
                }
            },
            "notification-url": "https://packagist.org/downloads/",
            "license": [
                "LGPL-3.0"
            ],
            "description": "Color handling library used by PocketMine-MP and related projects",
            "support": {
                "issues": "https://github.com/pmmp/Color/issues",
                "source": "https://github.com/pmmp/Color/tree/0.2.0"
            },
            "time": "2020-12-11T01:24:32+00:00"
        },
        {
            "name": "pocketmine/errorhandler",
            "version": "0.3.0",
            "source": {
                "type": "git",
                "url": "https://github.com/pmmp/ErrorHandler.git",
                "reference": "ec742b209e8056bbe855069c4eff94c9734ea19b"
            },
            "dist": {
                "type": "zip",
                "url": "https://api.github.com/repos/pmmp/ErrorHandler/zipball/ec742b209e8056bbe855069c4eff94c9734ea19b",
                "reference": "ec742b209e8056bbe855069c4eff94c9734ea19b",
                "shasum": ""
            },
            "require": {
                "php": "^7.2 || ^8.0"
            },
            "require-dev": {
                "phpstan/phpstan": "0.12.75",
                "phpstan/phpstan-strict-rules": "^0.12.2"
            },
            "type": "library",
            "autoload": {
                "psr-4": {
                    "pocketmine\\errorhandler\\": "src/"
                }
            },
            "notification-url": "https://packagist.org/downloads/",
            "license": [
                "LGPL-3.0"
            ],
            "description": "Utilities to handle nasty PHP E_* errors in a usable way",
            "support": {
                "issues": "https://github.com/pmmp/ErrorHandler/issues",
                "source": "https://github.com/pmmp/ErrorHandler/tree/0.3.0"
            },
            "time": "2021-02-12T18:56:22+00:00"
        },
        {
            "name": "pocketmine/log",
            "version": "0.4.0",
            "source": {
                "type": "git",
                "url": "https://github.com/pmmp/Log.git",
                "reference": "e6c912c0f9055c81d23108ec2d179b96f404c043"
            },
            "dist": {
                "type": "zip",
                "url": "https://api.github.com/repos/pmmp/Log/zipball/e6c912c0f9055c81d23108ec2d179b96f404c043",
                "reference": "e6c912c0f9055c81d23108ec2d179b96f404c043",
                "shasum": ""
            },
            "require": {
                "php": "^7.4 || ^8.0"
            },
            "conflict": {
                "pocketmine/spl": "<0.4"
            },
            "require-dev": {
                "phpstan/phpstan": "0.12.88",
                "phpstan/phpstan-strict-rules": "^0.12.2"
            },
            "type": "library",
            "autoload": {
                "classmap": [
                    "./src"
                ]
            },
            "notification-url": "https://packagist.org/downloads/",
            "license": [
                "LGPL-3.0"
            ],
            "description": "Logging components used by PocketMine-MP and related projects",
            "support": {
                "issues": "https://github.com/pmmp/Log/issues",
                "source": "https://github.com/pmmp/Log/tree/0.4.0"
            },
            "time": "2021-06-18T19:08:09+00:00"
        },
        {
            "name": "pocketmine/log-pthreads",
            "version": "0.4.0",
            "source": {
                "type": "git",
                "url": "https://github.com/pmmp/LogPthreads.git",
                "reference": "61f709e8cf36bcc24e4efe02acded680a1ce23cd"
            },
            "dist": {
                "type": "zip",
                "url": "https://api.github.com/repos/pmmp/LogPthreads/zipball/61f709e8cf36bcc24e4efe02acded680a1ce23cd",
                "reference": "61f709e8cf36bcc24e4efe02acded680a1ce23cd",
                "shasum": ""
            },
            "require": {
                "ext-pthreads": "~3.2.0 || ^4.0",
                "php": "^7.4 || ^8.0",
                "pocketmine/log": "^0.4.0"
            },
            "conflict": {
                "pocketmine/spl": "<0.4"
            },
            "require-dev": {
                "phpstan/extension-installer": "^1.0",
                "phpstan/phpstan": "0.12.88",
                "phpstan/phpstan-strict-rules": "^0.12.4"
            },
            "type": "library",
            "autoload": {
                "classmap": [
                    "./src"
                ]
            },
            "notification-url": "https://packagist.org/downloads/",
            "license": [
                "LGPL-3.0"
            ],
            "description": "Logging components specialized for pthreads used by PocketMine-MP and related projects",
            "support": {
                "issues": "https://github.com/pmmp/LogPthreads/issues",
                "source": "https://github.com/pmmp/LogPthreads/tree/0.4.0"
            },
            "time": "2021-11-01T21:42:09+00:00"
        },
        {
            "name": "pocketmine/math",
            "version": "0.4.0",
            "source": {
                "type": "git",
                "url": "https://github.com/pmmp/Math.git",
                "reference": "6d64e2555bd2e95ed024574f75d1cefc135c89fc"
            },
            "dist": {
                "type": "zip",
                "url": "https://api.github.com/repos/pmmp/Math/zipball/6d64e2555bd2e95ed024574f75d1cefc135c89fc",
                "reference": "6d64e2555bd2e95ed024574f75d1cefc135c89fc",
                "shasum": ""
            },
            "require": {
                "php": "^8.0",
                "php-64bit": "*"
            },
            "require-dev": {
                "irstea/phpunit-shim": "^8.5 || ^9.5",
                "phpstan/extension-installer": "^1.0",
                "phpstan/phpstan": "0.12.99",
                "phpstan/phpstan-strict-rules": "^0.12.4"
            },
            "type": "library",
            "autoload": {
                "psr-4": {
                    "pocketmine\\math\\": "src/"
                }
            },
            "notification-url": "https://packagist.org/downloads/",
            "license": [
                "LGPL-3.0"
            ],
            "description": "PHP library containing math related code used in PocketMine-MP",
            "support": {
                "issues": "https://github.com/pmmp/Math/issues",
                "source": "https://github.com/pmmp/Math/tree/0.4.0"
            },
            "time": "2021-10-29T20:33:10+00:00"
        },
        {
            "name": "pocketmine/nbt",
            "version": "0.3.0",
            "source": {
                "type": "git",
                "url": "https://github.com/pmmp/NBT.git",
                "reference": "98c4a04b55a915e18f83d3b0c9beb24a71abcd31"
            },
            "dist": {
                "type": "zip",
                "url": "https://api.github.com/repos/pmmp/NBT/zipball/98c4a04b55a915e18f83d3b0c9beb24a71abcd31",
                "reference": "98c4a04b55a915e18f83d3b0c9beb24a71abcd31",
                "shasum": ""
            },
            "require": {
                "php": "^7.4 || ^8.0",
                "php-64bit": "*",
                "pocketmine/binaryutils": "^0.2.0"
            },
            "require-dev": {
                "irstea/phpunit-shim": "^9.5",
                "phpstan/extension-installer": "^1.0",
                "phpstan/phpstan": "0.12.85",
                "phpstan/phpstan-strict-rules": "^0.12.4"
            },
            "type": "library",
            "autoload": {
                "psr-4": {
                    "pocketmine\\nbt\\": "src/"
                }
            },
            "notification-url": "https://packagist.org/downloads/",
            "license": [
                "LGPL-3.0"
            ],
            "description": "PHP library for working with Named Binary Tags",
            "support": {
                "issues": "https://github.com/pmmp/NBT/issues",
                "source": "https://github.com/pmmp/NBT/tree/0.3.0"
            },
            "time": "2021-05-18T15:46:33+00:00"
        },
        {
            "name": "pocketmine/raklib",
            "version": "0.14.2",
            "source": {
                "type": "git",
                "url": "https://github.com/pmmp/RakLib.git",
                "reference": "e3a861187470e1facc6625040128f447ebbcbaec"
            },
            "dist": {
                "type": "zip",
                "url": "https://api.github.com/repos/pmmp/RakLib/zipball/e3a861187470e1facc6625040128f447ebbcbaec",
                "reference": "e3a861187470e1facc6625040128f447ebbcbaec",
                "shasum": ""
            },
            "require": {
                "ext-sockets": "*",
                "php": "^8.0",
                "php-64bit": "*",
                "php-ipv6": "*",
                "pocketmine/binaryutils": "^0.2.0",
                "pocketmine/log": "^0.3.0 || ^0.4.0"
            },
            "require-dev": {
                "phpstan/phpstan": "0.12.99",
                "phpstan/phpstan-strict-rules": "^0.12.2"
            },
            "type": "library",
            "autoload": {
                "psr-4": {
                    "raklib\\": "src/"
                }
            },
            "notification-url": "https://packagist.org/downloads/",
            "license": [
                "GPL-3.0"
            ],
            "description": "A RakNet server implementation written in PHP",
            "support": {
                "issues": "https://github.com/pmmp/RakLib/issues",
                "source": "https://github.com/pmmp/RakLib/tree/0.14.2"
            },
            "time": "2021-10-04T20:39:11+00:00"
        },
        {
            "name": "pocketmine/raklib-ipc",
            "version": "0.1.1",
            "source": {
                "type": "git",
                "url": "https://github.com/pmmp/RakLibIpc.git",
                "reference": "922a6444b0c6c7daaa5aa5a832107e1ec4738aed"
            },
            "dist": {
                "type": "zip",
                "url": "https://api.github.com/repos/pmmp/RakLibIpc/zipball/922a6444b0c6c7daaa5aa5a832107e1ec4738aed",
                "reference": "922a6444b0c6c7daaa5aa5a832107e1ec4738aed",
                "shasum": ""
            },
            "require": {
                "php": "^7.4 || ^8.0",
                "php-64bit": "*",
                "pocketmine/binaryutils": "^0.2.0",
                "pocketmine/raklib": "^0.13.1 || ^0.14.0"
            },
            "require-dev": {
                "phpstan/phpstan": "0.12.81",
                "phpstan/phpstan-strict-rules": "^0.12.2"
            },
            "type": "library",
            "autoload": {
                "psr-4": {
                    "raklib\\server\\ipc\\": "src/"
                }
            },
            "notification-url": "https://packagist.org/downloads/",
            "license": [
                "GPL-3.0"
            ],
            "description": "Channel-based protocols for inter-thread/inter-process communication with RakLib",
            "support": {
                "issues": "https://github.com/pmmp/RakLibIpc/issues",
                "source": "https://github.com/pmmp/RakLibIpc/tree/0.1.1"
            },
            "time": "2021-09-22T17:01:12+00:00"
        },
        {
            "name": "pocketmine/snooze",
            "version": "0.3.1",
            "source": {
                "type": "git",
                "url": "https://github.com/pmmp/Snooze.git",
                "reference": "0ac8fc2a781c419a1f64ebca4d5835028f59e29b"
            },
            "dist": {
                "type": "zip",
                "url": "https://api.github.com/repos/pmmp/Snooze/zipball/0ac8fc2a781c419a1f64ebca4d5835028f59e29b",
                "reference": "0ac8fc2a781c419a1f64ebca4d5835028f59e29b",
                "shasum": ""
            },
            "require": {
                "ext-pthreads": "~3.2.0 || ^4.0",
                "php-64bit": "^7.3 || ^8.0"
            },
            "require-dev": {
                "phpstan/extension-installer": "^1.0",
                "phpstan/phpstan": "0.12.99",
                "phpstan/phpstan-strict-rules": "^0.12.4"
            },
            "type": "library",
            "autoload": {
                "psr-4": {
                    "pocketmine\\snooze\\": "src/"
                }
            },
            "notification-url": "https://packagist.org/downloads/",
            "license": [
                "LGPL-3.0"
            ],
            "description": "Thread notification management library for code using the pthreads extension",
            "support": {
                "issues": "https://github.com/pmmp/Snooze/issues",
                "source": "https://github.com/pmmp/Snooze/tree/0.3.1"
            },
            "time": "2021-11-01T20:50:08+00:00"
        },
        {
            "name": "pocketmine/spl",
            "version": "dev-master",
            "source": {
                "type": "git",
                "url": "https://github.com/pmmp/SPL.git",
                "reference": "b7a8904f912c1f6d38ad867ff1120614ccb80171"
            },
            "dist": {
                "type": "zip",
                "url": "https://api.github.com/repos/pmmp/SPL/zipball/b7a8904f912c1f6d38ad867ff1120614ccb80171",
                "reference": "b7a8904f912c1f6d38ad867ff1120614ccb80171",
                "shasum": ""
            },
            "require": {
                "php": "^7.2 || ^8.0"
            },
            "require-dev": {
                "phpstan/phpstan": "^0.12.8"
            },
            "type": "library",
            "autoload": {
                "classmap": [
                    "./src"
                ]
            },
            "notification-url": "https://packagist.org/downloads/",
            "license": [
                "LGPL-3.0"
            ],
            "description": "Standard library files required by PocketMine-MP and related projects",
            "support": {
                "issues": "https://github.com/pmmp/SPL/issues",
                "source": "https://github.com/pmmp/SPL/tree/master"
            },
            "time": "2021-01-15T15:19:34+00:00"
        },
        {
            "name": "ramsey/collection",
            "version": "1.2.2",
            "source": {
                "type": "git",
                "url": "https://github.com/ramsey/collection.git",
                "reference": "cccc74ee5e328031b15640b51056ee8d3bb66c0a"
            },
            "dist": {
                "type": "zip",
                "url": "https://api.github.com/repos/ramsey/collection/zipball/cccc74ee5e328031b15640b51056ee8d3bb66c0a",
                "reference": "cccc74ee5e328031b15640b51056ee8d3bb66c0a",
                "shasum": ""
            },
            "require": {
                "php": "^7.3 || ^8",
                "symfony/polyfill-php81": "^1.23"
            },
            "require-dev": {
                "captainhook/captainhook": "^5.3",
                "dealerdirect/phpcodesniffer-composer-installer": "^0.7.0",
                "ergebnis/composer-normalize": "^2.6",
                "fakerphp/faker": "^1.5",
                "hamcrest/hamcrest-php": "^2",
                "jangregor/phpstan-prophecy": "^0.8",
                "mockery/mockery": "^1.3",
                "phpspec/prophecy-phpunit": "^2.0",
                "phpstan/extension-installer": "^1",
                "phpstan/phpstan": "^0.12.32",
                "phpstan/phpstan-mockery": "^0.12.5",
                "phpstan/phpstan-phpunit": "^0.12.11",
                "phpunit/phpunit": "^8.5 || ^9",
                "psy/psysh": "^0.10.4",
                "slevomat/coding-standard": "^6.3",
                "squizlabs/php_codesniffer": "^3.5",
                "vimeo/psalm": "^4.4"
            },
            "type": "library",
            "autoload": {
                "psr-4": {
                    "Ramsey\\Collection\\": "src/"
                }
            },
            "notification-url": "https://packagist.org/downloads/",
            "license": [
                "MIT"
            ],
            "authors": [
                {
                    "name": "Ben Ramsey",
                    "email": "ben@benramsey.com",
                    "homepage": "https://benramsey.com"
                }
            ],
            "description": "A PHP library for representing and manipulating collections.",
            "keywords": [
                "array",
                "collection",
                "hash",
                "map",
                "queue",
                "set"
            ],
            "support": {
                "issues": "https://github.com/ramsey/collection/issues",
                "source": "https://github.com/ramsey/collection/tree/1.2.2"
            },
            "funding": [
                {
                    "url": "https://github.com/ramsey",
                    "type": "github"
                },
                {
                    "url": "https://tidelift.com/funding/github/packagist/ramsey/collection",
                    "type": "tidelift"
                }
            ],
            "time": "2021-10-10T03:01:02+00:00"
        },
        {
            "name": "ramsey/uuid",
            "version": "4.2.3",
            "source": {
                "type": "git",
                "url": "https://github.com/ramsey/uuid.git",
                "reference": "fc9bb7fb5388691fd7373cd44dcb4d63bbcf24df"
            },
            "dist": {
                "type": "zip",
                "url": "https://api.github.com/repos/ramsey/uuid/zipball/fc9bb7fb5388691fd7373cd44dcb4d63bbcf24df",
                "reference": "fc9bb7fb5388691fd7373cd44dcb4d63bbcf24df",
                "shasum": ""
            },
            "require": {
                "brick/math": "^0.8 || ^0.9",
                "ext-json": "*",
                "php": "^7.2 || ^8.0",
                "ramsey/collection": "^1.0",
                "symfony/polyfill-ctype": "^1.8",
                "symfony/polyfill-php80": "^1.14"
            },
            "replace": {
                "rhumsaa/uuid": "self.version"
            },
            "require-dev": {
                "captainhook/captainhook": "^5.10",
                "captainhook/plugin-composer": "^5.3",
                "dealerdirect/phpcodesniffer-composer-installer": "^0.7.0",
                "doctrine/annotations": "^1.8",
                "ergebnis/composer-normalize": "^2.15",
                "mockery/mockery": "^1.3",
                "moontoast/math": "^1.1",
                "paragonie/random-lib": "^2",
                "php-mock/php-mock": "^2.2",
                "php-mock/php-mock-mockery": "^1.3",
                "php-parallel-lint/php-parallel-lint": "^1.1",
                "phpbench/phpbench": "^1.0",
                "phpstan/extension-installer": "^1.0",
                "phpstan/phpstan": "^0.12",
                "phpstan/phpstan-mockery": "^0.12",
                "phpstan/phpstan-phpunit": "^0.12",
                "phpunit/phpunit": "^8.5 || ^9",
                "slevomat/coding-standard": "^7.0",
                "squizlabs/php_codesniffer": "^3.5",
                "vimeo/psalm": "^4.9"
            },
            "suggest": {
                "ext-bcmath": "Enables faster math with arbitrary-precision integers using BCMath.",
                "ext-ctype": "Enables faster processing of character classification using ctype functions.",
                "ext-gmp": "Enables faster math with arbitrary-precision integers using GMP.",
                "ext-uuid": "Enables the use of PeclUuidTimeGenerator and PeclUuidRandomGenerator.",
                "paragonie/random-lib": "Provides RandomLib for use with the RandomLibAdapter",
                "ramsey/uuid-doctrine": "Allows the use of Ramsey\\Uuid\\Uuid as Doctrine field type."
            },
            "type": "library",
            "extra": {
                "branch-alias": {
                    "dev-main": "4.x-dev"
                },
                "captainhook": {
                    "force-install": true
                }
            },
            "autoload": {
                "psr-4": {
                    "Ramsey\\Uuid\\": "src/"
                },
                "files": [
                    "src/functions.php"
                ]
            },
            "notification-url": "https://packagist.org/downloads/",
            "license": [
                "MIT"
            ],
            "description": "A PHP library for generating and working with universally unique identifiers (UUIDs).",
            "keywords": [
                "guid",
                "identifier",
                "uuid"
            ],
            "support": {
                "issues": "https://github.com/ramsey/uuid/issues",
                "source": "https://github.com/ramsey/uuid/tree/4.2.3"
            },
            "funding": [
                {
                    "url": "https://github.com/ramsey",
                    "type": "github"
                },
                {
                    "url": "https://tidelift.com/funding/github/packagist/ramsey/uuid",
                    "type": "tidelift"
                }
            ],
            "time": "2021-09-25T23:10:38+00:00"
        },
        {
            "name": "symfony/polyfill-ctype",
            "version": "v1.23.0",
            "source": {
                "type": "git",
                "url": "https://github.com/symfony/polyfill-ctype.git",
                "reference": "46cd95797e9df938fdd2b03693b5fca5e64b01ce"
            },
            "dist": {
                "type": "zip",
                "url": "https://api.github.com/repos/symfony/polyfill-ctype/zipball/46cd95797e9df938fdd2b03693b5fca5e64b01ce",
                "reference": "46cd95797e9df938fdd2b03693b5fca5e64b01ce",
                "shasum": ""
            },
            "require": {
                "php": ">=7.1"
            },
            "suggest": {
                "ext-ctype": "For best performance"
            },
            "type": "library",
            "extra": {
                "branch-alias": {
                    "dev-main": "1.23-dev"
                },
                "thanks": {
                    "name": "symfony/polyfill",
                    "url": "https://github.com/symfony/polyfill"
                }
            },
            "autoload": {
                "psr-4": {
                    "Symfony\\Polyfill\\Ctype\\": ""
                },
                "files": [
                    "bootstrap.php"
                ]
            },
            "notification-url": "https://packagist.org/downloads/",
            "license": [
                "MIT"
            ],
            "authors": [
                {
                    "name": "Gert de Pagter",
                    "email": "BackEndTea@gmail.com"
                },
                {
                    "name": "Symfony Community",
                    "homepage": "https://symfony.com/contributors"
                }
            ],
            "description": "Symfony polyfill for ctype functions",
            "homepage": "https://symfony.com",
            "keywords": [
                "compatibility",
                "ctype",
                "polyfill",
                "portable"
            ],
            "support": {
                "source": "https://github.com/symfony/polyfill-ctype/tree/v1.23.0"
            },
            "funding": [
                {
                    "url": "https://symfony.com/sponsor",
                    "type": "custom"
                },
                {
                    "url": "https://github.com/fabpot",
                    "type": "github"
                },
                {
                    "url": "https://tidelift.com/funding/github/packagist/symfony/symfony",
                    "type": "tidelift"
                }
            ],
            "time": "2021-02-19T12:13:01+00:00"
        },
        {
            "name": "symfony/polyfill-php80",
            "version": "v1.23.1",
            "source": {
                "type": "git",
                "url": "https://github.com/symfony/polyfill-php80.git",
                "reference": "1100343ed1a92e3a38f9ae122fc0eb21602547be"
            },
            "dist": {
                "type": "zip",
                "url": "https://api.github.com/repos/symfony/polyfill-php80/zipball/1100343ed1a92e3a38f9ae122fc0eb21602547be",
                "reference": "1100343ed1a92e3a38f9ae122fc0eb21602547be",
                "shasum": ""
            },
            "require": {
                "php": ">=7.1"
            },
            "type": "library",
            "extra": {
                "branch-alias": {
                    "dev-main": "1.23-dev"
                },
                "thanks": {
                    "name": "symfony/polyfill",
                    "url": "https://github.com/symfony/polyfill"
                }
            },
            "autoload": {
                "psr-4": {
                    "Symfony\\Polyfill\\Php80\\": ""
                },
                "files": [
                    "bootstrap.php"
                ],
                "classmap": [
                    "Resources/stubs"
                ]
            },
            "notification-url": "https://packagist.org/downloads/",
            "license": [
                "MIT"
            ],
            "authors": [
                {
                    "name": "Ion Bazan",
                    "email": "ion.bazan@gmail.com"
                },
                {
                    "name": "Nicolas Grekas",
                    "email": "p@tchwork.com"
                },
                {
                    "name": "Symfony Community",
                    "homepage": "https://symfony.com/contributors"
                }
            ],
            "description": "Symfony polyfill backporting some PHP 8.0+ features to lower PHP versions",
            "homepage": "https://symfony.com",
            "keywords": [
                "compatibility",
                "polyfill",
                "portable",
                "shim"
            ],
            "support": {
                "source": "https://github.com/symfony/polyfill-php80/tree/v1.23.1"
            },
            "funding": [
                {
                    "url": "https://symfony.com/sponsor",
                    "type": "custom"
                },
                {
                    "url": "https://github.com/fabpot",
                    "type": "github"
                },
                {
                    "url": "https://tidelift.com/funding/github/packagist/symfony/symfony",
                    "type": "tidelift"
                }
            ],
            "time": "2021-07-28T13:41:28+00:00"
        },
        {
            "name": "symfony/polyfill-php81",
            "version": "v1.23.0",
            "source": {
                "type": "git",
                "url": "https://github.com/symfony/polyfill-php81.git",
                "reference": "e66119f3de95efc359483f810c4c3e6436279436"
            },
            "dist": {
                "type": "zip",
                "url": "https://api.github.com/repos/symfony/polyfill-php81/zipball/e66119f3de95efc359483f810c4c3e6436279436",
                "reference": "e66119f3de95efc359483f810c4c3e6436279436",
                "shasum": ""
            },
            "require": {
                "php": ">=7.1"
            },
            "type": "library",
            "extra": {
                "branch-alias": {
                    "dev-main": "1.23-dev"
                },
                "thanks": {
                    "name": "symfony/polyfill",
                    "url": "https://github.com/symfony/polyfill"
                }
            },
            "autoload": {
                "psr-4": {
                    "Symfony\\Polyfill\\Php81\\": ""
                },
                "files": [
                    "bootstrap.php"
                ],
                "classmap": [
                    "Resources/stubs"
                ]
            },
            "notification-url": "https://packagist.org/downloads/",
            "license": [
                "MIT"
            ],
            "authors": [
                {
                    "name": "Nicolas Grekas",
                    "email": "p@tchwork.com"
                },
                {
                    "name": "Symfony Community",
                    "homepage": "https://symfony.com/contributors"
                }
            ],
            "description": "Symfony polyfill backporting some PHP 8.1+ features to lower PHP versions",
            "homepage": "https://symfony.com",
            "keywords": [
                "compatibility",
                "polyfill",
                "portable",
                "shim"
            ],
            "support": {
                "source": "https://github.com/symfony/polyfill-php81/tree/v1.23.0"
            },
            "funding": [
                {
                    "url": "https://symfony.com/sponsor",
                    "type": "custom"
                },
                {
                    "url": "https://github.com/fabpot",
                    "type": "github"
                },
                {
                    "url": "https://tidelift.com/funding/github/packagist/symfony/symfony",
                    "type": "tidelift"
                }
            ],
            "time": "2021-05-21T13:25:03+00:00"
        },
        {
            "name": "webmozart/assert",
            "version": "1.10.0",
            "source": {
                "type": "git",
                "url": "https://github.com/webmozarts/assert.git",
                "reference": "6964c76c7804814a842473e0c8fd15bab0f18e25"
            },
            "dist": {
                "type": "zip",
                "url": "https://api.github.com/repos/webmozarts/assert/zipball/6964c76c7804814a842473e0c8fd15bab0f18e25",
                "reference": "6964c76c7804814a842473e0c8fd15bab0f18e25",
                "shasum": ""
            },
            "require": {
                "php": "^7.2 || ^8.0",
                "symfony/polyfill-ctype": "^1.8"
            },
            "conflict": {
                "phpstan/phpstan": "<0.12.20",
                "vimeo/psalm": "<4.6.1 || 4.6.2"
            },
            "require-dev": {
                "phpunit/phpunit": "^8.5.13"
            },
            "type": "library",
            "extra": {
                "branch-alias": {
                    "dev-master": "1.10-dev"
                }
            },
            "autoload": {
                "psr-4": {
                    "Webmozart\\Assert\\": "src/"
                }
            },
            "notification-url": "https://packagist.org/downloads/",
            "license": [
                "MIT"
            ],
            "authors": [
                {
                    "name": "Bernhard Schussek",
                    "email": "bschussek@gmail.com"
                }
            ],
            "description": "Assertions to validate method input/output with nice error messages.",
            "keywords": [
                "assert",
                "check",
                "validate"
            ],
            "support": {
                "issues": "https://github.com/webmozarts/assert/issues",
                "source": "https://github.com/webmozarts/assert/tree/1.10.0"
            },
            "time": "2021-03-09T10:59:23+00:00"
        },
        {
            "name": "webmozart/path-util",
            "version": "2.3.0",
            "source": {
                "type": "git",
                "url": "https://github.com/webmozart/path-util.git",
                "reference": "d939f7edc24c9a1bb9c0dee5cb05d8e859490725"
            },
            "dist": {
                "type": "zip",
                "url": "https://api.github.com/repos/webmozart/path-util/zipball/d939f7edc24c9a1bb9c0dee5cb05d8e859490725",
                "reference": "d939f7edc24c9a1bb9c0dee5cb05d8e859490725",
                "shasum": ""
            },
            "require": {
                "php": ">=5.3.3",
                "webmozart/assert": "~1.0"
            },
            "require-dev": {
                "phpunit/phpunit": "^4.6",
                "sebastian/version": "^1.0.1"
            },
            "type": "library",
            "extra": {
                "branch-alias": {
                    "dev-master": "2.3-dev"
                }
            },
            "autoload": {
                "psr-4": {
                    "Webmozart\\PathUtil\\": "src/"
                }
            },
            "notification-url": "https://packagist.org/downloads/",
            "license": [
                "MIT"
            ],
            "authors": [
                {
                    "name": "Bernhard Schussek",
                    "email": "bschussek@gmail.com"
                }
            ],
            "description": "A robust cross-platform utility for normalizing, comparing and modifying file paths.",
            "support": {
                "issues": "https://github.com/webmozart/path-util/issues",
                "source": "https://github.com/webmozart/path-util/tree/2.3.0"
            },
            "time": "2015-12-17T08:42:14+00:00"
        }
    ],
    "packages-dev": [
        {
            "name": "doctrine/instantiator",
            "version": "1.4.0",
            "source": {
                "type": "git",
                "url": "https://github.com/doctrine/instantiator.git",
                "reference": "d56bf6102915de5702778fe20f2de3b2fe570b5b"
            },
            "dist": {
                "type": "zip",
                "url": "https://api.github.com/repos/doctrine/instantiator/zipball/d56bf6102915de5702778fe20f2de3b2fe570b5b",
                "reference": "d56bf6102915de5702778fe20f2de3b2fe570b5b",
                "shasum": ""
            },
            "require": {
                "php": "^7.1 || ^8.0"
            },
            "require-dev": {
                "doctrine/coding-standard": "^8.0",
                "ext-pdo": "*",
                "ext-phar": "*",
                "phpbench/phpbench": "^0.13 || 1.0.0-alpha2",
                "phpstan/phpstan": "^0.12",
                "phpstan/phpstan-phpunit": "^0.12",
                "phpunit/phpunit": "^7.0 || ^8.0 || ^9.0"
            },
            "type": "library",
            "autoload": {
                "psr-4": {
                    "Doctrine\\Instantiator\\": "src/Doctrine/Instantiator/"
                }
            },
            "notification-url": "https://packagist.org/downloads/",
            "license": [
                "MIT"
            ],
            "authors": [
                {
                    "name": "Marco Pivetta",
                    "email": "ocramius@gmail.com",
                    "homepage": "https://ocramius.github.io/"
                }
            ],
            "description": "A small, lightweight utility to instantiate objects in PHP without invoking their constructors",
            "homepage": "https://www.doctrine-project.org/projects/instantiator.html",
            "keywords": [
                "constructor",
                "instantiate"
            ],
            "support": {
                "issues": "https://github.com/doctrine/instantiator/issues",
                "source": "https://github.com/doctrine/instantiator/tree/1.4.0"
            },
            "funding": [
                {
                    "url": "https://www.doctrine-project.org/sponsorship.html",
                    "type": "custom"
                },
                {
                    "url": "https://www.patreon.com/phpdoctrine",
                    "type": "patreon"
                },
                {
                    "url": "https://tidelift.com/funding/github/packagist/doctrine%2Finstantiator",
                    "type": "tidelift"
                }
            ],
            "time": "2020-11-10T18:47:58+00:00"
        },
        {
            "name": "myclabs/deep-copy",
            "version": "1.10.2",
            "source": {
                "type": "git",
                "url": "https://github.com/myclabs/DeepCopy.git",
                "reference": "776f831124e9c62e1a2c601ecc52e776d8bb7220"
            },
            "dist": {
                "type": "zip",
                "url": "https://api.github.com/repos/myclabs/DeepCopy/zipball/776f831124e9c62e1a2c601ecc52e776d8bb7220",
                "reference": "776f831124e9c62e1a2c601ecc52e776d8bb7220",
                "shasum": ""
            },
            "require": {
                "php": "^7.1 || ^8.0"
            },
            "replace": {
                "myclabs/deep-copy": "self.version"
            },
            "require-dev": {
                "doctrine/collections": "^1.0",
                "doctrine/common": "^2.6",
                "phpunit/phpunit": "^7.1"
            },
            "type": "library",
            "autoload": {
                "psr-4": {
                    "DeepCopy\\": "src/DeepCopy/"
                },
                "files": [
                    "src/DeepCopy/deep_copy.php"
                ]
            },
            "notification-url": "https://packagist.org/downloads/",
            "license": [
                "MIT"
            ],
            "description": "Create deep copies (clones) of your objects",
            "keywords": [
                "clone",
                "copy",
                "duplicate",
                "object",
                "object graph"
            ],
            "support": {
                "issues": "https://github.com/myclabs/DeepCopy/issues",
                "source": "https://github.com/myclabs/DeepCopy/tree/1.10.2"
            },
            "funding": [
                {
                    "url": "https://tidelift.com/funding/github/packagist/myclabs/deep-copy",
                    "type": "tidelift"
                }
            ],
            "time": "2020-11-13T09:40:50+00:00"
        },
        {
            "name": "nikic/php-parser",
            "version": "v4.13.0",
            "source": {
                "type": "git",
                "url": "https://github.com/nikic/PHP-Parser.git",
                "reference": "50953a2691a922aa1769461637869a0a2faa3f53"
            },
            "dist": {
                "type": "zip",
                "url": "https://api.github.com/repos/nikic/PHP-Parser/zipball/50953a2691a922aa1769461637869a0a2faa3f53",
                "reference": "50953a2691a922aa1769461637869a0a2faa3f53",
                "shasum": ""
            },
            "require": {
                "ext-tokenizer": "*",
                "php": ">=7.0"
            },
            "require-dev": {
                "ircmaxell/php-yacc": "^0.0.7",
                "phpunit/phpunit": "^6.5 || ^7.0 || ^8.0 || ^9.0"
            },
            "bin": [
                "bin/php-parse"
            ],
            "type": "library",
            "extra": {
                "branch-alias": {
                    "dev-master": "4.9-dev"
                }
            },
            "autoload": {
                "psr-4": {
                    "PhpParser\\": "lib/PhpParser"
                }
            },
            "notification-url": "https://packagist.org/downloads/",
            "license": [
                "BSD-3-Clause"
            ],
            "authors": [
                {
                    "name": "Nikita Popov"
                }
            ],
            "description": "A PHP parser written in PHP",
            "keywords": [
                "parser",
                "php"
            ],
            "support": {
                "issues": "https://github.com/nikic/PHP-Parser/issues",
                "source": "https://github.com/nikic/PHP-Parser/tree/v4.13.0"
            },
            "time": "2021-09-20T12:20:58+00:00"
        },
        {
            "name": "phar-io/manifest",
            "version": "2.0.3",
            "source": {
                "type": "git",
                "url": "https://github.com/phar-io/manifest.git",
                "reference": "97803eca37d319dfa7826cc2437fc020857acb53"
            },
            "dist": {
                "type": "zip",
                "url": "https://api.github.com/repos/phar-io/manifest/zipball/97803eca37d319dfa7826cc2437fc020857acb53",
                "reference": "97803eca37d319dfa7826cc2437fc020857acb53",
                "shasum": ""
            },
            "require": {
                "ext-dom": "*",
                "ext-phar": "*",
                "ext-xmlwriter": "*",
                "phar-io/version": "^3.0.1",
                "php": "^7.2 || ^8.0"
            },
            "type": "library",
            "extra": {
                "branch-alias": {
                    "dev-master": "2.0.x-dev"
                }
            },
            "autoload": {
                "classmap": [
                    "src/"
                ]
            },
            "notification-url": "https://packagist.org/downloads/",
            "license": [
                "BSD-3-Clause"
            ],
            "authors": [
                {
                    "name": "Arne Blankerts",
                    "email": "arne@blankerts.de",
                    "role": "Developer"
                },
                {
                    "name": "Sebastian Heuer",
                    "email": "sebastian@phpeople.de",
                    "role": "Developer"
                },
                {
                    "name": "Sebastian Bergmann",
                    "email": "sebastian@phpunit.de",
                    "role": "Developer"
                }
            ],
            "description": "Component for reading phar.io manifest information from a PHP Archive (PHAR)",
            "support": {
                "issues": "https://github.com/phar-io/manifest/issues",
                "source": "https://github.com/phar-io/manifest/tree/2.0.3"
            },
            "time": "2021-07-20T11:28:43+00:00"
        },
        {
            "name": "phar-io/version",
            "version": "3.1.0",
            "source": {
                "type": "git",
                "url": "https://github.com/phar-io/version.git",
                "reference": "bae7c545bef187884426f042434e561ab1ddb182"
            },
            "dist": {
                "type": "zip",
                "url": "https://api.github.com/repos/phar-io/version/zipball/bae7c545bef187884426f042434e561ab1ddb182",
                "reference": "bae7c545bef187884426f042434e561ab1ddb182",
                "shasum": ""
            },
            "require": {
                "php": "^7.2 || ^8.0"
            },
            "type": "library",
            "autoload": {
                "classmap": [
                    "src/"
                ]
            },
            "notification-url": "https://packagist.org/downloads/",
            "license": [
                "BSD-3-Clause"
            ],
            "authors": [
                {
                    "name": "Arne Blankerts",
                    "email": "arne@blankerts.de",
                    "role": "Developer"
                },
                {
                    "name": "Sebastian Heuer",
                    "email": "sebastian@phpeople.de",
                    "role": "Developer"
                },
                {
                    "name": "Sebastian Bergmann",
                    "email": "sebastian@phpunit.de",
                    "role": "Developer"
                }
            ],
            "description": "Library for handling version information and constraints",
            "support": {
                "issues": "https://github.com/phar-io/version/issues",
                "source": "https://github.com/phar-io/version/tree/3.1.0"
            },
            "time": "2021-02-23T14:00:09+00:00"
        },
        {
            "name": "phpdocumentor/reflection-common",
            "version": "2.2.0",
            "source": {
                "type": "git",
                "url": "https://github.com/phpDocumentor/ReflectionCommon.git",
                "reference": "1d01c49d4ed62f25aa84a747ad35d5a16924662b"
            },
            "dist": {
                "type": "zip",
                "url": "https://api.github.com/repos/phpDocumentor/ReflectionCommon/zipball/1d01c49d4ed62f25aa84a747ad35d5a16924662b",
                "reference": "1d01c49d4ed62f25aa84a747ad35d5a16924662b",
                "shasum": ""
            },
            "require": {
                "php": "^7.2 || ^8.0"
            },
            "type": "library",
            "extra": {
                "branch-alias": {
                    "dev-2.x": "2.x-dev"
                }
            },
            "autoload": {
                "psr-4": {
                    "phpDocumentor\\Reflection\\": "src/"
                }
            },
            "notification-url": "https://packagist.org/downloads/",
            "license": [
                "MIT"
            ],
            "authors": [
                {
                    "name": "Jaap van Otterdijk",
                    "email": "opensource@ijaap.nl"
                }
            ],
            "description": "Common reflection classes used by phpdocumentor to reflect the code structure",
            "homepage": "http://www.phpdoc.org",
            "keywords": [
                "FQSEN",
                "phpDocumentor",
                "phpdoc",
                "reflection",
                "static analysis"
            ],
            "support": {
                "issues": "https://github.com/phpDocumentor/ReflectionCommon/issues",
                "source": "https://github.com/phpDocumentor/ReflectionCommon/tree/2.x"
            },
            "time": "2020-06-27T09:03:43+00:00"
        },
        {
            "name": "phpdocumentor/reflection-docblock",
            "version": "5.3.0",
            "source": {
                "type": "git",
                "url": "https://github.com/phpDocumentor/ReflectionDocBlock.git",
                "reference": "622548b623e81ca6d78b721c5e029f4ce664f170"
            },
            "dist": {
                "type": "zip",
                "url": "https://api.github.com/repos/phpDocumentor/ReflectionDocBlock/zipball/622548b623e81ca6d78b721c5e029f4ce664f170",
                "reference": "622548b623e81ca6d78b721c5e029f4ce664f170",
                "shasum": ""
            },
            "require": {
                "ext-filter": "*",
                "php": "^7.2 || ^8.0",
                "phpdocumentor/reflection-common": "^2.2",
                "phpdocumentor/type-resolver": "^1.3",
                "webmozart/assert": "^1.9.1"
            },
            "require-dev": {
                "mockery/mockery": "~1.3.2",
                "psalm/phar": "^4.8"
            },
            "type": "library",
            "extra": {
                "branch-alias": {
                    "dev-master": "5.x-dev"
                }
            },
            "autoload": {
                "psr-4": {
                    "phpDocumentor\\Reflection\\": "src"
                }
            },
            "notification-url": "https://packagist.org/downloads/",
            "license": [
                "MIT"
            ],
            "authors": [
                {
                    "name": "Mike van Riel",
                    "email": "me@mikevanriel.com"
                },
                {
                    "name": "Jaap van Otterdijk",
                    "email": "account@ijaap.nl"
                }
            ],
            "description": "With this component, a library can provide support for annotations via DocBlocks or otherwise retrieve information that is embedded in a DocBlock.",
            "support": {
                "issues": "https://github.com/phpDocumentor/ReflectionDocBlock/issues",
                "source": "https://github.com/phpDocumentor/ReflectionDocBlock/tree/5.3.0"
            },
            "time": "2021-10-19T17:43:47+00:00"
        },
        {
            "name": "phpdocumentor/type-resolver",
            "version": "1.5.1",
            "source": {
                "type": "git",
                "url": "https://github.com/phpDocumentor/TypeResolver.git",
                "reference": "a12f7e301eb7258bb68acd89d4aefa05c2906cae"
            },
            "dist": {
                "type": "zip",
                "url": "https://api.github.com/repos/phpDocumentor/TypeResolver/zipball/a12f7e301eb7258bb68acd89d4aefa05c2906cae",
                "reference": "a12f7e301eb7258bb68acd89d4aefa05c2906cae",
                "shasum": ""
            },
            "require": {
                "php": "^7.2 || ^8.0",
                "phpdocumentor/reflection-common": "^2.0"
            },
            "require-dev": {
                "ext-tokenizer": "*",
                "psalm/phar": "^4.8"
            },
            "type": "library",
            "extra": {
                "branch-alias": {
                    "dev-1.x": "1.x-dev"
                }
            },
            "autoload": {
                "psr-4": {
                    "phpDocumentor\\Reflection\\": "src"
                }
            },
            "notification-url": "https://packagist.org/downloads/",
            "license": [
                "MIT"
            ],
            "authors": [
                {
                    "name": "Mike van Riel",
                    "email": "me@mikevanriel.com"
                }
            ],
            "description": "A PSR-5 based resolver of Class names, Types and Structural Element Names",
            "support": {
                "issues": "https://github.com/phpDocumentor/TypeResolver/issues",
                "source": "https://github.com/phpDocumentor/TypeResolver/tree/1.5.1"
            },
            "time": "2021-10-02T14:08:47+00:00"
        },
        {
            "name": "phpspec/prophecy",
            "version": "1.14.0",
            "source": {
                "type": "git",
                "url": "https://github.com/phpspec/prophecy.git",
                "reference": "d86dfc2e2a3cd366cee475e52c6bb3bbc371aa0e"
            },
            "dist": {
                "type": "zip",
                "url": "https://api.github.com/repos/phpspec/prophecy/zipball/d86dfc2e2a3cd366cee475e52c6bb3bbc371aa0e",
                "reference": "d86dfc2e2a3cd366cee475e52c6bb3bbc371aa0e",
                "shasum": ""
            },
            "require": {
                "doctrine/instantiator": "^1.2",
                "php": "^7.2 || ~8.0, <8.2",
                "phpdocumentor/reflection-docblock": "^5.2",
                "sebastian/comparator": "^3.0 || ^4.0",
                "sebastian/recursion-context": "^3.0 || ^4.0"
            },
            "require-dev": {
                "phpspec/phpspec": "^6.0 || ^7.0",
                "phpunit/phpunit": "^8.0 || ^9.0"
            },
            "type": "library",
            "extra": {
                "branch-alias": {
                    "dev-master": "1.x-dev"
                }
            },
            "autoload": {
                "psr-4": {
                    "Prophecy\\": "src/Prophecy"
                }
            },
            "notification-url": "https://packagist.org/downloads/",
            "license": [
                "MIT"
            ],
            "authors": [
                {
                    "name": "Konstantin Kudryashov",
                    "email": "ever.zet@gmail.com",
                    "homepage": "http://everzet.com"
                },
                {
                    "name": "Marcello Duarte",
                    "email": "marcello.duarte@gmail.com"
                }
            ],
            "description": "Highly opinionated mocking framework for PHP 5.3+",
            "homepage": "https://github.com/phpspec/prophecy",
            "keywords": [
                "Double",
                "Dummy",
                "fake",
                "mock",
                "spy",
                "stub"
            ],
            "support": {
                "issues": "https://github.com/phpspec/prophecy/issues",
                "source": "https://github.com/phpspec/prophecy/tree/1.14.0"
            },
            "time": "2021-09-10T09:02:12+00:00"
        },
        {
            "name": "phpstan/phpstan",
            "version": "1.0.0",
            "source": {
                "type": "git",
                "url": "https://github.com/phpstan/phpstan.git",
                "reference": "0d13a99513182e521271d46bde8f28caa4f84d97"
            },
            "dist": {
                "type": "zip",
                "url": "https://api.github.com/repos/phpstan/phpstan/zipball/0d13a99513182e521271d46bde8f28caa4f84d97",
                "reference": "0d13a99513182e521271d46bde8f28caa4f84d97",
                "shasum": ""
            },
            "require": {
                "php": "^7.1|^8.0"
            },
            "conflict": {
                "phpstan/phpstan-shim": "*"
            },
            "bin": [
                "phpstan",
                "phpstan.phar"
            ],
            "type": "library",
            "extra": {
                "branch-alias": {
                    "dev-master": "1.0-dev"
                }
            },
            "autoload": {
                "files": [
                    "bootstrap.php"
                ]
            },
            "notification-url": "https://packagist.org/downloads/",
            "license": [
                "MIT"
            ],
            "description": "PHPStan - PHP Static Analysis Tool",
            "support": {
                "issues": "https://github.com/phpstan/phpstan/issues",
                "source": "https://github.com/phpstan/phpstan/tree/1.0.0"
            },
            "funding": [
                {
                    "url": "https://github.com/ondrejmirtes",
                    "type": "github"
                },
                {
                    "url": "https://github.com/phpstan",
                    "type": "github"
                },
                {
                    "url": "https://www.patreon.com/phpstan",
                    "type": "patreon"
                },
                {
                    "url": "https://tidelift.com/funding/github/packagist/phpstan/phpstan",
                    "type": "tidelift"
                }
            ],
            "time": "2021-11-01T06:38:20+00:00"
        },
        {
            "name": "phpstan/phpstan-phpunit",
            "version": "1.0.0",
            "source": {
                "type": "git",
                "url": "https://github.com/phpstan/phpstan-phpunit.git",
                "reference": "9eb88c9f689003a8a2a5ae9e010338ee94dc39b3"
            },
            "dist": {
                "type": "zip",
                "url": "https://api.github.com/repos/phpstan/phpstan-phpunit/zipball/9eb88c9f689003a8a2a5ae9e010338ee94dc39b3",
                "reference": "9eb88c9f689003a8a2a5ae9e010338ee94dc39b3",
                "shasum": ""
            },
            "require": {
                "php": "^7.1 || ^8.0",
                "phpstan/phpstan": "^1.0"
            },
            "conflict": {
                "phpunit/phpunit": "<7.0"
            },
            "require-dev": {
                "nikic/php-parser": "^4.13.0",
                "php-parallel-lint/php-parallel-lint": "^1.2",
                "phpstan/phpstan-strict-rules": "^1.0",
                "phpunit/phpunit": "^9.5"
            },
            "type": "phpstan-extension",
            "extra": {
                "branch-alias": {
                    "dev-master": "1.0-dev"
                },
                "phpstan": {
                    "includes": [
                        "extension.neon",
                        "rules.neon"
                    ]
                }
            },
            "autoload": {
                "psr-4": {
                    "PHPStan\\": "src/"
                }
            },
            "notification-url": "https://packagist.org/downloads/",
            "license": [
                "MIT"
            ],
            "description": "PHPUnit extensions and rules for PHPStan",
            "support": {
                "issues": "https://github.com/phpstan/phpstan-phpunit/issues",
                "source": "https://github.com/phpstan/phpstan-phpunit/tree/1.0.0"
            },
            "time": "2021-10-14T08:03:54+00:00"
        },
        {
            "name": "phpstan/phpstan-strict-rules",
            "version": "1.0.0",
            "source": {
                "type": "git",
                "url": "https://github.com/phpstan/phpstan-strict-rules.git",
                "reference": "7f50eb112f37fda2ef956813d3f1e9b1e69d7940"
            },
            "dist": {
                "type": "zip",
                "url": "https://api.github.com/repos/phpstan/phpstan-strict-rules/zipball/7f50eb112f37fda2ef956813d3f1e9b1e69d7940",
                "reference": "7f50eb112f37fda2ef956813d3f1e9b1e69d7940",
                "shasum": ""
            },
            "require": {
                "php": "^7.1 || ^8.0",
                "phpstan/phpstan": "^1.0"
            },
            "require-dev": {
                "nikic/php-parser": "^4.13.0",
                "php-parallel-lint/php-parallel-lint": "^1.2",
                "phpstan/phpstan-phpunit": "^1.0",
                "phpunit/phpunit": "^9.5"
            },
            "type": "phpstan-extension",
            "extra": {
                "branch-alias": {
                    "dev-master": "1.0-dev"
                },
                "phpstan": {
                    "includes": [
                        "rules.neon"
                    ]
                }
            },
            "autoload": {
                "psr-4": {
                    "PHPStan\\": "src/"
                }
            },
            "notification-url": "https://packagist.org/downloads/",
            "license": [
                "MIT"
            ],
            "description": "Extra strict and opinionated rules for PHPStan",
            "support": {
                "issues": "https://github.com/phpstan/phpstan-strict-rules/issues",
                "source": "https://github.com/phpstan/phpstan-strict-rules/tree/1.0.0"
            },
            "time": "2021-10-11T06:57:58+00:00"
        },
        {
            "name": "phpunit/php-code-coverage",
            "version": "9.2.8",
            "source": {
                "type": "git",
                "url": "https://github.com/sebastianbergmann/php-code-coverage.git",
                "reference": "cf04e88a2e3c56fc1a65488afd493325b4c1bc3e"
            },
            "dist": {
                "type": "zip",
                "url": "https://api.github.com/repos/sebastianbergmann/php-code-coverage/zipball/cf04e88a2e3c56fc1a65488afd493325b4c1bc3e",
                "reference": "cf04e88a2e3c56fc1a65488afd493325b4c1bc3e",
                "shasum": ""
            },
            "require": {
                "ext-dom": "*",
                "ext-libxml": "*",
                "ext-xmlwriter": "*",
                "nikic/php-parser": "^4.13.0",
                "php": ">=7.3",
                "phpunit/php-file-iterator": "^3.0.3",
                "phpunit/php-text-template": "^2.0.2",
                "sebastian/code-unit-reverse-lookup": "^2.0.2",
                "sebastian/complexity": "^2.0",
                "sebastian/environment": "^5.1.2",
                "sebastian/lines-of-code": "^1.0.3",
                "sebastian/version": "^3.0.1",
                "theseer/tokenizer": "^1.2.0"
            },
            "require-dev": {
                "phpunit/phpunit": "^9.3"
            },
            "suggest": {
                "ext-pcov": "*",
                "ext-xdebug": "*"
            },
            "type": "library",
            "extra": {
                "branch-alias": {
                    "dev-master": "9.2-dev"
                }
            },
            "autoload": {
                "classmap": [
                    "src/"
                ]
            },
            "notification-url": "https://packagist.org/downloads/",
            "license": [
                "BSD-3-Clause"
            ],
            "authors": [
                {
                    "name": "Sebastian Bergmann",
                    "email": "sebastian@phpunit.de",
                    "role": "lead"
                }
            ],
            "description": "Library that provides collection, processing, and rendering functionality for PHP code coverage information.",
            "homepage": "https://github.com/sebastianbergmann/php-code-coverage",
            "keywords": [
                "coverage",
                "testing",
                "xunit"
            ],
            "support": {
                "issues": "https://github.com/sebastianbergmann/php-code-coverage/issues",
                "source": "https://github.com/sebastianbergmann/php-code-coverage/tree/9.2.8"
            },
            "funding": [
                {
                    "url": "https://github.com/sebastianbergmann",
                    "type": "github"
                }
            ],
            "time": "2021-10-30T08:01:38+00:00"
        },
        {
            "name": "phpunit/php-file-iterator",
            "version": "3.0.5",
            "source": {
                "type": "git",
                "url": "https://github.com/sebastianbergmann/php-file-iterator.git",
                "reference": "aa4be8575f26070b100fccb67faabb28f21f66f8"
            },
            "dist": {
                "type": "zip",
                "url": "https://api.github.com/repos/sebastianbergmann/php-file-iterator/zipball/aa4be8575f26070b100fccb67faabb28f21f66f8",
                "reference": "aa4be8575f26070b100fccb67faabb28f21f66f8",
                "shasum": ""
            },
            "require": {
                "php": ">=7.3"
            },
            "require-dev": {
                "phpunit/phpunit": "^9.3"
            },
            "type": "library",
            "extra": {
                "branch-alias": {
                    "dev-master": "3.0-dev"
                }
            },
            "autoload": {
                "classmap": [
                    "src/"
                ]
            },
            "notification-url": "https://packagist.org/downloads/",
            "license": [
                "BSD-3-Clause"
            ],
            "authors": [
                {
                    "name": "Sebastian Bergmann",
                    "email": "sebastian@phpunit.de",
                    "role": "lead"
                }
            ],
            "description": "FilterIterator implementation that filters files based on a list of suffixes.",
            "homepage": "https://github.com/sebastianbergmann/php-file-iterator/",
            "keywords": [
                "filesystem",
                "iterator"
            ],
            "support": {
                "issues": "https://github.com/sebastianbergmann/php-file-iterator/issues",
                "source": "https://github.com/sebastianbergmann/php-file-iterator/tree/3.0.5"
            },
            "funding": [
                {
                    "url": "https://github.com/sebastianbergmann",
                    "type": "github"
                }
            ],
            "time": "2020-09-28T05:57:25+00:00"
        },
        {
            "name": "phpunit/php-invoker",
            "version": "3.1.1",
            "source": {
                "type": "git",
                "url": "https://github.com/sebastianbergmann/php-invoker.git",
                "reference": "5a10147d0aaf65b58940a0b72f71c9ac0423cc67"
            },
            "dist": {
                "type": "zip",
                "url": "https://api.github.com/repos/sebastianbergmann/php-invoker/zipball/5a10147d0aaf65b58940a0b72f71c9ac0423cc67",
                "reference": "5a10147d0aaf65b58940a0b72f71c9ac0423cc67",
                "shasum": ""
            },
            "require": {
                "php": ">=7.3"
            },
            "require-dev": {
                "ext-pcntl": "*",
                "phpunit/phpunit": "^9.3"
            },
            "suggest": {
                "ext-pcntl": "*"
            },
            "type": "library",
            "extra": {
                "branch-alias": {
                    "dev-master": "3.1-dev"
                }
            },
            "autoload": {
                "classmap": [
                    "src/"
                ]
            },
            "notification-url": "https://packagist.org/downloads/",
            "license": [
                "BSD-3-Clause"
            ],
            "authors": [
                {
                    "name": "Sebastian Bergmann",
                    "email": "sebastian@phpunit.de",
                    "role": "lead"
                }
            ],
            "description": "Invoke callables with a timeout",
            "homepage": "https://github.com/sebastianbergmann/php-invoker/",
            "keywords": [
                "process"
            ],
            "support": {
                "issues": "https://github.com/sebastianbergmann/php-invoker/issues",
                "source": "https://github.com/sebastianbergmann/php-invoker/tree/3.1.1"
            },
            "funding": [
                {
                    "url": "https://github.com/sebastianbergmann",
                    "type": "github"
                }
            ],
            "time": "2020-09-28T05:58:55+00:00"
        },
        {
            "name": "phpunit/php-text-template",
            "version": "2.0.4",
            "source": {
                "type": "git",
                "url": "https://github.com/sebastianbergmann/php-text-template.git",
                "reference": "5da5f67fc95621df9ff4c4e5a84d6a8a2acf7c28"
            },
            "dist": {
                "type": "zip",
                "url": "https://api.github.com/repos/sebastianbergmann/php-text-template/zipball/5da5f67fc95621df9ff4c4e5a84d6a8a2acf7c28",
                "reference": "5da5f67fc95621df9ff4c4e5a84d6a8a2acf7c28",
                "shasum": ""
            },
            "require": {
                "php": ">=7.3"
            },
            "require-dev": {
                "phpunit/phpunit": "^9.3"
            },
            "type": "library",
            "extra": {
                "branch-alias": {
                    "dev-master": "2.0-dev"
                }
            },
            "autoload": {
                "classmap": [
                    "src/"
                ]
            },
            "notification-url": "https://packagist.org/downloads/",
            "license": [
                "BSD-3-Clause"
            ],
            "authors": [
                {
                    "name": "Sebastian Bergmann",
                    "email": "sebastian@phpunit.de",
                    "role": "lead"
                }
            ],
            "description": "Simple template engine.",
            "homepage": "https://github.com/sebastianbergmann/php-text-template/",
            "keywords": [
                "template"
            ],
            "support": {
                "issues": "https://github.com/sebastianbergmann/php-text-template/issues",
                "source": "https://github.com/sebastianbergmann/php-text-template/tree/2.0.4"
            },
            "funding": [
                {
                    "url": "https://github.com/sebastianbergmann",
                    "type": "github"
                }
            ],
            "time": "2020-10-26T05:33:50+00:00"
        },
        {
            "name": "phpunit/php-timer",
            "version": "5.0.3",
            "source": {
                "type": "git",
                "url": "https://github.com/sebastianbergmann/php-timer.git",
                "reference": "5a63ce20ed1b5bf577850e2c4e87f4aa902afbd2"
            },
            "dist": {
                "type": "zip",
                "url": "https://api.github.com/repos/sebastianbergmann/php-timer/zipball/5a63ce20ed1b5bf577850e2c4e87f4aa902afbd2",
                "reference": "5a63ce20ed1b5bf577850e2c4e87f4aa902afbd2",
                "shasum": ""
            },
            "require": {
                "php": ">=7.3"
            },
            "require-dev": {
                "phpunit/phpunit": "^9.3"
            },
            "type": "library",
            "extra": {
                "branch-alias": {
                    "dev-master": "5.0-dev"
                }
            },
            "autoload": {
                "classmap": [
                    "src/"
                ]
            },
            "notification-url": "https://packagist.org/downloads/",
            "license": [
                "BSD-3-Clause"
            ],
            "authors": [
                {
                    "name": "Sebastian Bergmann",
                    "email": "sebastian@phpunit.de",
                    "role": "lead"
                }
            ],
            "description": "Utility class for timing",
            "homepage": "https://github.com/sebastianbergmann/php-timer/",
            "keywords": [
                "timer"
            ],
            "support": {
                "issues": "https://github.com/sebastianbergmann/php-timer/issues",
                "source": "https://github.com/sebastianbergmann/php-timer/tree/5.0.3"
            },
            "funding": [
                {
                    "url": "https://github.com/sebastianbergmann",
                    "type": "github"
                }
            ],
            "time": "2020-10-26T13:16:10+00:00"
        },
        {
            "name": "phpunit/phpunit",
            "version": "9.5.10",
            "source": {
                "type": "git",
                "url": "https://github.com/sebastianbergmann/phpunit.git",
                "reference": "c814a05837f2edb0d1471d6e3f4ab3501ca3899a"
            },
            "dist": {
                "type": "zip",
                "url": "https://api.github.com/repos/sebastianbergmann/phpunit/zipball/c814a05837f2edb0d1471d6e3f4ab3501ca3899a",
                "reference": "c814a05837f2edb0d1471d6e3f4ab3501ca3899a",
                "shasum": ""
            },
            "require": {
                "doctrine/instantiator": "^1.3.1",
                "ext-dom": "*",
                "ext-json": "*",
                "ext-libxml": "*",
                "ext-mbstring": "*",
                "ext-xml": "*",
                "ext-xmlwriter": "*",
                "myclabs/deep-copy": "^1.10.1",
                "phar-io/manifest": "^2.0.3",
                "phar-io/version": "^3.0.2",
                "php": ">=7.3",
                "phpspec/prophecy": "^1.12.1",
                "phpunit/php-code-coverage": "^9.2.7",
                "phpunit/php-file-iterator": "^3.0.5",
                "phpunit/php-invoker": "^3.1.1",
                "phpunit/php-text-template": "^2.0.3",
                "phpunit/php-timer": "^5.0.2",
                "sebastian/cli-parser": "^1.0.1",
                "sebastian/code-unit": "^1.0.6",
                "sebastian/comparator": "^4.0.5",
                "sebastian/diff": "^4.0.3",
                "sebastian/environment": "^5.1.3",
                "sebastian/exporter": "^4.0.3",
                "sebastian/global-state": "^5.0.1",
                "sebastian/object-enumerator": "^4.0.3",
                "sebastian/resource-operations": "^3.0.3",
                "sebastian/type": "^2.3.4",
                "sebastian/version": "^3.0.2"
            },
            "require-dev": {
                "ext-pdo": "*",
                "phpspec/prophecy-phpunit": "^2.0.1"
            },
            "suggest": {
                "ext-soap": "*",
                "ext-xdebug": "*"
            },
            "bin": [
                "phpunit"
            ],
            "type": "library",
            "extra": {
                "branch-alias": {
                    "dev-master": "9.5-dev"
                }
            },
            "autoload": {
                "classmap": [
                    "src/"
                ],
                "files": [
                    "src/Framework/Assert/Functions.php"
                ]
            },
            "notification-url": "https://packagist.org/downloads/",
            "license": [
                "BSD-3-Clause"
            ],
            "authors": [
                {
                    "name": "Sebastian Bergmann",
                    "email": "sebastian@phpunit.de",
                    "role": "lead"
                }
            ],
            "description": "The PHP Unit Testing framework.",
            "homepage": "https://phpunit.de/",
            "keywords": [
                "phpunit",
                "testing",
                "xunit"
            ],
            "support": {
                "issues": "https://github.com/sebastianbergmann/phpunit/issues",
                "source": "https://github.com/sebastianbergmann/phpunit/tree/9.5.10"
            },
            "funding": [
                {
                    "url": "https://phpunit.de/donate.html",
                    "type": "custom"
                },
                {
                    "url": "https://github.com/sebastianbergmann",
                    "type": "github"
                }
            ],
            "time": "2021-09-25T07:38:51+00:00"
        },
        {
            "name": "sebastian/cli-parser",
            "version": "1.0.1",
            "source": {
                "type": "git",
                "url": "https://github.com/sebastianbergmann/cli-parser.git",
                "reference": "442e7c7e687e42adc03470c7b668bc4b2402c0b2"
            },
            "dist": {
                "type": "zip",
                "url": "https://api.github.com/repos/sebastianbergmann/cli-parser/zipball/442e7c7e687e42adc03470c7b668bc4b2402c0b2",
                "reference": "442e7c7e687e42adc03470c7b668bc4b2402c0b2",
                "shasum": ""
            },
            "require": {
                "php": ">=7.3"
            },
            "require-dev": {
                "phpunit/phpunit": "^9.3"
            },
            "type": "library",
            "extra": {
                "branch-alias": {
                    "dev-master": "1.0-dev"
                }
            },
            "autoload": {
                "classmap": [
                    "src/"
                ]
            },
            "notification-url": "https://packagist.org/downloads/",
            "license": [
                "BSD-3-Clause"
            ],
            "authors": [
                {
                    "name": "Sebastian Bergmann",
                    "email": "sebastian@phpunit.de",
                    "role": "lead"
                }
            ],
            "description": "Library for parsing CLI options",
            "homepage": "https://github.com/sebastianbergmann/cli-parser",
            "support": {
                "issues": "https://github.com/sebastianbergmann/cli-parser/issues",
                "source": "https://github.com/sebastianbergmann/cli-parser/tree/1.0.1"
            },
            "funding": [
                {
                    "url": "https://github.com/sebastianbergmann",
                    "type": "github"
                }
            ],
            "time": "2020-09-28T06:08:49+00:00"
        },
        {
            "name": "sebastian/code-unit",
            "version": "1.0.8",
            "source": {
                "type": "git",
                "url": "https://github.com/sebastianbergmann/code-unit.git",
                "reference": "1fc9f64c0927627ef78ba436c9b17d967e68e120"
            },
            "dist": {
                "type": "zip",
                "url": "https://api.github.com/repos/sebastianbergmann/code-unit/zipball/1fc9f64c0927627ef78ba436c9b17d967e68e120",
                "reference": "1fc9f64c0927627ef78ba436c9b17d967e68e120",
                "shasum": ""
            },
            "require": {
                "php": ">=7.3"
            },
            "require-dev": {
                "phpunit/phpunit": "^9.3"
            },
            "type": "library",
            "extra": {
                "branch-alias": {
                    "dev-master": "1.0-dev"
                }
            },
            "autoload": {
                "classmap": [
                    "src/"
                ]
            },
            "notification-url": "https://packagist.org/downloads/",
            "license": [
                "BSD-3-Clause"
            ],
            "authors": [
                {
                    "name": "Sebastian Bergmann",
                    "email": "sebastian@phpunit.de",
                    "role": "lead"
                }
            ],
            "description": "Collection of value objects that represent the PHP code units",
            "homepage": "https://github.com/sebastianbergmann/code-unit",
            "support": {
                "issues": "https://github.com/sebastianbergmann/code-unit/issues",
                "source": "https://github.com/sebastianbergmann/code-unit/tree/1.0.8"
            },
            "funding": [
                {
                    "url": "https://github.com/sebastianbergmann",
                    "type": "github"
                }
            ],
            "time": "2020-10-26T13:08:54+00:00"
        },
        {
            "name": "sebastian/code-unit-reverse-lookup",
            "version": "2.0.3",
            "source": {
                "type": "git",
                "url": "https://github.com/sebastianbergmann/code-unit-reverse-lookup.git",
                "reference": "ac91f01ccec49fb77bdc6fd1e548bc70f7faa3e5"
            },
            "dist": {
                "type": "zip",
                "url": "https://api.github.com/repos/sebastianbergmann/code-unit-reverse-lookup/zipball/ac91f01ccec49fb77bdc6fd1e548bc70f7faa3e5",
                "reference": "ac91f01ccec49fb77bdc6fd1e548bc70f7faa3e5",
                "shasum": ""
            },
            "require": {
                "php": ">=7.3"
            },
            "require-dev": {
                "phpunit/phpunit": "^9.3"
            },
            "type": "library",
            "extra": {
                "branch-alias": {
                    "dev-master": "2.0-dev"
                }
            },
            "autoload": {
                "classmap": [
                    "src/"
                ]
            },
            "notification-url": "https://packagist.org/downloads/",
            "license": [
                "BSD-3-Clause"
            ],
            "authors": [
                {
                    "name": "Sebastian Bergmann",
                    "email": "sebastian@phpunit.de"
                }
            ],
            "description": "Looks up which function or method a line of code belongs to",
            "homepage": "https://github.com/sebastianbergmann/code-unit-reverse-lookup/",
            "support": {
                "issues": "https://github.com/sebastianbergmann/code-unit-reverse-lookup/issues",
                "source": "https://github.com/sebastianbergmann/code-unit-reverse-lookup/tree/2.0.3"
            },
            "funding": [
                {
                    "url": "https://github.com/sebastianbergmann",
                    "type": "github"
                }
            ],
            "time": "2020-09-28T05:30:19+00:00"
        },
        {
            "name": "sebastian/comparator",
            "version": "4.0.6",
            "source": {
                "type": "git",
                "url": "https://github.com/sebastianbergmann/comparator.git",
                "reference": "55f4261989e546dc112258c7a75935a81a7ce382"
            },
            "dist": {
                "type": "zip",
                "url": "https://api.github.com/repos/sebastianbergmann/comparator/zipball/55f4261989e546dc112258c7a75935a81a7ce382",
                "reference": "55f4261989e546dc112258c7a75935a81a7ce382",
                "shasum": ""
            },
            "require": {
                "php": ">=7.3",
                "sebastian/diff": "^4.0",
                "sebastian/exporter": "^4.0"
            },
            "require-dev": {
                "phpunit/phpunit": "^9.3"
            },
            "type": "library",
            "extra": {
                "branch-alias": {
                    "dev-master": "4.0-dev"
                }
            },
            "autoload": {
                "classmap": [
                    "src/"
                ]
            },
            "notification-url": "https://packagist.org/downloads/",
            "license": [
                "BSD-3-Clause"
            ],
            "authors": [
                {
                    "name": "Sebastian Bergmann",
                    "email": "sebastian@phpunit.de"
                },
                {
                    "name": "Jeff Welch",
                    "email": "whatthejeff@gmail.com"
                },
                {
                    "name": "Volker Dusch",
                    "email": "github@wallbash.com"
                },
                {
                    "name": "Bernhard Schussek",
                    "email": "bschussek@2bepublished.at"
                }
            ],
            "description": "Provides the functionality to compare PHP values for equality",
            "homepage": "https://github.com/sebastianbergmann/comparator",
            "keywords": [
                "comparator",
                "compare",
                "equality"
            ],
            "support": {
                "issues": "https://github.com/sebastianbergmann/comparator/issues",
                "source": "https://github.com/sebastianbergmann/comparator/tree/4.0.6"
            },
            "funding": [
                {
                    "url": "https://github.com/sebastianbergmann",
                    "type": "github"
                }
            ],
            "time": "2020-10-26T15:49:45+00:00"
        },
        {
            "name": "sebastian/complexity",
            "version": "2.0.2",
            "source": {
                "type": "git",
                "url": "https://github.com/sebastianbergmann/complexity.git",
                "reference": "739b35e53379900cc9ac327b2147867b8b6efd88"
            },
            "dist": {
                "type": "zip",
                "url": "https://api.github.com/repos/sebastianbergmann/complexity/zipball/739b35e53379900cc9ac327b2147867b8b6efd88",
                "reference": "739b35e53379900cc9ac327b2147867b8b6efd88",
                "shasum": ""
            },
            "require": {
                "nikic/php-parser": "^4.7",
                "php": ">=7.3"
            },
            "require-dev": {
                "phpunit/phpunit": "^9.3"
            },
            "type": "library",
            "extra": {
                "branch-alias": {
                    "dev-master": "2.0-dev"
                }
            },
            "autoload": {
                "classmap": [
                    "src/"
                ]
            },
            "notification-url": "https://packagist.org/downloads/",
            "license": [
                "BSD-3-Clause"
            ],
            "authors": [
                {
                    "name": "Sebastian Bergmann",
                    "email": "sebastian@phpunit.de",
                    "role": "lead"
                }
            ],
            "description": "Library for calculating the complexity of PHP code units",
            "homepage": "https://github.com/sebastianbergmann/complexity",
            "support": {
                "issues": "https://github.com/sebastianbergmann/complexity/issues",
                "source": "https://github.com/sebastianbergmann/complexity/tree/2.0.2"
            },
            "funding": [
                {
                    "url": "https://github.com/sebastianbergmann",
                    "type": "github"
                }
            ],
            "time": "2020-10-26T15:52:27+00:00"
        },
        {
            "name": "sebastian/diff",
            "version": "4.0.4",
            "source": {
                "type": "git",
                "url": "https://github.com/sebastianbergmann/diff.git",
                "reference": "3461e3fccc7cfdfc2720be910d3bd73c69be590d"
            },
            "dist": {
                "type": "zip",
                "url": "https://api.github.com/repos/sebastianbergmann/diff/zipball/3461e3fccc7cfdfc2720be910d3bd73c69be590d",
                "reference": "3461e3fccc7cfdfc2720be910d3bd73c69be590d",
                "shasum": ""
            },
            "require": {
                "php": ">=7.3"
            },
            "require-dev": {
                "phpunit/phpunit": "^9.3",
                "symfony/process": "^4.2 || ^5"
            },
            "type": "library",
            "extra": {
                "branch-alias": {
                    "dev-master": "4.0-dev"
                }
            },
            "autoload": {
                "classmap": [
                    "src/"
                ]
            },
            "notification-url": "https://packagist.org/downloads/",
            "license": [
                "BSD-3-Clause"
            ],
            "authors": [
                {
                    "name": "Sebastian Bergmann",
                    "email": "sebastian@phpunit.de"
                },
                {
                    "name": "Kore Nordmann",
                    "email": "mail@kore-nordmann.de"
                }
            ],
            "description": "Diff implementation",
            "homepage": "https://github.com/sebastianbergmann/diff",
            "keywords": [
                "diff",
                "udiff",
                "unidiff",
                "unified diff"
            ],
            "support": {
                "issues": "https://github.com/sebastianbergmann/diff/issues",
                "source": "https://github.com/sebastianbergmann/diff/tree/4.0.4"
            },
            "funding": [
                {
                    "url": "https://github.com/sebastianbergmann",
                    "type": "github"
                }
            ],
            "time": "2020-10-26T13:10:38+00:00"
        },
        {
            "name": "sebastian/environment",
            "version": "5.1.3",
            "source": {
                "type": "git",
                "url": "https://github.com/sebastianbergmann/environment.git",
                "reference": "388b6ced16caa751030f6a69e588299fa09200ac"
            },
            "dist": {
                "type": "zip",
                "url": "https://api.github.com/repos/sebastianbergmann/environment/zipball/388b6ced16caa751030f6a69e588299fa09200ac",
                "reference": "388b6ced16caa751030f6a69e588299fa09200ac",
                "shasum": ""
            },
            "require": {
                "php": ">=7.3"
            },
            "require-dev": {
                "phpunit/phpunit": "^9.3"
            },
            "suggest": {
                "ext-posix": "*"
            },
            "type": "library",
            "extra": {
                "branch-alias": {
                    "dev-master": "5.1-dev"
                }
            },
            "autoload": {
                "classmap": [
                    "src/"
                ]
            },
            "notification-url": "https://packagist.org/downloads/",
            "license": [
                "BSD-3-Clause"
            ],
            "authors": [
                {
                    "name": "Sebastian Bergmann",
                    "email": "sebastian@phpunit.de"
                }
            ],
            "description": "Provides functionality to handle HHVM/PHP environments",
            "homepage": "http://www.github.com/sebastianbergmann/environment",
            "keywords": [
                "Xdebug",
                "environment",
                "hhvm"
            ],
            "support": {
                "issues": "https://github.com/sebastianbergmann/environment/issues",
                "source": "https://github.com/sebastianbergmann/environment/tree/5.1.3"
            },
            "funding": [
                {
                    "url": "https://github.com/sebastianbergmann",
                    "type": "github"
                }
            ],
            "time": "2020-09-28T05:52:38+00:00"
        },
        {
            "name": "sebastian/exporter",
            "version": "4.0.3",
            "source": {
                "type": "git",
                "url": "https://github.com/sebastianbergmann/exporter.git",
                "reference": "d89cc98761b8cb5a1a235a6b703ae50d34080e65"
            },
            "dist": {
                "type": "zip",
                "url": "https://api.github.com/repos/sebastianbergmann/exporter/zipball/d89cc98761b8cb5a1a235a6b703ae50d34080e65",
                "reference": "d89cc98761b8cb5a1a235a6b703ae50d34080e65",
                "shasum": ""
            },
            "require": {
                "php": ">=7.3",
                "sebastian/recursion-context": "^4.0"
            },
            "require-dev": {
                "ext-mbstring": "*",
                "phpunit/phpunit": "^9.3"
            },
            "type": "library",
            "extra": {
                "branch-alias": {
                    "dev-master": "4.0-dev"
                }
            },
            "autoload": {
                "classmap": [
                    "src/"
                ]
            },
            "notification-url": "https://packagist.org/downloads/",
            "license": [
                "BSD-3-Clause"
            ],
            "authors": [
                {
                    "name": "Sebastian Bergmann",
                    "email": "sebastian@phpunit.de"
                },
                {
                    "name": "Jeff Welch",
                    "email": "whatthejeff@gmail.com"
                },
                {
                    "name": "Volker Dusch",
                    "email": "github@wallbash.com"
                },
                {
                    "name": "Adam Harvey",
                    "email": "aharvey@php.net"
                },
                {
                    "name": "Bernhard Schussek",
                    "email": "bschussek@gmail.com"
                }
            ],
            "description": "Provides the functionality to export PHP variables for visualization",
            "homepage": "http://www.github.com/sebastianbergmann/exporter",
            "keywords": [
                "export",
                "exporter"
            ],
            "support": {
                "issues": "https://github.com/sebastianbergmann/exporter/issues",
                "source": "https://github.com/sebastianbergmann/exporter/tree/4.0.3"
            },
            "funding": [
                {
                    "url": "https://github.com/sebastianbergmann",
                    "type": "github"
                }
            ],
            "time": "2020-09-28T05:24:23+00:00"
        },
        {
            "name": "sebastian/global-state",
            "version": "5.0.3",
            "source": {
                "type": "git",
                "url": "https://github.com/sebastianbergmann/global-state.git",
                "reference": "23bd5951f7ff26f12d4e3242864df3e08dec4e49"
            },
            "dist": {
                "type": "zip",
                "url": "https://api.github.com/repos/sebastianbergmann/global-state/zipball/23bd5951f7ff26f12d4e3242864df3e08dec4e49",
                "reference": "23bd5951f7ff26f12d4e3242864df3e08dec4e49",
                "shasum": ""
            },
            "require": {
                "php": ">=7.3",
                "sebastian/object-reflector": "^2.0",
                "sebastian/recursion-context": "^4.0"
            },
            "require-dev": {
                "ext-dom": "*",
                "phpunit/phpunit": "^9.3"
            },
            "suggest": {
                "ext-uopz": "*"
            },
            "type": "library",
            "extra": {
                "branch-alias": {
                    "dev-master": "5.0-dev"
                }
            },
            "autoload": {
                "classmap": [
                    "src/"
                ]
            },
            "notification-url": "https://packagist.org/downloads/",
            "license": [
                "BSD-3-Clause"
            ],
            "authors": [
                {
                    "name": "Sebastian Bergmann",
                    "email": "sebastian@phpunit.de"
                }
            ],
            "description": "Snapshotting of global state",
            "homepage": "http://www.github.com/sebastianbergmann/global-state",
            "keywords": [
                "global state"
            ],
            "support": {
                "issues": "https://github.com/sebastianbergmann/global-state/issues",
                "source": "https://github.com/sebastianbergmann/global-state/tree/5.0.3"
            },
            "funding": [
                {
                    "url": "https://github.com/sebastianbergmann",
                    "type": "github"
                }
            ],
            "time": "2021-06-11T13:31:12+00:00"
        },
        {
            "name": "sebastian/lines-of-code",
            "version": "1.0.3",
            "source": {
                "type": "git",
                "url": "https://github.com/sebastianbergmann/lines-of-code.git",
                "reference": "c1c2e997aa3146983ed888ad08b15470a2e22ecc"
            },
            "dist": {
                "type": "zip",
                "url": "https://api.github.com/repos/sebastianbergmann/lines-of-code/zipball/c1c2e997aa3146983ed888ad08b15470a2e22ecc",
                "reference": "c1c2e997aa3146983ed888ad08b15470a2e22ecc",
                "shasum": ""
            },
            "require": {
                "nikic/php-parser": "^4.6",
                "php": ">=7.3"
            },
            "require-dev": {
                "phpunit/phpunit": "^9.3"
            },
            "type": "library",
            "extra": {
                "branch-alias": {
                    "dev-master": "1.0-dev"
                }
            },
            "autoload": {
                "classmap": [
                    "src/"
                ]
            },
            "notification-url": "https://packagist.org/downloads/",
            "license": [
                "BSD-3-Clause"
            ],
            "authors": [
                {
                    "name": "Sebastian Bergmann",
                    "email": "sebastian@phpunit.de",
                    "role": "lead"
                }
            ],
            "description": "Library for counting the lines of code in PHP source code",
            "homepage": "https://github.com/sebastianbergmann/lines-of-code",
            "support": {
                "issues": "https://github.com/sebastianbergmann/lines-of-code/issues",
                "source": "https://github.com/sebastianbergmann/lines-of-code/tree/1.0.3"
            },
            "funding": [
                {
                    "url": "https://github.com/sebastianbergmann",
                    "type": "github"
                }
            ],
            "time": "2020-11-28T06:42:11+00:00"
        },
        {
            "name": "sebastian/object-enumerator",
            "version": "4.0.4",
            "source": {
                "type": "git",
                "url": "https://github.com/sebastianbergmann/object-enumerator.git",
                "reference": "5c9eeac41b290a3712d88851518825ad78f45c71"
            },
            "dist": {
                "type": "zip",
                "url": "https://api.github.com/repos/sebastianbergmann/object-enumerator/zipball/5c9eeac41b290a3712d88851518825ad78f45c71",
                "reference": "5c9eeac41b290a3712d88851518825ad78f45c71",
                "shasum": ""
            },
            "require": {
                "php": ">=7.3",
                "sebastian/object-reflector": "^2.0",
                "sebastian/recursion-context": "^4.0"
            },
            "require-dev": {
                "phpunit/phpunit": "^9.3"
            },
            "type": "library",
            "extra": {
                "branch-alias": {
                    "dev-master": "4.0-dev"
                }
            },
            "autoload": {
                "classmap": [
                    "src/"
                ]
            },
            "notification-url": "https://packagist.org/downloads/",
            "license": [
                "BSD-3-Clause"
            ],
            "authors": [
                {
                    "name": "Sebastian Bergmann",
                    "email": "sebastian@phpunit.de"
                }
            ],
            "description": "Traverses array structures and object graphs to enumerate all referenced objects",
            "homepage": "https://github.com/sebastianbergmann/object-enumerator/",
            "support": {
                "issues": "https://github.com/sebastianbergmann/object-enumerator/issues",
                "source": "https://github.com/sebastianbergmann/object-enumerator/tree/4.0.4"
            },
            "funding": [
                {
                    "url": "https://github.com/sebastianbergmann",
                    "type": "github"
                }
            ],
            "time": "2020-10-26T13:12:34+00:00"
        },
        {
            "name": "sebastian/object-reflector",
            "version": "2.0.4",
            "source": {
                "type": "git",
                "url": "https://github.com/sebastianbergmann/object-reflector.git",
                "reference": "b4f479ebdbf63ac605d183ece17d8d7fe49c15c7"
            },
            "dist": {
                "type": "zip",
                "url": "https://api.github.com/repos/sebastianbergmann/object-reflector/zipball/b4f479ebdbf63ac605d183ece17d8d7fe49c15c7",
                "reference": "b4f479ebdbf63ac605d183ece17d8d7fe49c15c7",
                "shasum": ""
            },
            "require": {
                "php": ">=7.3"
            },
            "require-dev": {
                "phpunit/phpunit": "^9.3"
            },
            "type": "library",
            "extra": {
                "branch-alias": {
                    "dev-master": "2.0-dev"
                }
            },
            "autoload": {
                "classmap": [
                    "src/"
                ]
            },
            "notification-url": "https://packagist.org/downloads/",
            "license": [
                "BSD-3-Clause"
            ],
            "authors": [
                {
                    "name": "Sebastian Bergmann",
                    "email": "sebastian@phpunit.de"
                }
            ],
            "description": "Allows reflection of object attributes, including inherited and non-public ones",
            "homepage": "https://github.com/sebastianbergmann/object-reflector/",
            "support": {
                "issues": "https://github.com/sebastianbergmann/object-reflector/issues",
                "source": "https://github.com/sebastianbergmann/object-reflector/tree/2.0.4"
            },
            "funding": [
                {
                    "url": "https://github.com/sebastianbergmann",
                    "type": "github"
                }
            ],
            "time": "2020-10-26T13:14:26+00:00"
        },
        {
            "name": "sebastian/recursion-context",
            "version": "4.0.4",
            "source": {
                "type": "git",
                "url": "https://github.com/sebastianbergmann/recursion-context.git",
                "reference": "cd9d8cf3c5804de4341c283ed787f099f5506172"
            },
            "dist": {
                "type": "zip",
                "url": "https://api.github.com/repos/sebastianbergmann/recursion-context/zipball/cd9d8cf3c5804de4341c283ed787f099f5506172",
                "reference": "cd9d8cf3c5804de4341c283ed787f099f5506172",
                "shasum": ""
            },
            "require": {
                "php": ">=7.3"
            },
            "require-dev": {
                "phpunit/phpunit": "^9.3"
            },
            "type": "library",
            "extra": {
                "branch-alias": {
                    "dev-master": "4.0-dev"
                }
            },
            "autoload": {
                "classmap": [
                    "src/"
                ]
            },
            "notification-url": "https://packagist.org/downloads/",
            "license": [
                "BSD-3-Clause"
            ],
            "authors": [
                {
                    "name": "Sebastian Bergmann",
                    "email": "sebastian@phpunit.de"
                },
                {
                    "name": "Jeff Welch",
                    "email": "whatthejeff@gmail.com"
                },
                {
                    "name": "Adam Harvey",
                    "email": "aharvey@php.net"
                }
            ],
            "description": "Provides functionality to recursively process PHP variables",
            "homepage": "http://www.github.com/sebastianbergmann/recursion-context",
            "support": {
                "issues": "https://github.com/sebastianbergmann/recursion-context/issues",
                "source": "https://github.com/sebastianbergmann/recursion-context/tree/4.0.4"
            },
            "funding": [
                {
                    "url": "https://github.com/sebastianbergmann",
                    "type": "github"
                }
            ],
            "time": "2020-10-26T13:17:30+00:00"
        },
        {
            "name": "sebastian/resource-operations",
            "version": "3.0.3",
            "source": {
                "type": "git",
                "url": "https://github.com/sebastianbergmann/resource-operations.git",
                "reference": "0f4443cb3a1d92ce809899753bc0d5d5a8dd19a8"
            },
            "dist": {
                "type": "zip",
                "url": "https://api.github.com/repos/sebastianbergmann/resource-operations/zipball/0f4443cb3a1d92ce809899753bc0d5d5a8dd19a8",
                "reference": "0f4443cb3a1d92ce809899753bc0d5d5a8dd19a8",
                "shasum": ""
            },
            "require": {
                "php": ">=7.3"
            },
            "require-dev": {
                "phpunit/phpunit": "^9.0"
            },
            "type": "library",
            "extra": {
                "branch-alias": {
                    "dev-master": "3.0-dev"
                }
            },
            "autoload": {
                "classmap": [
                    "src/"
                ]
            },
            "notification-url": "https://packagist.org/downloads/",
            "license": [
                "BSD-3-Clause"
            ],
            "authors": [
                {
                    "name": "Sebastian Bergmann",
                    "email": "sebastian@phpunit.de"
                }
            ],
            "description": "Provides a list of PHP built-in functions that operate on resources",
            "homepage": "https://www.github.com/sebastianbergmann/resource-operations",
            "support": {
                "issues": "https://github.com/sebastianbergmann/resource-operations/issues",
                "source": "https://github.com/sebastianbergmann/resource-operations/tree/3.0.3"
            },
            "funding": [
                {
                    "url": "https://github.com/sebastianbergmann",
                    "type": "github"
                }
            ],
            "time": "2020-09-28T06:45:17+00:00"
        },
        {
            "name": "sebastian/type",
            "version": "2.3.4",
            "source": {
                "type": "git",
                "url": "https://github.com/sebastianbergmann/type.git",
                "reference": "b8cd8a1c753c90bc1a0f5372170e3e489136f914"
            },
            "dist": {
                "type": "zip",
                "url": "https://api.github.com/repos/sebastianbergmann/type/zipball/b8cd8a1c753c90bc1a0f5372170e3e489136f914",
                "reference": "b8cd8a1c753c90bc1a0f5372170e3e489136f914",
                "shasum": ""
            },
            "require": {
                "php": ">=7.3"
            },
            "require-dev": {
                "phpunit/phpunit": "^9.3"
            },
            "type": "library",
            "extra": {
                "branch-alias": {
                    "dev-master": "2.3-dev"
                }
            },
            "autoload": {
                "classmap": [
                    "src/"
                ]
            },
            "notification-url": "https://packagist.org/downloads/",
            "license": [
                "BSD-3-Clause"
            ],
            "authors": [
                {
                    "name": "Sebastian Bergmann",
                    "email": "sebastian@phpunit.de",
                    "role": "lead"
                }
            ],
            "description": "Collection of value objects that represent the types of the PHP type system",
            "homepage": "https://github.com/sebastianbergmann/type",
            "support": {
                "issues": "https://github.com/sebastianbergmann/type/issues",
                "source": "https://github.com/sebastianbergmann/type/tree/2.3.4"
            },
            "funding": [
                {
                    "url": "https://github.com/sebastianbergmann",
                    "type": "github"
                }
            ],
            "time": "2021-06-15T12:49:02+00:00"
        },
        {
            "name": "sebastian/version",
            "version": "3.0.2",
            "source": {
                "type": "git",
                "url": "https://github.com/sebastianbergmann/version.git",
                "reference": "c6c1022351a901512170118436c764e473f6de8c"
            },
            "dist": {
                "type": "zip",
                "url": "https://api.github.com/repos/sebastianbergmann/version/zipball/c6c1022351a901512170118436c764e473f6de8c",
                "reference": "c6c1022351a901512170118436c764e473f6de8c",
                "shasum": ""
            },
            "require": {
                "php": ">=7.3"
            },
            "type": "library",
            "extra": {
                "branch-alias": {
                    "dev-master": "3.0-dev"
                }
            },
            "autoload": {
                "classmap": [
                    "src/"
                ]
            },
            "notification-url": "https://packagist.org/downloads/",
            "license": [
                "BSD-3-Clause"
            ],
            "authors": [
                {
                    "name": "Sebastian Bergmann",
                    "email": "sebastian@phpunit.de",
                    "role": "lead"
                }
            ],
            "description": "Library that helps with managing the version number of Git-hosted PHP projects",
            "homepage": "https://github.com/sebastianbergmann/version",
            "support": {
                "issues": "https://github.com/sebastianbergmann/version/issues",
                "source": "https://github.com/sebastianbergmann/version/tree/3.0.2"
            },
            "funding": [
                {
                    "url": "https://github.com/sebastianbergmann",
                    "type": "github"
                }
            ],
            "time": "2020-09-28T06:39:44+00:00"
        },
        {
            "name": "theseer/tokenizer",
            "version": "1.2.1",
            "source": {
                "type": "git",
                "url": "https://github.com/theseer/tokenizer.git",
                "reference": "34a41e998c2183e22995f158c581e7b5e755ab9e"
            },
            "dist": {
                "type": "zip",
                "url": "https://api.github.com/repos/theseer/tokenizer/zipball/34a41e998c2183e22995f158c581e7b5e755ab9e",
                "reference": "34a41e998c2183e22995f158c581e7b5e755ab9e",
                "shasum": ""
            },
            "require": {
                "ext-dom": "*",
                "ext-tokenizer": "*",
                "ext-xmlwriter": "*",
                "php": "^7.2 || ^8.0"
            },
            "type": "library",
            "autoload": {
                "classmap": [
                    "src/"
                ]
            },
            "notification-url": "https://packagist.org/downloads/",
            "license": [
                "BSD-3-Clause"
            ],
            "authors": [
                {
                    "name": "Arne Blankerts",
                    "email": "arne@blankerts.de",
                    "role": "Developer"
                }
            ],
            "description": "A small library for converting tokenized PHP source code into XML and potentially other formats",
            "support": {
                "issues": "https://github.com/theseer/tokenizer/issues",
                "source": "https://github.com/theseer/tokenizer/tree/1.2.1"
            },
            "funding": [
                {
                    "url": "https://github.com/theseer",
                    "type": "github"
                }
            ],
            "time": "2021-07-28T10:34:58+00:00"
        }
    ],
    "aliases": [],
    "minimum-stability": "stable",
    "stability-flags": {
<<<<<<< HEAD
        "nethergames/bedrock-protocol": 20,
        "pocketmine/classloader": 20,
=======
        "pocketmine/bedrock-protocol": 20,
>>>>>>> c17587d4
        "pocketmine/spl": 20
    },
    "prefer-stable": false,
    "prefer-lowest": false,
    "platform": {
        "php": "^8.0",
        "php-64bit": "*",
        "ext-chunkutils2": "^0.3.0",
        "ext-crypto": "^0.3.1",
        "ext-ctype": "*",
        "ext-curl": "*",
        "ext-date": "*",
        "ext-gmp": "*",
        "ext-hash": "*",
        "ext-igbinary": "^3.0.1",
        "ext-json": "*",
        "ext-leveldb": "^0.2.1 || ^0.3.0",
        "ext-mbstring": "*",
        "ext-morton": "^0.1.0",
        "ext-openssl": "*",
        "ext-pcre": "*",
        "ext-phar": "*",
        "ext-pthreads": "^4.0",
        "ext-reflection": "*",
        "ext-simplexml": "*",
        "ext-sockets": "*",
        "ext-spl": "*",
        "ext-yaml": ">=2.0.0",
        "ext-zip": "*",
        "ext-zlib": ">=1.2.11",
        "composer-runtime-api": "^2.0"
    },
    "platform-dev": [],
    "platform-overrides": {
        "php": "8.0.0"
    },
    "plugin-api-version": "2.1.0"
}<|MERGE_RESOLUTION|>--- conflicted
+++ resolved
@@ -4,11 +4,7 @@
         "Read more about it at https://getcomposer.org/doc/01-basic-usage.md#installing-dependencies",
         "This file is @generated automatically"
     ],
-<<<<<<< HEAD
-    "content-hash": "de46d41d7e843268d9f20322d2ecc8da",
-=======
-    "content-hash": "9b3c01e7b850d45218b81a436f463011",
->>>>>>> c17587d4
+    "content-hash": "c21a54bf5e8f7088d29c3e4cec6de1c6",
     "packages": [
         {
             "name": "adhocore/json-comment",
@@ -303,57 +299,6 @@
             "time": "2020-12-01T19:48:11+00:00"
         },
         {
-<<<<<<< HEAD
-=======
-            "name": "pocketmine/bedrock-protocol",
-            "version": "dev-master",
-            "source": {
-                "type": "git",
-                "url": "https://github.com/pmmp/BedrockProtocol.git",
-                "reference": "67c0c15b4044cab2190501933912c3d02c5f63ab"
-            },
-            "dist": {
-                "type": "zip",
-                "url": "https://api.github.com/repos/pmmp/BedrockProtocol/zipball/67c0c15b4044cab2190501933912c3d02c5f63ab",
-                "reference": "67c0c15b4044cab2190501933912c3d02c5f63ab",
-                "shasum": ""
-            },
-            "require": {
-                "ext-json": "*",
-                "netresearch/jsonmapper": "^4.0",
-                "php": "^8.0",
-                "pocketmine/binaryutils": "^0.2.0",
-                "pocketmine/color": "^0.2.0",
-                "pocketmine/math": "^0.3.0 || ^0.4.0",
-                "pocketmine/nbt": "^0.3.0",
-                "ramsey/uuid": "^4.1"
-            },
-            "require-dev": {
-                "phpstan/phpstan": "1.0.0",
-                "phpstan/phpstan-phpunit": "^1.0.0",
-                "phpstan/phpstan-strict-rules": "^1.0.0",
-                "phpunit/phpunit": "^9.5"
-            },
-            "default-branch": true,
-            "type": "library",
-            "autoload": {
-                "psr-4": {
-                    "pocketmine\\network\\mcpe\\protocol\\": "src/"
-                }
-            },
-            "notification-url": "https://packagist.org/downloads/",
-            "license": [
-                "LGPL-3.0"
-            ],
-            "description": "An implementation of the Minecraft: Bedrock Edition protocol in PHP",
-            "support": {
-                "issues": "https://github.com/pmmp/BedrockProtocol/issues",
-                "source": "https://github.com/pmmp/BedrockProtocol/tree/master"
-            },
-            "time": "2021-11-02T01:27:05+00:00"
-        },
-        {
->>>>>>> c17587d4
             "name": "pocketmine/binaryutils",
             "version": "0.2.2",
             "source": {
@@ -3551,12 +3496,7 @@
     "aliases": [],
     "minimum-stability": "stable",
     "stability-flags": {
-<<<<<<< HEAD
         "nethergames/bedrock-protocol": 20,
-        "pocketmine/classloader": 20,
-=======
-        "pocketmine/bedrock-protocol": 20,
->>>>>>> c17587d4
         "pocketmine/spl": 20
     },
     "prefer-stable": false,
