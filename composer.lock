--- conflicted
+++ resolved
@@ -4,11 +4,7 @@
         "Read more about it at https://getcomposer.org/doc/01-basic-usage.md#installing-dependencies",
         "This file is @generated automatically"
     ],
-<<<<<<< HEAD
-    "content-hash": "3b89507ac53cfd3552415ae3337b936e",
-=======
-    "content-hash": "a6269c62c36da26e5e628322bdcdbb51",
->>>>>>> 3319fad8
+    "content-hash": "c70da05ece900cf7543a703a113c83d4",
     "packages": [
         {
             "name": "adhocore/json-comment",
@@ -295,57 +291,6 @@
             "time": "2020-12-01T19:48:11+00:00"
         },
         {
-<<<<<<< HEAD
-=======
-            "name": "pocketmine/bedrock-protocol",
-            "version": "dev-master",
-            "source": {
-                "type": "git",
-                "url": "https://github.com/pmmp/BedrockProtocol.git",
-                "reference": "88ae308a03e8e61ccfdddd42623efabe9e772b42"
-            },
-            "dist": {
-                "type": "zip",
-                "url": "https://api.github.com/repos/pmmp/BedrockProtocol/zipball/88ae308a03e8e61ccfdddd42623efabe9e772b42",
-                "reference": "88ae308a03e8e61ccfdddd42623efabe9e772b42",
-                "shasum": ""
-            },
-            "require": {
-                "ext-json": "*",
-                "netresearch/jsonmapper": "^4.0",
-                "php": "^7.4 || ^8.0",
-                "pocketmine/binaryutils": "^0.2.0",
-                "pocketmine/color": "^0.2.0",
-                "pocketmine/math": "^0.3.0",
-                "pocketmine/nbt": "^0.3.0",
-                "ramsey/uuid": "^4.1"
-            },
-            "require-dev": {
-                "phpstan/phpstan": "0.12.93",
-                "phpstan/phpstan-phpunit": "^0.12.21",
-                "phpstan/phpstan-strict-rules": "^0.12.10",
-                "phpunit/phpunit": "^9.5"
-            },
-            "default-branch": true,
-            "type": "library",
-            "autoload": {
-                "psr-4": {
-                    "pocketmine\\network\\mcpe\\protocol\\": "src/"
-                }
-            },
-            "notification-url": "https://packagist.org/downloads/",
-            "license": [
-                "LGPL-3.0"
-            ],
-            "description": "An implementation of the Minecraft: Bedrock Edition protocol in PHP",
-            "support": {
-                "issues": "https://github.com/pmmp/BedrockProtocol/issues",
-                "source": "https://github.com/pmmp/BedrockProtocol/tree/master"
-            },
-            "time": "2021-07-23T22:10:41+00:00"
-        },
-        {
->>>>>>> 3319fad8
             "name": "pocketmine/binaryutils",
             "version": "0.2.1",
             "source": {
@@ -3612,5 +3557,5 @@
     "platform-overrides": {
         "php": "8.0.0"
     },
-    "plugin-api-version": "2.0.0"
+    "plugin-api-version": "2.1.0"
 }