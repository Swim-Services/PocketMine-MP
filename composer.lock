{
    "_readme": [
        "This file locks the dependencies of your project to a known state",
        "Read more about it at https://getcomposer.org/doc/01-basic-usage.md#installing-dependencies",
        "This file is @generated automatically"
    ],
<<<<<<< HEAD
    "content-hash": "9a5727e12bf4a7e28f2afeeceb2b9f08",
=======
    "content-hash": "ed062ef1dc3113ad2a75ba4d4d5e174f",
>>>>>>> a9361b3f
    "packages": [
        {
            "name": "adhocore/json-comment",
            "version": "1.2.1",
            "source": {
                "type": "git",
                "url": "https://github.com/adhocore/php-json-comment.git",
                "reference": "651023f9fe52e9efa2198cbaf6e481d1968e2377"
            },
            "dist": {
                "type": "zip",
                "url": "https://api.github.com/repos/adhocore/php-json-comment/zipball/651023f9fe52e9efa2198cbaf6e481d1968e2377",
                "reference": "651023f9fe52e9efa2198cbaf6e481d1968e2377",
                "shasum": ""
            },
            "require": {
                "ext-ctype": "*",
                "php": ">=7.0"
            },
            "require-dev": {
                "phpunit/phpunit": "^6.5 || ^7.5 || ^8.5"
            },
            "type": "library",
            "autoload": {
                "psr-4": {
                    "Ahc\\Json\\": "src/"
                }
            },
            "notification-url": "https://packagist.org/downloads/",
            "license": [
                "MIT"
            ],
            "authors": [
                {
                    "name": "Jitendra Adhikari",
                    "email": "jiten.adhikary@gmail.com"
                }
            ],
            "description": "Lightweight JSON comment stripper library for PHP",
            "keywords": [
                "comment",
                "json",
                "strip-comment"
            ],
            "support": {
                "issues": "https://github.com/adhocore/php-json-comment/issues",
                "source": "https://github.com/adhocore/php-json-comment/tree/1.2.1"
            },
            "funding": [
                {
                    "url": "https://paypal.me/ji10",
                    "type": "custom"
                },
                {
                    "url": "https://github.com/adhocore",
                    "type": "github"
                }
            ],
            "time": "2022-10-02T11:22:07+00:00"
        },
        {
            "name": "brick/math",
            "version": "0.10.2",
            "source": {
                "type": "git",
                "url": "https://github.com/brick/math.git",
                "reference": "459f2781e1a08d52ee56b0b1444086e038561e3f"
            },
            "dist": {
                "type": "zip",
                "url": "https://api.github.com/repos/brick/math/zipball/459f2781e1a08d52ee56b0b1444086e038561e3f",
                "reference": "459f2781e1a08d52ee56b0b1444086e038561e3f",
                "shasum": ""
            },
            "require": {
                "ext-json": "*",
                "php": "^7.4 || ^8.0"
            },
            "require-dev": {
                "php-coveralls/php-coveralls": "^2.2",
                "phpunit/phpunit": "^9.0",
                "vimeo/psalm": "4.25.0"
            },
            "type": "library",
            "autoload": {
                "psr-4": {
                    "Brick\\Math\\": "src/"
                }
            },
            "notification-url": "https://packagist.org/downloads/",
            "license": [
                "MIT"
            ],
            "description": "Arbitrary-precision arithmetic library",
            "keywords": [
                "Arbitrary-precision",
                "BigInteger",
                "BigRational",
                "arithmetic",
                "bigdecimal",
                "bignum",
                "brick",
                "math"
            ],
            "support": {
                "issues": "https://github.com/brick/math/issues",
                "source": "https://github.com/brick/math/tree/0.10.2"
            },
            "funding": [
                {
                    "url": "https://github.com/BenMorel",
                    "type": "github"
                }
            ],
            "time": "2022-08-10T22:54:19+00:00"
        },
        {
            "name": "fgrosse/phpasn1",
            "version": "v2.4.0",
            "source": {
                "type": "git",
                "url": "https://github.com/fgrosse/PHPASN1.git",
                "reference": "eef488991d53e58e60c9554b09b1201ca5ba9296"
            },
            "dist": {
                "type": "zip",
                "url": "https://api.github.com/repos/fgrosse/PHPASN1/zipball/eef488991d53e58e60c9554b09b1201ca5ba9296",
                "reference": "eef488991d53e58e60c9554b09b1201ca5ba9296",
                "shasum": ""
            },
            "require": {
                "php": "~7.1.0 || ~7.2.0 || ~7.3.0 || ~7.4.0 || ~8.0.0 || ~8.1.0"
            },
            "require-dev": {
                "php-coveralls/php-coveralls": "~2.0",
                "phpunit/phpunit": "^6.3 || ^7.0 || ^8.0"
            },
            "suggest": {
                "ext-bcmath": "BCmath is the fallback extension for big integer calculations",
                "ext-curl": "For loading OID information from the web if they have not bee defined statically",
                "ext-gmp": "GMP is the preferred extension for big integer calculations",
                "phpseclib/bcmath_compat": "BCmath polyfill for servers where neither GMP nor BCmath is available"
            },
            "type": "library",
            "extra": {
                "branch-alias": {
                    "dev-master": "2.0.x-dev"
                }
            },
            "autoload": {
                "psr-4": {
                    "FG\\": "lib/"
                }
            },
            "notification-url": "https://packagist.org/downloads/",
            "license": [
                "MIT"
            ],
            "authors": [
                {
                    "name": "Friedrich Große",
                    "email": "friedrich.grosse@gmail.com",
                    "homepage": "https://github.com/FGrosse",
                    "role": "Author"
                },
                {
                    "name": "All contributors",
                    "homepage": "https://github.com/FGrosse/PHPASN1/contributors"
                }
            ],
            "description": "A PHP Framework that allows you to encode and decode arbitrary ASN.1 structures using the ITU-T X.690 Encoding Rules.",
            "homepage": "https://github.com/FGrosse/PHPASN1",
            "keywords": [
                "DER",
                "asn.1",
                "asn1",
                "ber",
                "binary",
                "decoding",
                "encoding",
                "x.509",
                "x.690",
                "x509",
                "x690"
            ],
            "support": {
                "issues": "https://github.com/fgrosse/PHPASN1/issues",
                "source": "https://github.com/fgrosse/PHPASN1/tree/v2.4.0"
            },
            "time": "2021-12-11T12:41:06+00:00"
        },
        {
            "name": "nethergamesmc/bedrock-data",
            "version": "dev-master",
            "source": {
                "type": "git",
                "url": "https://github.com/NetherGamesMC/BedrockData.git",
                "reference": "7eebaf8516b5c99da85e8e7e666a5cb93cbf3ff6"
            },
            "dist": {
                "type": "zip",
                "url": "https://api.github.com/repos/NetherGamesMC/BedrockData/zipball/7eebaf8516b5c99da85e8e7e666a5cb93cbf3ff6",
                "reference": "7eebaf8516b5c99da85e8e7e666a5cb93cbf3ff6",
                "shasum": ""
            },
            "default-branch": true,
            "type": "library",
<<<<<<< HEAD
=======
            "autoload": {
                "psr-0": {
                    "JsonMapper": "src/"
                }
            },
            "notification-url": "https://packagist.org/downloads/",
            "license": [
                "OSL-3.0"
            ],
            "authors": [
                {
                    "name": "Christian Weiske",
                    "email": "cweiske@cweiske.de",
                    "homepage": "http://github.com/cweiske/jsonmapper/",
                    "role": "Developer"
                }
            ],
            "description": "Map nested JSON structures onto PHP classes",
            "support": {
                "email": "cweiske@cweiske.de",
                "issues": "https://github.com/cweiske/jsonmapper/issues",
                "source": "https://github.com/cweiske/jsonmapper/tree/v4.0.0"
            },
            "time": "2020-12-01T19:48:11+00:00"
        },
        {
            "name": "pocketmine/bedrock-data",
            "version": "1.12.0+bedrock-1.19.40",
            "source": {
                "type": "git",
                "url": "https://github.com/pmmp/BedrockData.git",
                "reference": "32690f1dac05608b558fe7c40b6d634772c8e416"
            },
            "dist": {
                "type": "zip",
                "url": "https://api.github.com/repos/pmmp/BedrockData/zipball/32690f1dac05608b558fe7c40b6d634772c8e416",
                "reference": "32690f1dac05608b558fe7c40b6d634772c8e416",
                "shasum": ""
            },
            "type": "library",
            "notification-url": "https://packagist.org/downloads/",
>>>>>>> a9361b3f
            "license": [
                "CC0-1.0"
            ],
            "description": "Blobs of data generated from Minecraft: Bedrock Edition, used by PocketMine-MP",
            "support": {
<<<<<<< HEAD
                "source": "https://github.com/NetherGamesMC/BedrockData/tree/master"
            },
            "time": "2022-09-20T19:39:01+00:00"
        },
        {
            "name": "nethergamesmc/bedrock-protocol",
            "version": "dev-master",
            "source": {
                "type": "git",
                "url": "https://github.com/NetherGamesMC/BedrockProtocol.git",
                "reference": "a3eaf2184f5767966dc76990a78e89ace637b087"
            },
            "dist": {
                "type": "zip",
                "url": "https://api.github.com/repos/NetherGamesMC/BedrockProtocol/zipball/a3eaf2184f5767966dc76990a78e89ace637b087",
                "reference": "a3eaf2184f5767966dc76990a78e89ace637b087",
=======
                "issues": "https://github.com/pmmp/BedrockData/issues",
                "source": "https://github.com/pmmp/BedrockData/tree/bedrock-1.19.40"
            },
            "time": "2022-10-25T21:45:24+00:00"
        },
        {
            "name": "pocketmine/bedrock-protocol",
            "version": "14.0.0+bedrock-1.19.40",
            "source": {
                "type": "git",
                "url": "https://github.com/pmmp/BedrockProtocol.git",
                "reference": "b455a742779fee94d25f931cc2cbf6b2c5d61c1f"
            },
            "dist": {
                "type": "zip",
                "url": "https://api.github.com/repos/pmmp/BedrockProtocol/zipball/b455a742779fee94d25f931cc2cbf6b2c5d61c1f",
                "reference": "b455a742779fee94d25f931cc2cbf6b2c5d61c1f",
>>>>>>> a9361b3f
                "shasum": ""
            },
            "require": {
                "ext-json": "*",
                "netresearch/jsonmapper": "^4.0",
                "php": "^8.0",
                "pocketmine/binaryutils": "^0.2.0",
                "pocketmine/color": "^0.2.0",
                "pocketmine/math": "^0.3.0 || ^0.4.0",
                "pocketmine/nbt": "^0.3.0",
                "ramsey/uuid": "^4.1"
            },
            "require-dev": {
                "phpstan/phpstan": "1.8.8",
                "phpstan/phpstan-phpunit": "^1.0.0",
                "phpstan/phpstan-strict-rules": "^1.0.0",
                "phpunit/phpunit": "^9.5"
            },
            "default-branch": true,
            "type": "library",
            "autoload": {
                "psr-4": {
                    "pocketmine\\network\\mcpe\\protocol\\": "src/"
                }
            },
            "autoload-dev": {
                "psr-4": {
                    "pocketmine\\network\\mcpe\\protocol\\": "tests/phpunit/"
                }
            },
            "scripts": {
                "update-create-methods": [
                    "@php tools/generate-create-static-methods.php"
                ]
            },
            "license": [
                "LGPL-3.0"
            ],
            "description": "An implementation of the Minecraft: Bedrock Edition protocol in PHP",
            "support": {
<<<<<<< HEAD
                "source": "https://github.com/NetherGamesMC/BedrockProtocol/tree/master"
            },
            "time": "2022-09-20T19:32:47+00:00"
        },
        {
            "name": "netresearch/jsonmapper",
            "version": "v4.0.0",
            "source": {
                "type": "git",
                "url": "https://github.com/cweiske/jsonmapper.git",
                "reference": "8bbc021a8edb2e4a7ea2f8ad4fa9ec9dce2fcb8d"
            },
            "dist": {
                "type": "zip",
                "url": "https://api.github.com/repos/cweiske/jsonmapper/zipball/8bbc021a8edb2e4a7ea2f8ad4fa9ec9dce2fcb8d",
                "reference": "8bbc021a8edb2e4a7ea2f8ad4fa9ec9dce2fcb8d",
                "shasum": ""
            },
            "require": {
                "ext-json": "*",
                "ext-pcre": "*",
                "ext-reflection": "*",
                "ext-spl": "*",
                "php": ">=7.1"
            },
            "require-dev": {
                "phpunit/phpunit": "~7.5 || ~8.0 || ~9.0",
                "squizlabs/php_codesniffer": "~3.5"
            },
            "type": "library",
            "autoload": {
                "psr-0": {
                    "JsonMapper": "src/"
                }
            },
            "notification-url": "https://packagist.org/downloads/",
            "license": [
                "OSL-3.0"
            ],
            "authors": [
                {
                    "name": "Christian Weiske",
                    "email": "cweiske@cweiske.de",
                    "homepage": "http://github.com/cweiske/jsonmapper/",
                    "role": "Developer"
                }
            ],
            "description": "Map nested JSON structures onto PHP classes",
            "support": {
                "email": "cweiske@cweiske.de",
                "issues": "https://github.com/cweiske/jsonmapper/issues",
                "source": "https://github.com/cweiske/jsonmapper/tree/v4.0.0"
            },
            "time": "2020-12-01T19:48:11+00:00"
=======
                "issues": "https://github.com/pmmp/BedrockProtocol/issues",
                "source": "https://github.com/pmmp/BedrockProtocol/tree/bedrock-1.19.40"
            },
            "time": "2022-10-25T21:51:46+00:00"
>>>>>>> a9361b3f
        },
        {
            "name": "pocketmine/binaryutils",
            "version": "0.2.4",
            "source": {
                "type": "git",
                "url": "https://github.com/pmmp/BinaryUtils.git",
                "reference": "5ac7eea91afbad8dc498f5ce34ce6297d5e6ea9a"
            },
            "dist": {
                "type": "zip",
                "url": "https://api.github.com/repos/pmmp/BinaryUtils/zipball/5ac7eea91afbad8dc498f5ce34ce6297d5e6ea9a",
                "reference": "5ac7eea91afbad8dc498f5ce34ce6297d5e6ea9a",
                "shasum": ""
            },
            "require": {
                "php": "^7.4 || ^8.0",
                "php-64bit": "*"
            },
            "require-dev": {
                "phpstan/extension-installer": "^1.0",
                "phpstan/phpstan": "1.3.0",
                "phpstan/phpstan-phpunit": "^1.0",
                "phpstan/phpstan-strict-rules": "^1.0.0",
                "phpunit/phpunit": "^9.5"
            },
            "type": "library",
            "autoload": {
                "psr-4": {
                    "pocketmine\\utils\\": "src/"
                }
            },
            "notification-url": "https://packagist.org/downloads/",
            "license": [
                "LGPL-3.0"
            ],
            "description": "Classes and methods for conveniently handling binary data",
            "support": {
                "issues": "https://github.com/pmmp/BinaryUtils/issues",
                "source": "https://github.com/pmmp/BinaryUtils/tree/0.2.4"
            },
            "time": "2022-01-12T18:06:33+00:00"
        },
        {
            "name": "pocketmine/callback-validator",
            "version": "1.0.3",
            "source": {
                "type": "git",
                "url": "https://github.com/pmmp/CallbackValidator.git",
                "reference": "64787469766bcaa7e5885242e85c23c25e8c55a2"
            },
            "dist": {
                "type": "zip",
                "url": "https://api.github.com/repos/pmmp/CallbackValidator/zipball/64787469766bcaa7e5885242e85c23c25e8c55a2",
                "reference": "64787469766bcaa7e5885242e85c23c25e8c55a2",
                "shasum": ""
            },
            "require": {
                "ext-reflection": "*",
                "php": "^7.1 || ^8.0"
            },
            "replace": {
                "daverandom/callback-validator": "*"
            },
            "require-dev": {
                "phpstan/extension-installer": "^1.0",
                "phpstan/phpstan": "0.12.59",
                "phpstan/phpstan-strict-rules": "^0.12.4",
                "phpunit/phpunit": "^7.5 || ^8.5 || ^9.0"
            },
            "type": "library",
            "autoload": {
                "psr-4": {
                    "DaveRandom\\CallbackValidator\\": "src/"
                }
            },
            "notification-url": "https://packagist.org/downloads/",
            "license": [
                "MIT"
            ],
            "authors": [
                {
                    "name": "Chris Wright",
                    "email": "cw@daverandom.com"
                }
            ],
            "description": "Fork of daverandom/callback-validator - Tools for validating callback signatures",
            "support": {
                "issues": "https://github.com/pmmp/CallbackValidator/issues",
                "source": "https://github.com/pmmp/CallbackValidator/tree/1.0.3"
            },
            "time": "2020-12-11T01:45:37+00:00"
        },
        {
            "name": "pocketmine/classloader",
            "version": "0.2.0",
            "source": {
                "type": "git",
                "url": "https://github.com/pmmp/ClassLoader.git",
                "reference": "49ea303993efdfb39cd302e2156d50aa78209e78"
            },
            "dist": {
                "type": "zip",
                "url": "https://api.github.com/repos/pmmp/ClassLoader/zipball/49ea303993efdfb39cd302e2156d50aa78209e78",
                "reference": "49ea303993efdfb39cd302e2156d50aa78209e78",
                "shasum": ""
            },
            "require": {
                "ext-pthreads": "~3.2.0 || ^4.0",
                "ext-reflection": "*",
                "php": "^8.0"
            },
            "conflict": {
                "pocketmine/spl": "<0.4"
            },
            "require-dev": {
                "phpstan/extension-installer": "^1.0",
                "phpstan/phpstan": "0.12.99",
                "phpstan/phpstan-strict-rules": "^0.12.4",
                "phpunit/phpunit": "^9.5"
            },
            "type": "library",
            "autoload": {
                "classmap": [
                    "./src"
                ]
            },
            "notification-url": "https://packagist.org/downloads/",
            "license": [
                "LGPL-3.0"
            ],
            "description": "Ad-hoc autoloading components used by PocketMine-MP",
            "support": {
                "issues": "https://github.com/pmmp/ClassLoader/issues",
                "source": "https://github.com/pmmp/ClassLoader/tree/0.2.0"
            },
            "time": "2021-11-01T20:17:27+00:00"
        },
        {
            "name": "pocketmine/color",
            "version": "0.2.0",
            "source": {
                "type": "git",
                "url": "https://github.com/pmmp/Color.git",
                "reference": "09be6ea6d76f2e33d6813c39d29c22c46c17e1d2"
            },
            "dist": {
                "type": "zip",
                "url": "https://api.github.com/repos/pmmp/Color/zipball/09be6ea6d76f2e33d6813c39d29c22c46c17e1d2",
                "reference": "09be6ea6d76f2e33d6813c39d29c22c46c17e1d2",
                "shasum": ""
            },
            "require": {
                "php": "^7.2 || ^8.0"
            },
            "require-dev": {
                "phpstan/phpstan": "0.12.59",
                "phpstan/phpstan-strict-rules": "^0.12.2"
            },
            "type": "library",
            "autoload": {
                "psr-4": {
                    "pocketmine\\color\\": "src/"
                }
            },
            "notification-url": "https://packagist.org/downloads/",
            "license": [
                "LGPL-3.0"
            ],
            "description": "Color handling library used by PocketMine-MP and related projects",
            "support": {
                "issues": "https://github.com/pmmp/Color/issues",
                "source": "https://github.com/pmmp/Color/tree/0.2.0"
            },
            "time": "2020-12-11T01:24:32+00:00"
        },
        {
            "name": "pocketmine/errorhandler",
            "version": "0.6.0",
            "source": {
                "type": "git",
                "url": "https://github.com/pmmp/ErrorHandler.git",
                "reference": "dae214a04348b911e8219ebf125ff1c5589cc878"
            },
            "dist": {
                "type": "zip",
                "url": "https://api.github.com/repos/pmmp/ErrorHandler/zipball/dae214a04348b911e8219ebf125ff1c5589cc878",
                "reference": "dae214a04348b911e8219ebf125ff1c5589cc878",
                "shasum": ""
            },
            "require": {
                "php": "^8.0"
            },
            "require-dev": {
                "phpstan/phpstan": "0.12.99",
                "phpstan/phpstan-strict-rules": "^0.12.2",
                "phpunit/phpunit": "^9.5"
            },
            "type": "library",
            "autoload": {
                "psr-4": {
                    "pocketmine\\errorhandler\\": "src/"
                }
            },
            "notification-url": "https://packagist.org/downloads/",
            "license": [
                "LGPL-3.0"
            ],
            "description": "Utilities to handle nasty PHP E_* errors in a usable way",
            "support": {
                "issues": "https://github.com/pmmp/ErrorHandler/issues",
                "source": "https://github.com/pmmp/ErrorHandler/tree/0.6.0"
            },
            "time": "2022-01-08T21:05:46+00:00"
        },
        {
            "name": "pocketmine/locale-data",
            "version": "2.8.7",
            "source": {
                "type": "git",
                "url": "https://github.com/pmmp/Language.git",
                "reference": "e115d3d64a508065f1cedad1be55528906308456"
            },
            "dist": {
                "type": "zip",
                "url": "https://api.github.com/repos/pmmp/Language/zipball/e115d3d64a508065f1cedad1be55528906308456",
                "reference": "e115d3d64a508065f1cedad1be55528906308456",
                "shasum": ""
            },
            "type": "library",
            "notification-url": "https://packagist.org/downloads/",
            "description": "Language resources used by PocketMine-MP",
            "support": {
                "issues": "https://github.com/pmmp/Language/issues",
                "source": "https://github.com/pmmp/Language/tree/2.8.7"
            },
            "time": "2022-08-21T20:37:16+00:00"
        },
        {
            "name": "pocketmine/log",
            "version": "0.4.0",
            "source": {
                "type": "git",
                "url": "https://github.com/pmmp/Log.git",
                "reference": "e6c912c0f9055c81d23108ec2d179b96f404c043"
            },
            "dist": {
                "type": "zip",
                "url": "https://api.github.com/repos/pmmp/Log/zipball/e6c912c0f9055c81d23108ec2d179b96f404c043",
                "reference": "e6c912c0f9055c81d23108ec2d179b96f404c043",
                "shasum": ""
            },
            "require": {
                "php": "^7.4 || ^8.0"
            },
            "conflict": {
                "pocketmine/spl": "<0.4"
            },
            "require-dev": {
                "phpstan/phpstan": "0.12.88",
                "phpstan/phpstan-strict-rules": "^0.12.2"
            },
            "type": "library",
            "autoload": {
                "classmap": [
                    "./src"
                ]
            },
            "notification-url": "https://packagist.org/downloads/",
            "license": [
                "LGPL-3.0"
            ],
            "description": "Logging components used by PocketMine-MP and related projects",
            "support": {
                "issues": "https://github.com/pmmp/Log/issues",
                "source": "https://github.com/pmmp/Log/tree/0.4.0"
            },
            "time": "2021-06-18T19:08:09+00:00"
        },
        {
            "name": "pocketmine/log-pthreads",
            "version": "0.4.0",
            "source": {
                "type": "git",
                "url": "https://github.com/pmmp/LogPthreads.git",
                "reference": "61f709e8cf36bcc24e4efe02acded680a1ce23cd"
            },
            "dist": {
                "type": "zip",
                "url": "https://api.github.com/repos/pmmp/LogPthreads/zipball/61f709e8cf36bcc24e4efe02acded680a1ce23cd",
                "reference": "61f709e8cf36bcc24e4efe02acded680a1ce23cd",
                "shasum": ""
            },
            "require": {
                "ext-pthreads": "~3.2.0 || ^4.0",
                "php": "^7.4 || ^8.0",
                "pocketmine/log": "^0.4.0"
            },
            "conflict": {
                "pocketmine/spl": "<0.4"
            },
            "require-dev": {
                "phpstan/extension-installer": "^1.0",
                "phpstan/phpstan": "0.12.88",
                "phpstan/phpstan-strict-rules": "^0.12.4"
            },
            "type": "library",
            "autoload": {
                "classmap": [
                    "./src"
                ]
            },
            "notification-url": "https://packagist.org/downloads/",
            "license": [
                "LGPL-3.0"
            ],
            "description": "Logging components specialized for pthreads used by PocketMine-MP and related projects",
            "support": {
                "issues": "https://github.com/pmmp/LogPthreads/issues",
                "source": "https://github.com/pmmp/LogPthreads/tree/0.4.0"
            },
            "time": "2021-11-01T21:42:09+00:00"
        },
        {
            "name": "pocketmine/math",
            "version": "0.4.3",
            "source": {
                "type": "git",
                "url": "https://github.com/pmmp/Math.git",
                "reference": "47a243d320b01c8099d65309967934c188111549"
            },
            "dist": {
                "type": "zip",
                "url": "https://api.github.com/repos/pmmp/Math/zipball/47a243d320b01c8099d65309967934c188111549",
                "reference": "47a243d320b01c8099d65309967934c188111549",
                "shasum": ""
            },
            "require": {
                "php": "^8.0",
                "php-64bit": "*"
            },
            "require-dev": {
                "phpstan/extension-installer": "^1.0",
                "phpstan/phpstan": "1.8.2",
                "phpstan/phpstan-strict-rules": "^1.0",
                "phpunit/phpunit": "^8.5 || ^9.5"
            },
            "type": "library",
            "autoload": {
                "psr-4": {
                    "pocketmine\\math\\": "src/"
                }
            },
            "notification-url": "https://packagist.org/downloads/",
            "license": [
                "LGPL-3.0"
            ],
            "description": "PHP library containing math related code used in PocketMine-MP",
            "support": {
                "issues": "https://github.com/pmmp/Math/issues",
                "source": "https://github.com/pmmp/Math/tree/0.4.3"
            },
            "time": "2022-08-25T18:43:37+00:00"
        },
        {
            "name": "pocketmine/nbt",
            "version": "0.3.3",
            "source": {
                "type": "git",
                "url": "https://github.com/pmmp/NBT.git",
                "reference": "f4321be50df1a18b9f4e94d428a2e68a6e2ac2b4"
            },
            "dist": {
                "type": "zip",
                "url": "https://api.github.com/repos/pmmp/NBT/zipball/f4321be50df1a18b9f4e94d428a2e68a6e2ac2b4",
                "reference": "f4321be50df1a18b9f4e94d428a2e68a6e2ac2b4",
                "shasum": ""
            },
            "require": {
                "php": "^7.4 || ^8.0",
                "php-64bit": "*",
                "pocketmine/binaryutils": "^0.2.0"
            },
            "require-dev": {
                "phpstan/extension-installer": "^1.0",
                "phpstan/phpstan": "1.7.7",
                "phpstan/phpstan-strict-rules": "^1.0",
                "phpunit/phpunit": "^9.5"
            },
            "type": "library",
            "autoload": {
                "psr-4": {
                    "pocketmine\\nbt\\": "src/"
                }
            },
            "notification-url": "https://packagist.org/downloads/",
            "license": [
                "LGPL-3.0"
            ],
            "description": "PHP library for working with Named Binary Tags",
            "support": {
                "issues": "https://github.com/pmmp/NBT/issues",
                "source": "https://github.com/pmmp/NBT/tree/0.3.3"
            },
            "time": "2022-07-06T14:13:26+00:00"
        },
        {
            "name": "pocketmine/raklib",
            "version": "0.14.5",
            "source": {
                "type": "git",
                "url": "https://github.com/pmmp/RakLib.git",
                "reference": "85b4e5cb7117d37e010eeadb3ff53b21276c6f48"
            },
            "dist": {
                "type": "zip",
                "url": "https://api.github.com/repos/pmmp/RakLib/zipball/85b4e5cb7117d37e010eeadb3ff53b21276c6f48",
                "reference": "85b4e5cb7117d37e010eeadb3ff53b21276c6f48",
                "shasum": ""
            },
            "require": {
                "ext-sockets": "*",
                "php": "^8.0",
                "php-64bit": "*",
                "php-ipv6": "*",
                "pocketmine/binaryutils": "^0.2.0",
                "pocketmine/log": "^0.3.0 || ^0.4.0"
            },
            "require-dev": {
                "phpstan/phpstan": "1.7.7",
                "phpstan/phpstan-strict-rules": "^1.0"
            },
            "type": "library",
            "autoload": {
                "psr-4": {
                    "raklib\\": "src/"
                }
            },
            "notification-url": "https://packagist.org/downloads/",
            "license": [
                "GPL-3.0"
            ],
            "description": "A RakNet server implementation written in PHP",
            "support": {
                "issues": "https://github.com/pmmp/RakLib/issues",
                "source": "https://github.com/pmmp/RakLib/tree/0.14.5"
            },
            "time": "2022-08-25T16:16:44+00:00"
        },
        {
            "name": "pocketmine/raklib-ipc",
            "version": "0.1.1",
            "source": {
                "type": "git",
                "url": "https://github.com/pmmp/RakLibIpc.git",
                "reference": "922a6444b0c6c7daaa5aa5a832107e1ec4738aed"
            },
            "dist": {
                "type": "zip",
                "url": "https://api.github.com/repos/pmmp/RakLibIpc/zipball/922a6444b0c6c7daaa5aa5a832107e1ec4738aed",
                "reference": "922a6444b0c6c7daaa5aa5a832107e1ec4738aed",
                "shasum": ""
            },
            "require": {
                "php": "^7.4 || ^8.0",
                "php-64bit": "*",
                "pocketmine/binaryutils": "^0.2.0",
                "pocketmine/raklib": "^0.13.1 || ^0.14.0"
            },
            "require-dev": {
                "phpstan/phpstan": "0.12.81",
                "phpstan/phpstan-strict-rules": "^0.12.2"
            },
            "type": "library",
            "autoload": {
                "psr-4": {
                    "raklib\\server\\ipc\\": "src/"
                }
            },
            "notification-url": "https://packagist.org/downloads/",
            "license": [
                "GPL-3.0"
            ],
            "description": "Channel-based protocols for inter-thread/inter-process communication with RakLib",
            "support": {
                "issues": "https://github.com/pmmp/RakLibIpc/issues",
                "source": "https://github.com/pmmp/RakLibIpc/tree/0.1.1"
            },
            "time": "2021-09-22T17:01:12+00:00"
        },
        {
            "name": "pocketmine/snooze",
            "version": "0.3.1",
            "source": {
                "type": "git",
                "url": "https://github.com/pmmp/Snooze.git",
                "reference": "0ac8fc2a781c419a1f64ebca4d5835028f59e29b"
            },
            "dist": {
                "type": "zip",
                "url": "https://api.github.com/repos/pmmp/Snooze/zipball/0ac8fc2a781c419a1f64ebca4d5835028f59e29b",
                "reference": "0ac8fc2a781c419a1f64ebca4d5835028f59e29b",
                "shasum": ""
            },
            "require": {
                "ext-pthreads": "~3.2.0 || ^4.0",
                "php-64bit": "^7.3 || ^8.0"
            },
            "require-dev": {
                "phpstan/extension-installer": "^1.0",
                "phpstan/phpstan": "0.12.99",
                "phpstan/phpstan-strict-rules": "^0.12.4"
            },
            "type": "library",
            "autoload": {
                "psr-4": {
                    "pocketmine\\snooze\\": "src/"
                }
            },
            "notification-url": "https://packagist.org/downloads/",
            "license": [
                "LGPL-3.0"
            ],
            "description": "Thread notification management library for code using the pthreads extension",
            "support": {
                "issues": "https://github.com/pmmp/Snooze/issues",
                "source": "https://github.com/pmmp/Snooze/tree/0.3.1"
            },
            "time": "2021-11-01T20:50:08+00:00"
        },
        {
            "name": "ramsey/collection",
            "version": "1.2.2",
            "source": {
                "type": "git",
                "url": "https://github.com/ramsey/collection.git",
                "reference": "cccc74ee5e328031b15640b51056ee8d3bb66c0a"
            },
            "dist": {
                "type": "zip",
                "url": "https://api.github.com/repos/ramsey/collection/zipball/cccc74ee5e328031b15640b51056ee8d3bb66c0a",
                "reference": "cccc74ee5e328031b15640b51056ee8d3bb66c0a",
                "shasum": ""
            },
            "require": {
                "php": "^7.3 || ^8",
                "symfony/polyfill-php81": "^1.23"
            },
            "require-dev": {
                "captainhook/captainhook": "^5.3",
                "dealerdirect/phpcodesniffer-composer-installer": "^0.7.0",
                "ergebnis/composer-normalize": "^2.6",
                "fakerphp/faker": "^1.5",
                "hamcrest/hamcrest-php": "^2",
                "jangregor/phpstan-prophecy": "^0.8",
                "mockery/mockery": "^1.3",
                "phpspec/prophecy-phpunit": "^2.0",
                "phpstan/extension-installer": "^1",
                "phpstan/phpstan": "^0.12.32",
                "phpstan/phpstan-mockery": "^0.12.5",
                "phpstan/phpstan-phpunit": "^0.12.11",
                "phpunit/phpunit": "^8.5 || ^9",
                "psy/psysh": "^0.10.4",
                "slevomat/coding-standard": "^6.3",
                "squizlabs/php_codesniffer": "^3.5",
                "vimeo/psalm": "^4.4"
            },
            "type": "library",
            "autoload": {
                "psr-4": {
                    "Ramsey\\Collection\\": "src/"
                }
            },
            "notification-url": "https://packagist.org/downloads/",
            "license": [
                "MIT"
            ],
            "authors": [
                {
                    "name": "Ben Ramsey",
                    "email": "ben@benramsey.com",
                    "homepage": "https://benramsey.com"
                }
            ],
            "description": "A PHP library for representing and manipulating collections.",
            "keywords": [
                "array",
                "collection",
                "hash",
                "map",
                "queue",
                "set"
            ],
            "support": {
                "issues": "https://github.com/ramsey/collection/issues",
                "source": "https://github.com/ramsey/collection/tree/1.2.2"
            },
            "funding": [
                {
                    "url": "https://github.com/ramsey",
                    "type": "github"
                },
                {
                    "url": "https://tidelift.com/funding/github/packagist/ramsey/collection",
                    "type": "tidelift"
                }
            ],
            "time": "2021-10-10T03:01:02+00:00"
        },
        {
            "name": "ramsey/uuid",
            "version": "4.5.1",
            "source": {
                "type": "git",
                "url": "https://github.com/ramsey/uuid.git",
                "reference": "a161a26d917604dc6d3aa25100fddf2556e9f35d"
            },
            "dist": {
                "type": "zip",
                "url": "https://api.github.com/repos/ramsey/uuid/zipball/a161a26d917604dc6d3aa25100fddf2556e9f35d",
                "reference": "a161a26d917604dc6d3aa25100fddf2556e9f35d",
                "shasum": ""
            },
            "require": {
                "brick/math": "^0.8.8 || ^0.9 || ^0.10",
                "ext-ctype": "*",
                "ext-json": "*",
                "php": "^8.0",
                "ramsey/collection": "^1.0"
            },
            "replace": {
                "rhumsaa/uuid": "self.version"
            },
            "require-dev": {
                "captainhook/captainhook": "^5.10",
                "captainhook/plugin-composer": "^5.3",
                "dealerdirect/phpcodesniffer-composer-installer": "^0.7.0",
                "doctrine/annotations": "^1.8",
                "ergebnis/composer-normalize": "^2.15",
                "mockery/mockery": "^1.3",
                "paragonie/random-lib": "^2",
                "php-mock/php-mock": "^2.2",
                "php-mock/php-mock-mockery": "^1.3",
                "php-parallel-lint/php-parallel-lint": "^1.1",
                "phpbench/phpbench": "^1.0",
                "phpstan/extension-installer": "^1.1",
                "phpstan/phpstan": "^1.8",
                "phpstan/phpstan-mockery": "^1.1",
                "phpstan/phpstan-phpunit": "^1.1",
                "phpunit/phpunit": "^8.5 || ^9",
                "ramsey/composer-repl": "^1.4",
                "slevomat/coding-standard": "^8.4",
                "squizlabs/php_codesniffer": "^3.5",
                "vimeo/psalm": "^4.9"
            },
            "suggest": {
                "ext-bcmath": "Enables faster math with arbitrary-precision integers using BCMath.",
                "ext-ctype": "Enables faster processing of character classification using ctype functions.",
                "ext-gmp": "Enables faster math with arbitrary-precision integers using GMP.",
                "ext-uuid": "Enables the use of PeclUuidTimeGenerator and PeclUuidRandomGenerator.",
                "paragonie/random-lib": "Provides RandomLib for use with the RandomLibAdapter",
                "ramsey/uuid-doctrine": "Allows the use of Ramsey\\Uuid\\Uuid as Doctrine field type."
            },
            "type": "library",
            "extra": {
                "captainhook": {
                    "force-install": true
                }
            },
            "autoload": {
                "files": [
                    "src/functions.php"
                ],
                "psr-4": {
                    "Ramsey\\Uuid\\": "src/"
                }
            },
            "notification-url": "https://packagist.org/downloads/",
            "license": [
                "MIT"
            ],
            "description": "A PHP library for generating and working with universally unique identifiers (UUIDs).",
            "keywords": [
                "guid",
                "identifier",
                "uuid"
            ],
            "support": {
                "issues": "https://github.com/ramsey/uuid/issues",
                "source": "https://github.com/ramsey/uuid/tree/4.5.1"
            },
            "funding": [
                {
                    "url": "https://github.com/ramsey",
                    "type": "github"
                },
                {
                    "url": "https://tidelift.com/funding/github/packagist/ramsey/uuid",
                    "type": "tidelift"
                }
            ],
            "time": "2022-09-16T03:22:46+00:00"
        },
        {
            "name": "symfony/polyfill-php81",
            "version": "v1.26.0",
            "source": {
                "type": "git",
                "url": "https://github.com/symfony/polyfill-php81.git",
                "reference": "13f6d1271c663dc5ae9fb843a8f16521db7687a1"
            },
            "dist": {
                "type": "zip",
                "url": "https://api.github.com/repos/symfony/polyfill-php81/zipball/13f6d1271c663dc5ae9fb843a8f16521db7687a1",
                "reference": "13f6d1271c663dc5ae9fb843a8f16521db7687a1",
                "shasum": ""
            },
            "require": {
                "php": ">=7.1"
            },
            "type": "library",
            "extra": {
                "branch-alias": {
                    "dev-main": "1.26-dev"
                },
                "thanks": {
                    "name": "symfony/polyfill",
                    "url": "https://github.com/symfony/polyfill"
                }
            },
            "autoload": {
                "files": [
                    "bootstrap.php"
                ],
                "psr-4": {
                    "Symfony\\Polyfill\\Php81\\": ""
                },
                "classmap": [
                    "Resources/stubs"
                ]
            },
            "notification-url": "https://packagist.org/downloads/",
            "license": [
                "MIT"
            ],
            "authors": [
                {
                    "name": "Nicolas Grekas",
                    "email": "p@tchwork.com"
                },
                {
                    "name": "Symfony Community",
                    "homepage": "https://symfony.com/contributors"
                }
            ],
            "description": "Symfony polyfill backporting some PHP 8.1+ features to lower PHP versions",
            "homepage": "https://symfony.com",
            "keywords": [
                "compatibility",
                "polyfill",
                "portable",
                "shim"
            ],
            "support": {
                "source": "https://github.com/symfony/polyfill-php81/tree/v1.26.0"
            },
            "funding": [
                {
                    "url": "https://symfony.com/sponsor",
                    "type": "custom"
                },
                {
                    "url": "https://github.com/fabpot",
                    "type": "github"
                },
                {
                    "url": "https://tidelift.com/funding/github/packagist/symfony/symfony",
                    "type": "tidelift"
                }
            ],
            "time": "2022-05-24T11:49:31+00:00"
        },
        {
            "name": "webmozart/assert",
            "version": "1.11.0",
            "source": {
                "type": "git",
                "url": "https://github.com/webmozarts/assert.git",
                "reference": "11cb2199493b2f8a3b53e7f19068fc6aac760991"
            },
            "dist": {
                "type": "zip",
                "url": "https://api.github.com/repos/webmozarts/assert/zipball/11cb2199493b2f8a3b53e7f19068fc6aac760991",
                "reference": "11cb2199493b2f8a3b53e7f19068fc6aac760991",
                "shasum": ""
            },
            "require": {
                "ext-ctype": "*",
                "php": "^7.2 || ^8.0"
            },
            "conflict": {
                "phpstan/phpstan": "<0.12.20",
                "vimeo/psalm": "<4.6.1 || 4.6.2"
            },
            "require-dev": {
                "phpunit/phpunit": "^8.5.13"
            },
            "type": "library",
            "extra": {
                "branch-alias": {
                    "dev-master": "1.10-dev"
                }
            },
            "autoload": {
                "psr-4": {
                    "Webmozart\\Assert\\": "src/"
                }
            },
            "notification-url": "https://packagist.org/downloads/",
            "license": [
                "MIT"
            ],
            "authors": [
                {
                    "name": "Bernhard Schussek",
                    "email": "bschussek@gmail.com"
                }
            ],
            "description": "Assertions to validate method input/output with nice error messages.",
            "keywords": [
                "assert",
                "check",
                "validate"
            ],
            "support": {
                "issues": "https://github.com/webmozarts/assert/issues",
                "source": "https://github.com/webmozarts/assert/tree/1.11.0"
            },
            "time": "2022-06-03T18:03:27+00:00"
        },
        {
            "name": "webmozart/path-util",
            "version": "2.3.0",
            "source": {
                "type": "git",
                "url": "https://github.com/webmozart/path-util.git",
                "reference": "d939f7edc24c9a1bb9c0dee5cb05d8e859490725"
            },
            "dist": {
                "type": "zip",
                "url": "https://api.github.com/repos/webmozart/path-util/zipball/d939f7edc24c9a1bb9c0dee5cb05d8e859490725",
                "reference": "d939f7edc24c9a1bb9c0dee5cb05d8e859490725",
                "shasum": ""
            },
            "require": {
                "php": ">=5.3.3",
                "webmozart/assert": "~1.0"
            },
            "require-dev": {
                "phpunit/phpunit": "^4.6",
                "sebastian/version": "^1.0.1"
            },
            "type": "library",
            "extra": {
                "branch-alias": {
                    "dev-master": "2.3-dev"
                }
            },
            "autoload": {
                "psr-4": {
                    "Webmozart\\PathUtil\\": "src/"
                }
            },
            "notification-url": "https://packagist.org/downloads/",
            "license": [
                "MIT"
            ],
            "authors": [
                {
                    "name": "Bernhard Schussek",
                    "email": "bschussek@gmail.com"
                }
            ],
            "description": "A robust cross-platform utility for normalizing, comparing and modifying file paths.",
            "support": {
                "issues": "https://github.com/webmozart/path-util/issues",
                "source": "https://github.com/webmozart/path-util/tree/2.3.0"
            },
            "abandoned": "symfony/filesystem",
            "time": "2015-12-17T08:42:14+00:00"
        }
    ],
    "packages-dev": [
        {
            "name": "doctrine/instantiator",
            "version": "1.4.1",
            "source": {
                "type": "git",
                "url": "https://github.com/doctrine/instantiator.git",
                "reference": "10dcfce151b967d20fde1b34ae6640712c3891bc"
            },
            "dist": {
                "type": "zip",
                "url": "https://api.github.com/repos/doctrine/instantiator/zipball/10dcfce151b967d20fde1b34ae6640712c3891bc",
                "reference": "10dcfce151b967d20fde1b34ae6640712c3891bc",
                "shasum": ""
            },
            "require": {
                "php": "^7.1 || ^8.0"
            },
            "require-dev": {
                "doctrine/coding-standard": "^9",
                "ext-pdo": "*",
                "ext-phar": "*",
                "phpbench/phpbench": "^0.16 || ^1",
                "phpstan/phpstan": "^1.4",
                "phpstan/phpstan-phpunit": "^1",
                "phpunit/phpunit": "^7.5 || ^8.5 || ^9.5",
                "vimeo/psalm": "^4.22"
            },
            "type": "library",
            "autoload": {
                "psr-4": {
                    "Doctrine\\Instantiator\\": "src/Doctrine/Instantiator/"
                }
            },
            "notification-url": "https://packagist.org/downloads/",
            "license": [
                "MIT"
            ],
            "authors": [
                {
                    "name": "Marco Pivetta",
                    "email": "ocramius@gmail.com",
                    "homepage": "https://ocramius.github.io/"
                }
            ],
            "description": "A small, lightweight utility to instantiate objects in PHP without invoking their constructors",
            "homepage": "https://www.doctrine-project.org/projects/instantiator.html",
            "keywords": [
                "constructor",
                "instantiate"
            ],
            "support": {
                "issues": "https://github.com/doctrine/instantiator/issues",
                "source": "https://github.com/doctrine/instantiator/tree/1.4.1"
            },
            "funding": [
                {
                    "url": "https://www.doctrine-project.org/sponsorship.html",
                    "type": "custom"
                },
                {
                    "url": "https://www.patreon.com/phpdoctrine",
                    "type": "patreon"
                },
                {
                    "url": "https://tidelift.com/funding/github/packagist/doctrine%2Finstantiator",
                    "type": "tidelift"
                }
            ],
            "time": "2022-03-03T08:28:38+00:00"
        },
        {
            "name": "myclabs/deep-copy",
            "version": "1.11.0",
            "source": {
                "type": "git",
                "url": "https://github.com/myclabs/DeepCopy.git",
                "reference": "14daed4296fae74d9e3201d2c4925d1acb7aa614"
            },
            "dist": {
                "type": "zip",
                "url": "https://api.github.com/repos/myclabs/DeepCopy/zipball/14daed4296fae74d9e3201d2c4925d1acb7aa614",
                "reference": "14daed4296fae74d9e3201d2c4925d1acb7aa614",
                "shasum": ""
            },
            "require": {
                "php": "^7.1 || ^8.0"
            },
            "conflict": {
                "doctrine/collections": "<1.6.8",
                "doctrine/common": "<2.13.3 || >=3,<3.2.2"
            },
            "require-dev": {
                "doctrine/collections": "^1.6.8",
                "doctrine/common": "^2.13.3 || ^3.2.2",
                "phpunit/phpunit": "^7.5.20 || ^8.5.23 || ^9.5.13"
            },
            "type": "library",
            "autoload": {
                "files": [
                    "src/DeepCopy/deep_copy.php"
                ],
                "psr-4": {
                    "DeepCopy\\": "src/DeepCopy/"
                }
            },
            "notification-url": "https://packagist.org/downloads/",
            "license": [
                "MIT"
            ],
            "description": "Create deep copies (clones) of your objects",
            "keywords": [
                "clone",
                "copy",
                "duplicate",
                "object",
                "object graph"
            ],
            "support": {
                "issues": "https://github.com/myclabs/DeepCopy/issues",
                "source": "https://github.com/myclabs/DeepCopy/tree/1.11.0"
            },
            "funding": [
                {
                    "url": "https://tidelift.com/funding/github/packagist/myclabs/deep-copy",
                    "type": "tidelift"
                }
            ],
            "time": "2022-03-03T13:19:32+00:00"
        },
        {
            "name": "nikic/php-parser",
            "version": "v4.15.1",
            "source": {
                "type": "git",
                "url": "https://github.com/nikic/PHP-Parser.git",
                "reference": "0ef6c55a3f47f89d7a374e6f835197a0b5fcf900"
            },
            "dist": {
                "type": "zip",
                "url": "https://api.github.com/repos/nikic/PHP-Parser/zipball/0ef6c55a3f47f89d7a374e6f835197a0b5fcf900",
                "reference": "0ef6c55a3f47f89d7a374e6f835197a0b5fcf900",
                "shasum": ""
            },
            "require": {
                "ext-tokenizer": "*",
                "php": ">=7.0"
            },
            "require-dev": {
                "ircmaxell/php-yacc": "^0.0.7",
                "phpunit/phpunit": "^6.5 || ^7.0 || ^8.0 || ^9.0"
            },
            "bin": [
                "bin/php-parse"
            ],
            "type": "library",
            "extra": {
                "branch-alias": {
                    "dev-master": "4.9-dev"
                }
            },
            "autoload": {
                "psr-4": {
                    "PhpParser\\": "lib/PhpParser"
                }
            },
            "notification-url": "https://packagist.org/downloads/",
            "license": [
                "BSD-3-Clause"
            ],
            "authors": [
                {
                    "name": "Nikita Popov"
                }
            ],
            "description": "A PHP parser written in PHP",
            "keywords": [
                "parser",
                "php"
            ],
            "support": {
                "issues": "https://github.com/nikic/PHP-Parser/issues",
                "source": "https://github.com/nikic/PHP-Parser/tree/v4.15.1"
            },
            "time": "2022-09-04T07:30:47+00:00"
        },
        {
            "name": "phar-io/manifest",
            "version": "2.0.3",
            "source": {
                "type": "git",
                "url": "https://github.com/phar-io/manifest.git",
                "reference": "97803eca37d319dfa7826cc2437fc020857acb53"
            },
            "dist": {
                "type": "zip",
                "url": "https://api.github.com/repos/phar-io/manifest/zipball/97803eca37d319dfa7826cc2437fc020857acb53",
                "reference": "97803eca37d319dfa7826cc2437fc020857acb53",
                "shasum": ""
            },
            "require": {
                "ext-dom": "*",
                "ext-phar": "*",
                "ext-xmlwriter": "*",
                "phar-io/version": "^3.0.1",
                "php": "^7.2 || ^8.0"
            },
            "type": "library",
            "extra": {
                "branch-alias": {
                    "dev-master": "2.0.x-dev"
                }
            },
            "autoload": {
                "classmap": [
                    "src/"
                ]
            },
            "notification-url": "https://packagist.org/downloads/",
            "license": [
                "BSD-3-Clause"
            ],
            "authors": [
                {
                    "name": "Arne Blankerts",
                    "email": "arne@blankerts.de",
                    "role": "Developer"
                },
                {
                    "name": "Sebastian Heuer",
                    "email": "sebastian@phpeople.de",
                    "role": "Developer"
                },
                {
                    "name": "Sebastian Bergmann",
                    "email": "sebastian@phpunit.de",
                    "role": "Developer"
                }
            ],
            "description": "Component for reading phar.io manifest information from a PHP Archive (PHAR)",
            "support": {
                "issues": "https://github.com/phar-io/manifest/issues",
                "source": "https://github.com/phar-io/manifest/tree/2.0.3"
            },
            "time": "2021-07-20T11:28:43+00:00"
        },
        {
            "name": "phar-io/version",
            "version": "3.2.1",
            "source": {
                "type": "git",
                "url": "https://github.com/phar-io/version.git",
                "reference": "4f7fd7836c6f332bb2933569e566a0d6c4cbed74"
            },
            "dist": {
                "type": "zip",
                "url": "https://api.github.com/repos/phar-io/version/zipball/4f7fd7836c6f332bb2933569e566a0d6c4cbed74",
                "reference": "4f7fd7836c6f332bb2933569e566a0d6c4cbed74",
                "shasum": ""
            },
            "require": {
                "php": "^7.2 || ^8.0"
            },
            "type": "library",
            "autoload": {
                "classmap": [
                    "src/"
                ]
            },
            "notification-url": "https://packagist.org/downloads/",
            "license": [
                "BSD-3-Clause"
            ],
            "authors": [
                {
                    "name": "Arne Blankerts",
                    "email": "arne@blankerts.de",
                    "role": "Developer"
                },
                {
                    "name": "Sebastian Heuer",
                    "email": "sebastian@phpeople.de",
                    "role": "Developer"
                },
                {
                    "name": "Sebastian Bergmann",
                    "email": "sebastian@phpunit.de",
                    "role": "Developer"
                }
            ],
            "description": "Library for handling version information and constraints",
            "support": {
                "issues": "https://github.com/phar-io/version/issues",
                "source": "https://github.com/phar-io/version/tree/3.2.1"
            },
            "time": "2022-02-21T01:04:05+00:00"
        },
        {
            "name": "phpstan/phpstan",
            "version": "1.8.11",
            "source": {
                "type": "git",
                "url": "https://github.com/phpstan/phpstan.git",
                "reference": "46e223dd68a620da18855c23046ddb00940b4014"
            },
            "dist": {
                "type": "zip",
                "url": "https://api.github.com/repos/phpstan/phpstan/zipball/46e223dd68a620da18855c23046ddb00940b4014",
                "reference": "46e223dd68a620da18855c23046ddb00940b4014",
                "shasum": ""
            },
            "require": {
                "php": "^7.2|^8.0"
            },
            "conflict": {
                "phpstan/phpstan-shim": "*"
            },
            "bin": [
                "phpstan",
                "phpstan.phar"
            ],
            "type": "library",
            "autoload": {
                "files": [
                    "bootstrap.php"
                ]
            },
            "notification-url": "https://packagist.org/downloads/",
            "license": [
                "MIT"
            ],
            "description": "PHPStan - PHP Static Analysis Tool",
            "keywords": [
                "dev",
                "static analysis"
            ],
            "support": {
                "issues": "https://github.com/phpstan/phpstan/issues",
                "source": "https://github.com/phpstan/phpstan/tree/1.8.11"
            },
            "funding": [
                {
                    "url": "https://github.com/ondrejmirtes",
                    "type": "github"
                },
                {
                    "url": "https://github.com/phpstan",
                    "type": "github"
                },
                {
                    "url": "https://tidelift.com/funding/github/packagist/phpstan/phpstan",
                    "type": "tidelift"
                }
            ],
            "time": "2022-10-24T15:45:13+00:00"
        },
        {
            "name": "phpstan/phpstan-phpunit",
            "version": "1.1.1",
            "source": {
                "type": "git",
                "url": "https://github.com/phpstan/phpstan-phpunit.git",
                "reference": "4a3c437c09075736285d1cabb5c75bf27ed0bc84"
            },
            "dist": {
                "type": "zip",
                "url": "https://api.github.com/repos/phpstan/phpstan-phpunit/zipball/4a3c437c09075736285d1cabb5c75bf27ed0bc84",
                "reference": "4a3c437c09075736285d1cabb5c75bf27ed0bc84",
                "shasum": ""
            },
            "require": {
                "php": "^7.2 || ^8.0",
                "phpstan/phpstan": "^1.5.0"
            },
            "conflict": {
                "phpunit/phpunit": "<7.0"
            },
            "require-dev": {
                "nikic/php-parser": "^4.13.0",
                "php-parallel-lint/php-parallel-lint": "^1.2",
                "phpstan/phpstan-strict-rules": "^1.0",
                "phpunit/phpunit": "^9.5"
            },
            "type": "phpstan-extension",
            "extra": {
                "phpstan": {
                    "includes": [
                        "extension.neon",
                        "rules.neon"
                    ]
                }
            },
            "autoload": {
                "psr-4": {
                    "PHPStan\\": "src/"
                }
            },
            "notification-url": "https://packagist.org/downloads/",
            "license": [
                "MIT"
            ],
            "description": "PHPUnit extensions and rules for PHPStan",
            "support": {
                "issues": "https://github.com/phpstan/phpstan-phpunit/issues",
                "source": "https://github.com/phpstan/phpstan-phpunit/tree/1.1.1"
            },
            "time": "2022-04-20T15:24:25+00:00"
        },
        {
            "name": "phpstan/phpstan-strict-rules",
            "version": "1.4.4",
            "source": {
                "type": "git",
                "url": "https://github.com/phpstan/phpstan-strict-rules.git",
                "reference": "23e5f377ee6395a1a04842d3d6ed4bd25e7b44a6"
            },
            "dist": {
                "type": "zip",
                "url": "https://api.github.com/repos/phpstan/phpstan-strict-rules/zipball/23e5f377ee6395a1a04842d3d6ed4bd25e7b44a6",
                "reference": "23e5f377ee6395a1a04842d3d6ed4bd25e7b44a6",
                "shasum": ""
            },
            "require": {
                "php": "^7.2 || ^8.0",
                "phpstan/phpstan": "^1.8.6"
            },
            "require-dev": {
                "nikic/php-parser": "^4.13.0",
                "php-parallel-lint/php-parallel-lint": "^1.2",
                "phpstan/phpstan-phpunit": "^1.0",
                "phpunit/phpunit": "^9.5"
            },
            "type": "phpstan-extension",
            "extra": {
                "phpstan": {
                    "includes": [
                        "rules.neon"
                    ]
                }
            },
            "autoload": {
                "psr-4": {
                    "PHPStan\\": "src/"
                }
            },
            "notification-url": "https://packagist.org/downloads/",
            "license": [
                "MIT"
            ],
            "description": "Extra strict and opinionated rules for PHPStan",
            "support": {
                "issues": "https://github.com/phpstan/phpstan-strict-rules/issues",
                "source": "https://github.com/phpstan/phpstan-strict-rules/tree/1.4.4"
            },
            "time": "2022-09-21T11:38:17+00:00"
        },
        {
            "name": "phpunit/php-code-coverage",
            "version": "9.2.17",
            "source": {
                "type": "git",
                "url": "https://github.com/sebastianbergmann/php-code-coverage.git",
                "reference": "aa94dc41e8661fe90c7316849907cba3007b10d8"
            },
            "dist": {
                "type": "zip",
                "url": "https://api.github.com/repos/sebastianbergmann/php-code-coverage/zipball/aa94dc41e8661fe90c7316849907cba3007b10d8",
                "reference": "aa94dc41e8661fe90c7316849907cba3007b10d8",
                "shasum": ""
            },
            "require": {
                "ext-dom": "*",
                "ext-libxml": "*",
                "ext-xmlwriter": "*",
                "nikic/php-parser": "^4.14",
                "php": ">=7.3",
                "phpunit/php-file-iterator": "^3.0.3",
                "phpunit/php-text-template": "^2.0.2",
                "sebastian/code-unit-reverse-lookup": "^2.0.2",
                "sebastian/complexity": "^2.0",
                "sebastian/environment": "^5.1.2",
                "sebastian/lines-of-code": "^1.0.3",
                "sebastian/version": "^3.0.1",
                "theseer/tokenizer": "^1.2.0"
            },
            "require-dev": {
                "phpunit/phpunit": "^9.3"
            },
            "suggest": {
                "ext-pcov": "*",
                "ext-xdebug": "*"
            },
            "type": "library",
            "extra": {
                "branch-alias": {
                    "dev-master": "9.2-dev"
                }
            },
            "autoload": {
                "classmap": [
                    "src/"
                ]
            },
            "notification-url": "https://packagist.org/downloads/",
            "license": [
                "BSD-3-Clause"
            ],
            "authors": [
                {
                    "name": "Sebastian Bergmann",
                    "email": "sebastian@phpunit.de",
                    "role": "lead"
                }
            ],
            "description": "Library that provides collection, processing, and rendering functionality for PHP code coverage information.",
            "homepage": "https://github.com/sebastianbergmann/php-code-coverage",
            "keywords": [
                "coverage",
                "testing",
                "xunit"
            ],
            "support": {
                "issues": "https://github.com/sebastianbergmann/php-code-coverage/issues",
                "source": "https://github.com/sebastianbergmann/php-code-coverage/tree/9.2.17"
            },
            "funding": [
                {
                    "url": "https://github.com/sebastianbergmann",
                    "type": "github"
                }
            ],
            "time": "2022-08-30T12:24:04+00:00"
        },
        {
            "name": "phpunit/php-file-iterator",
            "version": "3.0.6",
            "source": {
                "type": "git",
                "url": "https://github.com/sebastianbergmann/php-file-iterator.git",
                "reference": "cf1c2e7c203ac650e352f4cc675a7021e7d1b3cf"
            },
            "dist": {
                "type": "zip",
                "url": "https://api.github.com/repos/sebastianbergmann/php-file-iterator/zipball/cf1c2e7c203ac650e352f4cc675a7021e7d1b3cf",
                "reference": "cf1c2e7c203ac650e352f4cc675a7021e7d1b3cf",
                "shasum": ""
            },
            "require": {
                "php": ">=7.3"
            },
            "require-dev": {
                "phpunit/phpunit": "^9.3"
            },
            "type": "library",
            "extra": {
                "branch-alias": {
                    "dev-master": "3.0-dev"
                }
            },
            "autoload": {
                "classmap": [
                    "src/"
                ]
            },
            "notification-url": "https://packagist.org/downloads/",
            "license": [
                "BSD-3-Clause"
            ],
            "authors": [
                {
                    "name": "Sebastian Bergmann",
                    "email": "sebastian@phpunit.de",
                    "role": "lead"
                }
            ],
            "description": "FilterIterator implementation that filters files based on a list of suffixes.",
            "homepage": "https://github.com/sebastianbergmann/php-file-iterator/",
            "keywords": [
                "filesystem",
                "iterator"
            ],
            "support": {
                "issues": "https://github.com/sebastianbergmann/php-file-iterator/issues",
                "source": "https://github.com/sebastianbergmann/php-file-iterator/tree/3.0.6"
            },
            "funding": [
                {
                    "url": "https://github.com/sebastianbergmann",
                    "type": "github"
                }
            ],
            "time": "2021-12-02T12:48:52+00:00"
        },
        {
            "name": "phpunit/php-invoker",
            "version": "3.1.1",
            "source": {
                "type": "git",
                "url": "https://github.com/sebastianbergmann/php-invoker.git",
                "reference": "5a10147d0aaf65b58940a0b72f71c9ac0423cc67"
            },
            "dist": {
                "type": "zip",
                "url": "https://api.github.com/repos/sebastianbergmann/php-invoker/zipball/5a10147d0aaf65b58940a0b72f71c9ac0423cc67",
                "reference": "5a10147d0aaf65b58940a0b72f71c9ac0423cc67",
                "shasum": ""
            },
            "require": {
                "php": ">=7.3"
            },
            "require-dev": {
                "ext-pcntl": "*",
                "phpunit/phpunit": "^9.3"
            },
            "suggest": {
                "ext-pcntl": "*"
            },
            "type": "library",
            "extra": {
                "branch-alias": {
                    "dev-master": "3.1-dev"
                }
            },
            "autoload": {
                "classmap": [
                    "src/"
                ]
            },
            "notification-url": "https://packagist.org/downloads/",
            "license": [
                "BSD-3-Clause"
            ],
            "authors": [
                {
                    "name": "Sebastian Bergmann",
                    "email": "sebastian@phpunit.de",
                    "role": "lead"
                }
            ],
            "description": "Invoke callables with a timeout",
            "homepage": "https://github.com/sebastianbergmann/php-invoker/",
            "keywords": [
                "process"
            ],
            "support": {
                "issues": "https://github.com/sebastianbergmann/php-invoker/issues",
                "source": "https://github.com/sebastianbergmann/php-invoker/tree/3.1.1"
            },
            "funding": [
                {
                    "url": "https://github.com/sebastianbergmann",
                    "type": "github"
                }
            ],
            "time": "2020-09-28T05:58:55+00:00"
        },
        {
            "name": "phpunit/php-text-template",
            "version": "2.0.4",
            "source": {
                "type": "git",
                "url": "https://github.com/sebastianbergmann/php-text-template.git",
                "reference": "5da5f67fc95621df9ff4c4e5a84d6a8a2acf7c28"
            },
            "dist": {
                "type": "zip",
                "url": "https://api.github.com/repos/sebastianbergmann/php-text-template/zipball/5da5f67fc95621df9ff4c4e5a84d6a8a2acf7c28",
                "reference": "5da5f67fc95621df9ff4c4e5a84d6a8a2acf7c28",
                "shasum": ""
            },
            "require": {
                "php": ">=7.3"
            },
            "require-dev": {
                "phpunit/phpunit": "^9.3"
            },
            "type": "library",
            "extra": {
                "branch-alias": {
                    "dev-master": "2.0-dev"
                }
            },
            "autoload": {
                "classmap": [
                    "src/"
                ]
            },
            "notification-url": "https://packagist.org/downloads/",
            "license": [
                "BSD-3-Clause"
            ],
            "authors": [
                {
                    "name": "Sebastian Bergmann",
                    "email": "sebastian@phpunit.de",
                    "role": "lead"
                }
            ],
            "description": "Simple template engine.",
            "homepage": "https://github.com/sebastianbergmann/php-text-template/",
            "keywords": [
                "template"
            ],
            "support": {
                "issues": "https://github.com/sebastianbergmann/php-text-template/issues",
                "source": "https://github.com/sebastianbergmann/php-text-template/tree/2.0.4"
            },
            "funding": [
                {
                    "url": "https://github.com/sebastianbergmann",
                    "type": "github"
                }
            ],
            "time": "2020-10-26T05:33:50+00:00"
        },
        {
            "name": "phpunit/php-timer",
            "version": "5.0.3",
            "source": {
                "type": "git",
                "url": "https://github.com/sebastianbergmann/php-timer.git",
                "reference": "5a63ce20ed1b5bf577850e2c4e87f4aa902afbd2"
            },
            "dist": {
                "type": "zip",
                "url": "https://api.github.com/repos/sebastianbergmann/php-timer/zipball/5a63ce20ed1b5bf577850e2c4e87f4aa902afbd2",
                "reference": "5a63ce20ed1b5bf577850e2c4e87f4aa902afbd2",
                "shasum": ""
            },
            "require": {
                "php": ">=7.3"
            },
            "require-dev": {
                "phpunit/phpunit": "^9.3"
            },
            "type": "library",
            "extra": {
                "branch-alias": {
                    "dev-master": "5.0-dev"
                }
            },
            "autoload": {
                "classmap": [
                    "src/"
                ]
            },
            "notification-url": "https://packagist.org/downloads/",
            "license": [
                "BSD-3-Clause"
            ],
            "authors": [
                {
                    "name": "Sebastian Bergmann",
                    "email": "sebastian@phpunit.de",
                    "role": "lead"
                }
            ],
            "description": "Utility class for timing",
            "homepage": "https://github.com/sebastianbergmann/php-timer/",
            "keywords": [
                "timer"
            ],
            "support": {
                "issues": "https://github.com/sebastianbergmann/php-timer/issues",
                "source": "https://github.com/sebastianbergmann/php-timer/tree/5.0.3"
            },
            "funding": [
                {
                    "url": "https://github.com/sebastianbergmann",
                    "type": "github"
                }
            ],
            "time": "2020-10-26T13:16:10+00:00"
        },
        {
            "name": "phpunit/phpunit",
            "version": "9.5.25",
            "source": {
                "type": "git",
                "url": "https://github.com/sebastianbergmann/phpunit.git",
                "reference": "3e6f90ca7e3d02025b1d147bd8d4a89fd4ca8a1d"
            },
            "dist": {
                "type": "zip",
                "url": "https://api.github.com/repos/sebastianbergmann/phpunit/zipball/3e6f90ca7e3d02025b1d147bd8d4a89fd4ca8a1d",
                "reference": "3e6f90ca7e3d02025b1d147bd8d4a89fd4ca8a1d",
                "shasum": ""
            },
            "require": {
                "doctrine/instantiator": "^1.3.1",
                "ext-dom": "*",
                "ext-json": "*",
                "ext-libxml": "*",
                "ext-mbstring": "*",
                "ext-xml": "*",
                "ext-xmlwriter": "*",
                "myclabs/deep-copy": "^1.10.1",
                "phar-io/manifest": "^2.0.3",
                "phar-io/version": "^3.0.2",
                "php": ">=7.3",
                "phpunit/php-code-coverage": "^9.2.13",
                "phpunit/php-file-iterator": "^3.0.5",
                "phpunit/php-invoker": "^3.1.1",
                "phpunit/php-text-template": "^2.0.3",
                "phpunit/php-timer": "^5.0.2",
                "sebastian/cli-parser": "^1.0.1",
                "sebastian/code-unit": "^1.0.6",
                "sebastian/comparator": "^4.0.8",
                "sebastian/diff": "^4.0.3",
                "sebastian/environment": "^5.1.3",
                "sebastian/exporter": "^4.0.5",
                "sebastian/global-state": "^5.0.1",
                "sebastian/object-enumerator": "^4.0.3",
                "sebastian/resource-operations": "^3.0.3",
                "sebastian/type": "^3.2",
                "sebastian/version": "^3.0.2"
            },
            "suggest": {
                "ext-soap": "*",
                "ext-xdebug": "*"
            },
            "bin": [
                "phpunit"
            ],
            "type": "library",
            "extra": {
                "branch-alias": {
                    "dev-master": "9.5-dev"
                }
            },
            "autoload": {
                "files": [
                    "src/Framework/Assert/Functions.php"
                ],
                "classmap": [
                    "src/"
                ]
            },
            "notification-url": "https://packagist.org/downloads/",
            "license": [
                "BSD-3-Clause"
            ],
            "authors": [
                {
                    "name": "Sebastian Bergmann",
                    "email": "sebastian@phpunit.de",
                    "role": "lead"
                }
            ],
            "description": "The PHP Unit Testing framework.",
            "homepage": "https://phpunit.de/",
            "keywords": [
                "phpunit",
                "testing",
                "xunit"
            ],
            "support": {
                "issues": "https://github.com/sebastianbergmann/phpunit/issues",
                "source": "https://github.com/sebastianbergmann/phpunit/tree/9.5.25"
            },
            "funding": [
                {
                    "url": "https://phpunit.de/sponsors.html",
                    "type": "custom"
                },
                {
                    "url": "https://github.com/sebastianbergmann",
                    "type": "github"
                },
                {
                    "url": "https://tidelift.com/funding/github/packagist/phpunit/phpunit",
                    "type": "tidelift"
                }
            ],
            "time": "2022-09-25T03:44:45+00:00"
        },
        {
            "name": "sebastian/cli-parser",
            "version": "1.0.1",
            "source": {
                "type": "git",
                "url": "https://github.com/sebastianbergmann/cli-parser.git",
                "reference": "442e7c7e687e42adc03470c7b668bc4b2402c0b2"
            },
            "dist": {
                "type": "zip",
                "url": "https://api.github.com/repos/sebastianbergmann/cli-parser/zipball/442e7c7e687e42adc03470c7b668bc4b2402c0b2",
                "reference": "442e7c7e687e42adc03470c7b668bc4b2402c0b2",
                "shasum": ""
            },
            "require": {
                "php": ">=7.3"
            },
            "require-dev": {
                "phpunit/phpunit": "^9.3"
            },
            "type": "library",
            "extra": {
                "branch-alias": {
                    "dev-master": "1.0-dev"
                }
            },
            "autoload": {
                "classmap": [
                    "src/"
                ]
            },
            "notification-url": "https://packagist.org/downloads/",
            "license": [
                "BSD-3-Clause"
            ],
            "authors": [
                {
                    "name": "Sebastian Bergmann",
                    "email": "sebastian@phpunit.de",
                    "role": "lead"
                }
            ],
            "description": "Library for parsing CLI options",
            "homepage": "https://github.com/sebastianbergmann/cli-parser",
            "support": {
                "issues": "https://github.com/sebastianbergmann/cli-parser/issues",
                "source": "https://github.com/sebastianbergmann/cli-parser/tree/1.0.1"
            },
            "funding": [
                {
                    "url": "https://github.com/sebastianbergmann",
                    "type": "github"
                }
            ],
            "time": "2020-09-28T06:08:49+00:00"
        },
        {
            "name": "sebastian/code-unit",
            "version": "1.0.8",
            "source": {
                "type": "git",
                "url": "https://github.com/sebastianbergmann/code-unit.git",
                "reference": "1fc9f64c0927627ef78ba436c9b17d967e68e120"
            },
            "dist": {
                "type": "zip",
                "url": "https://api.github.com/repos/sebastianbergmann/code-unit/zipball/1fc9f64c0927627ef78ba436c9b17d967e68e120",
                "reference": "1fc9f64c0927627ef78ba436c9b17d967e68e120",
                "shasum": ""
            },
            "require": {
                "php": ">=7.3"
            },
            "require-dev": {
                "phpunit/phpunit": "^9.3"
            },
            "type": "library",
            "extra": {
                "branch-alias": {
                    "dev-master": "1.0-dev"
                }
            },
            "autoload": {
                "classmap": [
                    "src/"
                ]
            },
            "notification-url": "https://packagist.org/downloads/",
            "license": [
                "BSD-3-Clause"
            ],
            "authors": [
                {
                    "name": "Sebastian Bergmann",
                    "email": "sebastian@phpunit.de",
                    "role": "lead"
                }
            ],
            "description": "Collection of value objects that represent the PHP code units",
            "homepage": "https://github.com/sebastianbergmann/code-unit",
            "support": {
                "issues": "https://github.com/sebastianbergmann/code-unit/issues",
                "source": "https://github.com/sebastianbergmann/code-unit/tree/1.0.8"
            },
            "funding": [
                {
                    "url": "https://github.com/sebastianbergmann",
                    "type": "github"
                }
            ],
            "time": "2020-10-26T13:08:54+00:00"
        },
        {
            "name": "sebastian/code-unit-reverse-lookup",
            "version": "2.0.3",
            "source": {
                "type": "git",
                "url": "https://github.com/sebastianbergmann/code-unit-reverse-lookup.git",
                "reference": "ac91f01ccec49fb77bdc6fd1e548bc70f7faa3e5"
            },
            "dist": {
                "type": "zip",
                "url": "https://api.github.com/repos/sebastianbergmann/code-unit-reverse-lookup/zipball/ac91f01ccec49fb77bdc6fd1e548bc70f7faa3e5",
                "reference": "ac91f01ccec49fb77bdc6fd1e548bc70f7faa3e5",
                "shasum": ""
            },
            "require": {
                "php": ">=7.3"
            },
            "require-dev": {
                "phpunit/phpunit": "^9.3"
            },
            "type": "library",
            "extra": {
                "branch-alias": {
                    "dev-master": "2.0-dev"
                }
            },
            "autoload": {
                "classmap": [
                    "src/"
                ]
            },
            "notification-url": "https://packagist.org/downloads/",
            "license": [
                "BSD-3-Clause"
            ],
            "authors": [
                {
                    "name": "Sebastian Bergmann",
                    "email": "sebastian@phpunit.de"
                }
            ],
            "description": "Looks up which function or method a line of code belongs to",
            "homepage": "https://github.com/sebastianbergmann/code-unit-reverse-lookup/",
            "support": {
                "issues": "https://github.com/sebastianbergmann/code-unit-reverse-lookup/issues",
                "source": "https://github.com/sebastianbergmann/code-unit-reverse-lookup/tree/2.0.3"
            },
            "funding": [
                {
                    "url": "https://github.com/sebastianbergmann",
                    "type": "github"
                }
            ],
            "time": "2020-09-28T05:30:19+00:00"
        },
        {
            "name": "sebastian/comparator",
            "version": "4.0.8",
            "source": {
                "type": "git",
                "url": "https://github.com/sebastianbergmann/comparator.git",
                "reference": "fa0f136dd2334583309d32b62544682ee972b51a"
            },
            "dist": {
                "type": "zip",
                "url": "https://api.github.com/repos/sebastianbergmann/comparator/zipball/fa0f136dd2334583309d32b62544682ee972b51a",
                "reference": "fa0f136dd2334583309d32b62544682ee972b51a",
                "shasum": ""
            },
            "require": {
                "php": ">=7.3",
                "sebastian/diff": "^4.0",
                "sebastian/exporter": "^4.0"
            },
            "require-dev": {
                "phpunit/phpunit": "^9.3"
            },
            "type": "library",
            "extra": {
                "branch-alias": {
                    "dev-master": "4.0-dev"
                }
            },
            "autoload": {
                "classmap": [
                    "src/"
                ]
            },
            "notification-url": "https://packagist.org/downloads/",
            "license": [
                "BSD-3-Clause"
            ],
            "authors": [
                {
                    "name": "Sebastian Bergmann",
                    "email": "sebastian@phpunit.de"
                },
                {
                    "name": "Jeff Welch",
                    "email": "whatthejeff@gmail.com"
                },
                {
                    "name": "Volker Dusch",
                    "email": "github@wallbash.com"
                },
                {
                    "name": "Bernhard Schussek",
                    "email": "bschussek@2bepublished.at"
                }
            ],
            "description": "Provides the functionality to compare PHP values for equality",
            "homepage": "https://github.com/sebastianbergmann/comparator",
            "keywords": [
                "comparator",
                "compare",
                "equality"
            ],
            "support": {
                "issues": "https://github.com/sebastianbergmann/comparator/issues",
                "source": "https://github.com/sebastianbergmann/comparator/tree/4.0.8"
            },
            "funding": [
                {
                    "url": "https://github.com/sebastianbergmann",
                    "type": "github"
                }
            ],
            "time": "2022-09-14T12:41:17+00:00"
        },
        {
            "name": "sebastian/complexity",
            "version": "2.0.2",
            "source": {
                "type": "git",
                "url": "https://github.com/sebastianbergmann/complexity.git",
                "reference": "739b35e53379900cc9ac327b2147867b8b6efd88"
            },
            "dist": {
                "type": "zip",
                "url": "https://api.github.com/repos/sebastianbergmann/complexity/zipball/739b35e53379900cc9ac327b2147867b8b6efd88",
                "reference": "739b35e53379900cc9ac327b2147867b8b6efd88",
                "shasum": ""
            },
            "require": {
                "nikic/php-parser": "^4.7",
                "php": ">=7.3"
            },
            "require-dev": {
                "phpunit/phpunit": "^9.3"
            },
            "type": "library",
            "extra": {
                "branch-alias": {
                    "dev-master": "2.0-dev"
                }
            },
            "autoload": {
                "classmap": [
                    "src/"
                ]
            },
            "notification-url": "https://packagist.org/downloads/",
            "license": [
                "BSD-3-Clause"
            ],
            "authors": [
                {
                    "name": "Sebastian Bergmann",
                    "email": "sebastian@phpunit.de",
                    "role": "lead"
                }
            ],
            "description": "Library for calculating the complexity of PHP code units",
            "homepage": "https://github.com/sebastianbergmann/complexity",
            "support": {
                "issues": "https://github.com/sebastianbergmann/complexity/issues",
                "source": "https://github.com/sebastianbergmann/complexity/tree/2.0.2"
            },
            "funding": [
                {
                    "url": "https://github.com/sebastianbergmann",
                    "type": "github"
                }
            ],
            "time": "2020-10-26T15:52:27+00:00"
        },
        {
            "name": "sebastian/diff",
            "version": "4.0.4",
            "source": {
                "type": "git",
                "url": "https://github.com/sebastianbergmann/diff.git",
                "reference": "3461e3fccc7cfdfc2720be910d3bd73c69be590d"
            },
            "dist": {
                "type": "zip",
                "url": "https://api.github.com/repos/sebastianbergmann/diff/zipball/3461e3fccc7cfdfc2720be910d3bd73c69be590d",
                "reference": "3461e3fccc7cfdfc2720be910d3bd73c69be590d",
                "shasum": ""
            },
            "require": {
                "php": ">=7.3"
            },
            "require-dev": {
                "phpunit/phpunit": "^9.3",
                "symfony/process": "^4.2 || ^5"
            },
            "type": "library",
            "extra": {
                "branch-alias": {
                    "dev-master": "4.0-dev"
                }
            },
            "autoload": {
                "classmap": [
                    "src/"
                ]
            },
            "notification-url": "https://packagist.org/downloads/",
            "license": [
                "BSD-3-Clause"
            ],
            "authors": [
                {
                    "name": "Sebastian Bergmann",
                    "email": "sebastian@phpunit.de"
                },
                {
                    "name": "Kore Nordmann",
                    "email": "mail@kore-nordmann.de"
                }
            ],
            "description": "Diff implementation",
            "homepage": "https://github.com/sebastianbergmann/diff",
            "keywords": [
                "diff",
                "udiff",
                "unidiff",
                "unified diff"
            ],
            "support": {
                "issues": "https://github.com/sebastianbergmann/diff/issues",
                "source": "https://github.com/sebastianbergmann/diff/tree/4.0.4"
            },
            "funding": [
                {
                    "url": "https://github.com/sebastianbergmann",
                    "type": "github"
                }
            ],
            "time": "2020-10-26T13:10:38+00:00"
        },
        {
            "name": "sebastian/environment",
            "version": "5.1.4",
            "source": {
                "type": "git",
                "url": "https://github.com/sebastianbergmann/environment.git",
                "reference": "1b5dff7bb151a4db11d49d90e5408e4e938270f7"
            },
            "dist": {
                "type": "zip",
                "url": "https://api.github.com/repos/sebastianbergmann/environment/zipball/1b5dff7bb151a4db11d49d90e5408e4e938270f7",
                "reference": "1b5dff7bb151a4db11d49d90e5408e4e938270f7",
                "shasum": ""
            },
            "require": {
                "php": ">=7.3"
            },
            "require-dev": {
                "phpunit/phpunit": "^9.3"
            },
            "suggest": {
                "ext-posix": "*"
            },
            "type": "library",
            "extra": {
                "branch-alias": {
                    "dev-master": "5.1-dev"
                }
            },
            "autoload": {
                "classmap": [
                    "src/"
                ]
            },
            "notification-url": "https://packagist.org/downloads/",
            "license": [
                "BSD-3-Clause"
            ],
            "authors": [
                {
                    "name": "Sebastian Bergmann",
                    "email": "sebastian@phpunit.de"
                }
            ],
            "description": "Provides functionality to handle HHVM/PHP environments",
            "homepage": "http://www.github.com/sebastianbergmann/environment",
            "keywords": [
                "Xdebug",
                "environment",
                "hhvm"
            ],
            "support": {
                "issues": "https://github.com/sebastianbergmann/environment/issues",
                "source": "https://github.com/sebastianbergmann/environment/tree/5.1.4"
            },
            "funding": [
                {
                    "url": "https://github.com/sebastianbergmann",
                    "type": "github"
                }
            ],
            "time": "2022-04-03T09:37:03+00:00"
        },
        {
            "name": "sebastian/exporter",
            "version": "4.0.5",
            "source": {
                "type": "git",
                "url": "https://github.com/sebastianbergmann/exporter.git",
                "reference": "ac230ed27f0f98f597c8a2b6eb7ac563af5e5b9d"
            },
            "dist": {
                "type": "zip",
                "url": "https://api.github.com/repos/sebastianbergmann/exporter/zipball/ac230ed27f0f98f597c8a2b6eb7ac563af5e5b9d",
                "reference": "ac230ed27f0f98f597c8a2b6eb7ac563af5e5b9d",
                "shasum": ""
            },
            "require": {
                "php": ">=7.3",
                "sebastian/recursion-context": "^4.0"
            },
            "require-dev": {
                "ext-mbstring": "*",
                "phpunit/phpunit": "^9.3"
            },
            "type": "library",
            "extra": {
                "branch-alias": {
                    "dev-master": "4.0-dev"
                }
            },
            "autoload": {
                "classmap": [
                    "src/"
                ]
            },
            "notification-url": "https://packagist.org/downloads/",
            "license": [
                "BSD-3-Clause"
            ],
            "authors": [
                {
                    "name": "Sebastian Bergmann",
                    "email": "sebastian@phpunit.de"
                },
                {
                    "name": "Jeff Welch",
                    "email": "whatthejeff@gmail.com"
                },
                {
                    "name": "Volker Dusch",
                    "email": "github@wallbash.com"
                },
                {
                    "name": "Adam Harvey",
                    "email": "aharvey@php.net"
                },
                {
                    "name": "Bernhard Schussek",
                    "email": "bschussek@gmail.com"
                }
            ],
            "description": "Provides the functionality to export PHP variables for visualization",
            "homepage": "https://www.github.com/sebastianbergmann/exporter",
            "keywords": [
                "export",
                "exporter"
            ],
            "support": {
                "issues": "https://github.com/sebastianbergmann/exporter/issues",
                "source": "https://github.com/sebastianbergmann/exporter/tree/4.0.5"
            },
            "funding": [
                {
                    "url": "https://github.com/sebastianbergmann",
                    "type": "github"
                }
            ],
            "time": "2022-09-14T06:03:37+00:00"
        },
        {
            "name": "sebastian/global-state",
            "version": "5.0.5",
            "source": {
                "type": "git",
                "url": "https://github.com/sebastianbergmann/global-state.git",
                "reference": "0ca8db5a5fc9c8646244e629625ac486fa286bf2"
            },
            "dist": {
                "type": "zip",
                "url": "https://api.github.com/repos/sebastianbergmann/global-state/zipball/0ca8db5a5fc9c8646244e629625ac486fa286bf2",
                "reference": "0ca8db5a5fc9c8646244e629625ac486fa286bf2",
                "shasum": ""
            },
            "require": {
                "php": ">=7.3",
                "sebastian/object-reflector": "^2.0",
                "sebastian/recursion-context": "^4.0"
            },
            "require-dev": {
                "ext-dom": "*",
                "phpunit/phpunit": "^9.3"
            },
            "suggest": {
                "ext-uopz": "*"
            },
            "type": "library",
            "extra": {
                "branch-alias": {
                    "dev-master": "5.0-dev"
                }
            },
            "autoload": {
                "classmap": [
                    "src/"
                ]
            },
            "notification-url": "https://packagist.org/downloads/",
            "license": [
                "BSD-3-Clause"
            ],
            "authors": [
                {
                    "name": "Sebastian Bergmann",
                    "email": "sebastian@phpunit.de"
                }
            ],
            "description": "Snapshotting of global state",
            "homepage": "http://www.github.com/sebastianbergmann/global-state",
            "keywords": [
                "global state"
            ],
            "support": {
                "issues": "https://github.com/sebastianbergmann/global-state/issues",
                "source": "https://github.com/sebastianbergmann/global-state/tree/5.0.5"
            },
            "funding": [
                {
                    "url": "https://github.com/sebastianbergmann",
                    "type": "github"
                }
            ],
            "time": "2022-02-14T08:28:10+00:00"
        },
        {
            "name": "sebastian/lines-of-code",
            "version": "1.0.3",
            "source": {
                "type": "git",
                "url": "https://github.com/sebastianbergmann/lines-of-code.git",
                "reference": "c1c2e997aa3146983ed888ad08b15470a2e22ecc"
            },
            "dist": {
                "type": "zip",
                "url": "https://api.github.com/repos/sebastianbergmann/lines-of-code/zipball/c1c2e997aa3146983ed888ad08b15470a2e22ecc",
                "reference": "c1c2e997aa3146983ed888ad08b15470a2e22ecc",
                "shasum": ""
            },
            "require": {
                "nikic/php-parser": "^4.6",
                "php": ">=7.3"
            },
            "require-dev": {
                "phpunit/phpunit": "^9.3"
            },
            "type": "library",
            "extra": {
                "branch-alias": {
                    "dev-master": "1.0-dev"
                }
            },
            "autoload": {
                "classmap": [
                    "src/"
                ]
            },
            "notification-url": "https://packagist.org/downloads/",
            "license": [
                "BSD-3-Clause"
            ],
            "authors": [
                {
                    "name": "Sebastian Bergmann",
                    "email": "sebastian@phpunit.de",
                    "role": "lead"
                }
            ],
            "description": "Library for counting the lines of code in PHP source code",
            "homepage": "https://github.com/sebastianbergmann/lines-of-code",
            "support": {
                "issues": "https://github.com/sebastianbergmann/lines-of-code/issues",
                "source": "https://github.com/sebastianbergmann/lines-of-code/tree/1.0.3"
            },
            "funding": [
                {
                    "url": "https://github.com/sebastianbergmann",
                    "type": "github"
                }
            ],
            "time": "2020-11-28T06:42:11+00:00"
        },
        {
            "name": "sebastian/object-enumerator",
            "version": "4.0.4",
            "source": {
                "type": "git",
                "url": "https://github.com/sebastianbergmann/object-enumerator.git",
                "reference": "5c9eeac41b290a3712d88851518825ad78f45c71"
            },
            "dist": {
                "type": "zip",
                "url": "https://api.github.com/repos/sebastianbergmann/object-enumerator/zipball/5c9eeac41b290a3712d88851518825ad78f45c71",
                "reference": "5c9eeac41b290a3712d88851518825ad78f45c71",
                "shasum": ""
            },
            "require": {
                "php": ">=7.3",
                "sebastian/object-reflector": "^2.0",
                "sebastian/recursion-context": "^4.0"
            },
            "require-dev": {
                "phpunit/phpunit": "^9.3"
            },
            "type": "library",
            "extra": {
                "branch-alias": {
                    "dev-master": "4.0-dev"
                }
            },
            "autoload": {
                "classmap": [
                    "src/"
                ]
            },
            "notification-url": "https://packagist.org/downloads/",
            "license": [
                "BSD-3-Clause"
            ],
            "authors": [
                {
                    "name": "Sebastian Bergmann",
                    "email": "sebastian@phpunit.de"
                }
            ],
            "description": "Traverses array structures and object graphs to enumerate all referenced objects",
            "homepage": "https://github.com/sebastianbergmann/object-enumerator/",
            "support": {
                "issues": "https://github.com/sebastianbergmann/object-enumerator/issues",
                "source": "https://github.com/sebastianbergmann/object-enumerator/tree/4.0.4"
            },
            "funding": [
                {
                    "url": "https://github.com/sebastianbergmann",
                    "type": "github"
                }
            ],
            "time": "2020-10-26T13:12:34+00:00"
        },
        {
            "name": "sebastian/object-reflector",
            "version": "2.0.4",
            "source": {
                "type": "git",
                "url": "https://github.com/sebastianbergmann/object-reflector.git",
                "reference": "b4f479ebdbf63ac605d183ece17d8d7fe49c15c7"
            },
            "dist": {
                "type": "zip",
                "url": "https://api.github.com/repos/sebastianbergmann/object-reflector/zipball/b4f479ebdbf63ac605d183ece17d8d7fe49c15c7",
                "reference": "b4f479ebdbf63ac605d183ece17d8d7fe49c15c7",
                "shasum": ""
            },
            "require": {
                "php": ">=7.3"
            },
            "require-dev": {
                "phpunit/phpunit": "^9.3"
            },
            "type": "library",
            "extra": {
                "branch-alias": {
                    "dev-master": "2.0-dev"
                }
            },
            "autoload": {
                "classmap": [
                    "src/"
                ]
            },
            "notification-url": "https://packagist.org/downloads/",
            "license": [
                "BSD-3-Clause"
            ],
            "authors": [
                {
                    "name": "Sebastian Bergmann",
                    "email": "sebastian@phpunit.de"
                }
            ],
            "description": "Allows reflection of object attributes, including inherited and non-public ones",
            "homepage": "https://github.com/sebastianbergmann/object-reflector/",
            "support": {
                "issues": "https://github.com/sebastianbergmann/object-reflector/issues",
                "source": "https://github.com/sebastianbergmann/object-reflector/tree/2.0.4"
            },
            "funding": [
                {
                    "url": "https://github.com/sebastianbergmann",
                    "type": "github"
                }
            ],
            "time": "2020-10-26T13:14:26+00:00"
        },
        {
            "name": "sebastian/recursion-context",
            "version": "4.0.4",
            "source": {
                "type": "git",
                "url": "https://github.com/sebastianbergmann/recursion-context.git",
                "reference": "cd9d8cf3c5804de4341c283ed787f099f5506172"
            },
            "dist": {
                "type": "zip",
                "url": "https://api.github.com/repos/sebastianbergmann/recursion-context/zipball/cd9d8cf3c5804de4341c283ed787f099f5506172",
                "reference": "cd9d8cf3c5804de4341c283ed787f099f5506172",
                "shasum": ""
            },
            "require": {
                "php": ">=7.3"
            },
            "require-dev": {
                "phpunit/phpunit": "^9.3"
            },
            "type": "library",
            "extra": {
                "branch-alias": {
                    "dev-master": "4.0-dev"
                }
            },
            "autoload": {
                "classmap": [
                    "src/"
                ]
            },
            "notification-url": "https://packagist.org/downloads/",
            "license": [
                "BSD-3-Clause"
            ],
            "authors": [
                {
                    "name": "Sebastian Bergmann",
                    "email": "sebastian@phpunit.de"
                },
                {
                    "name": "Jeff Welch",
                    "email": "whatthejeff@gmail.com"
                },
                {
                    "name": "Adam Harvey",
                    "email": "aharvey@php.net"
                }
            ],
            "description": "Provides functionality to recursively process PHP variables",
            "homepage": "http://www.github.com/sebastianbergmann/recursion-context",
            "support": {
                "issues": "https://github.com/sebastianbergmann/recursion-context/issues",
                "source": "https://github.com/sebastianbergmann/recursion-context/tree/4.0.4"
            },
            "funding": [
                {
                    "url": "https://github.com/sebastianbergmann",
                    "type": "github"
                }
            ],
            "time": "2020-10-26T13:17:30+00:00"
        },
        {
            "name": "sebastian/resource-operations",
            "version": "3.0.3",
            "source": {
                "type": "git",
                "url": "https://github.com/sebastianbergmann/resource-operations.git",
                "reference": "0f4443cb3a1d92ce809899753bc0d5d5a8dd19a8"
            },
            "dist": {
                "type": "zip",
                "url": "https://api.github.com/repos/sebastianbergmann/resource-operations/zipball/0f4443cb3a1d92ce809899753bc0d5d5a8dd19a8",
                "reference": "0f4443cb3a1d92ce809899753bc0d5d5a8dd19a8",
                "shasum": ""
            },
            "require": {
                "php": ">=7.3"
            },
            "require-dev": {
                "phpunit/phpunit": "^9.0"
            },
            "type": "library",
            "extra": {
                "branch-alias": {
                    "dev-master": "3.0-dev"
                }
            },
            "autoload": {
                "classmap": [
                    "src/"
                ]
            },
            "notification-url": "https://packagist.org/downloads/",
            "license": [
                "BSD-3-Clause"
            ],
            "authors": [
                {
                    "name": "Sebastian Bergmann",
                    "email": "sebastian@phpunit.de"
                }
            ],
            "description": "Provides a list of PHP built-in functions that operate on resources",
            "homepage": "https://www.github.com/sebastianbergmann/resource-operations",
            "support": {
                "issues": "https://github.com/sebastianbergmann/resource-operations/issues",
                "source": "https://github.com/sebastianbergmann/resource-operations/tree/3.0.3"
            },
            "funding": [
                {
                    "url": "https://github.com/sebastianbergmann",
                    "type": "github"
                }
            ],
            "time": "2020-09-28T06:45:17+00:00"
        },
        {
            "name": "sebastian/type",
            "version": "3.2.0",
            "source": {
                "type": "git",
                "url": "https://github.com/sebastianbergmann/type.git",
                "reference": "fb3fe09c5f0bae6bc27ef3ce933a1e0ed9464b6e"
            },
            "dist": {
                "type": "zip",
                "url": "https://api.github.com/repos/sebastianbergmann/type/zipball/fb3fe09c5f0bae6bc27ef3ce933a1e0ed9464b6e",
                "reference": "fb3fe09c5f0bae6bc27ef3ce933a1e0ed9464b6e",
                "shasum": ""
            },
            "require": {
                "php": ">=7.3"
            },
            "require-dev": {
                "phpunit/phpunit": "^9.5"
            },
            "type": "library",
            "extra": {
                "branch-alias": {
                    "dev-master": "3.2-dev"
                }
            },
            "autoload": {
                "classmap": [
                    "src/"
                ]
            },
            "notification-url": "https://packagist.org/downloads/",
            "license": [
                "BSD-3-Clause"
            ],
            "authors": [
                {
                    "name": "Sebastian Bergmann",
                    "email": "sebastian@phpunit.de",
                    "role": "lead"
                }
            ],
            "description": "Collection of value objects that represent the types of the PHP type system",
            "homepage": "https://github.com/sebastianbergmann/type",
            "support": {
                "issues": "https://github.com/sebastianbergmann/type/issues",
                "source": "https://github.com/sebastianbergmann/type/tree/3.2.0"
            },
            "funding": [
                {
                    "url": "https://github.com/sebastianbergmann",
                    "type": "github"
                }
            ],
            "time": "2022-09-12T14:47:03+00:00"
        },
        {
            "name": "sebastian/version",
            "version": "3.0.2",
            "source": {
                "type": "git",
                "url": "https://github.com/sebastianbergmann/version.git",
                "reference": "c6c1022351a901512170118436c764e473f6de8c"
            },
            "dist": {
                "type": "zip",
                "url": "https://api.github.com/repos/sebastianbergmann/version/zipball/c6c1022351a901512170118436c764e473f6de8c",
                "reference": "c6c1022351a901512170118436c764e473f6de8c",
                "shasum": ""
            },
            "require": {
                "php": ">=7.3"
            },
            "type": "library",
            "extra": {
                "branch-alias": {
                    "dev-master": "3.0-dev"
                }
            },
            "autoload": {
                "classmap": [
                    "src/"
                ]
            },
            "notification-url": "https://packagist.org/downloads/",
            "license": [
                "BSD-3-Clause"
            ],
            "authors": [
                {
                    "name": "Sebastian Bergmann",
                    "email": "sebastian@phpunit.de",
                    "role": "lead"
                }
            ],
            "description": "Library that helps with managing the version number of Git-hosted PHP projects",
            "homepage": "https://github.com/sebastianbergmann/version",
            "support": {
                "issues": "https://github.com/sebastianbergmann/version/issues",
                "source": "https://github.com/sebastianbergmann/version/tree/3.0.2"
            },
            "funding": [
                {
                    "url": "https://github.com/sebastianbergmann",
                    "type": "github"
                }
            ],
            "time": "2020-09-28T06:39:44+00:00"
        },
        {
            "name": "theseer/tokenizer",
            "version": "1.2.1",
            "source": {
                "type": "git",
                "url": "https://github.com/theseer/tokenizer.git",
                "reference": "34a41e998c2183e22995f158c581e7b5e755ab9e"
            },
            "dist": {
                "type": "zip",
                "url": "https://api.github.com/repos/theseer/tokenizer/zipball/34a41e998c2183e22995f158c581e7b5e755ab9e",
                "reference": "34a41e998c2183e22995f158c581e7b5e755ab9e",
                "shasum": ""
            },
            "require": {
                "ext-dom": "*",
                "ext-tokenizer": "*",
                "ext-xmlwriter": "*",
                "php": "^7.2 || ^8.0"
            },
            "type": "library",
            "autoload": {
                "classmap": [
                    "src/"
                ]
            },
            "notification-url": "https://packagist.org/downloads/",
            "license": [
                "BSD-3-Clause"
            ],
            "authors": [
                {
                    "name": "Arne Blankerts",
                    "email": "arne@blankerts.de",
                    "role": "Developer"
                }
            ],
            "description": "A small library for converting tokenized PHP source code into XML and potentially other formats",
            "support": {
                "issues": "https://github.com/theseer/tokenizer/issues",
                "source": "https://github.com/theseer/tokenizer/tree/1.2.1"
            },
            "funding": [
                {
                    "url": "https://github.com/theseer",
                    "type": "github"
                }
            ],
            "time": "2021-07-28T10:34:58+00:00"
        }
    ],
    "aliases": [],
    "minimum-stability": "stable",
    "stability-flags": {
        "nethergamesmc/bedrock-data": 20,
        "nethergamesmc/bedrock-protocol": 20
    },
    "prefer-stable": false,
    "prefer-lowest": false,
    "platform": {
        "php": "^8.0",
        "php-64bit": "*",
        "ext-chunkutils2": "^0.3.1",
        "ext-crypto": "^0.3.1",
        "ext-ctype": "*",
        "ext-curl": "*",
        "ext-date": "*",
        "ext-gmp": "*",
        "ext-hash": "*",
        "ext-igbinary": "^3.0.1",
        "ext-json": "*",
        "ext-leveldb": "^0.2.1 || ^0.3.0",
        "ext-mbstring": "*",
        "ext-morton": "^0.1.0",
        "ext-openssl": "*",
        "ext-pcre": "*",
        "ext-phar": "*",
        "ext-pthreads": "^4.0",
        "ext-reflection": "*",
        "ext-simplexml": "*",
        "ext-sockets": "*",
        "ext-spl": "*",
        "ext-yaml": ">=2.0.0",
        "ext-zip": "*",
        "ext-zlib": ">=1.2.11",
        "composer-runtime-api": "^2.0"
    },
    "platform-dev": [],
    "platform-overrides": {
        "php": "8.0.0"
    },
    "plugin-api-version": "2.3.0"
}<|MERGE_RESOLUTION|>--- conflicted
+++ resolved
@@ -4,11 +4,7 @@
         "Read more about it at https://getcomposer.org/doc/01-basic-usage.md#installing-dependencies",
         "This file is @generated automatically"
     ],
-<<<<<<< HEAD
     "content-hash": "9a5727e12bf4a7e28f2afeeceb2b9f08",
-=======
-    "content-hash": "ed062ef1dc3113ad2a75ba4d4d5e174f",
->>>>>>> a9361b3f
     "packages": [
         {
             "name": "adhocore/json-comment",
@@ -216,56 +212,11 @@
             },
             "default-branch": true,
             "type": "library",
-<<<<<<< HEAD
-=======
-            "autoload": {
-                "psr-0": {
-                    "JsonMapper": "src/"
-                }
-            },
-            "notification-url": "https://packagist.org/downloads/",
-            "license": [
-                "OSL-3.0"
-            ],
-            "authors": [
-                {
-                    "name": "Christian Weiske",
-                    "email": "cweiske@cweiske.de",
-                    "homepage": "http://github.com/cweiske/jsonmapper/",
-                    "role": "Developer"
-                }
-            ],
-            "description": "Map nested JSON structures onto PHP classes",
-            "support": {
-                "email": "cweiske@cweiske.de",
-                "issues": "https://github.com/cweiske/jsonmapper/issues",
-                "source": "https://github.com/cweiske/jsonmapper/tree/v4.0.0"
-            },
-            "time": "2020-12-01T19:48:11+00:00"
-        },
-        {
-            "name": "pocketmine/bedrock-data",
-            "version": "1.12.0+bedrock-1.19.40",
-            "source": {
-                "type": "git",
-                "url": "https://github.com/pmmp/BedrockData.git",
-                "reference": "32690f1dac05608b558fe7c40b6d634772c8e416"
-            },
-            "dist": {
-                "type": "zip",
-                "url": "https://api.github.com/repos/pmmp/BedrockData/zipball/32690f1dac05608b558fe7c40b6d634772c8e416",
-                "reference": "32690f1dac05608b558fe7c40b6d634772c8e416",
-                "shasum": ""
-            },
-            "type": "library",
-            "notification-url": "https://packagist.org/downloads/",
->>>>>>> a9361b3f
             "license": [
                 "CC0-1.0"
             ],
             "description": "Blobs of data generated from Minecraft: Bedrock Edition, used by PocketMine-MP",
             "support": {
-<<<<<<< HEAD
                 "source": "https://github.com/NetherGamesMC/BedrockData/tree/master"
             },
             "time": "2022-09-20T19:39:01+00:00"
@@ -282,25 +233,6 @@
                 "type": "zip",
                 "url": "https://api.github.com/repos/NetherGamesMC/BedrockProtocol/zipball/a3eaf2184f5767966dc76990a78e89ace637b087",
                 "reference": "a3eaf2184f5767966dc76990a78e89ace637b087",
-=======
-                "issues": "https://github.com/pmmp/BedrockData/issues",
-                "source": "https://github.com/pmmp/BedrockData/tree/bedrock-1.19.40"
-            },
-            "time": "2022-10-25T21:45:24+00:00"
-        },
-        {
-            "name": "pocketmine/bedrock-protocol",
-            "version": "14.0.0+bedrock-1.19.40",
-            "source": {
-                "type": "git",
-                "url": "https://github.com/pmmp/BedrockProtocol.git",
-                "reference": "b455a742779fee94d25f931cc2cbf6b2c5d61c1f"
-            },
-            "dist": {
-                "type": "zip",
-                "url": "https://api.github.com/repos/pmmp/BedrockProtocol/zipball/b455a742779fee94d25f931cc2cbf6b2c5d61c1f",
-                "reference": "b455a742779fee94d25f931cc2cbf6b2c5d61c1f",
->>>>>>> a9361b3f
                 "shasum": ""
             },
             "require": {
@@ -314,7 +246,7 @@
                 "ramsey/uuid": "^4.1"
             },
             "require-dev": {
-                "phpstan/phpstan": "1.8.8",
+                "phpstan/phpstan": "1.8.0",
                 "phpstan/phpstan-phpunit": "^1.0.0",
                 "phpstan/phpstan-strict-rules": "^1.0.0",
                 "phpunit/phpunit": "^9.5"
@@ -341,7 +273,6 @@
             ],
             "description": "An implementation of the Minecraft: Bedrock Edition protocol in PHP",
             "support": {
-<<<<<<< HEAD
                 "source": "https://github.com/NetherGamesMC/BedrockProtocol/tree/master"
             },
             "time": "2022-09-20T19:32:47+00:00"
@@ -396,12 +327,6 @@
                 "source": "https://github.com/cweiske/jsonmapper/tree/v4.0.0"
             },
             "time": "2020-12-01T19:48:11+00:00"
-=======
-                "issues": "https://github.com/pmmp/BedrockProtocol/issues",
-                "source": "https://github.com/pmmp/BedrockProtocol/tree/bedrock-1.19.40"
-            },
-            "time": "2022-10-25T21:51:46+00:00"
->>>>>>> a9361b3f
         },
         {
             "name": "pocketmine/binaryutils",
