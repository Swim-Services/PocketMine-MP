--- conflicted
+++ resolved
@@ -4,11 +4,7 @@
         "Read more about it at https://getcomposer.org/doc/01-basic-usage.md#installing-dependencies",
         "This file is @generated automatically"
     ],
-<<<<<<< HEAD
-    "content-hash": "9040aefdd183d450867256f654b8ff29",
-=======
-    "content-hash": "c17a304e431f339ea8fda7d7976bdfdf",
->>>>>>> 6db2b022
+    "content-hash": "a0ddb1d976de0f692e804b7115e3f611",
     "packages": [
         {
             "name": "adhocore/json-comment",
@@ -203,40 +199,41 @@
         },
         {
             "name": "nethergamesmc/bedrock-data",
-            "version": "dev-pm5",
+            "version": "dev-master",
             "source": {
                 "type": "git",
                 "url": "https://github.com/NetherGamesMC/BedrockData.git",
-                "reference": "57a13964f81d137345d0d6eb32a49028c5501578"
-            },
-            "dist": {
-                "type": "zip",
-                "url": "https://api.github.com/repos/NetherGamesMC/BedrockData/zipball/57a13964f81d137345d0d6eb32a49028c5501578",
-                "reference": "57a13964f81d137345d0d6eb32a49028c5501578",
-                "shasum": ""
-            },
+                "reference": "17f124c9a6634b735229e9091341173e445c1cf6"
+            },
+            "dist": {
+                "type": "zip",
+                "url": "https://api.github.com/repos/NetherGamesMC/BedrockData/zipball/17f124c9a6634b735229e9091341173e445c1cf6",
+                "reference": "17f124c9a6634b735229e9091341173e445c1cf6",
+                "shasum": ""
+            },
+            "default-branch": true,
             "type": "library",
             "license": [
                 "CC0-1.0"
             ],
             "description": "Blobs of data generated from Minecraft: Bedrock Edition, used by PocketMine-MP",
             "support": {
-                "source": "https://github.com/NetherGamesMC/BedrockData/tree/pm5"
-            },
-            "time": "2023-02-13T12:02:55+00:00"
+                "source": "https://github.com/NetherGamesMC/BedrockData/tree/master"
+            },
+            "time": "2023-03-05T15:44:32+00:00"
         },
         {
             "name": "nethergamesmc/bedrock-protocol",
-            "version": "dev-1.18.0-min",
+            "version": "dev-master",
             "source": {
                 "type": "git",
                 "url": "https://github.com/NetherGamesMC/BedrockProtocol.git",
-                "reference": "5362e08f4b5c9e48c61333c7d726282f926cdc2c"
-            },
-            "dist": {
-                "type": "zip",
-                "url": "https://api.github.com/repos/NetherGamesMC/BedrockProtocol/zipball/5362e08f4b5c9e48c61333c7d726282f926cdc2c",
-                "reference": "5362e08f4b5c9e48c61333c7d726282f926cdc2c",
+                "reference": "c4d2ffebb1a450b2a4f886b62012059bcbfbee86"
+            },
+            "dist": {
+                "type": "zip",
+                "url": "https://api.github.com/repos/NetherGamesMC/BedrockProtocol/zipball/c4d2ffebb1a450b2a4f886b62012059bcbfbee86",
+                "reference": "c4d2ffebb1a450b2a4f886b62012059bcbfbee86",
                 "shasum": ""
             },
             "require": {
@@ -250,11 +247,12 @@
                 "ramsey/uuid": "^4.1"
             },
             "require-dev": {
-                "phpstan/phpstan": "1.9.13",
+                "phpstan/phpstan": "1.10.1",
                 "phpstan/phpstan-phpunit": "^1.0.0",
                 "phpstan/phpstan-strict-rules": "^1.0.0",
                 "phpunit/phpunit": "^9.5"
             },
+            "default-branch": true,
             "type": "library",
             "autoload": {
                 "psr-4": {
@@ -276,9 +274,9 @@
             ],
             "description": "An implementation of the Minecraft: Bedrock Edition protocol in PHP",
             "support": {
-                "source": "https://github.com/NetherGamesMC/BedrockProtocol/tree/1.18.0-min"
-            },
-            "time": "2023-02-19T18:32:25+00:00"
+                "source": "https://github.com/NetherGamesMC/BedrockProtocol/tree/master"
+            },
+            "time": "2023-03-05T15:43:28+00:00"
         },
         {
             "name": "netresearch/jsonmapper",
@@ -358,35 +356,6 @@
             "time": "2023-02-01T21:09:54+00:00"
         },
         {
-<<<<<<< HEAD
-=======
-            "name": "pocketmine/bedrock-data",
-            "version": "2.0.0+bedrock-1.19.60",
-            "source": {
-                "type": "git",
-                "url": "https://github.com/pmmp/BedrockData.git",
-                "reference": "957e49b2381641af29f595e4f32ded3e76ce4723"
-            },
-            "dist": {
-                "type": "zip",
-                "url": "https://api.github.com/repos/pmmp/BedrockData/zipball/957e49b2381641af29f595e4f32ded3e76ce4723",
-                "reference": "957e49b2381641af29f595e4f32ded3e76ce4723",
-                "shasum": ""
-            },
-            "type": "library",
-            "notification-url": "https://packagist.org/downloads/",
-            "license": [
-                "CC0-1.0"
-            ],
-            "description": "Blobs of data generated from Minecraft: Bedrock Edition, used by PocketMine-MP",
-            "support": {
-                "issues": "https://github.com/pmmp/BedrockData/issues",
-                "source": "https://github.com/pmmp/BedrockData/tree/2.0.0+bedrock-1.19.60"
-            },
-            "time": "2023-02-23T21:25:04+00:00"
-        },
-        {
->>>>>>> 6db2b022
             "name": "pocketmine/bedrock-item-upgrade-schema",
             "version": "1.0.0",
             "source": {
@@ -1814,18 +1783,6 @@
         },
         {
             "name": "phpstan/phpstan",
-<<<<<<< HEAD
-            "version": "1.10.1",
-            "source": {
-                "type": "git",
-                "url": "https://github.com/phpstan/phpstan.git",
-                "reference": "1cd5fc530a8b68702f3733ad64294b2a39564198"
-            },
-            "dist": {
-                "type": "zip",
-                "url": "https://api.github.com/repos/phpstan/phpstan/zipball/1cd5fc530a8b68702f3733ad64294b2a39564198",
-                "reference": "1cd5fc530a8b68702f3733ad64294b2a39564198",
-=======
             "version": "1.10.3",
             "source": {
                 "type": "git",
@@ -1836,7 +1793,6 @@
                 "type": "zip",
                 "url": "https://api.github.com/repos/phpstan/phpstan/zipball/5419375b5891add97dc74be71e6c1c34baaddf64",
                 "reference": "5419375b5891add97dc74be71e6c1c34baaddf64",
->>>>>>> 6db2b022
                 "shasum": ""
             },
             "require": {
@@ -1866,11 +1822,7 @@
             ],
             "support": {
                 "issues": "https://github.com/phpstan/phpstan/issues",
-<<<<<<< HEAD
-                "source": "https://github.com/phpstan/phpstan/tree/1.10.1"
-=======
                 "source": "https://github.com/phpstan/phpstan/tree/1.10.3"
->>>>>>> 6db2b022
             },
             "funding": [
                 {
@@ -1886,11 +1838,7 @@
                     "type": "tidelift"
                 }
             ],
-<<<<<<< HEAD
-            "time": "2023-02-21T21:57:23+00:00"
-=======
             "time": "2023-02-25T14:47:13+00:00"
->>>>>>> 6db2b022
         },
         {
             "name": "phpstan/phpstan-phpunit",
@@ -3430,14 +3378,10 @@
     ],
     "aliases": [],
     "minimum-stability": "stable",
-<<<<<<< HEAD
     "stability-flags": {
         "nethergamesmc/bedrock-data": 20,
         "nethergamesmc/bedrock-protocol": 20
     },
-=======
-    "stability-flags": [],
->>>>>>> 6db2b022
     "prefer-stable": false,
     "prefer-lowest": false,
     "platform": {
