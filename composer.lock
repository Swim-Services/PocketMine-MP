--- conflicted
+++ resolved
@@ -4,11 +4,7 @@
         "Read more about it at https://getcomposer.org/doc/01-basic-usage.md#installing-dependencies",
         "This file is @generated automatically"
     ],
-<<<<<<< HEAD
-    "content-hash": "7354b793d1b0a55bcd77e776956d5767",
-=======
     "content-hash": "e03c7f446cee1fdb97ee79817c78470a",
->>>>>>> 9d535e29
     "packages": [
         {
             "name": "adhocore/json-comment",
@@ -216,56 +212,11 @@
             },
             "default-branch": true,
             "type": "library",
-<<<<<<< HEAD
-=======
-            "autoload": {
-                "psr-0": {
-                    "JsonMapper": "src/"
-                }
-            },
-            "notification-url": "https://packagist.org/downloads/",
-            "license": [
-                "OSL-3.0"
-            ],
-            "authors": [
-                {
-                    "name": "Christian Weiske",
-                    "email": "cweiske@cweiske.de",
-                    "homepage": "http://github.com/cweiske/jsonmapper/",
-                    "role": "Developer"
-                }
-            ],
-            "description": "Map nested JSON structures onto PHP classes",
-            "support": {
-                "email": "cweiske@cweiske.de",
-                "issues": "https://github.com/cweiske/jsonmapper/issues",
-                "source": "https://github.com/cweiske/jsonmapper/tree/v4.0.0"
-            },
-            "time": "2020-12-01T19:48:11+00:00"
-        },
-        {
-            "name": "pocketmine/bedrock-data",
-            "version": "1.9.0+bedrock-1.19.10",
-            "source": {
-                "type": "git",
-                "url": "https://github.com/pmmp/BedrockData.git",
-                "reference": "ecd798a3e7ead50b7da73141bbb0c4ba14dd76a1"
-            },
-            "dist": {
-                "type": "zip",
-                "url": "https://api.github.com/repos/pmmp/BedrockData/zipball/ecd798a3e7ead50b7da73141bbb0c4ba14dd76a1",
-                "reference": "ecd798a3e7ead50b7da73141bbb0c4ba14dd76a1",
-                "shasum": ""
-            },
-            "type": "library",
-            "notification-url": "https://packagist.org/downloads/",
->>>>>>> 9d535e29
             "license": [
                 "CC0-1.0"
             ],
             "description": "Blobs of data generated from Minecraft: Bedrock Edition, used by PocketMine-MP",
             "support": {
-<<<<<<< HEAD
                 "source": "https://github.com/NetherGamesMC/BedrockData/tree/master"
             },
             "time": "2022-07-08T20:13:34+00:00"
@@ -282,25 +233,6 @@
                 "type": "zip",
                 "url": "https://api.github.com/repos/NetherGamesMC/BedrockProtocol/zipball/2b54c52b103e187e807c37161948f674ead100f6",
                 "reference": "2b54c52b103e187e807c37161948f674ead100f6",
-=======
-                "issues": "https://github.com/pmmp/BedrockData/issues",
-                "source": "https://github.com/pmmp/BedrockData/tree/bedrock-1.19.10"
-            },
-            "time": "2022-07-12T19:33:21+00:00"
-        },
-        {
-            "name": "pocketmine/bedrock-protocol",
-            "version": "11.0.0+bedrock-1.19.10",
-            "source": {
-                "type": "git",
-                "url": "https://github.com/pmmp/BedrockProtocol.git",
-                "reference": "705f928bd010ba093d8781d20006e4cd5f79f335"
-            },
-            "dist": {
-                "type": "zip",
-                "url": "https://api.github.com/repos/pmmp/BedrockProtocol/zipball/705f928bd010ba093d8781d20006e4cd5f79f335",
-                "reference": "705f928bd010ba093d8781d20006e4cd5f79f335",
->>>>>>> 9d535e29
                 "shasum": ""
             },
             "require": {
@@ -314,7 +246,7 @@
                 "ramsey/uuid": "^4.1"
             },
             "require-dev": {
-                "phpstan/phpstan": "1.8.0",
+                "phpstan/phpstan": "1.7.11",
                 "phpstan/phpstan-phpunit": "^1.0.0",
                 "phpstan/phpstan-strict-rules": "^1.0.0",
                 "phpunit/phpunit": "^9.5"
@@ -341,7 +273,6 @@
             ],
             "description": "An implementation of the Minecraft: Bedrock Edition protocol in PHP",
             "support": {
-<<<<<<< HEAD
                 "source": "https://github.com/NetherGamesMC/BedrockProtocol/tree/master"
             },
             "time": "2022-06-08T11:03:08+00:00"
@@ -396,12 +327,6 @@
                 "source": "https://github.com/cweiske/jsonmapper/tree/v4.0.0"
             },
             "time": "2020-12-01T19:48:11+00:00"
-=======
-                "issues": "https://github.com/pmmp/BedrockProtocol/issues",
-                "source": "https://github.com/pmmp/BedrockProtocol/tree/11.0.0+bedrock-1.19.10"
-            },
-            "time": "2022-07-12T23:47:47+00:00"
->>>>>>> 9d535e29
         },
         {
             "name": "pocketmine/binaryutils",
