{
    "_readme": [
        "This file locks the dependencies of your project to a known state",
        "Read more about it at https://getcomposer.org/doc/01-basic-usage.md#installing-dependencies",
        "This file is @generated automatically"
    ],
<<<<<<< HEAD
    "content-hash": "f9a2f433a86f9ea1351d6dc81b508160",
=======
    "content-hash": "22ebdaff13a226edba97ff5405eac16c",
>>>>>>> 781e3643
    "packages": [
        {
            "name": "adhocore/json-comment",
            "version": "1.2.1",
            "source": {
                "type": "git",
                "url": "https://github.com/adhocore/php-json-comment.git",
                "reference": "651023f9fe52e9efa2198cbaf6e481d1968e2377"
            },
            "dist": {
                "type": "zip",
                "url": "https://api.github.com/repos/adhocore/php-json-comment/zipball/651023f9fe52e9efa2198cbaf6e481d1968e2377",
                "reference": "651023f9fe52e9efa2198cbaf6e481d1968e2377",
                "shasum": ""
            },
            "require": {
                "ext-ctype": "*",
                "php": ">=7.0"
            },
            "require-dev": {
                "phpunit/phpunit": "^6.5 || ^7.5 || ^8.5"
            },
            "type": "library",
            "autoload": {
                "psr-4": {
                    "Ahc\\Json\\": "src/"
                }
            },
            "notification-url": "https://packagist.org/downloads/",
            "license": [
                "MIT"
            ],
            "authors": [
                {
                    "name": "Jitendra Adhikari",
                    "email": "jiten.adhikary@gmail.com"
                }
            ],
            "description": "Lightweight JSON comment stripper library for PHP",
            "keywords": [
                "comment",
                "json",
                "strip-comment"
            ],
            "support": {
                "issues": "https://github.com/adhocore/php-json-comment/issues",
                "source": "https://github.com/adhocore/php-json-comment/tree/1.2.1"
            },
            "funding": [
                {
                    "url": "https://paypal.me/ji10",
                    "type": "custom"
                },
                {
                    "url": "https://github.com/adhocore",
                    "type": "github"
                }
            ],
            "time": "2022-10-02T11:22:07+00:00"
        },
        {
            "name": "brick/math",
            "version": "0.11.0",
            "source": {
                "type": "git",
                "url": "https://github.com/brick/math.git",
                "reference": "0ad82ce168c82ba30d1c01ec86116ab52f589478"
            },
            "dist": {
                "type": "zip",
                "url": "https://api.github.com/repos/brick/math/zipball/0ad82ce168c82ba30d1c01ec86116ab52f589478",
                "reference": "0ad82ce168c82ba30d1c01ec86116ab52f589478",
                "shasum": ""
            },
            "require": {
                "php": "^8.0"
            },
            "require-dev": {
                "php-coveralls/php-coveralls": "^2.2",
                "phpunit/phpunit": "^9.0",
                "vimeo/psalm": "5.0.0"
            },
            "type": "library",
            "autoload": {
                "psr-4": {
                    "Brick\\Math\\": "src/"
                }
            },
            "notification-url": "https://packagist.org/downloads/",
            "license": [
                "MIT"
            ],
            "description": "Arbitrary-precision arithmetic library",
            "keywords": [
                "Arbitrary-precision",
                "BigInteger",
                "BigRational",
                "arithmetic",
                "bigdecimal",
                "bignum",
                "brick",
                "math"
            ],
            "support": {
                "issues": "https://github.com/brick/math/issues",
                "source": "https://github.com/brick/math/tree/0.11.0"
            },
            "funding": [
                {
                    "url": "https://github.com/BenMorel",
                    "type": "github"
                }
            ],
            "time": "2023-01-15T23:15:59+00:00"
        },
        {
            "name": "pocketmine/bedrock-block-upgrade-schema",
            "version": "3.5.0",
            "source": {
                "type": "git",
                "url": "https://github.com/pmmp/BedrockBlockUpgradeSchema.git",
                "reference": "1ed4ba738333c4b4afe4fef8e9326a45c89f12e3"
            },
            "dist": {
                "type": "zip",
                "url": "https://api.github.com/repos/pmmp/BedrockBlockUpgradeSchema/zipball/1ed4ba738333c4b4afe4fef8e9326a45c89f12e3",
                "reference": "1ed4ba738333c4b4afe4fef8e9326a45c89f12e3",
                "shasum": ""
            },
            "type": "library",
            "notification-url": "https://packagist.org/downloads/",
            "license": [
                "CC0-1.0"
            ],
            "description": "Schemas describing how to upgrade saved block data in older Minecraft: Bedrock Edition world saves",
            "support": {
                "issues": "https://github.com/pmmp/BedrockBlockUpgradeSchema/issues",
                "source": "https://github.com/pmmp/BedrockBlockUpgradeSchema/tree/3.5.0"
            },
            "time": "2024-02-07T11:46:50+00:00"
        },
        {
            "name": "pocketmine/bedrock-data",
            "version": "2.8.0+bedrock-1.20.60",
            "source": {
                "type": "git",
                "url": "https://github.com/pmmp/BedrockData.git",
                "reference": "d8ea0355b7c835564af9fe6e273e650ac62c84a2"
            },
            "dist": {
                "type": "zip",
                "url": "https://api.github.com/repos/pmmp/BedrockData/zipball/d8ea0355b7c835564af9fe6e273e650ac62c84a2",
                "reference": "d8ea0355b7c835564af9fe6e273e650ac62c84a2",
                "shasum": ""
            },
            "type": "library",
            "notification-url": "https://packagist.org/downloads/",
            "license": [
                "CC0-1.0"
            ],
            "description": "Blobs of data generated from Minecraft: Bedrock Edition, used by PocketMine-MP",
            "support": {
                "issues": "https://github.com/pmmp/BedrockData/issues",
                "source": "https://github.com/pmmp/BedrockData/tree/bedrock-1.20.60"
            },
            "time": "2024-02-07T11:23:46+00:00"
        },
        {
            "name": "pocketmine/bedrock-item-upgrade-schema",
            "version": "1.7.0",
            "source": {
                "type": "git",
                "url": "https://github.com/pmmp/BedrockItemUpgradeSchema.git",
                "reference": "69772dd58e2b2c7b7513fa2bcdc46e782228641c"
            },
            "dist": {
                "type": "zip",
                "url": "https://api.github.com/repos/pmmp/BedrockItemUpgradeSchema/zipball/69772dd58e2b2c7b7513fa2bcdc46e782228641c",
                "reference": "69772dd58e2b2c7b7513fa2bcdc46e782228641c",
                "shasum": ""
            },
            "type": "library",
            "notification-url": "https://packagist.org/downloads/",
            "license": [
                "CC0-1.0"
            ],
            "description": "JSON schemas for upgrading items found in older Minecraft: Bedrock world saves",
            "support": {
                "issues": "https://github.com/pmmp/BedrockItemUpgradeSchema/issues",
                "source": "https://github.com/pmmp/BedrockItemUpgradeSchema/tree/1.7.0"
            },
            "time": "2024-02-07T11:58:05+00:00"
        },
        {
            "name": "pocketmine/bedrock-protocol",
            "version": "28.0.1+bedrock-1.20.60",
            "source": {
                "type": "git",
                "url": "https://github.com/pmmp/BedrockProtocol.git",
                "reference": "fdb0d1ddee498f995fbd21b9077aac3d3518877e"
            },
            "dist": {
                "type": "zip",
                "url": "https://api.github.com/repos/pmmp/BedrockProtocol/zipball/fdb0d1ddee498f995fbd21b9077aac3d3518877e",
                "reference": "fdb0d1ddee498f995fbd21b9077aac3d3518877e",
                "shasum": ""
            },
            "require": {
                "ext-json": "*",
                "php": "^8.1",
                "pocketmine/binaryutils": "^0.2.0",
                "pocketmine/color": "^0.2.0 || ^0.3.0",
                "pocketmine/math": "^0.3.0 || ^0.4.0 || ^1.0.0",
                "pocketmine/nbt": "^1.0.0",
                "ramsey/uuid": "^4.1"
            },
            "require-dev": {
                "phpstan/phpstan": "1.10.59",
                "phpstan/phpstan-phpunit": "^1.0.0",
                "phpstan/phpstan-strict-rules": "^1.0.0",
                "phpunit/phpunit": "^9.5 || ^10.0"
            },
            "type": "library",
            "autoload": {
                "psr-4": {
                    "pocketmine\\network\\mcpe\\protocol\\": "src/"
                }
            },
            "notification-url": "https://packagist.org/downloads/",
            "license": [
                "LGPL-3.0"
            ],
            "description": "An implementation of the Minecraft: Bedrock Edition protocol in PHP",
            "support": {
                "issues": "https://github.com/pmmp/BedrockProtocol/issues",
                "source": "https://github.com/pmmp/BedrockProtocol/tree/28.0.1+bedrock-1.20.60"
            },
            "time": "2024-03-01T21:49:48+00:00"
        },
        {
            "name": "pocketmine/binaryutils",
            "version": "0.2.6",
            "source": {
                "type": "git",
                "url": "https://github.com/pmmp/BinaryUtils.git",
                "reference": "ccfc1899b859d45814ea3592e20ebec4cb731c84"
            },
            "dist": {
                "type": "zip",
                "url": "https://api.github.com/repos/pmmp/BinaryUtils/zipball/ccfc1899b859d45814ea3592e20ebec4cb731c84",
                "reference": "ccfc1899b859d45814ea3592e20ebec4cb731c84",
                "shasum": ""
            },
            "require": {
                "php": "^7.4 || ^8.0",
                "php-64bit": "*"
            },
            "require-dev": {
                "phpstan/extension-installer": "^1.0",
                "phpstan/phpstan": "~1.10.3",
                "phpstan/phpstan-phpunit": "^1.0",
                "phpstan/phpstan-strict-rules": "^1.0.0",
                "phpunit/phpunit": "^9.5 || ^10.0 || ^11.0"
            },
            "type": "library",
            "autoload": {
                "psr-4": {
                    "pocketmine\\utils\\": "src/"
                }
            },
            "notification-url": "https://packagist.org/downloads/",
            "license": [
                "LGPL-3.0"
            ],
            "description": "Classes and methods for conveniently handling binary data",
            "support": {
                "issues": "https://github.com/pmmp/BinaryUtils/issues",
                "source": "https://github.com/pmmp/BinaryUtils/tree/0.2.6"
            },
            "time": "2024-03-04T15:04:17+00:00"
        },
        {
            "name": "pocketmine/callback-validator",
            "version": "1.0.3",
            "source": {
                "type": "git",
                "url": "https://github.com/pmmp/CallbackValidator.git",
                "reference": "64787469766bcaa7e5885242e85c23c25e8c55a2"
            },
            "dist": {
                "type": "zip",
                "url": "https://api.github.com/repos/pmmp/CallbackValidator/zipball/64787469766bcaa7e5885242e85c23c25e8c55a2",
                "reference": "64787469766bcaa7e5885242e85c23c25e8c55a2",
                "shasum": ""
            },
            "require": {
                "ext-reflection": "*",
                "php": "^7.1 || ^8.0"
            },
            "replace": {
                "daverandom/callback-validator": "*"
            },
            "require-dev": {
                "phpstan/extension-installer": "^1.0",
                "phpstan/phpstan": "0.12.59",
                "phpstan/phpstan-strict-rules": "^0.12.4",
                "phpunit/phpunit": "^7.5 || ^8.5 || ^9.0"
            },
            "type": "library",
            "autoload": {
                "psr-4": {
                    "DaveRandom\\CallbackValidator\\": "src/"
                }
            },
            "notification-url": "https://packagist.org/downloads/",
            "license": [
                "MIT"
            ],
            "authors": [
                {
                    "name": "Chris Wright",
                    "email": "cw@daverandom.com"
                }
            ],
            "description": "Fork of daverandom/callback-validator - Tools for validating callback signatures",
            "support": {
                "issues": "https://github.com/pmmp/CallbackValidator/issues",
                "source": "https://github.com/pmmp/CallbackValidator/tree/1.0.3"
            },
            "time": "2020-12-11T01:45:37+00:00"
        },
        {
            "name": "pocketmine/color",
            "version": "0.3.1",
            "source": {
                "type": "git",
                "url": "https://github.com/pmmp/Color.git",
                "reference": "a0421f1e9e0b0c619300fb92d593283378f6a5e1"
            },
            "dist": {
                "type": "zip",
                "url": "https://api.github.com/repos/pmmp/Color/zipball/a0421f1e9e0b0c619300fb92d593283378f6a5e1",
                "reference": "a0421f1e9e0b0c619300fb92d593283378f6a5e1",
                "shasum": ""
            },
            "require": {
                "php": "^8.0"
            },
            "require-dev": {
                "phpstan/phpstan": "1.10.3",
                "phpstan/phpstan-strict-rules": "^1.2.0"
            },
            "type": "library",
            "autoload": {
                "psr-4": {
                    "pocketmine\\color\\": "src/"
                }
            },
            "notification-url": "https://packagist.org/downloads/",
            "license": [
                "LGPL-3.0"
            ],
            "description": "Color handling library used by PocketMine-MP and related projects",
            "support": {
                "issues": "https://github.com/pmmp/Color/issues",
                "source": "https://github.com/pmmp/Color/tree/0.3.1"
            },
            "time": "2023-04-10T11:38:05+00:00"
        },
        {
            "name": "pocketmine/errorhandler",
            "version": "0.6.0",
            "source": {
                "type": "git",
                "url": "https://github.com/pmmp/ErrorHandler.git",
                "reference": "dae214a04348b911e8219ebf125ff1c5589cc878"
            },
            "dist": {
                "type": "zip",
                "url": "https://api.github.com/repos/pmmp/ErrorHandler/zipball/dae214a04348b911e8219ebf125ff1c5589cc878",
                "reference": "dae214a04348b911e8219ebf125ff1c5589cc878",
                "shasum": ""
            },
            "require": {
                "php": "^8.0"
            },
            "require-dev": {
                "phpstan/phpstan": "0.12.99",
                "phpstan/phpstan-strict-rules": "^0.12.2",
                "phpunit/phpunit": "^9.5"
            },
            "type": "library",
            "autoload": {
                "psr-4": {
                    "pocketmine\\errorhandler\\": "src/"
                }
            },
            "notification-url": "https://packagist.org/downloads/",
            "license": [
                "LGPL-3.0"
            ],
            "description": "Utilities to handle nasty PHP E_* errors in a usable way",
            "support": {
                "issues": "https://github.com/pmmp/ErrorHandler/issues",
                "source": "https://github.com/pmmp/ErrorHandler/tree/0.6.0"
            },
            "time": "2022-01-08T21:05:46+00:00"
        },
        {
            "name": "pocketmine/locale-data",
            "version": "2.19.6",
            "source": {
                "type": "git",
                "url": "https://github.com/pmmp/Language.git",
                "reference": "93e473e20e7f4515ecf45c5ef0f9155b9247a86e"
            },
            "dist": {
                "type": "zip",
                "url": "https://api.github.com/repos/pmmp/Language/zipball/93e473e20e7f4515ecf45c5ef0f9155b9247a86e",
                "reference": "93e473e20e7f4515ecf45c5ef0f9155b9247a86e",
                "shasum": ""
            },
            "type": "library",
            "notification-url": "https://packagist.org/downloads/",
            "description": "Language resources used by PocketMine-MP",
            "support": {
                "issues": "https://github.com/pmmp/Language/issues",
                "source": "https://github.com/pmmp/Language/tree/2.19.6"
            },
            "time": "2023-08-08T16:53:23+00:00"
        },
        {
            "name": "pocketmine/log",
            "version": "0.4.0",
            "source": {
                "type": "git",
                "url": "https://github.com/pmmp/Log.git",
                "reference": "e6c912c0f9055c81d23108ec2d179b96f404c043"
            },
            "dist": {
                "type": "zip",
                "url": "https://api.github.com/repos/pmmp/Log/zipball/e6c912c0f9055c81d23108ec2d179b96f404c043",
                "reference": "e6c912c0f9055c81d23108ec2d179b96f404c043",
                "shasum": ""
            },
            "require": {
                "php": "^7.4 || ^8.0"
            },
            "conflict": {
                "pocketmine/spl": "<0.4"
            },
            "require-dev": {
                "phpstan/phpstan": "0.12.88",
                "phpstan/phpstan-strict-rules": "^0.12.2"
            },
            "type": "library",
            "autoload": {
                "classmap": [
                    "./src"
                ]
            },
            "notification-url": "https://packagist.org/downloads/",
            "license": [
                "LGPL-3.0"
            ],
            "description": "Logging components used by PocketMine-MP and related projects",
            "support": {
                "issues": "https://github.com/pmmp/Log/issues",
                "source": "https://github.com/pmmp/Log/tree/0.4.0"
            },
            "time": "2021-06-18T19:08:09+00:00"
        },
        {
            "name": "pocketmine/math",
            "version": "1.0.0",
            "source": {
                "type": "git",
                "url": "https://github.com/pmmp/Math.git",
                "reference": "dc132d93595b32e9f210d78b3c8d43c662a5edbf"
            },
            "dist": {
                "type": "zip",
                "url": "https://api.github.com/repos/pmmp/Math/zipball/dc132d93595b32e9f210d78b3c8d43c662a5edbf",
                "reference": "dc132d93595b32e9f210d78b3c8d43c662a5edbf",
                "shasum": ""
            },
            "require": {
                "php": "^8.0",
                "php-64bit": "*"
            },
            "require-dev": {
                "phpstan/extension-installer": "^1.0",
                "phpstan/phpstan": "~1.10.3",
                "phpstan/phpstan-strict-rules": "^1.0",
                "phpunit/phpunit": "^8.5 || ^9.5"
            },
            "type": "library",
            "autoload": {
                "psr-4": {
                    "pocketmine\\math\\": "src/"
                }
            },
            "notification-url": "https://packagist.org/downloads/",
            "license": [
                "LGPL-3.0"
            ],
            "description": "PHP library containing math related code used in PocketMine-MP",
            "support": {
                "issues": "https://github.com/pmmp/Math/issues",
                "source": "https://github.com/pmmp/Math/tree/1.0.0"
            },
            "time": "2023-08-03T12:56:33+00:00"
        },
        {
            "name": "pocketmine/nbt",
            "version": "1.0.0",
            "source": {
                "type": "git",
                "url": "https://github.com/pmmp/NBT.git",
                "reference": "20540271cb59e04672cb163dca73366f207974f1"
            },
            "dist": {
                "type": "zip",
                "url": "https://api.github.com/repos/pmmp/NBT/zipball/20540271cb59e04672cb163dca73366f207974f1",
                "reference": "20540271cb59e04672cb163dca73366f207974f1",
                "shasum": ""
            },
            "require": {
                "php": "^7.4 || ^8.0",
                "php-64bit": "*",
                "pocketmine/binaryutils": "^0.2.0"
            },
            "require-dev": {
                "phpstan/extension-installer": "^1.0",
                "phpstan/phpstan": "1.10.25",
                "phpstan/phpstan-strict-rules": "^1.0",
                "phpunit/phpunit": "^9.5"
            },
            "type": "library",
            "autoload": {
                "psr-4": {
                    "pocketmine\\nbt\\": "src/"
                }
            },
            "notification-url": "https://packagist.org/downloads/",
            "license": [
                "LGPL-3.0"
            ],
            "description": "PHP library for working with Named Binary Tags",
            "support": {
                "issues": "https://github.com/pmmp/NBT/issues",
                "source": "https://github.com/pmmp/NBT/tree/1.0.0"
            },
            "time": "2023-07-14T13:01:49+00:00"
        },
        {
            "name": "pocketmine/netresearch-jsonmapper",
            "version": "v4.4.999",
            "source": {
                "type": "git",
                "url": "https://github.com/pmmp/netresearch-jsonmapper.git",
                "reference": "9a6610033d56e358e86a3e4fd5f87063c7318833"
            },
            "dist": {
                "type": "zip",
                "url": "https://api.github.com/repos/pmmp/netresearch-jsonmapper/zipball/9a6610033d56e358e86a3e4fd5f87063c7318833",
                "reference": "9a6610033d56e358e86a3e4fd5f87063c7318833",
                "shasum": ""
            },
            "require": {
                "ext-json": "*",
                "ext-pcre": "*",
                "ext-reflection": "*",
                "ext-spl": "*",
                "php": ">=7.1"
            },
            "replace": {
                "netresearch/jsonmapper": "~4.2.0"
            },
            "require-dev": {
                "phpunit/phpunit": "~7.5 || ~8.0 || ~9.0 || ~10.0",
                "squizlabs/php_codesniffer": "~3.5"
            },
            "type": "library",
            "autoload": {
                "psr-0": {
                    "JsonMapper": "src/"
                }
            },
            "notification-url": "https://packagist.org/downloads/",
            "license": [
                "OSL-3.0"
            ],
            "authors": [
                {
                    "name": "Christian Weiske",
                    "email": "cweiske@cweiske.de",
                    "homepage": "http://github.com/cweiske/jsonmapper/",
                    "role": "Developer"
                }
            ],
            "description": "Fork of netresearch/jsonmapper with security fixes needed by pocketmine/pocketmine-mp",
            "support": {
                "email": "cweiske@cweiske.de",
                "issues": "https://github.com/cweiske/jsonmapper/issues",
                "source": "https://github.com/pmmp/netresearch-jsonmapper/tree/v4.4.999"
            },
            "time": "2024-02-23T13:17:01+00:00"
        },
        {
            "name": "pocketmine/raklib",
            "version": "1.1.1",
            "source": {
                "type": "git",
                "url": "https://github.com/pmmp/RakLib.git",
                "reference": "be2783be516bf6e2872ff5c81fb9048596617b97"
            },
            "dist": {
                "type": "zip",
                "url": "https://api.github.com/repos/pmmp/RakLib/zipball/be2783be516bf6e2872ff5c81fb9048596617b97",
                "reference": "be2783be516bf6e2872ff5c81fb9048596617b97",
                "shasum": ""
            },
            "require": {
                "ext-sockets": "*",
                "php": "^8.1",
                "php-64bit": "*",
                "php-ipv6": "*",
                "pocketmine/binaryutils": "^0.2.0",
                "pocketmine/log": "^0.3.0 || ^0.4.0"
            },
            "require-dev": {
                "phpstan/phpstan": "1.10.1",
                "phpstan/phpstan-strict-rules": "^1.0"
            },
            "type": "library",
            "autoload": {
                "psr-4": {
                    "raklib\\": "src/"
                }
            },
            "notification-url": "https://packagist.org/downloads/",
            "license": [
                "GPL-3.0"
            ],
            "description": "A RakNet server implementation written in PHP",
            "support": {
                "issues": "https://github.com/pmmp/RakLib/issues",
                "source": "https://github.com/pmmp/RakLib/tree/1.1.1"
            },
            "time": "2024-03-04T14:02:14+00:00"
        },
        {
            "name": "pocketmine/raklib-ipc",
            "version": "1.0.1",
            "source": {
                "type": "git",
                "url": "https://github.com/pmmp/RakLibIpc.git",
                "reference": "ce632ef2c6743e71eddb5dc329c49af6555f90bc"
            },
            "dist": {
                "type": "zip",
                "url": "https://api.github.com/repos/pmmp/RakLibIpc/zipball/ce632ef2c6743e71eddb5dc329c49af6555f90bc",
                "reference": "ce632ef2c6743e71eddb5dc329c49af6555f90bc",
                "shasum": ""
            },
            "require": {
                "php": "^8.0",
                "php-64bit": "*",
                "pocketmine/binaryutils": "^0.2.0",
                "pocketmine/raklib": "^0.15.0 || ^1.0.0"
            },
            "require-dev": {
                "phpstan/phpstan": "1.10.1",
                "phpstan/phpstan-strict-rules": "^1.0.0"
            },
            "type": "library",
            "autoload": {
                "psr-4": {
                    "raklib\\server\\ipc\\": "src/"
                }
            },
            "notification-url": "https://packagist.org/downloads/",
            "license": [
                "GPL-3.0"
            ],
            "description": "Channel-based protocols for inter-thread/inter-process communication with RakLib",
            "support": {
                "issues": "https://github.com/pmmp/RakLibIpc/issues",
                "source": "https://github.com/pmmp/RakLibIpc/tree/1.0.1"
            },
            "time": "2024-03-01T15:55:05+00:00"
        },
        {
            "name": "pocketmine/snooze",
            "version": "0.5.0",
            "source": {
                "type": "git",
                "url": "https://github.com/pmmp/Snooze.git",
                "reference": "a86d9ee60ce44755d166d3c7ba4b8b8be8360915"
            },
            "dist": {
                "type": "zip",
                "url": "https://api.github.com/repos/pmmp/Snooze/zipball/a86d9ee60ce44755d166d3c7ba4b8b8be8360915",
                "reference": "a86d9ee60ce44755d166d3c7ba4b8b8be8360915",
                "shasum": ""
            },
            "require": {
                "ext-pmmpthread": "^6.0",
                "php-64bit": "^8.1"
            },
            "require-dev": {
                "phpstan/extension-installer": "^1.0",
                "phpstan/phpstan": "1.10.3",
                "phpstan/phpstan-strict-rules": "^1.0"
            },
            "type": "library",
            "autoload": {
                "psr-4": {
                    "pocketmine\\snooze\\": "src/"
                }
            },
            "notification-url": "https://packagist.org/downloads/",
            "license": [
                "LGPL-3.0"
            ],
            "description": "Thread notification management library for code using the pthreads extension",
            "support": {
                "issues": "https://github.com/pmmp/Snooze/issues",
                "source": "https://github.com/pmmp/Snooze/tree/0.5.0"
            },
            "time": "2023-05-22T23:43:01+00:00"
        },
        {
            "name": "ramsey/collection",
            "version": "2.0.0",
            "source": {
                "type": "git",
                "url": "https://github.com/ramsey/collection.git",
                "reference": "a4b48764bfbb8f3a6a4d1aeb1a35bb5e9ecac4a5"
            },
            "dist": {
                "type": "zip",
                "url": "https://api.github.com/repos/ramsey/collection/zipball/a4b48764bfbb8f3a6a4d1aeb1a35bb5e9ecac4a5",
                "reference": "a4b48764bfbb8f3a6a4d1aeb1a35bb5e9ecac4a5",
                "shasum": ""
            },
            "require": {
                "php": "^8.1"
            },
            "require-dev": {
                "captainhook/plugin-composer": "^5.3",
                "ergebnis/composer-normalize": "^2.28.3",
                "fakerphp/faker": "^1.21",
                "hamcrest/hamcrest-php": "^2.0",
                "jangregor/phpstan-prophecy": "^1.0",
                "mockery/mockery": "^1.5",
                "php-parallel-lint/php-console-highlighter": "^1.0",
                "php-parallel-lint/php-parallel-lint": "^1.3",
                "phpcsstandards/phpcsutils": "^1.0.0-rc1",
                "phpspec/prophecy-phpunit": "^2.0",
                "phpstan/extension-installer": "^1.2",
                "phpstan/phpstan": "^1.9",
                "phpstan/phpstan-mockery": "^1.1",
                "phpstan/phpstan-phpunit": "^1.3",
                "phpunit/phpunit": "^9.5",
                "psalm/plugin-mockery": "^1.1",
                "psalm/plugin-phpunit": "^0.18.4",
                "ramsey/coding-standard": "^2.0.3",
                "ramsey/conventional-commits": "^1.3",
                "vimeo/psalm": "^5.4"
            },
            "type": "library",
            "extra": {
                "captainhook": {
                    "force-install": true
                },
                "ramsey/conventional-commits": {
                    "configFile": "conventional-commits.json"
                }
            },
            "autoload": {
                "psr-4": {
                    "Ramsey\\Collection\\": "src/"
                }
            },
            "notification-url": "https://packagist.org/downloads/",
            "license": [
                "MIT"
            ],
            "authors": [
                {
                    "name": "Ben Ramsey",
                    "email": "ben@benramsey.com",
                    "homepage": "https://benramsey.com"
                }
            ],
            "description": "A PHP library for representing and manipulating collections.",
            "keywords": [
                "array",
                "collection",
                "hash",
                "map",
                "queue",
                "set"
            ],
            "support": {
                "issues": "https://github.com/ramsey/collection/issues",
                "source": "https://github.com/ramsey/collection/tree/2.0.0"
            },
            "funding": [
                {
                    "url": "https://github.com/ramsey",
                    "type": "github"
                },
                {
                    "url": "https://tidelift.com/funding/github/packagist/ramsey/collection",
                    "type": "tidelift"
                }
            ],
            "time": "2022-12-31T21:50:55+00:00"
        },
        {
            "name": "ramsey/uuid",
            "version": "4.7.5",
            "source": {
                "type": "git",
                "url": "https://github.com/ramsey/uuid.git",
                "reference": "5f0df49ae5ad6efb7afa69e6bfab4e5b1e080d8e"
            },
            "dist": {
                "type": "zip",
                "url": "https://api.github.com/repos/ramsey/uuid/zipball/5f0df49ae5ad6efb7afa69e6bfab4e5b1e080d8e",
                "reference": "5f0df49ae5ad6efb7afa69e6bfab4e5b1e080d8e",
                "shasum": ""
            },
            "require": {
                "brick/math": "^0.8.8 || ^0.9 || ^0.10 || ^0.11",
                "ext-json": "*",
                "php": "^8.0",
                "ramsey/collection": "^1.2 || ^2.0"
            },
            "replace": {
                "rhumsaa/uuid": "self.version"
            },
            "require-dev": {
                "captainhook/captainhook": "^5.10",
                "captainhook/plugin-composer": "^5.3",
                "dealerdirect/phpcodesniffer-composer-installer": "^0.7.0",
                "doctrine/annotations": "^1.8",
                "ergebnis/composer-normalize": "^2.15",
                "mockery/mockery": "^1.3",
                "paragonie/random-lib": "^2",
                "php-mock/php-mock": "^2.2",
                "php-mock/php-mock-mockery": "^1.3",
                "php-parallel-lint/php-parallel-lint": "^1.1",
                "phpbench/phpbench": "^1.0",
                "phpstan/extension-installer": "^1.1",
                "phpstan/phpstan": "^1.8",
                "phpstan/phpstan-mockery": "^1.1",
                "phpstan/phpstan-phpunit": "^1.1",
                "phpunit/phpunit": "^8.5 || ^9",
                "ramsey/composer-repl": "^1.4",
                "slevomat/coding-standard": "^8.4",
                "squizlabs/php_codesniffer": "^3.5",
                "vimeo/psalm": "^4.9"
            },
            "suggest": {
                "ext-bcmath": "Enables faster math with arbitrary-precision integers using BCMath.",
                "ext-gmp": "Enables faster math with arbitrary-precision integers using GMP.",
                "ext-uuid": "Enables the use of PeclUuidTimeGenerator and PeclUuidRandomGenerator.",
                "paragonie/random-lib": "Provides RandomLib for use with the RandomLibAdapter",
                "ramsey/uuid-doctrine": "Allows the use of Ramsey\\Uuid\\Uuid as Doctrine field type."
            },
            "type": "library",
            "extra": {
                "captainhook": {
                    "force-install": true
                }
            },
            "autoload": {
                "files": [
                    "src/functions.php"
                ],
                "psr-4": {
                    "Ramsey\\Uuid\\": "src/"
                }
            },
            "notification-url": "https://packagist.org/downloads/",
            "license": [
                "MIT"
            ],
            "description": "A PHP library for generating and working with universally unique identifiers (UUIDs).",
            "keywords": [
                "guid",
                "identifier",
                "uuid"
            ],
            "support": {
                "issues": "https://github.com/ramsey/uuid/issues",
                "source": "https://github.com/ramsey/uuid/tree/4.7.5"
            },
            "funding": [
                {
                    "url": "https://github.com/ramsey",
                    "type": "github"
                },
                {
                    "url": "https://tidelift.com/funding/github/packagist/ramsey/uuid",
                    "type": "tidelift"
                }
            ],
            "time": "2023-11-08T05:53:05+00:00"
        },
        {
            "name": "symfony/filesystem",
            "version": "v6.4.3",
            "source": {
                "type": "git",
                "url": "https://github.com/symfony/filesystem.git",
                "reference": "7f3b1755eb49297a0827a7575d5d2b2fd11cc9fb"
            },
            "dist": {
                "type": "zip",
                "url": "https://api.github.com/repos/symfony/filesystem/zipball/7f3b1755eb49297a0827a7575d5d2b2fd11cc9fb",
                "reference": "7f3b1755eb49297a0827a7575d5d2b2fd11cc9fb",
                "shasum": ""
            },
            "require": {
                "php": ">=8.1",
                "symfony/polyfill-ctype": "~1.8",
                "symfony/polyfill-mbstring": "~1.8"
            },
            "type": "library",
            "autoload": {
                "psr-4": {
                    "Symfony\\Component\\Filesystem\\": ""
                },
                "exclude-from-classmap": [
                    "/Tests/"
                ]
            },
            "notification-url": "https://packagist.org/downloads/",
            "license": [
                "MIT"
            ],
            "authors": [
                {
                    "name": "Fabien Potencier",
                    "email": "fabien@symfony.com"
                },
                {
                    "name": "Symfony Community",
                    "homepage": "https://symfony.com/contributors"
                }
            ],
            "description": "Provides basic utilities for the filesystem",
            "homepage": "https://symfony.com",
            "support": {
                "source": "https://github.com/symfony/filesystem/tree/v6.4.3"
            },
            "funding": [
                {
                    "url": "https://symfony.com/sponsor",
                    "type": "custom"
                },
                {
                    "url": "https://github.com/fabpot",
                    "type": "github"
                },
                {
                    "url": "https://tidelift.com/funding/github/packagist/symfony/symfony",
                    "type": "tidelift"
                }
            ],
            "time": "2024-01-23T14:51:35+00:00"
        },
        {
            "name": "symfony/polyfill-ctype",
            "version": "v1.29.0",
            "source": {
                "type": "git",
                "url": "https://github.com/symfony/polyfill-ctype.git",
                "reference": "ef4d7e442ca910c4764bce785146269b30cb5fc4"
            },
            "dist": {
                "type": "zip",
                "url": "https://api.github.com/repos/symfony/polyfill-ctype/zipball/ef4d7e442ca910c4764bce785146269b30cb5fc4",
                "reference": "ef4d7e442ca910c4764bce785146269b30cb5fc4",
                "shasum": ""
            },
            "require": {
                "php": ">=7.1"
            },
            "provide": {
                "ext-ctype": "*"
            },
            "suggest": {
                "ext-ctype": "For best performance"
            },
            "type": "library",
            "extra": {
                "thanks": {
                    "name": "symfony/polyfill",
                    "url": "https://github.com/symfony/polyfill"
                }
            },
            "autoload": {
                "files": [
                    "bootstrap.php"
                ],
                "psr-4": {
                    "Symfony\\Polyfill\\Ctype\\": ""
                }
            },
            "notification-url": "https://packagist.org/downloads/",
            "license": [
                "MIT"
            ],
            "authors": [
                {
                    "name": "Gert de Pagter",
                    "email": "BackEndTea@gmail.com"
                },
                {
                    "name": "Symfony Community",
                    "homepage": "https://symfony.com/contributors"
                }
            ],
            "description": "Symfony polyfill for ctype functions",
            "homepage": "https://symfony.com",
            "keywords": [
                "compatibility",
                "ctype",
                "polyfill",
                "portable"
            ],
            "support": {
                "source": "https://github.com/symfony/polyfill-ctype/tree/v1.29.0"
            },
            "funding": [
                {
                    "url": "https://symfony.com/sponsor",
                    "type": "custom"
                },
                {
                    "url": "https://github.com/fabpot",
                    "type": "github"
                },
                {
                    "url": "https://tidelift.com/funding/github/packagist/symfony/symfony",
                    "type": "tidelift"
                }
            ],
            "time": "2024-01-29T20:11:03+00:00"
        },
        {
            "name": "symfony/polyfill-mbstring",
            "version": "v1.29.0",
            "source": {
                "type": "git",
                "url": "https://github.com/symfony/polyfill-mbstring.git",
                "reference": "9773676c8a1bb1f8d4340a62efe641cf76eda7ec"
            },
            "dist": {
                "type": "zip",
                "url": "https://api.github.com/repos/symfony/polyfill-mbstring/zipball/9773676c8a1bb1f8d4340a62efe641cf76eda7ec",
                "reference": "9773676c8a1bb1f8d4340a62efe641cf76eda7ec",
                "shasum": ""
            },
            "require": {
                "php": ">=7.1"
            },
            "provide": {
                "ext-mbstring": "*"
            },
            "suggest": {
                "ext-mbstring": "For best performance"
            },
            "type": "library",
            "extra": {
                "thanks": {
                    "name": "symfony/polyfill",
                    "url": "https://github.com/symfony/polyfill"
                }
            },
            "autoload": {
                "files": [
                    "bootstrap.php"
                ],
                "psr-4": {
                    "Symfony\\Polyfill\\Mbstring\\": ""
                }
            },
            "notification-url": "https://packagist.org/downloads/",
            "license": [
                "MIT"
            ],
            "authors": [
                {
                    "name": "Nicolas Grekas",
                    "email": "p@tchwork.com"
                },
                {
                    "name": "Symfony Community",
                    "homepage": "https://symfony.com/contributors"
                }
            ],
            "description": "Symfony polyfill for the Mbstring extension",
            "homepage": "https://symfony.com",
            "keywords": [
                "compatibility",
                "mbstring",
                "polyfill",
                "portable",
                "shim"
            ],
            "support": {
                "source": "https://github.com/symfony/polyfill-mbstring/tree/v1.29.0"
            },
            "funding": [
                {
                    "url": "https://symfony.com/sponsor",
                    "type": "custom"
                },
                {
                    "url": "https://github.com/fabpot",
                    "type": "github"
                },
                {
                    "url": "https://tidelift.com/funding/github/packagist/symfony/symfony",
                    "type": "tidelift"
                }
            ],
            "time": "2024-01-29T20:11:03+00:00"
        }
    ],
    "packages-dev": [
        {
            "name": "myclabs/deep-copy",
            "version": "1.11.1",
            "source": {
                "type": "git",
                "url": "https://github.com/myclabs/DeepCopy.git",
                "reference": "7284c22080590fb39f2ffa3e9057f10a4ddd0e0c"
            },
            "dist": {
                "type": "zip",
                "url": "https://api.github.com/repos/myclabs/DeepCopy/zipball/7284c22080590fb39f2ffa3e9057f10a4ddd0e0c",
                "reference": "7284c22080590fb39f2ffa3e9057f10a4ddd0e0c",
                "shasum": ""
            },
            "require": {
                "php": "^7.1 || ^8.0"
            },
            "conflict": {
                "doctrine/collections": "<1.6.8",
                "doctrine/common": "<2.13.3 || >=3,<3.2.2"
            },
            "require-dev": {
                "doctrine/collections": "^1.6.8",
                "doctrine/common": "^2.13.3 || ^3.2.2",
                "phpunit/phpunit": "^7.5.20 || ^8.5.23 || ^9.5.13"
            },
            "type": "library",
            "autoload": {
                "files": [
                    "src/DeepCopy/deep_copy.php"
                ],
                "psr-4": {
                    "DeepCopy\\": "src/DeepCopy/"
                }
            },
            "notification-url": "https://packagist.org/downloads/",
            "license": [
                "MIT"
            ],
            "description": "Create deep copies (clones) of your objects",
            "keywords": [
                "clone",
                "copy",
                "duplicate",
                "object",
                "object graph"
            ],
            "support": {
                "issues": "https://github.com/myclabs/DeepCopy/issues",
                "source": "https://github.com/myclabs/DeepCopy/tree/1.11.1"
            },
            "funding": [
                {
                    "url": "https://tidelift.com/funding/github/packagist/myclabs/deep-copy",
                    "type": "tidelift"
                }
            ],
            "time": "2023-03-08T13:26:56+00:00"
        },
        {
            "name": "nikic/php-parser",
            "version": "v5.0.1",
            "source": {
                "type": "git",
                "url": "https://github.com/nikic/PHP-Parser.git",
                "reference": "2218c2252c874a4624ab2f613d86ac32d227bc69"
            },
            "dist": {
                "type": "zip",
                "url": "https://api.github.com/repos/nikic/PHP-Parser/zipball/2218c2252c874a4624ab2f613d86ac32d227bc69",
                "reference": "2218c2252c874a4624ab2f613d86ac32d227bc69",
                "shasum": ""
            },
            "require": {
                "ext-ctype": "*",
                "ext-json": "*",
                "ext-tokenizer": "*",
                "php": ">=7.4"
            },
            "require-dev": {
                "ircmaxell/php-yacc": "^0.0.7",
                "phpunit/phpunit": "^7.0 || ^8.0 || ^9.0"
            },
            "bin": [
                "bin/php-parse"
            ],
            "type": "library",
            "extra": {
                "branch-alias": {
                    "dev-master": "5.0-dev"
                }
            },
            "autoload": {
                "psr-4": {
                    "PhpParser\\": "lib/PhpParser"
                }
            },
            "notification-url": "https://packagist.org/downloads/",
            "license": [
                "BSD-3-Clause"
            ],
            "authors": [
                {
                    "name": "Nikita Popov"
                }
            ],
            "description": "A PHP parser written in PHP",
            "keywords": [
                "parser",
                "php"
            ],
            "support": {
                "issues": "https://github.com/nikic/PHP-Parser/issues",
                "source": "https://github.com/nikic/PHP-Parser/tree/v5.0.1"
            },
            "time": "2024-02-21T19:24:10+00:00"
        },
        {
            "name": "phar-io/manifest",
            "version": "2.0.4",
            "source": {
                "type": "git",
                "url": "https://github.com/phar-io/manifest.git",
                "reference": "54750ef60c58e43759730615a392c31c80e23176"
            },
            "dist": {
                "type": "zip",
                "url": "https://api.github.com/repos/phar-io/manifest/zipball/54750ef60c58e43759730615a392c31c80e23176",
                "reference": "54750ef60c58e43759730615a392c31c80e23176",
                "shasum": ""
            },
            "require": {
                "ext-dom": "*",
                "ext-libxml": "*",
                "ext-phar": "*",
                "ext-xmlwriter": "*",
                "phar-io/version": "^3.0.1",
                "php": "^7.2 || ^8.0"
            },
            "type": "library",
            "extra": {
                "branch-alias": {
                    "dev-master": "2.0.x-dev"
                }
            },
            "autoload": {
                "classmap": [
                    "src/"
                ]
            },
            "notification-url": "https://packagist.org/downloads/",
            "license": [
                "BSD-3-Clause"
            ],
            "authors": [
                {
                    "name": "Arne Blankerts",
                    "email": "arne@blankerts.de",
                    "role": "Developer"
                },
                {
                    "name": "Sebastian Heuer",
                    "email": "sebastian@phpeople.de",
                    "role": "Developer"
                },
                {
                    "name": "Sebastian Bergmann",
                    "email": "sebastian@phpunit.de",
                    "role": "Developer"
                }
            ],
            "description": "Component for reading phar.io manifest information from a PHP Archive (PHAR)",
            "support": {
                "issues": "https://github.com/phar-io/manifest/issues",
                "source": "https://github.com/phar-io/manifest/tree/2.0.4"
            },
            "funding": [
                {
                    "url": "https://github.com/theseer",
                    "type": "github"
                }
            ],
            "time": "2024-03-03T12:33:53+00:00"
        },
        {
            "name": "phar-io/version",
            "version": "3.2.1",
            "source": {
                "type": "git",
                "url": "https://github.com/phar-io/version.git",
                "reference": "4f7fd7836c6f332bb2933569e566a0d6c4cbed74"
            },
            "dist": {
                "type": "zip",
                "url": "https://api.github.com/repos/phar-io/version/zipball/4f7fd7836c6f332bb2933569e566a0d6c4cbed74",
                "reference": "4f7fd7836c6f332bb2933569e566a0d6c4cbed74",
                "shasum": ""
            },
            "require": {
                "php": "^7.2 || ^8.0"
            },
            "type": "library",
            "autoload": {
                "classmap": [
                    "src/"
                ]
            },
            "notification-url": "https://packagist.org/downloads/",
            "license": [
                "BSD-3-Clause"
            ],
            "authors": [
                {
                    "name": "Arne Blankerts",
                    "email": "arne@blankerts.de",
                    "role": "Developer"
                },
                {
                    "name": "Sebastian Heuer",
                    "email": "sebastian@phpeople.de",
                    "role": "Developer"
                },
                {
                    "name": "Sebastian Bergmann",
                    "email": "sebastian@phpunit.de",
                    "role": "Developer"
                }
            ],
            "description": "Library for handling version information and constraints",
            "support": {
                "issues": "https://github.com/phar-io/version/issues",
                "source": "https://github.com/phar-io/version/tree/3.2.1"
            },
            "time": "2022-02-21T01:04:05+00:00"
        },
        {
            "name": "phpstan/phpstan",
            "version": "1.10.59",
            "source": {
                "type": "git",
                "url": "https://github.com/phpstan/phpstan.git",
                "reference": "e607609388d3a6d418a50a49f7940e8086798281"
            },
            "dist": {
                "type": "zip",
                "url": "https://api.github.com/repos/phpstan/phpstan/zipball/e607609388d3a6d418a50a49f7940e8086798281",
                "reference": "e607609388d3a6d418a50a49f7940e8086798281",
                "shasum": ""
            },
            "require": {
                "php": "^7.2|^8.0"
            },
            "conflict": {
                "phpstan/phpstan-shim": "*"
            },
            "bin": [
                "phpstan",
                "phpstan.phar"
            ],
            "type": "library",
            "autoload": {
                "files": [
                    "bootstrap.php"
                ]
            },
            "notification-url": "https://packagist.org/downloads/",
            "license": [
                "MIT"
            ],
            "description": "PHPStan - PHP Static Analysis Tool",
            "keywords": [
                "dev",
                "static analysis"
            ],
            "support": {
                "docs": "https://phpstan.org/user-guide/getting-started",
                "forum": "https://github.com/phpstan/phpstan/discussions",
                "issues": "https://github.com/phpstan/phpstan/issues",
                "security": "https://github.com/phpstan/phpstan/security/policy",
                "source": "https://github.com/phpstan/phpstan-src"
            },
            "funding": [
                {
                    "url": "https://github.com/ondrejmirtes",
                    "type": "github"
                },
                {
                    "url": "https://github.com/phpstan",
                    "type": "github"
                },
                {
                    "url": "https://tidelift.com/funding/github/packagist/phpstan/phpstan",
                    "type": "tidelift"
                }
            ],
            "time": "2024-02-20T13:59:13+00:00"
        },
        {
            "name": "phpstan/phpstan-phpunit",
            "version": "1.3.16",
            "source": {
                "type": "git",
                "url": "https://github.com/phpstan/phpstan-phpunit.git",
                "reference": "d5242a59d035e46774f2e634b374bc39ff62cb95"
            },
            "dist": {
                "type": "zip",
                "url": "https://api.github.com/repos/phpstan/phpstan-phpunit/zipball/d5242a59d035e46774f2e634b374bc39ff62cb95",
                "reference": "d5242a59d035e46774f2e634b374bc39ff62cb95",
                "shasum": ""
            },
            "require": {
                "php": "^7.2 || ^8.0",
                "phpstan/phpstan": "^1.10"
            },
            "conflict": {
                "phpunit/phpunit": "<7.0"
            },
            "require-dev": {
                "nikic/php-parser": "^4.13.0",
                "php-parallel-lint/php-parallel-lint": "^1.2",
                "phpstan/phpstan-strict-rules": "^1.5.1",
                "phpunit/phpunit": "^9.5"
            },
            "type": "phpstan-extension",
            "extra": {
                "phpstan": {
                    "includes": [
                        "extension.neon",
                        "rules.neon"
                    ]
                }
            },
            "autoload": {
                "psr-4": {
                    "PHPStan\\": "src/"
                }
            },
            "notification-url": "https://packagist.org/downloads/",
            "license": [
                "MIT"
            ],
            "description": "PHPUnit extensions and rules for PHPStan",
            "support": {
                "issues": "https://github.com/phpstan/phpstan-phpunit/issues",
                "source": "https://github.com/phpstan/phpstan-phpunit/tree/1.3.16"
            },
            "time": "2024-02-23T09:51:20+00:00"
        },
        {
            "name": "phpstan/phpstan-strict-rules",
            "version": "1.5.2",
            "source": {
                "type": "git",
                "url": "https://github.com/phpstan/phpstan-strict-rules.git",
                "reference": "7a50e9662ee9f3942e4aaaf3d603653f60282542"
            },
            "dist": {
                "type": "zip",
                "url": "https://api.github.com/repos/phpstan/phpstan-strict-rules/zipball/7a50e9662ee9f3942e4aaaf3d603653f60282542",
                "reference": "7a50e9662ee9f3942e4aaaf3d603653f60282542",
                "shasum": ""
            },
            "require": {
                "php": "^7.2 || ^8.0",
                "phpstan/phpstan": "^1.10.34"
            },
            "require-dev": {
                "nikic/php-parser": "^4.13.0",
                "php-parallel-lint/php-parallel-lint": "^1.2",
                "phpstan/phpstan-deprecation-rules": "^1.1",
                "phpstan/phpstan-phpunit": "^1.0",
                "phpunit/phpunit": "^9.5"
            },
            "type": "phpstan-extension",
            "extra": {
                "phpstan": {
                    "includes": [
                        "rules.neon"
                    ]
                }
            },
            "autoload": {
                "psr-4": {
                    "PHPStan\\": "src/"
                }
            },
            "notification-url": "https://packagist.org/downloads/",
            "license": [
                "MIT"
            ],
            "description": "Extra strict and opinionated rules for PHPStan",
            "support": {
                "issues": "https://github.com/phpstan/phpstan-strict-rules/issues",
                "source": "https://github.com/phpstan/phpstan-strict-rules/tree/1.5.2"
            },
            "time": "2023-10-30T14:35:06+00:00"
        },
        {
            "name": "phpunit/php-code-coverage",
            "version": "10.1.12",
            "source": {
                "type": "git",
                "url": "https://github.com/sebastianbergmann/php-code-coverage.git",
                "reference": "842f72662d6b9edda84c4b6f13885fd9cd53dc63"
            },
            "dist": {
                "type": "zip",
                "url": "https://api.github.com/repos/sebastianbergmann/php-code-coverage/zipball/842f72662d6b9edda84c4b6f13885fd9cd53dc63",
                "reference": "842f72662d6b9edda84c4b6f13885fd9cd53dc63",
                "shasum": ""
            },
            "require": {
                "ext-dom": "*",
                "ext-libxml": "*",
                "ext-xmlwriter": "*",
                "nikic/php-parser": "^4.18 || ^5.0",
                "php": ">=8.1",
                "phpunit/php-file-iterator": "^4.0",
                "phpunit/php-text-template": "^3.0",
                "sebastian/code-unit-reverse-lookup": "^3.0",
                "sebastian/complexity": "^3.0",
                "sebastian/environment": "^6.0",
                "sebastian/lines-of-code": "^2.0",
                "sebastian/version": "^4.0",
                "theseer/tokenizer": "^1.2.0"
            },
            "require-dev": {
                "phpunit/phpunit": "^10.1"
            },
            "suggest": {
                "ext-pcov": "PHP extension that provides line coverage",
                "ext-xdebug": "PHP extension that provides line coverage as well as branch and path coverage"
            },
            "type": "library",
            "extra": {
                "branch-alias": {
                    "dev-main": "10.1-dev"
                }
            },
            "autoload": {
                "classmap": [
                    "src/"
                ]
            },
            "notification-url": "https://packagist.org/downloads/",
            "license": [
                "BSD-3-Clause"
            ],
            "authors": [
                {
                    "name": "Sebastian Bergmann",
                    "email": "sebastian@phpunit.de",
                    "role": "lead"
                }
            ],
            "description": "Library that provides collection, processing, and rendering functionality for PHP code coverage information.",
            "homepage": "https://github.com/sebastianbergmann/php-code-coverage",
            "keywords": [
                "coverage",
                "testing",
                "xunit"
            ],
            "support": {
                "issues": "https://github.com/sebastianbergmann/php-code-coverage/issues",
                "security": "https://github.com/sebastianbergmann/php-code-coverage/security/policy",
                "source": "https://github.com/sebastianbergmann/php-code-coverage/tree/10.1.12"
            },
            "funding": [
                {
                    "url": "https://github.com/sebastianbergmann",
                    "type": "github"
                }
            ],
            "time": "2024-03-02T07:22:05+00:00"
        },
        {
            "name": "phpunit/php-file-iterator",
            "version": "4.1.0",
            "source": {
                "type": "git",
                "url": "https://github.com/sebastianbergmann/php-file-iterator.git",
                "reference": "a95037b6d9e608ba092da1b23931e537cadc3c3c"
            },
            "dist": {
                "type": "zip",
                "url": "https://api.github.com/repos/sebastianbergmann/php-file-iterator/zipball/a95037b6d9e608ba092da1b23931e537cadc3c3c",
                "reference": "a95037b6d9e608ba092da1b23931e537cadc3c3c",
                "shasum": ""
            },
            "require": {
                "php": ">=8.1"
            },
            "require-dev": {
                "phpunit/phpunit": "^10.0"
            },
            "type": "library",
            "extra": {
                "branch-alias": {
                    "dev-main": "4.0-dev"
                }
            },
            "autoload": {
                "classmap": [
                    "src/"
                ]
            },
            "notification-url": "https://packagist.org/downloads/",
            "license": [
                "BSD-3-Clause"
            ],
            "authors": [
                {
                    "name": "Sebastian Bergmann",
                    "email": "sebastian@phpunit.de",
                    "role": "lead"
                }
            ],
            "description": "FilterIterator implementation that filters files based on a list of suffixes.",
            "homepage": "https://github.com/sebastianbergmann/php-file-iterator/",
            "keywords": [
                "filesystem",
                "iterator"
            ],
            "support": {
                "issues": "https://github.com/sebastianbergmann/php-file-iterator/issues",
                "security": "https://github.com/sebastianbergmann/php-file-iterator/security/policy",
                "source": "https://github.com/sebastianbergmann/php-file-iterator/tree/4.1.0"
            },
            "funding": [
                {
                    "url": "https://github.com/sebastianbergmann",
                    "type": "github"
                }
            ],
            "time": "2023-08-31T06:24:48+00:00"
        },
        {
            "name": "phpunit/php-invoker",
            "version": "4.0.0",
            "source": {
                "type": "git",
                "url": "https://github.com/sebastianbergmann/php-invoker.git",
                "reference": "f5e568ba02fa5ba0ddd0f618391d5a9ea50b06d7"
            },
            "dist": {
                "type": "zip",
                "url": "https://api.github.com/repos/sebastianbergmann/php-invoker/zipball/f5e568ba02fa5ba0ddd0f618391d5a9ea50b06d7",
                "reference": "f5e568ba02fa5ba0ddd0f618391d5a9ea50b06d7",
                "shasum": ""
            },
            "require": {
                "php": ">=8.1"
            },
            "require-dev": {
                "ext-pcntl": "*",
                "phpunit/phpunit": "^10.0"
            },
            "suggest": {
                "ext-pcntl": "*"
            },
            "type": "library",
            "extra": {
                "branch-alias": {
                    "dev-main": "4.0-dev"
                }
            },
            "autoload": {
                "classmap": [
                    "src/"
                ]
            },
            "notification-url": "https://packagist.org/downloads/",
            "license": [
                "BSD-3-Clause"
            ],
            "authors": [
                {
                    "name": "Sebastian Bergmann",
                    "email": "sebastian@phpunit.de",
                    "role": "lead"
                }
            ],
            "description": "Invoke callables with a timeout",
            "homepage": "https://github.com/sebastianbergmann/php-invoker/",
            "keywords": [
                "process"
            ],
            "support": {
                "issues": "https://github.com/sebastianbergmann/php-invoker/issues",
                "source": "https://github.com/sebastianbergmann/php-invoker/tree/4.0.0"
            },
            "funding": [
                {
                    "url": "https://github.com/sebastianbergmann",
                    "type": "github"
                }
            ],
            "time": "2023-02-03T06:56:09+00:00"
        },
        {
            "name": "phpunit/php-text-template",
            "version": "3.0.1",
            "source": {
                "type": "git",
                "url": "https://github.com/sebastianbergmann/php-text-template.git",
                "reference": "0c7b06ff49e3d5072f057eb1fa59258bf287a748"
            },
            "dist": {
                "type": "zip",
                "url": "https://api.github.com/repos/sebastianbergmann/php-text-template/zipball/0c7b06ff49e3d5072f057eb1fa59258bf287a748",
                "reference": "0c7b06ff49e3d5072f057eb1fa59258bf287a748",
                "shasum": ""
            },
            "require": {
                "php": ">=8.1"
            },
            "require-dev": {
                "phpunit/phpunit": "^10.0"
            },
            "type": "library",
            "extra": {
                "branch-alias": {
                    "dev-main": "3.0-dev"
                }
            },
            "autoload": {
                "classmap": [
                    "src/"
                ]
            },
            "notification-url": "https://packagist.org/downloads/",
            "license": [
                "BSD-3-Clause"
            ],
            "authors": [
                {
                    "name": "Sebastian Bergmann",
                    "email": "sebastian@phpunit.de",
                    "role": "lead"
                }
            ],
            "description": "Simple template engine.",
            "homepage": "https://github.com/sebastianbergmann/php-text-template/",
            "keywords": [
                "template"
            ],
            "support": {
                "issues": "https://github.com/sebastianbergmann/php-text-template/issues",
                "security": "https://github.com/sebastianbergmann/php-text-template/security/policy",
                "source": "https://github.com/sebastianbergmann/php-text-template/tree/3.0.1"
            },
            "funding": [
                {
                    "url": "https://github.com/sebastianbergmann",
                    "type": "github"
                }
            ],
            "time": "2023-08-31T14:07:24+00:00"
        },
        {
            "name": "phpunit/php-timer",
            "version": "6.0.0",
            "source": {
                "type": "git",
                "url": "https://github.com/sebastianbergmann/php-timer.git",
                "reference": "e2a2d67966e740530f4a3343fe2e030ffdc1161d"
            },
            "dist": {
                "type": "zip",
                "url": "https://api.github.com/repos/sebastianbergmann/php-timer/zipball/e2a2d67966e740530f4a3343fe2e030ffdc1161d",
                "reference": "e2a2d67966e740530f4a3343fe2e030ffdc1161d",
                "shasum": ""
            },
            "require": {
                "php": ">=8.1"
            },
            "require-dev": {
                "phpunit/phpunit": "^10.0"
            },
            "type": "library",
            "extra": {
                "branch-alias": {
                    "dev-main": "6.0-dev"
                }
            },
            "autoload": {
                "classmap": [
                    "src/"
                ]
            },
            "notification-url": "https://packagist.org/downloads/",
            "license": [
                "BSD-3-Clause"
            ],
            "authors": [
                {
                    "name": "Sebastian Bergmann",
                    "email": "sebastian@phpunit.de",
                    "role": "lead"
                }
            ],
            "description": "Utility class for timing",
            "homepage": "https://github.com/sebastianbergmann/php-timer/",
            "keywords": [
                "timer"
            ],
            "support": {
                "issues": "https://github.com/sebastianbergmann/php-timer/issues",
                "source": "https://github.com/sebastianbergmann/php-timer/tree/6.0.0"
            },
            "funding": [
                {
                    "url": "https://github.com/sebastianbergmann",
                    "type": "github"
                }
            ],
            "time": "2023-02-03T06:57:52+00:00"
        },
        {
            "name": "phpunit/phpunit",
            "version": "10.3.5",
            "source": {
                "type": "git",
                "url": "https://github.com/sebastianbergmann/phpunit.git",
                "reference": "747c3b2038f1139e3dcd9886a3f5a948648b7503"
            },
            "dist": {
                "type": "zip",
                "url": "https://api.github.com/repos/sebastianbergmann/phpunit/zipball/747c3b2038f1139e3dcd9886a3f5a948648b7503",
                "reference": "747c3b2038f1139e3dcd9886a3f5a948648b7503",
                "shasum": ""
            },
            "require": {
                "ext-dom": "*",
                "ext-json": "*",
                "ext-libxml": "*",
                "ext-mbstring": "*",
                "ext-xml": "*",
                "ext-xmlwriter": "*",
                "myclabs/deep-copy": "^1.10.1",
                "phar-io/manifest": "^2.0.3",
                "phar-io/version": "^3.0.2",
                "php": ">=8.1",
                "phpunit/php-code-coverage": "^10.1.5",
                "phpunit/php-file-iterator": "^4.0",
                "phpunit/php-invoker": "^4.0",
                "phpunit/php-text-template": "^3.0",
                "phpunit/php-timer": "^6.0",
                "sebastian/cli-parser": "^2.0",
                "sebastian/code-unit": "^2.0",
                "sebastian/comparator": "^5.0",
                "sebastian/diff": "^5.0",
                "sebastian/environment": "^6.0",
                "sebastian/exporter": "^5.1",
                "sebastian/global-state": "^6.0.1",
                "sebastian/object-enumerator": "^5.0",
                "sebastian/recursion-context": "^5.0",
                "sebastian/type": "^4.0",
                "sebastian/version": "^4.0"
            },
            "suggest": {
                "ext-soap": "To be able to generate mocks based on WSDL files"
            },
            "bin": [
                "phpunit"
            ],
            "type": "library",
            "extra": {
                "branch-alias": {
                    "dev-main": "10.3-dev"
                }
            },
            "autoload": {
                "files": [
                    "src/Framework/Assert/Functions.php"
                ],
                "classmap": [
                    "src/"
                ]
            },
            "notification-url": "https://packagist.org/downloads/",
            "license": [
                "BSD-3-Clause"
            ],
            "authors": [
                {
                    "name": "Sebastian Bergmann",
                    "email": "sebastian@phpunit.de",
                    "role": "lead"
                }
            ],
            "description": "The PHP Unit Testing framework.",
            "homepage": "https://phpunit.de/",
            "keywords": [
                "phpunit",
                "testing",
                "xunit"
            ],
            "support": {
                "issues": "https://github.com/sebastianbergmann/phpunit/issues",
                "security": "https://github.com/sebastianbergmann/phpunit/security/policy",
                "source": "https://github.com/sebastianbergmann/phpunit/tree/10.3.5"
            },
            "funding": [
                {
                    "url": "https://phpunit.de/sponsors.html",
                    "type": "custom"
                },
                {
                    "url": "https://github.com/sebastianbergmann",
                    "type": "github"
                },
                {
                    "url": "https://tidelift.com/funding/github/packagist/phpunit/phpunit",
                    "type": "tidelift"
                }
            ],
            "time": "2023-09-19T05:42:37+00:00"
        },
        {
            "name": "sebastian/cli-parser",
            "version": "2.0.1",
            "source": {
                "type": "git",
                "url": "https://github.com/sebastianbergmann/cli-parser.git",
                "reference": "c34583b87e7b7a8055bf6c450c2c77ce32a24084"
            },
            "dist": {
                "type": "zip",
                "url": "https://api.github.com/repos/sebastianbergmann/cli-parser/zipball/c34583b87e7b7a8055bf6c450c2c77ce32a24084",
                "reference": "c34583b87e7b7a8055bf6c450c2c77ce32a24084",
                "shasum": ""
            },
            "require": {
                "php": ">=8.1"
            },
            "require-dev": {
                "phpunit/phpunit": "^10.0"
            },
            "type": "library",
            "extra": {
                "branch-alias": {
                    "dev-main": "2.0-dev"
                }
            },
            "autoload": {
                "classmap": [
                    "src/"
                ]
            },
            "notification-url": "https://packagist.org/downloads/",
            "license": [
                "BSD-3-Clause"
            ],
            "authors": [
                {
                    "name": "Sebastian Bergmann",
                    "email": "sebastian@phpunit.de",
                    "role": "lead"
                }
            ],
            "description": "Library for parsing CLI options",
            "homepage": "https://github.com/sebastianbergmann/cli-parser",
            "support": {
                "issues": "https://github.com/sebastianbergmann/cli-parser/issues",
                "security": "https://github.com/sebastianbergmann/cli-parser/security/policy",
                "source": "https://github.com/sebastianbergmann/cli-parser/tree/2.0.1"
            },
            "funding": [
                {
                    "url": "https://github.com/sebastianbergmann",
                    "type": "github"
                }
            ],
            "time": "2024-03-02T07:12:49+00:00"
        },
        {
            "name": "sebastian/code-unit",
            "version": "2.0.0",
            "source": {
                "type": "git",
                "url": "https://github.com/sebastianbergmann/code-unit.git",
                "reference": "a81fee9eef0b7a76af11d121767abc44c104e503"
            },
            "dist": {
                "type": "zip",
                "url": "https://api.github.com/repos/sebastianbergmann/code-unit/zipball/a81fee9eef0b7a76af11d121767abc44c104e503",
                "reference": "a81fee9eef0b7a76af11d121767abc44c104e503",
                "shasum": ""
            },
            "require": {
                "php": ">=8.1"
            },
            "require-dev": {
                "phpunit/phpunit": "^10.0"
            },
            "type": "library",
            "extra": {
                "branch-alias": {
                    "dev-main": "2.0-dev"
                }
            },
            "autoload": {
                "classmap": [
                    "src/"
                ]
            },
            "notification-url": "https://packagist.org/downloads/",
            "license": [
                "BSD-3-Clause"
            ],
            "authors": [
                {
                    "name": "Sebastian Bergmann",
                    "email": "sebastian@phpunit.de",
                    "role": "lead"
                }
            ],
            "description": "Collection of value objects that represent the PHP code units",
            "homepage": "https://github.com/sebastianbergmann/code-unit",
            "support": {
                "issues": "https://github.com/sebastianbergmann/code-unit/issues",
                "source": "https://github.com/sebastianbergmann/code-unit/tree/2.0.0"
            },
            "funding": [
                {
                    "url": "https://github.com/sebastianbergmann",
                    "type": "github"
                }
            ],
            "time": "2023-02-03T06:58:43+00:00"
        },
        {
            "name": "sebastian/code-unit-reverse-lookup",
            "version": "3.0.0",
            "source": {
                "type": "git",
                "url": "https://github.com/sebastianbergmann/code-unit-reverse-lookup.git",
                "reference": "5e3a687f7d8ae33fb362c5c0743794bbb2420a1d"
            },
            "dist": {
                "type": "zip",
                "url": "https://api.github.com/repos/sebastianbergmann/code-unit-reverse-lookup/zipball/5e3a687f7d8ae33fb362c5c0743794bbb2420a1d",
                "reference": "5e3a687f7d8ae33fb362c5c0743794bbb2420a1d",
                "shasum": ""
            },
            "require": {
                "php": ">=8.1"
            },
            "require-dev": {
                "phpunit/phpunit": "^10.0"
            },
            "type": "library",
            "extra": {
                "branch-alias": {
                    "dev-main": "3.0-dev"
                }
            },
            "autoload": {
                "classmap": [
                    "src/"
                ]
            },
            "notification-url": "https://packagist.org/downloads/",
            "license": [
                "BSD-3-Clause"
            ],
            "authors": [
                {
                    "name": "Sebastian Bergmann",
                    "email": "sebastian@phpunit.de"
                }
            ],
            "description": "Looks up which function or method a line of code belongs to",
            "homepage": "https://github.com/sebastianbergmann/code-unit-reverse-lookup/",
            "support": {
                "issues": "https://github.com/sebastianbergmann/code-unit-reverse-lookup/issues",
                "source": "https://github.com/sebastianbergmann/code-unit-reverse-lookup/tree/3.0.0"
            },
            "funding": [
                {
                    "url": "https://github.com/sebastianbergmann",
                    "type": "github"
                }
            ],
            "time": "2023-02-03T06:59:15+00:00"
        },
        {
            "name": "sebastian/comparator",
            "version": "5.0.1",
            "source": {
                "type": "git",
                "url": "https://github.com/sebastianbergmann/comparator.git",
                "reference": "2db5010a484d53ebf536087a70b4a5423c102372"
            },
            "dist": {
                "type": "zip",
                "url": "https://api.github.com/repos/sebastianbergmann/comparator/zipball/2db5010a484d53ebf536087a70b4a5423c102372",
                "reference": "2db5010a484d53ebf536087a70b4a5423c102372",
                "shasum": ""
            },
            "require": {
                "ext-dom": "*",
                "ext-mbstring": "*",
                "php": ">=8.1",
                "sebastian/diff": "^5.0",
                "sebastian/exporter": "^5.0"
            },
            "require-dev": {
                "phpunit/phpunit": "^10.3"
            },
            "type": "library",
            "extra": {
                "branch-alias": {
                    "dev-main": "5.0-dev"
                }
            },
            "autoload": {
                "classmap": [
                    "src/"
                ]
            },
            "notification-url": "https://packagist.org/downloads/",
            "license": [
                "BSD-3-Clause"
            ],
            "authors": [
                {
                    "name": "Sebastian Bergmann",
                    "email": "sebastian@phpunit.de"
                },
                {
                    "name": "Jeff Welch",
                    "email": "whatthejeff@gmail.com"
                },
                {
                    "name": "Volker Dusch",
                    "email": "github@wallbash.com"
                },
                {
                    "name": "Bernhard Schussek",
                    "email": "bschussek@2bepublished.at"
                }
            ],
            "description": "Provides the functionality to compare PHP values for equality",
            "homepage": "https://github.com/sebastianbergmann/comparator",
            "keywords": [
                "comparator",
                "compare",
                "equality"
            ],
            "support": {
                "issues": "https://github.com/sebastianbergmann/comparator/issues",
                "security": "https://github.com/sebastianbergmann/comparator/security/policy",
                "source": "https://github.com/sebastianbergmann/comparator/tree/5.0.1"
            },
            "funding": [
                {
                    "url": "https://github.com/sebastianbergmann",
                    "type": "github"
                }
            ],
            "time": "2023-08-14T13:18:12+00:00"
        },
        {
            "name": "sebastian/complexity",
            "version": "3.2.0",
            "source": {
                "type": "git",
                "url": "https://github.com/sebastianbergmann/complexity.git",
                "reference": "68ff824baeae169ec9f2137158ee529584553799"
            },
            "dist": {
                "type": "zip",
                "url": "https://api.github.com/repos/sebastianbergmann/complexity/zipball/68ff824baeae169ec9f2137158ee529584553799",
                "reference": "68ff824baeae169ec9f2137158ee529584553799",
                "shasum": ""
            },
            "require": {
                "nikic/php-parser": "^4.18 || ^5.0",
                "php": ">=8.1"
            },
            "require-dev": {
                "phpunit/phpunit": "^10.0"
            },
            "type": "library",
            "extra": {
                "branch-alias": {
                    "dev-main": "3.2-dev"
                }
            },
            "autoload": {
                "classmap": [
                    "src/"
                ]
            },
            "notification-url": "https://packagist.org/downloads/",
            "license": [
                "BSD-3-Clause"
            ],
            "authors": [
                {
                    "name": "Sebastian Bergmann",
                    "email": "sebastian@phpunit.de",
                    "role": "lead"
                }
            ],
            "description": "Library for calculating the complexity of PHP code units",
            "homepage": "https://github.com/sebastianbergmann/complexity",
            "support": {
                "issues": "https://github.com/sebastianbergmann/complexity/issues",
                "security": "https://github.com/sebastianbergmann/complexity/security/policy",
                "source": "https://github.com/sebastianbergmann/complexity/tree/3.2.0"
            },
            "funding": [
                {
                    "url": "https://github.com/sebastianbergmann",
                    "type": "github"
                }
            ],
            "time": "2023-12-21T08:37:17+00:00"
        },
        {
            "name": "sebastian/diff",
            "version": "5.1.1",
            "source": {
                "type": "git",
                "url": "https://github.com/sebastianbergmann/diff.git",
                "reference": "c41e007b4b62af48218231d6c2275e4c9b975b2e"
            },
            "dist": {
                "type": "zip",
                "url": "https://api.github.com/repos/sebastianbergmann/diff/zipball/c41e007b4b62af48218231d6c2275e4c9b975b2e",
                "reference": "c41e007b4b62af48218231d6c2275e4c9b975b2e",
                "shasum": ""
            },
            "require": {
                "php": ">=8.1"
            },
            "require-dev": {
                "phpunit/phpunit": "^10.0",
                "symfony/process": "^6.4"
            },
            "type": "library",
            "extra": {
                "branch-alias": {
                    "dev-main": "5.1-dev"
                }
            },
            "autoload": {
                "classmap": [
                    "src/"
                ]
            },
            "notification-url": "https://packagist.org/downloads/",
            "license": [
                "BSD-3-Clause"
            ],
            "authors": [
                {
                    "name": "Sebastian Bergmann",
                    "email": "sebastian@phpunit.de"
                },
                {
                    "name": "Kore Nordmann",
                    "email": "mail@kore-nordmann.de"
                }
            ],
            "description": "Diff implementation",
            "homepage": "https://github.com/sebastianbergmann/diff",
            "keywords": [
                "diff",
                "udiff",
                "unidiff",
                "unified diff"
            ],
            "support": {
                "issues": "https://github.com/sebastianbergmann/diff/issues",
                "security": "https://github.com/sebastianbergmann/diff/security/policy",
                "source": "https://github.com/sebastianbergmann/diff/tree/5.1.1"
            },
            "funding": [
                {
                    "url": "https://github.com/sebastianbergmann",
                    "type": "github"
                }
            ],
            "time": "2024-03-02T07:15:17+00:00"
        },
        {
            "name": "sebastian/environment",
            "version": "6.0.1",
            "source": {
                "type": "git",
                "url": "https://github.com/sebastianbergmann/environment.git",
                "reference": "43c751b41d74f96cbbd4e07b7aec9675651e2951"
            },
            "dist": {
                "type": "zip",
                "url": "https://api.github.com/repos/sebastianbergmann/environment/zipball/43c751b41d74f96cbbd4e07b7aec9675651e2951",
                "reference": "43c751b41d74f96cbbd4e07b7aec9675651e2951",
                "shasum": ""
            },
            "require": {
                "php": ">=8.1"
            },
            "require-dev": {
                "phpunit/phpunit": "^10.0"
            },
            "suggest": {
                "ext-posix": "*"
            },
            "type": "library",
            "extra": {
                "branch-alias": {
                    "dev-main": "6.0-dev"
                }
            },
            "autoload": {
                "classmap": [
                    "src/"
                ]
            },
            "notification-url": "https://packagist.org/downloads/",
            "license": [
                "BSD-3-Clause"
            ],
            "authors": [
                {
                    "name": "Sebastian Bergmann",
                    "email": "sebastian@phpunit.de"
                }
            ],
            "description": "Provides functionality to handle HHVM/PHP environments",
            "homepage": "https://github.com/sebastianbergmann/environment",
            "keywords": [
                "Xdebug",
                "environment",
                "hhvm"
            ],
            "support": {
                "issues": "https://github.com/sebastianbergmann/environment/issues",
                "security": "https://github.com/sebastianbergmann/environment/security/policy",
                "source": "https://github.com/sebastianbergmann/environment/tree/6.0.1"
            },
            "funding": [
                {
                    "url": "https://github.com/sebastianbergmann",
                    "type": "github"
                }
            ],
            "time": "2023-04-11T05:39:26+00:00"
        },
        {
            "name": "sebastian/exporter",
            "version": "5.1.2",
            "source": {
                "type": "git",
                "url": "https://github.com/sebastianbergmann/exporter.git",
                "reference": "955288482d97c19a372d3f31006ab3f37da47adf"
            },
            "dist": {
                "type": "zip",
                "url": "https://api.github.com/repos/sebastianbergmann/exporter/zipball/955288482d97c19a372d3f31006ab3f37da47adf",
                "reference": "955288482d97c19a372d3f31006ab3f37da47adf",
                "shasum": ""
            },
            "require": {
                "ext-mbstring": "*",
                "php": ">=8.1",
                "sebastian/recursion-context": "^5.0"
            },
            "require-dev": {
                "phpunit/phpunit": "^10.0"
            },
            "type": "library",
            "extra": {
                "branch-alias": {
                    "dev-main": "5.1-dev"
                }
            },
            "autoload": {
                "classmap": [
                    "src/"
                ]
            },
            "notification-url": "https://packagist.org/downloads/",
            "license": [
                "BSD-3-Clause"
            ],
            "authors": [
                {
                    "name": "Sebastian Bergmann",
                    "email": "sebastian@phpunit.de"
                },
                {
                    "name": "Jeff Welch",
                    "email": "whatthejeff@gmail.com"
                },
                {
                    "name": "Volker Dusch",
                    "email": "github@wallbash.com"
                },
                {
                    "name": "Adam Harvey",
                    "email": "aharvey@php.net"
                },
                {
                    "name": "Bernhard Schussek",
                    "email": "bschussek@gmail.com"
                }
            ],
            "description": "Provides the functionality to export PHP variables for visualization",
            "homepage": "https://www.github.com/sebastianbergmann/exporter",
            "keywords": [
                "export",
                "exporter"
            ],
            "support": {
                "issues": "https://github.com/sebastianbergmann/exporter/issues",
                "security": "https://github.com/sebastianbergmann/exporter/security/policy",
                "source": "https://github.com/sebastianbergmann/exporter/tree/5.1.2"
            },
            "funding": [
                {
                    "url": "https://github.com/sebastianbergmann",
                    "type": "github"
                }
            ],
            "time": "2024-03-02T07:17:12+00:00"
        },
        {
            "name": "sebastian/global-state",
            "version": "6.0.2",
            "source": {
                "type": "git",
                "url": "https://github.com/sebastianbergmann/global-state.git",
                "reference": "987bafff24ecc4c9ac418cab1145b96dd6e9cbd9"
            },
            "dist": {
                "type": "zip",
                "url": "https://api.github.com/repos/sebastianbergmann/global-state/zipball/987bafff24ecc4c9ac418cab1145b96dd6e9cbd9",
                "reference": "987bafff24ecc4c9ac418cab1145b96dd6e9cbd9",
                "shasum": ""
            },
            "require": {
                "php": ">=8.1",
                "sebastian/object-reflector": "^3.0",
                "sebastian/recursion-context": "^5.0"
            },
            "require-dev": {
                "ext-dom": "*",
                "phpunit/phpunit": "^10.0"
            },
            "type": "library",
            "extra": {
                "branch-alias": {
                    "dev-main": "6.0-dev"
                }
            },
            "autoload": {
                "classmap": [
                    "src/"
                ]
            },
            "notification-url": "https://packagist.org/downloads/",
            "license": [
                "BSD-3-Clause"
            ],
            "authors": [
                {
                    "name": "Sebastian Bergmann",
                    "email": "sebastian@phpunit.de"
                }
            ],
            "description": "Snapshotting of global state",
            "homepage": "https://www.github.com/sebastianbergmann/global-state",
            "keywords": [
                "global state"
            ],
            "support": {
                "issues": "https://github.com/sebastianbergmann/global-state/issues",
                "security": "https://github.com/sebastianbergmann/global-state/security/policy",
                "source": "https://github.com/sebastianbergmann/global-state/tree/6.0.2"
            },
            "funding": [
                {
                    "url": "https://github.com/sebastianbergmann",
                    "type": "github"
                }
            ],
            "time": "2024-03-02T07:19:19+00:00"
        },
        {
            "name": "sebastian/lines-of-code",
            "version": "2.0.2",
            "source": {
                "type": "git",
                "url": "https://github.com/sebastianbergmann/lines-of-code.git",
                "reference": "856e7f6a75a84e339195d48c556f23be2ebf75d0"
            },
            "dist": {
                "type": "zip",
                "url": "https://api.github.com/repos/sebastianbergmann/lines-of-code/zipball/856e7f6a75a84e339195d48c556f23be2ebf75d0",
                "reference": "856e7f6a75a84e339195d48c556f23be2ebf75d0",
                "shasum": ""
            },
            "require": {
                "nikic/php-parser": "^4.18 || ^5.0",
                "php": ">=8.1"
            },
            "require-dev": {
                "phpunit/phpunit": "^10.0"
            },
            "type": "library",
            "extra": {
                "branch-alias": {
                    "dev-main": "2.0-dev"
                }
            },
            "autoload": {
                "classmap": [
                    "src/"
                ]
            },
            "notification-url": "https://packagist.org/downloads/",
            "license": [
                "BSD-3-Clause"
            ],
            "authors": [
                {
                    "name": "Sebastian Bergmann",
                    "email": "sebastian@phpunit.de",
                    "role": "lead"
                }
            ],
            "description": "Library for counting the lines of code in PHP source code",
            "homepage": "https://github.com/sebastianbergmann/lines-of-code",
            "support": {
                "issues": "https://github.com/sebastianbergmann/lines-of-code/issues",
                "security": "https://github.com/sebastianbergmann/lines-of-code/security/policy",
                "source": "https://github.com/sebastianbergmann/lines-of-code/tree/2.0.2"
            },
            "funding": [
                {
                    "url": "https://github.com/sebastianbergmann",
                    "type": "github"
                }
            ],
            "time": "2023-12-21T08:38:20+00:00"
        },
        {
            "name": "sebastian/object-enumerator",
            "version": "5.0.0",
            "source": {
                "type": "git",
                "url": "https://github.com/sebastianbergmann/object-enumerator.git",
                "reference": "202d0e344a580d7f7d04b3fafce6933e59dae906"
            },
            "dist": {
                "type": "zip",
                "url": "https://api.github.com/repos/sebastianbergmann/object-enumerator/zipball/202d0e344a580d7f7d04b3fafce6933e59dae906",
                "reference": "202d0e344a580d7f7d04b3fafce6933e59dae906",
                "shasum": ""
            },
            "require": {
                "php": ">=8.1",
                "sebastian/object-reflector": "^3.0",
                "sebastian/recursion-context": "^5.0"
            },
            "require-dev": {
                "phpunit/phpunit": "^10.0"
            },
            "type": "library",
            "extra": {
                "branch-alias": {
                    "dev-main": "5.0-dev"
                }
            },
            "autoload": {
                "classmap": [
                    "src/"
                ]
            },
            "notification-url": "https://packagist.org/downloads/",
            "license": [
                "BSD-3-Clause"
            ],
            "authors": [
                {
                    "name": "Sebastian Bergmann",
                    "email": "sebastian@phpunit.de"
                }
            ],
            "description": "Traverses array structures and object graphs to enumerate all referenced objects",
            "homepage": "https://github.com/sebastianbergmann/object-enumerator/",
            "support": {
                "issues": "https://github.com/sebastianbergmann/object-enumerator/issues",
                "source": "https://github.com/sebastianbergmann/object-enumerator/tree/5.0.0"
            },
            "funding": [
                {
                    "url": "https://github.com/sebastianbergmann",
                    "type": "github"
                }
            ],
            "time": "2023-02-03T07:08:32+00:00"
        },
        {
            "name": "sebastian/object-reflector",
            "version": "3.0.0",
            "source": {
                "type": "git",
                "url": "https://github.com/sebastianbergmann/object-reflector.git",
                "reference": "24ed13d98130f0e7122df55d06c5c4942a577957"
            },
            "dist": {
                "type": "zip",
                "url": "https://api.github.com/repos/sebastianbergmann/object-reflector/zipball/24ed13d98130f0e7122df55d06c5c4942a577957",
                "reference": "24ed13d98130f0e7122df55d06c5c4942a577957",
                "shasum": ""
            },
            "require": {
                "php": ">=8.1"
            },
            "require-dev": {
                "phpunit/phpunit": "^10.0"
            },
            "type": "library",
            "extra": {
                "branch-alias": {
                    "dev-main": "3.0-dev"
                }
            },
            "autoload": {
                "classmap": [
                    "src/"
                ]
            },
            "notification-url": "https://packagist.org/downloads/",
            "license": [
                "BSD-3-Clause"
            ],
            "authors": [
                {
                    "name": "Sebastian Bergmann",
                    "email": "sebastian@phpunit.de"
                }
            ],
            "description": "Allows reflection of object attributes, including inherited and non-public ones",
            "homepage": "https://github.com/sebastianbergmann/object-reflector/",
            "support": {
                "issues": "https://github.com/sebastianbergmann/object-reflector/issues",
                "source": "https://github.com/sebastianbergmann/object-reflector/tree/3.0.0"
            },
            "funding": [
                {
                    "url": "https://github.com/sebastianbergmann",
                    "type": "github"
                }
            ],
            "time": "2023-02-03T07:06:18+00:00"
        },
        {
            "name": "sebastian/recursion-context",
            "version": "5.0.0",
            "source": {
                "type": "git",
                "url": "https://github.com/sebastianbergmann/recursion-context.git",
                "reference": "05909fb5bc7df4c52992396d0116aed689f93712"
            },
            "dist": {
                "type": "zip",
                "url": "https://api.github.com/repos/sebastianbergmann/recursion-context/zipball/05909fb5bc7df4c52992396d0116aed689f93712",
                "reference": "05909fb5bc7df4c52992396d0116aed689f93712",
                "shasum": ""
            },
            "require": {
                "php": ">=8.1"
            },
            "require-dev": {
                "phpunit/phpunit": "^10.0"
            },
            "type": "library",
            "extra": {
                "branch-alias": {
                    "dev-main": "5.0-dev"
                }
            },
            "autoload": {
                "classmap": [
                    "src/"
                ]
            },
            "notification-url": "https://packagist.org/downloads/",
            "license": [
                "BSD-3-Clause"
            ],
            "authors": [
                {
                    "name": "Sebastian Bergmann",
                    "email": "sebastian@phpunit.de"
                },
                {
                    "name": "Jeff Welch",
                    "email": "whatthejeff@gmail.com"
                },
                {
                    "name": "Adam Harvey",
                    "email": "aharvey@php.net"
                }
            ],
            "description": "Provides functionality to recursively process PHP variables",
            "homepage": "https://github.com/sebastianbergmann/recursion-context",
            "support": {
                "issues": "https://github.com/sebastianbergmann/recursion-context/issues",
                "source": "https://github.com/sebastianbergmann/recursion-context/tree/5.0.0"
            },
            "funding": [
                {
                    "url": "https://github.com/sebastianbergmann",
                    "type": "github"
                }
            ],
            "time": "2023-02-03T07:05:40+00:00"
        },
        {
            "name": "sebastian/type",
            "version": "4.0.0",
            "source": {
                "type": "git",
                "url": "https://github.com/sebastianbergmann/type.git",
                "reference": "462699a16464c3944eefc02ebdd77882bd3925bf"
            },
            "dist": {
                "type": "zip",
                "url": "https://api.github.com/repos/sebastianbergmann/type/zipball/462699a16464c3944eefc02ebdd77882bd3925bf",
                "reference": "462699a16464c3944eefc02ebdd77882bd3925bf",
                "shasum": ""
            },
            "require": {
                "php": ">=8.1"
            },
            "require-dev": {
                "phpunit/phpunit": "^10.0"
            },
            "type": "library",
            "extra": {
                "branch-alias": {
                    "dev-main": "4.0-dev"
                }
            },
            "autoload": {
                "classmap": [
                    "src/"
                ]
            },
            "notification-url": "https://packagist.org/downloads/",
            "license": [
                "BSD-3-Clause"
            ],
            "authors": [
                {
                    "name": "Sebastian Bergmann",
                    "email": "sebastian@phpunit.de",
                    "role": "lead"
                }
            ],
            "description": "Collection of value objects that represent the types of the PHP type system",
            "homepage": "https://github.com/sebastianbergmann/type",
            "support": {
                "issues": "https://github.com/sebastianbergmann/type/issues",
                "source": "https://github.com/sebastianbergmann/type/tree/4.0.0"
            },
            "funding": [
                {
                    "url": "https://github.com/sebastianbergmann",
                    "type": "github"
                }
            ],
            "time": "2023-02-03T07:10:45+00:00"
        },
        {
            "name": "sebastian/version",
            "version": "4.0.1",
            "source": {
                "type": "git",
                "url": "https://github.com/sebastianbergmann/version.git",
                "reference": "c51fa83a5d8f43f1402e3f32a005e6262244ef17"
            },
            "dist": {
                "type": "zip",
                "url": "https://api.github.com/repos/sebastianbergmann/version/zipball/c51fa83a5d8f43f1402e3f32a005e6262244ef17",
                "reference": "c51fa83a5d8f43f1402e3f32a005e6262244ef17",
                "shasum": ""
            },
            "require": {
                "php": ">=8.1"
            },
            "type": "library",
            "extra": {
                "branch-alias": {
                    "dev-main": "4.0-dev"
                }
            },
            "autoload": {
                "classmap": [
                    "src/"
                ]
            },
            "notification-url": "https://packagist.org/downloads/",
            "license": [
                "BSD-3-Clause"
            ],
            "authors": [
                {
                    "name": "Sebastian Bergmann",
                    "email": "sebastian@phpunit.de",
                    "role": "lead"
                }
            ],
            "description": "Library that helps with managing the version number of Git-hosted PHP projects",
            "homepage": "https://github.com/sebastianbergmann/version",
            "support": {
                "issues": "https://github.com/sebastianbergmann/version/issues",
                "source": "https://github.com/sebastianbergmann/version/tree/4.0.1"
            },
            "funding": [
                {
                    "url": "https://github.com/sebastianbergmann",
                    "type": "github"
                }
            ],
            "time": "2023-02-07T11:34:05+00:00"
        },
        {
            "name": "theseer/tokenizer",
            "version": "1.2.3",
            "source": {
                "type": "git",
                "url": "https://github.com/theseer/tokenizer.git",
                "reference": "737eda637ed5e28c3413cb1ebe8bb52cbf1ca7a2"
            },
            "dist": {
                "type": "zip",
                "url": "https://api.github.com/repos/theseer/tokenizer/zipball/737eda637ed5e28c3413cb1ebe8bb52cbf1ca7a2",
                "reference": "737eda637ed5e28c3413cb1ebe8bb52cbf1ca7a2",
                "shasum": ""
            },
            "require": {
                "ext-dom": "*",
                "ext-tokenizer": "*",
                "ext-xmlwriter": "*",
                "php": "^7.2 || ^8.0"
            },
            "type": "library",
            "autoload": {
                "classmap": [
                    "src/"
                ]
            },
            "notification-url": "https://packagist.org/downloads/",
            "license": [
                "BSD-3-Clause"
            ],
            "authors": [
                {
                    "name": "Arne Blankerts",
                    "email": "arne@blankerts.de",
                    "role": "Developer"
                }
            ],
            "description": "A small library for converting tokenized PHP source code into XML and potentially other formats",
            "support": {
                "issues": "https://github.com/theseer/tokenizer/issues",
                "source": "https://github.com/theseer/tokenizer/tree/1.2.3"
            },
            "funding": [
                {
                    "url": "https://github.com/theseer",
                    "type": "github"
                }
            ],
            "time": "2024-03-03T12:36:25+00:00"
        }
    ],
    "aliases": [],
    "minimum-stability": "stable",
    "stability-flags": [],
    "prefer-stable": false,
    "prefer-lowest": false,
    "platform": {
        "php": "^8.1",
        "php-64bit": "*",
        "ext-chunkutils2": "^0.3.1",
        "ext-crypto": "^0.3.1",
        "ext-ctype": "*",
        "ext-curl": "*",
        "ext-date": "*",
        "ext-gmp": "*",
        "ext-hash": "*",
        "ext-igbinary": "^3.0.1",
        "ext-json": "*",
        "ext-leveldb": "^0.2.1 || ^0.3.0",
        "ext-mbstring": "*",
        "ext-morton": "^0.1.0",
        "ext-openssl": "*",
        "ext-pcre": "*",
        "ext-phar": "*",
        "ext-pmmpthread": "^6.0.7",
        "ext-reflection": "*",
        "ext-simplexml": "*",
        "ext-sockets": "*",
        "ext-spl": "*",
        "ext-yaml": ">=2.0.0",
        "ext-zip": "*",
        "ext-zlib": ">=1.2.11",
        "composer-runtime-api": "^2.0"
    },
    "platform-dev": [],
    "platform-overrides": {
        "php": "8.1.0"
    },
    "plugin-api-version": "2.6.0"
}<|MERGE_RESOLUTION|>--- conflicted
+++ resolved
@@ -4,11 +4,7 @@
         "Read more about it at https://getcomposer.org/doc/01-basic-usage.md#installing-dependencies",
         "This file is @generated automatically"
     ],
-<<<<<<< HEAD
-    "content-hash": "f9a2f433a86f9ea1351d6dc81b508160",
-=======
-    "content-hash": "22ebdaff13a226edba97ff5405eac16c",
->>>>>>> 781e3643
+    "content-hash": "016eb0e55295aa5250888b4e096d8dca",
     "packages": [
         {
             "name": "adhocore/json-comment",
