--- conflicted
+++ resolved
@@ -4,11 +4,7 @@
         "Read more about it at https://getcomposer.org/doc/01-basic-usage.md#installing-dependencies",
         "This file is @generated automatically"
     ],
-<<<<<<< HEAD
-    "content-hash": "659b3a871754524ad5581db691a2ce8b",
-=======
-    "content-hash": "6dfad217828972922e86594a573c6c75",
->>>>>>> 35b8f0bf
+    "content-hash": "b59b043a71525b45752770b4fd1ce2cb",
     "packages": [
         {
             "name": "adhocore/json-comment",
@@ -55,41 +51,6 @@
             "time": "2020-01-03T13:51:23+00:00"
         },
         {
-            "name": "pocketmine/binaryutils",
-            "version": "0.1.11",
-            "source": {
-                "type": "git",
-                "url": "https://github.com/pmmp/BinaryUtils.git",
-                "reference": "e8cb65db1b7998eebb739b124f2a989fe87366eb"
-            },
-            "dist": {
-                "type": "zip",
-                "url": "https://api.github.com/repos/pmmp/BinaryUtils/zipball/e8cb65db1b7998eebb739b124f2a989fe87366eb",
-                "reference": "e8cb65db1b7998eebb739b124f2a989fe87366eb",
-                "shasum": ""
-            },
-            "require": {
-                "php": ">=7.2",
-                "php-64bit": "*"
-            },
-            "require-dev": {
-                "phpstan/phpstan": "^0.12.8"
-            },
-            "type": "library",
-            "autoload": {
-                "psr-4": {
-                    "pocketmine\\utils\\": "src/"
-                }
-            },
-            "notification-url": "https://packagist.org/downloads/",
-            "license": [
-                "LGPL-3.0"
-            ],
-            "description": "Classes and methods for conveniently handling binary data",
-            "time": "2020-01-28T12:09:56+00:00"
-        },
-        {
-<<<<<<< HEAD
             "name": "fgrosse/phpasn1",
             "version": "v2.1.1",
             "source": {
@@ -304,7 +265,29 @@
                 "type": "zip",
                 "url": "https://api.github.com/repos/pmmp/BinaryUtils/zipball/a36705550b42e7e93e2a9748a8b9fa88985780bf",
                 "reference": "a36705550b42e7e93e2a9748a8b9fa88985780bf",
-=======
+                "shasum": ""
+            },
+            "require": {
+                "php": ">=7.2",
+                "php-64bit": "*"
+            },
+            "require-dev": {
+                "phpstan/phpstan": "^0.12.8"
+            },
+            "type": "library",
+            "autoload": {
+                "psr-4": {
+                    "pocketmine\\utils\\": "src/"
+                }
+            },
+            "notification-url": "https://packagist.org/downloads/",
+            "license": [
+                "LGPL-3.0"
+            ],
+            "description": "Classes and methods for conveniently handling binary data",
+            "time": "2020-01-28T12:17:38+00:00"
+        },
+        {
             "name": "pocketmine/callback-validator",
             "version": "1.0.1",
             "source": {
@@ -316,7 +299,6 @@
                 "type": "zip",
                 "url": "https://api.github.com/repos/pmmp/CallbackValidator/zipball/4aef6bb25f97d0b830ba0b4f66834b1a9c86fc9a",
                 "reference": "4aef6bb25f97d0b830ba0b4f66834b1a9c86fc9a",
->>>>>>> 35b8f0bf
                 "shasum": ""
             },
             "require": {
@@ -339,10 +321,6 @@
             "license": [
                 "MIT"
             ],
-<<<<<<< HEAD
-            "description": "Classes and methods for conveniently handling binary data",
-            "time": "2020-01-28T12:17:38+00:00"
-=======
             "authors": [
                 {
                     "name": "Chris Wright",
@@ -351,7 +329,6 @@
             ],
             "description": "Fork of daverandom/callback-validator - Tools for validating callback signatures",
             "time": "2020-03-17T12:04:22+00:00"
->>>>>>> 35b8f0bf
         },
         {
             "name": "pocketmine/classloader",
@@ -617,7 +594,7 @@
             "source": {
                 "type": "git",
                 "url": "https://gitlab.irstea.fr/pole-is/tools/phpunit-shim.git",
-                "reference": "39b6155954d6caec1110a9e78582c4816ab247bc"
+                "reference": "8ec63f895972681271191821a36f9081c236b993"
             },
             "require": {
                 "ext-dom": "*",
@@ -639,6 +616,11 @@
                 "phpunit"
             ],
             "type": "library",
+            "autoload": {
+                "exclude-from-classmap": [
+                    "phpunit"
+                ]
+            },
             "notification-url": "https://packagist.org/downloads/",
             "license": [
                 "BSD-3-Clause"
@@ -658,7 +640,7 @@
                 "testing",
                 "xunit"
             ],
-            "time": "2020-01-09T03:20:20+00:00"
+            "time": "2020-01-23T13:39:47+00:00"
         },
         {
             "name": "phpstan/phpstan",
@@ -697,6 +679,20 @@
                 "MIT"
             ],
             "description": "PHPStan - PHP Static Analysis Tool",
+            "funding": [
+                {
+                    "url": "https://github.com/ondrejmirtes",
+                    "type": "github"
+                },
+                {
+                    "url": "https://www.patreon.com/phpstan",
+                    "type": "patreon"
+                },
+                {
+                    "url": "https://tidelift.com/funding/github/packagist/phpstan/phpstan",
+                    "type": "tidelift"
+                }
+            ],
             "time": "2020-03-17T15:39:11+00:00"
         },
         {
@@ -809,7 +805,6 @@
     ],
     "aliases": [],
     "minimum-stability": "stable",
-<<<<<<< HEAD
     "stability-flags": {
         "pocketmine/raklib": 20,
         "pocketmine/spl": 20,
@@ -817,12 +812,8 @@
         "pocketmine/log": 20,
         "pocketmine/nbt": 20,
         "pocketmine/math": 20,
-        "pocketmine/classloader": 20,
-        "daverandom/callback-validator": 20
+        "pocketmine/classloader": 20
     },
-=======
-    "stability-flags": [],
->>>>>>> 35b8f0bf
     "prefer-stable": false,
     "prefer-lowest": false,
     "platform": {
@@ -852,5 +843,6 @@
         "ext-zip": "*",
         "ext-zlib": ">=1.2.11"
     },
-    "platform-dev": []
+    "platform-dev": [],
+    "plugin-api-version": "1.1.0"
 }