{
    "_readme": [
        "This file locks the dependencies of your project to a known state",
        "Read more about it at https://getcomposer.org/doc/01-basic-usage.md#installing-dependencies",
        "This file is @generated automatically"
    ],
<<<<<<< HEAD
    "content-hash": "6ff9f7c41b1b99c4e30f534fe4cf718d",
=======
    "content-hash": "9237955fd97ba7c1697d80314fa9ad6f",
>>>>>>> efafc2c6
    "packages": [
        {
            "name": "adhocore/json-comment",
            "version": "1.2.1",
            "source": {
                "type": "git",
                "url": "https://github.com/adhocore/php-json-comment.git",
                "reference": "651023f9fe52e9efa2198cbaf6e481d1968e2377"
            },
            "dist": {
                "type": "zip",
                "url": "https://api.github.com/repos/adhocore/php-json-comment/zipball/651023f9fe52e9efa2198cbaf6e481d1968e2377",
                "reference": "651023f9fe52e9efa2198cbaf6e481d1968e2377",
                "shasum": ""
            },
            "require": {
                "ext-ctype": "*",
                "php": ">=7.0"
            },
            "require-dev": {
                "phpunit/phpunit": "^6.5 || ^7.5 || ^8.5"
            },
            "type": "library",
            "autoload": {
                "psr-4": {
                    "Ahc\\Json\\": "src/"
                }
            },
            "notification-url": "https://packagist.org/downloads/",
            "license": [
                "MIT"
            ],
            "authors": [
                {
                    "name": "Jitendra Adhikari",
                    "email": "jiten.adhikary@gmail.com"
                }
            ],
            "description": "Lightweight JSON comment stripper library for PHP",
            "keywords": [
                "comment",
                "json",
                "strip-comment"
            ],
            "support": {
                "issues": "https://github.com/adhocore/php-json-comment/issues",
                "source": "https://github.com/adhocore/php-json-comment/tree/1.2.1"
            },
            "funding": [
                {
                    "url": "https://paypal.me/ji10",
                    "type": "custom"
                },
                {
                    "url": "https://github.com/adhocore",
                    "type": "github"
                }
            ],
            "time": "2022-10-02T11:22:07+00:00"
        },
        {
            "name": "brick/math",
            "version": "0.11.0",
            "source": {
                "type": "git",
                "url": "https://github.com/brick/math.git",
                "reference": "0ad82ce168c82ba30d1c01ec86116ab52f589478"
            },
            "dist": {
                "type": "zip",
                "url": "https://api.github.com/repos/brick/math/zipball/0ad82ce168c82ba30d1c01ec86116ab52f589478",
                "reference": "0ad82ce168c82ba30d1c01ec86116ab52f589478",
                "shasum": ""
            },
            "require": {
                "php": "^8.0"
            },
            "require-dev": {
                "php-coveralls/php-coveralls": "^2.2",
                "phpunit/phpunit": "^9.0",
                "vimeo/psalm": "5.0.0"
            },
            "type": "library",
            "autoload": {
                "psr-4": {
                    "Brick\\Math\\": "src/"
                }
            },
            "notification-url": "https://packagist.org/downloads/",
            "license": [
                "MIT"
            ],
            "description": "Arbitrary-precision arithmetic library",
            "keywords": [
                "Arbitrary-precision",
                "BigInteger",
                "BigRational",
                "arithmetic",
                "bigdecimal",
                "bignum",
                "brick",
                "math"
            ],
            "support": {
                "issues": "https://github.com/brick/math/issues",
                "source": "https://github.com/brick/math/tree/0.11.0"
            },
            "funding": [
                {
                    "url": "https://github.com/BenMorel",
                    "type": "github"
                }
            ],
            "time": "2023-01-15T23:15:59+00:00"
        },
        {
            "name": "nethergamesmc/bedrock-data",
            "version": "dev-master",
            "source": {
                "type": "git",
                "url": "https://github.com/NetherGamesMC/BedrockData.git",
                "reference": "285cdbb07a8fb188972e9564bf2b9ece11670452"
            },
            "dist": {
                "type": "zip",
                "url": "https://api.github.com/repos/NetherGamesMC/BedrockData/zipball/285cdbb07a8fb188972e9564bf2b9ece11670452",
                "reference": "285cdbb07a8fb188972e9564bf2b9ece11670452",
                "shasum": ""
            },
            "default-branch": true,
            "type": "library",
            "license": [
                "CC0-1.0"
            ],
            "description": "Blobs of data generated from Minecraft: Bedrock Edition, used by PocketMine-MP",
            "support": {
                "source": "https://github.com/NetherGamesMC/BedrockData/tree/master"
            },
            "time": "2023-08-23T14:54:51+00:00"
        },
        {
            "name": "nethergamesmc/bedrock-protocol",
            "version": "dev-master",
            "source": {
                "type": "git",
                "url": "https://github.com/NetherGamesMC/BedrockProtocol.git",
                "reference": "47a7e6fb44bb1623ff4f7d7d60bae9062e8cfba3"
            },
            "dist": {
                "type": "zip",
                "url": "https://api.github.com/repos/NetherGamesMC/BedrockProtocol/zipball/47a7e6fb44bb1623ff4f7d7d60bae9062e8cfba3",
                "reference": "47a7e6fb44bb1623ff4f7d7d60bae9062e8cfba3",
                "shasum": ""
            },
            "require": {
                "ext-json": "*",
                "netresearch/jsonmapper": "^4.0",
                "php": "^8.0",
                "pocketmine/binaryutils": "^0.2.0",
                "pocketmine/color": "^0.2.0 || ^0.3.0",
                "pocketmine/math": "^0.3.0 || ^0.4.0 || ^1.0.0",
                "pocketmine/nbt": "^0.3.0 || ^1.0.0",
                "ramsey/uuid": "^4.1"
            },
            "require-dev": {
                "phpstan/phpstan": "1.10.7",
                "phpstan/phpstan-phpunit": "^1.0.0",
                "phpstan/phpstan-strict-rules": "^1.0.0",
                "phpunit/phpunit": "^9.5"
            },
            "default-branch": true,
            "type": "library",
            "autoload": {
                "psr-4": {
                    "pocketmine\\network\\mcpe\\protocol\\": "src/"
                }
            },
            "autoload-dev": {
                "psr-4": {
                    "pocketmine\\network\\mcpe\\protocol\\": "tests/phpunit/"
                }
            },
            "scripts": {
                "update-create-methods": [
                    "@php tools/generate-create-static-methods.php"
                ]
            },
            "license": [
                "LGPL-3.0"
            ],
            "description": "An implementation of the Minecraft: Bedrock Edition protocol in PHP",
            "support": {
                "source": "https://github.com/NetherGamesMC/BedrockProtocol/tree/master"
            },
            "time": "2023-08-23T14:52:33+00:00"
        },
        {
            "name": "pocketmine/bedrock-block-upgrade-schema",
            "version": "3.1.0",
            "source": {
                "type": "git",
                "url": "https://github.com/pmmp/BedrockBlockUpgradeSchema.git",
                "reference": "6d4ae416043337946a22fc31e8065ca2c21f472d"
            },
            "dist": {
                "type": "zip",
                "url": "https://api.github.com/repos/pmmp/BedrockBlockUpgradeSchema/zipball/6d4ae416043337946a22fc31e8065ca2c21f472d",
                "reference": "6d4ae416043337946a22fc31e8065ca2c21f472d",
                "shasum": ""
            },
            "type": "library",
            "notification-url": "https://packagist.org/downloads/",
            "license": [
                "CC0-1.0"
            ],
            "description": "Schemas describing how to upgrade saved block data in older Minecraft: Bedrock Edition world saves",
            "support": {
                "issues": "https://github.com/pmmp/BedrockBlockUpgradeSchema/issues",
                "source": "https://github.com/pmmp/BedrockBlockUpgradeSchema/tree/3.1.0"
            },
            "time": "2023-07-12T12:05:36+00:00"
        },
        {
<<<<<<< HEAD
            "name": "pocketmine/bedrock-item-upgrade-schema",
            "version": "1.4.0",
            "source": {
                "type": "git",
                "url": "https://github.com/pmmp/BedrockItemUpgradeSchema.git",
                "reference": "60d199afe5e371fd189b21d685ec1fed6ba54230"
            },
            "dist": {
                "type": "zip",
                "url": "https://api.github.com/repos/pmmp/BedrockItemUpgradeSchema/zipball/60d199afe5e371fd189b21d685ec1fed6ba54230",
                "reference": "60d199afe5e371fd189b21d685ec1fed6ba54230",
                "shasum": ""
            },
=======
            "name": "pocketmine/bedrock-protocol",
            "version": "23.0.4+bedrock-1.20.10",
            "source": {
                "type": "git",
                "url": "https://github.com/pmmp/BedrockProtocol.git",
                "reference": "ae0d8f4d49506674b7ff622f7c81ce241dc49adb"
            },
            "dist": {
                "type": "zip",
                "url": "https://api.github.com/repos/pmmp/BedrockProtocol/zipball/ae0d8f4d49506674b7ff622f7c81ce241dc49adb",
                "reference": "ae0d8f4d49506674b7ff622f7c81ce241dc49adb",
                "shasum": ""
            },
            "require": {
                "ext-json": "*",
                "netresearch/jsonmapper": "^4.0",
                "php": "^8.0",
                "pocketmine/binaryutils": "^0.2.0",
                "pocketmine/color": "^0.2.0 || ^0.3.0",
                "pocketmine/math": "^0.3.0 || ^0.4.0 || ^1.0.0",
                "pocketmine/nbt": "^0.3.0 || ^1.0.0",
                "ramsey/uuid": "^4.1"
            },
            "require-dev": {
                "phpstan/phpstan": "1.10.33",
                "phpstan/phpstan-phpunit": "^1.0.0",
                "phpstan/phpstan-strict-rules": "^1.0.0",
                "phpunit/phpunit": "^9.5"
            },
>>>>>>> efafc2c6
            "type": "library",
            "notification-url": "https://packagist.org/downloads/",
            "license": [
                "CC0-1.0"
            ],
            "description": "JSON schemas for upgrading items found in older Minecraft: Bedrock world saves",
            "support": {
<<<<<<< HEAD
                "issues": "https://github.com/pmmp/BedrockItemUpgradeSchema/issues",
                "source": "https://github.com/pmmp/BedrockItemUpgradeSchema/tree/1.4.0"
            },
            "time": "2023-07-12T12:08:37+00:00"
=======
                "issues": "https://github.com/pmmp/BedrockProtocol/issues",
                "source": "https://github.com/pmmp/BedrockProtocol/tree/23.0.4+bedrock-1.20.10"
            },
            "time": "2023-09-06T07:36:44+00:00"
>>>>>>> efafc2c6
        },
        {
            "name": "pocketmine/binaryutils",
            "version": "0.2.4",
            "source": {
                "type": "git",
                "url": "https://github.com/pmmp/BinaryUtils.git",
                "reference": "5ac7eea91afbad8dc498f5ce34ce6297d5e6ea9a"
            },
            "dist": {
                "type": "zip",
                "url": "https://api.github.com/repos/pmmp/BinaryUtils/zipball/5ac7eea91afbad8dc498f5ce34ce6297d5e6ea9a",
                "reference": "5ac7eea91afbad8dc498f5ce34ce6297d5e6ea9a",
                "shasum": ""
            },
            "require": {
                "php": "^7.4 || ^8.0",
                "php-64bit": "*"
            },
            "require-dev": {
                "phpstan/extension-installer": "^1.0",
                "phpstan/phpstan": "1.3.0",
                "phpstan/phpstan-phpunit": "^1.0",
                "phpstan/phpstan-strict-rules": "^1.0.0",
                "phpunit/phpunit": "^9.5"
            },
            "type": "library",
            "autoload": {
                "psr-4": {
                    "pocketmine\\utils\\": "src/"
                }
            },
            "notification-url": "https://packagist.org/downloads/",
            "license": [
                "LGPL-3.0"
            ],
            "description": "Classes and methods for conveniently handling binary data",
            "support": {
                "issues": "https://github.com/pmmp/BinaryUtils/issues",
                "source": "https://github.com/pmmp/BinaryUtils/tree/0.2.4"
            },
            "time": "2022-01-12T18:06:33+00:00"
        },
        {
            "name": "pocketmine/callback-validator",
            "version": "1.0.3",
            "source": {
                "type": "git",
                "url": "https://github.com/pmmp/CallbackValidator.git",
                "reference": "64787469766bcaa7e5885242e85c23c25e8c55a2"
            },
            "dist": {
                "type": "zip",
                "url": "https://api.github.com/repos/pmmp/CallbackValidator/zipball/64787469766bcaa7e5885242e85c23c25e8c55a2",
                "reference": "64787469766bcaa7e5885242e85c23c25e8c55a2",
                "shasum": ""
            },
            "require": {
                "ext-reflection": "*",
                "php": "^7.1 || ^8.0"
            },
            "replace": {
                "daverandom/callback-validator": "*"
            },
            "require-dev": {
                "phpstan/extension-installer": "^1.0",
                "phpstan/phpstan": "0.12.59",
                "phpstan/phpstan-strict-rules": "^0.12.4",
                "phpunit/phpunit": "^7.5 || ^8.5 || ^9.0"
            },
            "type": "library",
            "autoload": {
                "psr-4": {
                    "DaveRandom\\CallbackValidator\\": "src/"
                }
            },
            "notification-url": "https://packagist.org/downloads/",
            "license": [
                "MIT"
            ],
            "authors": [
                {
                    "name": "Chris Wright",
                    "email": "cw@daverandom.com"
                }
            ],
            "description": "Fork of daverandom/callback-validator - Tools for validating callback signatures",
            "support": {
                "issues": "https://github.com/pmmp/CallbackValidator/issues",
                "source": "https://github.com/pmmp/CallbackValidator/tree/1.0.3"
            },
            "time": "2020-12-11T01:45:37+00:00"
        },
        {
            "name": "pocketmine/color",
            "version": "0.3.1",
            "source": {
                "type": "git",
                "url": "https://github.com/pmmp/Color.git",
                "reference": "a0421f1e9e0b0c619300fb92d593283378f6a5e1"
            },
            "dist": {
                "type": "zip",
                "url": "https://api.github.com/repos/pmmp/Color/zipball/a0421f1e9e0b0c619300fb92d593283378f6a5e1",
                "reference": "a0421f1e9e0b0c619300fb92d593283378f6a5e1",
                "shasum": ""
            },
            "require": {
                "php": "^8.0"
            },
            "require-dev": {
                "phpstan/phpstan": "1.10.3",
                "phpstan/phpstan-strict-rules": "^1.2.0"
            },
            "type": "library",
            "autoload": {
                "psr-4": {
                    "pocketmine\\color\\": "src/"
                }
            },
            "notification-url": "https://packagist.org/downloads/",
            "license": [
                "LGPL-3.0"
            ],
            "description": "Color handling library used by PocketMine-MP and related projects",
            "support": {
                "issues": "https://github.com/pmmp/Color/issues",
                "source": "https://github.com/pmmp/Color/tree/0.3.1"
            },
            "time": "2023-04-10T11:38:05+00:00"
        },
        {
            "name": "pocketmine/errorhandler",
            "version": "0.6.0",
            "source": {
                "type": "git",
                "url": "https://github.com/pmmp/ErrorHandler.git",
                "reference": "dae214a04348b911e8219ebf125ff1c5589cc878"
            },
            "dist": {
                "type": "zip",
                "url": "https://api.github.com/repos/pmmp/ErrorHandler/zipball/dae214a04348b911e8219ebf125ff1c5589cc878",
                "reference": "dae214a04348b911e8219ebf125ff1c5589cc878",
                "shasum": ""
            },
            "require": {
                "php": "^8.0"
            },
            "require-dev": {
                "phpstan/phpstan": "0.12.99",
                "phpstan/phpstan-strict-rules": "^0.12.2",
                "phpunit/phpunit": "^9.5"
            },
            "type": "library",
            "autoload": {
                "psr-4": {
                    "pocketmine\\errorhandler\\": "src/"
                }
            },
            "notification-url": "https://packagist.org/downloads/",
            "license": [
                "LGPL-3.0"
            ],
            "description": "Utilities to handle nasty PHP E_* errors in a usable way",
            "support": {
                "issues": "https://github.com/pmmp/ErrorHandler/issues",
                "source": "https://github.com/pmmp/ErrorHandler/tree/0.6.0"
            },
            "time": "2022-01-08T21:05:46+00:00"
        },
        {
            "name": "pocketmine/locale-data",
            "version": "2.19.6",
            "source": {
                "type": "git",
                "url": "https://github.com/pmmp/Language.git",
                "reference": "93e473e20e7f4515ecf45c5ef0f9155b9247a86e"
            },
            "dist": {
                "type": "zip",
                "url": "https://api.github.com/repos/pmmp/Language/zipball/93e473e20e7f4515ecf45c5ef0f9155b9247a86e",
                "reference": "93e473e20e7f4515ecf45c5ef0f9155b9247a86e",
                "shasum": ""
            },
            "type": "library",
            "notification-url": "https://packagist.org/downloads/",
            "description": "Language resources used by PocketMine-MP",
            "support": {
                "issues": "https://github.com/pmmp/Language/issues",
                "source": "https://github.com/pmmp/Language/tree/2.19.6"
            },
            "time": "2023-08-08T16:53:23+00:00"
        },
        {
            "name": "pocketmine/log",
            "version": "0.4.0",
            "source": {
                "type": "git",
                "url": "https://github.com/pmmp/Log.git",
                "reference": "e6c912c0f9055c81d23108ec2d179b96f404c043"
            },
            "dist": {
                "type": "zip",
                "url": "https://api.github.com/repos/pmmp/Log/zipball/e6c912c0f9055c81d23108ec2d179b96f404c043",
                "reference": "e6c912c0f9055c81d23108ec2d179b96f404c043",
                "shasum": ""
            },
            "require": {
                "php": "^7.4 || ^8.0"
            },
            "conflict": {
                "pocketmine/spl": "<0.4"
            },
            "require-dev": {
                "phpstan/phpstan": "0.12.88",
                "phpstan/phpstan-strict-rules": "^0.12.2"
            },
            "type": "library",
            "autoload": {
                "classmap": [
                    "./src"
                ]
            },
            "notification-url": "https://packagist.org/downloads/",
            "license": [
                "LGPL-3.0"
            ],
            "description": "Logging components used by PocketMine-MP and related projects",
            "support": {
                "issues": "https://github.com/pmmp/Log/issues",
                "source": "https://github.com/pmmp/Log/tree/0.4.0"
            },
            "time": "2021-06-18T19:08:09+00:00"
        },
        {
            "name": "pocketmine/math",
            "version": "1.0.0",
            "source": {
                "type": "git",
                "url": "https://github.com/pmmp/Math.git",
                "reference": "dc132d93595b32e9f210d78b3c8d43c662a5edbf"
            },
            "dist": {
                "type": "zip",
                "url": "https://api.github.com/repos/pmmp/Math/zipball/dc132d93595b32e9f210d78b3c8d43c662a5edbf",
                "reference": "dc132d93595b32e9f210d78b3c8d43c662a5edbf",
                "shasum": ""
            },
            "require": {
                "php": "^8.0",
                "php-64bit": "*"
            },
            "require-dev": {
                "phpstan/extension-installer": "^1.0",
                "phpstan/phpstan": "~1.10.3",
                "phpstan/phpstan-strict-rules": "^1.0",
                "phpunit/phpunit": "^8.5 || ^9.5"
            },
            "type": "library",
            "autoload": {
                "psr-4": {
                    "pocketmine\\math\\": "src/"
                }
            },
            "notification-url": "https://packagist.org/downloads/",
            "license": [
                "LGPL-3.0"
            ],
            "description": "PHP library containing math related code used in PocketMine-MP",
            "support": {
                "issues": "https://github.com/pmmp/Math/issues",
                "source": "https://github.com/pmmp/Math/tree/1.0.0"
            },
            "time": "2023-08-03T12:56:33+00:00"
        },
        {
            "name": "pocketmine/nbt",
            "version": "1.0.0",
            "source": {
                "type": "git",
                "url": "https://github.com/pmmp/NBT.git",
                "reference": "20540271cb59e04672cb163dca73366f207974f1"
            },
            "dist": {
                "type": "zip",
                "url": "https://api.github.com/repos/pmmp/NBT/zipball/20540271cb59e04672cb163dca73366f207974f1",
                "reference": "20540271cb59e04672cb163dca73366f207974f1",
                "shasum": ""
            },
            "require": {
                "php": "^7.4 || ^8.0",
                "php-64bit": "*",
                "pocketmine/binaryutils": "^0.2.0"
            },
            "require-dev": {
                "phpstan/extension-installer": "^1.0",
                "phpstan/phpstan": "1.10.25",
                "phpstan/phpstan-strict-rules": "^1.0",
                "phpunit/phpunit": "^9.5"
            },
            "type": "library",
            "autoload": {
                "psr-4": {
                    "pocketmine\\nbt\\": "src/"
                }
            },
            "notification-url": "https://packagist.org/downloads/",
            "license": [
                "LGPL-3.0"
            ],
            "description": "PHP library for working with Named Binary Tags",
            "support": {
                "issues": "https://github.com/pmmp/NBT/issues",
                "source": "https://github.com/pmmp/NBT/tree/1.0.0"
            },
            "time": "2023-07-14T13:01:49+00:00"
        },
        {
            "name": "pocketmine/netresearch-jsonmapper",
            "version": "v4.2.1000",
            "source": {
                "type": "git",
                "url": "https://github.com/pmmp/netresearch-jsonmapper.git",
                "reference": "078764e869e9b732f97206ec9363480a77c35532"
            },
            "dist": {
                "type": "zip",
                "url": "https://api.github.com/repos/pmmp/netresearch-jsonmapper/zipball/078764e869e9b732f97206ec9363480a77c35532",
                "reference": "078764e869e9b732f97206ec9363480a77c35532",
                "shasum": ""
            },
            "require": {
                "ext-json": "*",
                "ext-pcre": "*",
                "ext-reflection": "*",
                "ext-spl": "*",
                "php": ">=7.1"
            },
            "replace": {
                "netresearch/jsonmapper": "~4.2.0"
            },
            "require-dev": {
                "phpunit/phpunit": "~7.5 || ~8.0 || ~9.0",
                "squizlabs/php_codesniffer": "~3.5"
            },
            "type": "library",
            "autoload": {
                "psr-0": {
                    "JsonMapper": "src/"
                }
            },
            "notification-url": "https://packagist.org/downloads/",
            "license": [
                "OSL-3.0"
            ],
            "authors": [
                {
                    "name": "Christian Weiske",
                    "email": "cweiske@cweiske.de",
                    "homepage": "http://github.com/cweiske/jsonmapper/",
                    "role": "Developer"
                }
            ],
            "description": "Fork of netresearch/jsonmapper with security fixes needed by pocketmine/pocketmine-mp",
            "support": {
                "email": "cweiske@cweiske.de",
                "issues": "https://github.com/cweiske/jsonmapper/issues",
                "source": "https://github.com/pmmp/netresearch-jsonmapper/tree/v4.2.1000"
            },
            "time": "2023-07-14T10:44:14+00:00"
        },
        {
            "name": "pocketmine/raklib",
            "version": "0.15.1",
            "source": {
                "type": "git",
                "url": "https://github.com/pmmp/RakLib.git",
                "reference": "79b7b4d1d7516dc6e322514453645ad9452b20ca"
            },
            "dist": {
                "type": "zip",
                "url": "https://api.github.com/repos/pmmp/RakLib/zipball/79b7b4d1d7516dc6e322514453645ad9452b20ca",
                "reference": "79b7b4d1d7516dc6e322514453645ad9452b20ca",
                "shasum": ""
            },
            "require": {
                "ext-sockets": "*",
                "php": "^8.0",
                "php-64bit": "*",
                "php-ipv6": "*",
                "pocketmine/binaryutils": "^0.2.0",
                "pocketmine/log": "^0.3.0 || ^0.4.0"
            },
            "require-dev": {
                "phpstan/phpstan": "1.9.17",
                "phpstan/phpstan-strict-rules": "^1.0"
            },
            "type": "library",
            "autoload": {
                "psr-4": {
                    "raklib\\": "src/"
                }
            },
            "notification-url": "https://packagist.org/downloads/",
            "license": [
                "GPL-3.0"
            ],
            "description": "A RakNet server implementation written in PHP",
            "support": {
                "issues": "https://github.com/pmmp/RakLib/issues",
                "source": "https://github.com/pmmp/RakLib/tree/0.15.1"
            },
            "time": "2023-03-07T15:10:34+00:00"
        },
        {
            "name": "pocketmine/raklib-ipc",
            "version": "0.2.0",
            "source": {
                "type": "git",
                "url": "https://github.com/pmmp/RakLibIpc.git",
                "reference": "26ed56fa9db06e4ca6e8920c0ede2e01e219bb9c"
            },
            "dist": {
                "type": "zip",
                "url": "https://api.github.com/repos/pmmp/RakLibIpc/zipball/26ed56fa9db06e4ca6e8920c0ede2e01e219bb9c",
                "reference": "26ed56fa9db06e4ca6e8920c0ede2e01e219bb9c",
                "shasum": ""
            },
            "require": {
                "php": "^8.0",
                "php-64bit": "*",
                "pocketmine/binaryutils": "^0.2.0",
                "pocketmine/raklib": "^0.15.0"
            },
            "require-dev": {
                "phpstan/phpstan": "1.9.17",
                "phpstan/phpstan-strict-rules": "^1.0.0"
            },
            "type": "library",
            "autoload": {
                "psr-4": {
                    "raklib\\server\\ipc\\": "src/"
                }
            },
            "notification-url": "https://packagist.org/downloads/",
            "license": [
                "GPL-3.0"
            ],
            "description": "Channel-based protocols for inter-thread/inter-process communication with RakLib",
            "support": {
                "issues": "https://github.com/pmmp/RakLibIpc/issues",
                "source": "https://github.com/pmmp/RakLibIpc/tree/0.2.0"
            },
            "time": "2023-02-13T13:40:40+00:00"
        },
        {
            "name": "pocketmine/snooze",
            "version": "0.5.0",
            "source": {
                "type": "git",
                "url": "https://github.com/pmmp/Snooze.git",
                "reference": "a86d9ee60ce44755d166d3c7ba4b8b8be8360915"
            },
            "dist": {
                "type": "zip",
                "url": "https://api.github.com/repos/pmmp/Snooze/zipball/a86d9ee60ce44755d166d3c7ba4b8b8be8360915",
                "reference": "a86d9ee60ce44755d166d3c7ba4b8b8be8360915",
                "shasum": ""
            },
            "require": {
                "ext-pmmpthread": "^6.0",
                "php-64bit": "^8.1"
            },
            "require-dev": {
                "phpstan/extension-installer": "^1.0",
                "phpstan/phpstan": "1.10.3",
                "phpstan/phpstan-strict-rules": "^1.0"
            },
            "type": "library",
            "autoload": {
                "psr-4": {
                    "pocketmine\\snooze\\": "src/"
                }
            },
            "notification-url": "https://packagist.org/downloads/",
            "license": [
                "LGPL-3.0"
            ],
            "description": "Thread notification management library for code using the pthreads extension",
            "support": {
                "issues": "https://github.com/pmmp/Snooze/issues",
                "source": "https://github.com/pmmp/Snooze/tree/0.5.0"
            },
            "time": "2023-05-22T23:43:01+00:00"
        },
        {
            "name": "ramsey/collection",
            "version": "2.0.0",
            "source": {
                "type": "git",
                "url": "https://github.com/ramsey/collection.git",
                "reference": "a4b48764bfbb8f3a6a4d1aeb1a35bb5e9ecac4a5"
            },
            "dist": {
                "type": "zip",
                "url": "https://api.github.com/repos/ramsey/collection/zipball/a4b48764bfbb8f3a6a4d1aeb1a35bb5e9ecac4a5",
                "reference": "a4b48764bfbb8f3a6a4d1aeb1a35bb5e9ecac4a5",
                "shasum": ""
            },
            "require": {
                "php": "^8.1"
            },
            "require-dev": {
                "captainhook/plugin-composer": "^5.3",
                "ergebnis/composer-normalize": "^2.28.3",
                "fakerphp/faker": "^1.21",
                "hamcrest/hamcrest-php": "^2.0",
                "jangregor/phpstan-prophecy": "^1.0",
                "mockery/mockery": "^1.5",
                "php-parallel-lint/php-console-highlighter": "^1.0",
                "php-parallel-lint/php-parallel-lint": "^1.3",
                "phpcsstandards/phpcsutils": "^1.0.0-rc1",
                "phpspec/prophecy-phpunit": "^2.0",
                "phpstan/extension-installer": "^1.2",
                "phpstan/phpstan": "^1.9",
                "phpstan/phpstan-mockery": "^1.1",
                "phpstan/phpstan-phpunit": "^1.3",
                "phpunit/phpunit": "^9.5",
                "psalm/plugin-mockery": "^1.1",
                "psalm/plugin-phpunit": "^0.18.4",
                "ramsey/coding-standard": "^2.0.3",
                "ramsey/conventional-commits": "^1.3",
                "vimeo/psalm": "^5.4"
            },
            "type": "library",
            "extra": {
                "captainhook": {
                    "force-install": true
                },
                "ramsey/conventional-commits": {
                    "configFile": "conventional-commits.json"
                }
            },
            "autoload": {
                "psr-4": {
                    "Ramsey\\Collection\\": "src/"
                }
            },
            "notification-url": "https://packagist.org/downloads/",
            "license": [
                "MIT"
            ],
            "authors": [
                {
                    "name": "Ben Ramsey",
                    "email": "ben@benramsey.com",
                    "homepage": "https://benramsey.com"
                }
            ],
            "description": "A PHP library for representing and manipulating collections.",
            "keywords": [
                "array",
                "collection",
                "hash",
                "map",
                "queue",
                "set"
            ],
            "support": {
                "issues": "https://github.com/ramsey/collection/issues",
                "source": "https://github.com/ramsey/collection/tree/2.0.0"
            },
            "funding": [
                {
                    "url": "https://github.com/ramsey",
                    "type": "github"
                },
                {
                    "url": "https://tidelift.com/funding/github/packagist/ramsey/collection",
                    "type": "tidelift"
                }
            ],
            "time": "2022-12-31T21:50:55+00:00"
        },
        {
            "name": "ramsey/uuid",
            "version": "4.7.4",
            "source": {
                "type": "git",
                "url": "https://github.com/ramsey/uuid.git",
                "reference": "60a4c63ab724854332900504274f6150ff26d286"
            },
            "dist": {
                "type": "zip",
                "url": "https://api.github.com/repos/ramsey/uuid/zipball/60a4c63ab724854332900504274f6150ff26d286",
                "reference": "60a4c63ab724854332900504274f6150ff26d286",
                "shasum": ""
            },
            "require": {
                "brick/math": "^0.8.8 || ^0.9 || ^0.10 || ^0.11",
                "ext-json": "*",
                "php": "^8.0",
                "ramsey/collection": "^1.2 || ^2.0"
            },
            "replace": {
                "rhumsaa/uuid": "self.version"
            },
            "require-dev": {
                "captainhook/captainhook": "^5.10",
                "captainhook/plugin-composer": "^5.3",
                "dealerdirect/phpcodesniffer-composer-installer": "^0.7.0",
                "doctrine/annotations": "^1.8",
                "ergebnis/composer-normalize": "^2.15",
                "mockery/mockery": "^1.3",
                "paragonie/random-lib": "^2",
                "php-mock/php-mock": "^2.2",
                "php-mock/php-mock-mockery": "^1.3",
                "php-parallel-lint/php-parallel-lint": "^1.1",
                "phpbench/phpbench": "^1.0",
                "phpstan/extension-installer": "^1.1",
                "phpstan/phpstan": "^1.8",
                "phpstan/phpstan-mockery": "^1.1",
                "phpstan/phpstan-phpunit": "^1.1",
                "phpunit/phpunit": "^8.5 || ^9",
                "ramsey/composer-repl": "^1.4",
                "slevomat/coding-standard": "^8.4",
                "squizlabs/php_codesniffer": "^3.5",
                "vimeo/psalm": "^4.9"
            },
            "suggest": {
                "ext-bcmath": "Enables faster math with arbitrary-precision integers using BCMath.",
                "ext-gmp": "Enables faster math with arbitrary-precision integers using GMP.",
                "ext-uuid": "Enables the use of PeclUuidTimeGenerator and PeclUuidRandomGenerator.",
                "paragonie/random-lib": "Provides RandomLib for use with the RandomLibAdapter",
                "ramsey/uuid-doctrine": "Allows the use of Ramsey\\Uuid\\Uuid as Doctrine field type."
            },
            "type": "library",
            "extra": {
                "captainhook": {
                    "force-install": true
                }
            },
            "autoload": {
                "files": [
                    "src/functions.php"
                ],
                "psr-4": {
                    "Ramsey\\Uuid\\": "src/"
                }
            },
            "notification-url": "https://packagist.org/downloads/",
            "license": [
                "MIT"
            ],
            "description": "A PHP library for generating and working with universally unique identifiers (UUIDs).",
            "keywords": [
                "guid",
                "identifier",
                "uuid"
            ],
            "support": {
                "issues": "https://github.com/ramsey/uuid/issues",
                "source": "https://github.com/ramsey/uuid/tree/4.7.4"
            },
            "funding": [
                {
                    "url": "https://github.com/ramsey",
                    "type": "github"
                },
                {
                    "url": "https://tidelift.com/funding/github/packagist/ramsey/uuid",
                    "type": "tidelift"
                }
            ],
            "time": "2023-04-15T23:01:58+00:00"
        },
        {
            "name": "symfony/filesystem",
            "version": "v6.3.1",
            "source": {
                "type": "git",
                "url": "https://github.com/symfony/filesystem.git",
                "reference": "edd36776956f2a6fcf577edb5b05eb0e3bdc52ae"
            },
            "dist": {
                "type": "zip",
                "url": "https://api.github.com/repos/symfony/filesystem/zipball/edd36776956f2a6fcf577edb5b05eb0e3bdc52ae",
                "reference": "edd36776956f2a6fcf577edb5b05eb0e3bdc52ae",
                "shasum": ""
            },
            "require": {
                "php": ">=8.1",
                "symfony/polyfill-ctype": "~1.8",
                "symfony/polyfill-mbstring": "~1.8"
            },
            "type": "library",
            "autoload": {
                "psr-4": {
                    "Symfony\\Component\\Filesystem\\": ""
                },
                "exclude-from-classmap": [
                    "/Tests/"
                ]
            },
            "notification-url": "https://packagist.org/downloads/",
            "license": [
                "MIT"
            ],
            "authors": [
                {
                    "name": "Fabien Potencier",
                    "email": "fabien@symfony.com"
                },
                {
                    "name": "Symfony Community",
                    "homepage": "https://symfony.com/contributors"
                }
            ],
            "description": "Provides basic utilities for the filesystem",
            "homepage": "https://symfony.com",
            "support": {
                "source": "https://github.com/symfony/filesystem/tree/v6.3.1"
            },
            "funding": [
                {
                    "url": "https://symfony.com/sponsor",
                    "type": "custom"
                },
                {
                    "url": "https://github.com/fabpot",
                    "type": "github"
                },
                {
                    "url": "https://tidelift.com/funding/github/packagist/symfony/symfony",
                    "type": "tidelift"
                }
            ],
            "time": "2023-06-01T08:30:39+00:00"
        },
        {
            "name": "symfony/polyfill-ctype",
            "version": "v1.28.0",
            "source": {
                "type": "git",
                "url": "https://github.com/symfony/polyfill-ctype.git",
                "reference": "ea208ce43cbb04af6867b4fdddb1bdbf84cc28cb"
            },
            "dist": {
                "type": "zip",
                "url": "https://api.github.com/repos/symfony/polyfill-ctype/zipball/ea208ce43cbb04af6867b4fdddb1bdbf84cc28cb",
                "reference": "ea208ce43cbb04af6867b4fdddb1bdbf84cc28cb",
                "shasum": ""
            },
            "require": {
                "php": ">=7.1"
            },
            "provide": {
                "ext-ctype": "*"
            },
            "suggest": {
                "ext-ctype": "For best performance"
            },
            "type": "library",
            "extra": {
                "branch-alias": {
                    "dev-main": "1.28-dev"
                },
                "thanks": {
                    "name": "symfony/polyfill",
                    "url": "https://github.com/symfony/polyfill"
                }
            },
            "autoload": {
                "files": [
                    "bootstrap.php"
                ],
                "psr-4": {
                    "Symfony\\Polyfill\\Ctype\\": ""
                }
            },
            "notification-url": "https://packagist.org/downloads/",
            "license": [
                "MIT"
            ],
            "authors": [
                {
                    "name": "Gert de Pagter",
                    "email": "BackEndTea@gmail.com"
                },
                {
                    "name": "Symfony Community",
                    "homepage": "https://symfony.com/contributors"
                }
            ],
            "description": "Symfony polyfill for ctype functions",
            "homepage": "https://symfony.com",
            "keywords": [
                "compatibility",
                "ctype",
                "polyfill",
                "portable"
            ],
            "support": {
                "source": "https://github.com/symfony/polyfill-ctype/tree/v1.28.0"
            },
            "funding": [
                {
                    "url": "https://symfony.com/sponsor",
                    "type": "custom"
                },
                {
                    "url": "https://github.com/fabpot",
                    "type": "github"
                },
                {
                    "url": "https://tidelift.com/funding/github/packagist/symfony/symfony",
                    "type": "tidelift"
                }
            ],
            "time": "2023-01-26T09:26:14+00:00"
        },
        {
            "name": "symfony/polyfill-mbstring",
            "version": "v1.28.0",
            "source": {
                "type": "git",
                "url": "https://github.com/symfony/polyfill-mbstring.git",
                "reference": "42292d99c55abe617799667f454222c54c60e229"
            },
            "dist": {
                "type": "zip",
                "url": "https://api.github.com/repos/symfony/polyfill-mbstring/zipball/42292d99c55abe617799667f454222c54c60e229",
                "reference": "42292d99c55abe617799667f454222c54c60e229",
                "shasum": ""
            },
            "require": {
                "php": ">=7.1"
            },
            "provide": {
                "ext-mbstring": "*"
            },
            "suggest": {
                "ext-mbstring": "For best performance"
            },
            "type": "library",
            "extra": {
                "branch-alias": {
                    "dev-main": "1.28-dev"
                },
                "thanks": {
                    "name": "symfony/polyfill",
                    "url": "https://github.com/symfony/polyfill"
                }
            },
            "autoload": {
                "files": [
                    "bootstrap.php"
                ],
                "psr-4": {
                    "Symfony\\Polyfill\\Mbstring\\": ""
                }
            },
            "notification-url": "https://packagist.org/downloads/",
            "license": [
                "MIT"
            ],
            "authors": [
                {
                    "name": "Nicolas Grekas",
                    "email": "p@tchwork.com"
                },
                {
                    "name": "Symfony Community",
                    "homepage": "https://symfony.com/contributors"
                }
            ],
            "description": "Symfony polyfill for the Mbstring extension",
            "homepage": "https://symfony.com",
            "keywords": [
                "compatibility",
                "mbstring",
                "polyfill",
                "portable",
                "shim"
            ],
            "support": {
                "source": "https://github.com/symfony/polyfill-mbstring/tree/v1.28.0"
            },
            "funding": [
                {
                    "url": "https://symfony.com/sponsor",
                    "type": "custom"
                },
                {
                    "url": "https://github.com/fabpot",
                    "type": "github"
                },
                {
                    "url": "https://tidelift.com/funding/github/packagist/symfony/symfony",
                    "type": "tidelift"
                }
            ],
            "time": "2023-07-28T09:04:16+00:00"
        }
    ],
    "packages-dev": [
        {
            "name": "myclabs/deep-copy",
            "version": "1.11.1",
            "source": {
                "type": "git",
                "url": "https://github.com/myclabs/DeepCopy.git",
                "reference": "7284c22080590fb39f2ffa3e9057f10a4ddd0e0c"
            },
            "dist": {
                "type": "zip",
                "url": "https://api.github.com/repos/myclabs/DeepCopy/zipball/7284c22080590fb39f2ffa3e9057f10a4ddd0e0c",
                "reference": "7284c22080590fb39f2ffa3e9057f10a4ddd0e0c",
                "shasum": ""
            },
            "require": {
                "php": "^7.1 || ^8.0"
            },
            "conflict": {
                "doctrine/collections": "<1.6.8",
                "doctrine/common": "<2.13.3 || >=3,<3.2.2"
            },
            "require-dev": {
                "doctrine/collections": "^1.6.8",
                "doctrine/common": "^2.13.3 || ^3.2.2",
                "phpunit/phpunit": "^7.5.20 || ^8.5.23 || ^9.5.13"
            },
            "type": "library",
            "autoload": {
                "files": [
                    "src/DeepCopy/deep_copy.php"
                ],
                "psr-4": {
                    "DeepCopy\\": "src/DeepCopy/"
                }
            },
            "notification-url": "https://packagist.org/downloads/",
            "license": [
                "MIT"
            ],
            "description": "Create deep copies (clones) of your objects",
            "keywords": [
                "clone",
                "copy",
                "duplicate",
                "object",
                "object graph"
            ],
            "support": {
                "issues": "https://github.com/myclabs/DeepCopy/issues",
                "source": "https://github.com/myclabs/DeepCopy/tree/1.11.1"
            },
            "funding": [
                {
                    "url": "https://tidelift.com/funding/github/packagist/myclabs/deep-copy",
                    "type": "tidelift"
                }
            ],
            "time": "2023-03-08T13:26:56+00:00"
        },
        {
            "name": "nikic/php-parser",
            "version": "v4.17.1",
            "source": {
                "type": "git",
                "url": "https://github.com/nikic/PHP-Parser.git",
                "reference": "a6303e50c90c355c7eeee2c4a8b27fe8dc8fef1d"
            },
            "dist": {
                "type": "zip",
                "url": "https://api.github.com/repos/nikic/PHP-Parser/zipball/a6303e50c90c355c7eeee2c4a8b27fe8dc8fef1d",
                "reference": "a6303e50c90c355c7eeee2c4a8b27fe8dc8fef1d",
                "shasum": ""
            },
            "require": {
                "ext-tokenizer": "*",
                "php": ">=7.0"
            },
            "require-dev": {
                "ircmaxell/php-yacc": "^0.0.7",
                "phpunit/phpunit": "^6.5 || ^7.0 || ^8.0 || ^9.0"
            },
            "bin": [
                "bin/php-parse"
            ],
            "type": "library",
            "extra": {
                "branch-alias": {
                    "dev-master": "4.9-dev"
                }
            },
            "autoload": {
                "psr-4": {
                    "PhpParser\\": "lib/PhpParser"
                }
            },
            "notification-url": "https://packagist.org/downloads/",
            "license": [
                "BSD-3-Clause"
            ],
            "authors": [
                {
                    "name": "Nikita Popov"
                }
            ],
            "description": "A PHP parser written in PHP",
            "keywords": [
                "parser",
                "php"
            ],
            "support": {
                "issues": "https://github.com/nikic/PHP-Parser/issues",
                "source": "https://github.com/nikic/PHP-Parser/tree/v4.17.1"
            },
            "time": "2023-08-13T19:53:39+00:00"
        },
        {
            "name": "phar-io/manifest",
            "version": "2.0.3",
            "source": {
                "type": "git",
                "url": "https://github.com/phar-io/manifest.git",
                "reference": "97803eca37d319dfa7826cc2437fc020857acb53"
            },
            "dist": {
                "type": "zip",
                "url": "https://api.github.com/repos/phar-io/manifest/zipball/97803eca37d319dfa7826cc2437fc020857acb53",
                "reference": "97803eca37d319dfa7826cc2437fc020857acb53",
                "shasum": ""
            },
            "require": {
                "ext-dom": "*",
                "ext-phar": "*",
                "ext-xmlwriter": "*",
                "phar-io/version": "^3.0.1",
                "php": "^7.2 || ^8.0"
            },
            "type": "library",
            "extra": {
                "branch-alias": {
                    "dev-master": "2.0.x-dev"
                }
            },
            "autoload": {
                "classmap": [
                    "src/"
                ]
            },
            "notification-url": "https://packagist.org/downloads/",
            "license": [
                "BSD-3-Clause"
            ],
            "authors": [
                {
                    "name": "Arne Blankerts",
                    "email": "arne@blankerts.de",
                    "role": "Developer"
                },
                {
                    "name": "Sebastian Heuer",
                    "email": "sebastian@phpeople.de",
                    "role": "Developer"
                },
                {
                    "name": "Sebastian Bergmann",
                    "email": "sebastian@phpunit.de",
                    "role": "Developer"
                }
            ],
            "description": "Component for reading phar.io manifest information from a PHP Archive (PHAR)",
            "support": {
                "issues": "https://github.com/phar-io/manifest/issues",
                "source": "https://github.com/phar-io/manifest/tree/2.0.3"
            },
            "time": "2021-07-20T11:28:43+00:00"
        },
        {
            "name": "phar-io/version",
            "version": "3.2.1",
            "source": {
                "type": "git",
                "url": "https://github.com/phar-io/version.git",
                "reference": "4f7fd7836c6f332bb2933569e566a0d6c4cbed74"
            },
            "dist": {
                "type": "zip",
                "url": "https://api.github.com/repos/phar-io/version/zipball/4f7fd7836c6f332bb2933569e566a0d6c4cbed74",
                "reference": "4f7fd7836c6f332bb2933569e566a0d6c4cbed74",
                "shasum": ""
            },
            "require": {
                "php": "^7.2 || ^8.0"
            },
            "type": "library",
            "autoload": {
                "classmap": [
                    "src/"
                ]
            },
            "notification-url": "https://packagist.org/downloads/",
            "license": [
                "BSD-3-Clause"
            ],
            "authors": [
                {
                    "name": "Arne Blankerts",
                    "email": "arne@blankerts.de",
                    "role": "Developer"
                },
                {
                    "name": "Sebastian Heuer",
                    "email": "sebastian@phpeople.de",
                    "role": "Developer"
                },
                {
                    "name": "Sebastian Bergmann",
                    "email": "sebastian@phpunit.de",
                    "role": "Developer"
                }
            ],
            "description": "Library for handling version information and constraints",
            "support": {
                "issues": "https://github.com/phar-io/version/issues",
                "source": "https://github.com/phar-io/version/tree/3.2.1"
            },
            "time": "2022-02-21T01:04:05+00:00"
        },
        {
            "name": "phpstan/phpstan",
            "version": "1.10.16",
            "source": {
                "type": "git",
                "url": "https://github.com/phpstan/phpstan.git",
                "reference": "352bdbb960bb523e3d71b834862589f910921c23"
            },
            "dist": {
                "type": "zip",
                "url": "https://api.github.com/repos/phpstan/phpstan/zipball/352bdbb960bb523e3d71b834862589f910921c23",
                "reference": "352bdbb960bb523e3d71b834862589f910921c23",
                "shasum": ""
            },
            "require": {
                "php": "^7.2|^8.0"
            },
            "conflict": {
                "phpstan/phpstan-shim": "*"
            },
            "bin": [
                "phpstan",
                "phpstan.phar"
            ],
            "type": "library",
            "autoload": {
                "files": [
                    "bootstrap.php"
                ]
            },
            "notification-url": "https://packagist.org/downloads/",
            "license": [
                "MIT"
            ],
            "description": "PHPStan - PHP Static Analysis Tool",
            "keywords": [
                "dev",
                "static analysis"
            ],
            "support": {
                "docs": "https://phpstan.org/user-guide/getting-started",
                "forum": "https://github.com/phpstan/phpstan/discussions",
                "issues": "https://github.com/phpstan/phpstan/issues",
                "security": "https://github.com/phpstan/phpstan/security/policy",
                "source": "https://github.com/phpstan/phpstan-src"
            },
            "funding": [
                {
                    "url": "https://github.com/ondrejmirtes",
                    "type": "github"
                },
                {
                    "url": "https://github.com/phpstan",
                    "type": "github"
                },
                {
                    "url": "https://tidelift.com/funding/github/packagist/phpstan/phpstan",
                    "type": "tidelift"
                }
            ],
            "time": "2023-06-05T08:21:46+00:00"
        },
        {
            "name": "phpstan/phpstan-phpunit",
            "version": "1.3.14",
            "source": {
                "type": "git",
                "url": "https://github.com/phpstan/phpstan-phpunit.git",
                "reference": "614acc10c522e319639bf38b0698a4a566665f04"
            },
            "dist": {
                "type": "zip",
                "url": "https://api.github.com/repos/phpstan/phpstan-phpunit/zipball/614acc10c522e319639bf38b0698a4a566665f04",
                "reference": "614acc10c522e319639bf38b0698a4a566665f04",
                "shasum": ""
            },
            "require": {
                "php": "^7.2 || ^8.0",
                "phpstan/phpstan": "^1.10"
            },
            "conflict": {
                "phpunit/phpunit": "<7.0"
            },
            "require-dev": {
                "nikic/php-parser": "^4.13.0",
                "php-parallel-lint/php-parallel-lint": "^1.2",
                "phpstan/phpstan-strict-rules": "^1.5.1",
                "phpunit/phpunit": "^9.5"
            },
            "type": "phpstan-extension",
            "extra": {
                "phpstan": {
                    "includes": [
                        "extension.neon",
                        "rules.neon"
                    ]
                }
            },
            "autoload": {
                "psr-4": {
                    "PHPStan\\": "src/"
                }
            },
            "notification-url": "https://packagist.org/downloads/",
            "license": [
                "MIT"
            ],
            "description": "PHPUnit extensions and rules for PHPStan",
            "support": {
                "issues": "https://github.com/phpstan/phpstan-phpunit/issues",
                "source": "https://github.com/phpstan/phpstan-phpunit/tree/1.3.14"
            },
            "time": "2023-08-25T09:46:39+00:00"
        },
        {
            "name": "phpstan/phpstan-strict-rules",
            "version": "1.5.1",
            "source": {
                "type": "git",
                "url": "https://github.com/phpstan/phpstan-strict-rules.git",
                "reference": "b21c03d4f6f3a446e4311155f4be9d65048218e6"
            },
            "dist": {
                "type": "zip",
                "url": "https://api.github.com/repos/phpstan/phpstan-strict-rules/zipball/b21c03d4f6f3a446e4311155f4be9d65048218e6",
                "reference": "b21c03d4f6f3a446e4311155f4be9d65048218e6",
                "shasum": ""
            },
            "require": {
                "php": "^7.2 || ^8.0",
                "phpstan/phpstan": "^1.10"
            },
            "require-dev": {
                "nikic/php-parser": "^4.13.0",
                "php-parallel-lint/php-parallel-lint": "^1.2",
                "phpstan/phpstan-deprecation-rules": "^1.1",
                "phpstan/phpstan-phpunit": "^1.0",
                "phpunit/phpunit": "^9.5"
            },
            "type": "phpstan-extension",
            "extra": {
                "phpstan": {
                    "includes": [
                        "rules.neon"
                    ]
                }
            },
            "autoload": {
                "psr-4": {
                    "PHPStan\\": "src/"
                }
            },
            "notification-url": "https://packagist.org/downloads/",
            "license": [
                "MIT"
            ],
            "description": "Extra strict and opinionated rules for PHPStan",
            "support": {
                "issues": "https://github.com/phpstan/phpstan-strict-rules/issues",
                "source": "https://github.com/phpstan/phpstan-strict-rules/tree/1.5.1"
            },
            "time": "2023-03-29T14:47:40+00:00"
        },
        {
            "name": "phpunit/php-code-coverage",
            "version": "10.1.4",
            "source": {
                "type": "git",
                "url": "https://github.com/sebastianbergmann/php-code-coverage.git",
                "reference": "cd59bb34756a16ca8253ce9b2909039c227fff71"
            },
            "dist": {
                "type": "zip",
                "url": "https://api.github.com/repos/sebastianbergmann/php-code-coverage/zipball/cd59bb34756a16ca8253ce9b2909039c227fff71",
                "reference": "cd59bb34756a16ca8253ce9b2909039c227fff71",
                "shasum": ""
            },
            "require": {
                "ext-dom": "*",
                "ext-libxml": "*",
                "ext-xmlwriter": "*",
                "nikic/php-parser": "^4.15",
                "php": ">=8.1",
                "phpunit/php-file-iterator": "^4.0",
                "phpunit/php-text-template": "^3.0",
                "sebastian/code-unit-reverse-lookup": "^3.0",
                "sebastian/complexity": "^3.0",
                "sebastian/environment": "^6.0",
                "sebastian/lines-of-code": "^2.0",
                "sebastian/version": "^4.0",
                "theseer/tokenizer": "^1.2.0"
            },
            "require-dev": {
                "phpunit/phpunit": "^10.1"
            },
            "suggest": {
                "ext-pcov": "PHP extension that provides line coverage",
                "ext-xdebug": "PHP extension that provides line coverage as well as branch and path coverage"
            },
            "type": "library",
            "extra": {
                "branch-alias": {
                    "dev-main": "10.1-dev"
                }
            },
            "autoload": {
                "classmap": [
                    "src/"
                ]
            },
            "notification-url": "https://packagist.org/downloads/",
            "license": [
                "BSD-3-Clause"
            ],
            "authors": [
                {
                    "name": "Sebastian Bergmann",
                    "email": "sebastian@phpunit.de",
                    "role": "lead"
                }
            ],
            "description": "Library that provides collection, processing, and rendering functionality for PHP code coverage information.",
            "homepage": "https://github.com/sebastianbergmann/php-code-coverage",
            "keywords": [
                "coverage",
                "testing",
                "xunit"
            ],
            "support": {
                "issues": "https://github.com/sebastianbergmann/php-code-coverage/issues",
                "security": "https://github.com/sebastianbergmann/php-code-coverage/security/policy",
                "source": "https://github.com/sebastianbergmann/php-code-coverage/tree/10.1.4"
            },
            "funding": [
                {
                    "url": "https://github.com/sebastianbergmann",
                    "type": "github"
                }
            ],
            "time": "2023-08-31T14:04:38+00:00"
        },
        {
            "name": "phpunit/php-file-iterator",
            "version": "4.1.0",
            "source": {
                "type": "git",
                "url": "https://github.com/sebastianbergmann/php-file-iterator.git",
                "reference": "a95037b6d9e608ba092da1b23931e537cadc3c3c"
            },
            "dist": {
                "type": "zip",
                "url": "https://api.github.com/repos/sebastianbergmann/php-file-iterator/zipball/a95037b6d9e608ba092da1b23931e537cadc3c3c",
                "reference": "a95037b6d9e608ba092da1b23931e537cadc3c3c",
                "shasum": ""
            },
            "require": {
                "php": ">=8.1"
            },
            "require-dev": {
                "phpunit/phpunit": "^10.0"
            },
            "type": "library",
            "extra": {
                "branch-alias": {
                    "dev-main": "4.0-dev"
                }
            },
            "autoload": {
                "classmap": [
                    "src/"
                ]
            },
            "notification-url": "https://packagist.org/downloads/",
            "license": [
                "BSD-3-Clause"
            ],
            "authors": [
                {
                    "name": "Sebastian Bergmann",
                    "email": "sebastian@phpunit.de",
                    "role": "lead"
                }
            ],
            "description": "FilterIterator implementation that filters files based on a list of suffixes.",
            "homepage": "https://github.com/sebastianbergmann/php-file-iterator/",
            "keywords": [
                "filesystem",
                "iterator"
            ],
            "support": {
                "issues": "https://github.com/sebastianbergmann/php-file-iterator/issues",
                "security": "https://github.com/sebastianbergmann/php-file-iterator/security/policy",
                "source": "https://github.com/sebastianbergmann/php-file-iterator/tree/4.1.0"
            },
            "funding": [
                {
                    "url": "https://github.com/sebastianbergmann",
                    "type": "github"
                }
            ],
            "time": "2023-08-31T06:24:48+00:00"
        },
        {
            "name": "phpunit/php-invoker",
            "version": "4.0.0",
            "source": {
                "type": "git",
                "url": "https://github.com/sebastianbergmann/php-invoker.git",
                "reference": "f5e568ba02fa5ba0ddd0f618391d5a9ea50b06d7"
            },
            "dist": {
                "type": "zip",
                "url": "https://api.github.com/repos/sebastianbergmann/php-invoker/zipball/f5e568ba02fa5ba0ddd0f618391d5a9ea50b06d7",
                "reference": "f5e568ba02fa5ba0ddd0f618391d5a9ea50b06d7",
                "shasum": ""
            },
            "require": {
                "php": ">=8.1"
            },
            "require-dev": {
                "ext-pcntl": "*",
                "phpunit/phpunit": "^10.0"
            },
            "suggest": {
                "ext-pcntl": "*"
            },
            "type": "library",
            "extra": {
                "branch-alias": {
                    "dev-main": "4.0-dev"
                }
            },
            "autoload": {
                "classmap": [
                    "src/"
                ]
            },
            "notification-url": "https://packagist.org/downloads/",
            "license": [
                "BSD-3-Clause"
            ],
            "authors": [
                {
                    "name": "Sebastian Bergmann",
                    "email": "sebastian@phpunit.de",
                    "role": "lead"
                }
            ],
            "description": "Invoke callables with a timeout",
            "homepage": "https://github.com/sebastianbergmann/php-invoker/",
            "keywords": [
                "process"
            ],
            "support": {
                "issues": "https://github.com/sebastianbergmann/php-invoker/issues",
                "source": "https://github.com/sebastianbergmann/php-invoker/tree/4.0.0"
            },
            "funding": [
                {
                    "url": "https://github.com/sebastianbergmann",
                    "type": "github"
                }
            ],
            "time": "2023-02-03T06:56:09+00:00"
        },
        {
            "name": "phpunit/php-text-template",
            "version": "3.0.1",
            "source": {
                "type": "git",
                "url": "https://github.com/sebastianbergmann/php-text-template.git",
                "reference": "0c7b06ff49e3d5072f057eb1fa59258bf287a748"
            },
            "dist": {
                "type": "zip",
                "url": "https://api.github.com/repos/sebastianbergmann/php-text-template/zipball/0c7b06ff49e3d5072f057eb1fa59258bf287a748",
                "reference": "0c7b06ff49e3d5072f057eb1fa59258bf287a748",
                "shasum": ""
            },
            "require": {
                "php": ">=8.1"
            },
            "require-dev": {
                "phpunit/phpunit": "^10.0"
            },
            "type": "library",
            "extra": {
                "branch-alias": {
                    "dev-main": "3.0-dev"
                }
            },
            "autoload": {
                "classmap": [
                    "src/"
                ]
            },
            "notification-url": "https://packagist.org/downloads/",
            "license": [
                "BSD-3-Clause"
            ],
            "authors": [
                {
                    "name": "Sebastian Bergmann",
                    "email": "sebastian@phpunit.de",
                    "role": "lead"
                }
            ],
            "description": "Simple template engine.",
            "homepage": "https://github.com/sebastianbergmann/php-text-template/",
            "keywords": [
                "template"
            ],
            "support": {
                "issues": "https://github.com/sebastianbergmann/php-text-template/issues",
                "security": "https://github.com/sebastianbergmann/php-text-template/security/policy",
                "source": "https://github.com/sebastianbergmann/php-text-template/tree/3.0.1"
            },
            "funding": [
                {
                    "url": "https://github.com/sebastianbergmann",
                    "type": "github"
                }
            ],
            "time": "2023-08-31T14:07:24+00:00"
        },
        {
            "name": "phpunit/php-timer",
            "version": "6.0.0",
            "source": {
                "type": "git",
                "url": "https://github.com/sebastianbergmann/php-timer.git",
                "reference": "e2a2d67966e740530f4a3343fe2e030ffdc1161d"
            },
            "dist": {
                "type": "zip",
                "url": "https://api.github.com/repos/sebastianbergmann/php-timer/zipball/e2a2d67966e740530f4a3343fe2e030ffdc1161d",
                "reference": "e2a2d67966e740530f4a3343fe2e030ffdc1161d",
                "shasum": ""
            },
            "require": {
                "php": ">=8.1"
            },
            "require-dev": {
                "phpunit/phpunit": "^10.0"
            },
            "type": "library",
            "extra": {
                "branch-alias": {
                    "dev-main": "6.0-dev"
                }
            },
            "autoload": {
                "classmap": [
                    "src/"
                ]
            },
            "notification-url": "https://packagist.org/downloads/",
            "license": [
                "BSD-3-Clause"
            ],
            "authors": [
                {
                    "name": "Sebastian Bergmann",
                    "email": "sebastian@phpunit.de",
                    "role": "lead"
                }
            ],
            "description": "Utility class for timing",
            "homepage": "https://github.com/sebastianbergmann/php-timer/",
            "keywords": [
                "timer"
            ],
            "support": {
                "issues": "https://github.com/sebastianbergmann/php-timer/issues",
                "source": "https://github.com/sebastianbergmann/php-timer/tree/6.0.0"
            },
            "funding": [
                {
                    "url": "https://github.com/sebastianbergmann",
                    "type": "github"
                }
            ],
            "time": "2023-02-03T06:57:52+00:00"
        },
        {
            "name": "phpunit/phpunit",
            "version": "10.3.3",
            "source": {
                "type": "git",
                "url": "https://github.com/sebastianbergmann/phpunit.git",
                "reference": "241ed4dd0db1c096984e62d414c4e1ac8d5dbff4"
            },
            "dist": {
                "type": "zip",
                "url": "https://api.github.com/repos/sebastianbergmann/phpunit/zipball/241ed4dd0db1c096984e62d414c4e1ac8d5dbff4",
                "reference": "241ed4dd0db1c096984e62d414c4e1ac8d5dbff4",
                "shasum": ""
            },
            "require": {
                "ext-dom": "*",
                "ext-json": "*",
                "ext-libxml": "*",
                "ext-mbstring": "*",
                "ext-xml": "*",
                "ext-xmlwriter": "*",
                "myclabs/deep-copy": "^1.10.1",
                "phar-io/manifest": "^2.0.3",
                "phar-io/version": "^3.0.2",
                "php": ">=8.1",
                "phpunit/php-code-coverage": "^10.1.1",
                "phpunit/php-file-iterator": "^4.0",
                "phpunit/php-invoker": "^4.0",
                "phpunit/php-text-template": "^3.0",
                "phpunit/php-timer": "^6.0",
                "sebastian/cli-parser": "^2.0",
                "sebastian/code-unit": "^2.0",
                "sebastian/comparator": "^5.0",
                "sebastian/diff": "^5.0",
                "sebastian/environment": "^6.0",
                "sebastian/exporter": "^5.0",
                "sebastian/global-state": "^6.0.1",
                "sebastian/object-enumerator": "^5.0",
                "sebastian/recursion-context": "^5.0",
                "sebastian/type": "^4.0",
                "sebastian/version": "^4.0"
            },
            "suggest": {
                "ext-soap": "To be able to generate mocks based on WSDL files"
            },
            "bin": [
                "phpunit"
            ],
            "type": "library",
            "extra": {
                "branch-alias": {
                    "dev-main": "10.3-dev"
                }
            },
            "autoload": {
                "files": [
                    "src/Framework/Assert/Functions.php"
                ],
                "classmap": [
                    "src/"
                ]
            },
            "notification-url": "https://packagist.org/downloads/",
            "license": [
                "BSD-3-Clause"
            ],
            "authors": [
                {
                    "name": "Sebastian Bergmann",
                    "email": "sebastian@phpunit.de",
                    "role": "lead"
                }
            ],
            "description": "The PHP Unit Testing framework.",
            "homepage": "https://phpunit.de/",
            "keywords": [
                "phpunit",
                "testing",
                "xunit"
            ],
            "support": {
                "issues": "https://github.com/sebastianbergmann/phpunit/issues",
                "security": "https://github.com/sebastianbergmann/phpunit/security/policy",
                "source": "https://github.com/sebastianbergmann/phpunit/tree/10.3.3"
            },
            "funding": [
                {
                    "url": "https://phpunit.de/sponsors.html",
                    "type": "custom"
                },
                {
                    "url": "https://github.com/sebastianbergmann",
                    "type": "github"
                },
                {
                    "url": "https://tidelift.com/funding/github/packagist/phpunit/phpunit",
                    "type": "tidelift"
                }
            ],
            "time": "2023-09-05T04:34:51+00:00"
        },
        {
            "name": "sebastian/cli-parser",
            "version": "2.0.0",
            "source": {
                "type": "git",
                "url": "https://github.com/sebastianbergmann/cli-parser.git",
                "reference": "efdc130dbbbb8ef0b545a994fd811725c5282cae"
            },
            "dist": {
                "type": "zip",
                "url": "https://api.github.com/repos/sebastianbergmann/cli-parser/zipball/efdc130dbbbb8ef0b545a994fd811725c5282cae",
                "reference": "efdc130dbbbb8ef0b545a994fd811725c5282cae",
                "shasum": ""
            },
            "require": {
                "php": ">=8.1"
            },
            "require-dev": {
                "phpunit/phpunit": "^10.0"
            },
            "type": "library",
            "extra": {
                "branch-alias": {
                    "dev-main": "2.0-dev"
                }
            },
            "autoload": {
                "classmap": [
                    "src/"
                ]
            },
            "notification-url": "https://packagist.org/downloads/",
            "license": [
                "BSD-3-Clause"
            ],
            "authors": [
                {
                    "name": "Sebastian Bergmann",
                    "email": "sebastian@phpunit.de",
                    "role": "lead"
                }
            ],
            "description": "Library for parsing CLI options",
            "homepage": "https://github.com/sebastianbergmann/cli-parser",
            "support": {
                "issues": "https://github.com/sebastianbergmann/cli-parser/issues",
                "source": "https://github.com/sebastianbergmann/cli-parser/tree/2.0.0"
            },
            "funding": [
                {
                    "url": "https://github.com/sebastianbergmann",
                    "type": "github"
                }
            ],
            "time": "2023-02-03T06:58:15+00:00"
        },
        {
            "name": "sebastian/code-unit",
            "version": "2.0.0",
            "source": {
                "type": "git",
                "url": "https://github.com/sebastianbergmann/code-unit.git",
                "reference": "a81fee9eef0b7a76af11d121767abc44c104e503"
            },
            "dist": {
                "type": "zip",
                "url": "https://api.github.com/repos/sebastianbergmann/code-unit/zipball/a81fee9eef0b7a76af11d121767abc44c104e503",
                "reference": "a81fee9eef0b7a76af11d121767abc44c104e503",
                "shasum": ""
            },
            "require": {
                "php": ">=8.1"
            },
            "require-dev": {
                "phpunit/phpunit": "^10.0"
            },
            "type": "library",
            "extra": {
                "branch-alias": {
                    "dev-main": "2.0-dev"
                }
            },
            "autoload": {
                "classmap": [
                    "src/"
                ]
            },
            "notification-url": "https://packagist.org/downloads/",
            "license": [
                "BSD-3-Clause"
            ],
            "authors": [
                {
                    "name": "Sebastian Bergmann",
                    "email": "sebastian@phpunit.de",
                    "role": "lead"
                }
            ],
            "description": "Collection of value objects that represent the PHP code units",
            "homepage": "https://github.com/sebastianbergmann/code-unit",
            "support": {
                "issues": "https://github.com/sebastianbergmann/code-unit/issues",
                "source": "https://github.com/sebastianbergmann/code-unit/tree/2.0.0"
            },
            "funding": [
                {
                    "url": "https://github.com/sebastianbergmann",
                    "type": "github"
                }
            ],
            "time": "2023-02-03T06:58:43+00:00"
        },
        {
            "name": "sebastian/code-unit-reverse-lookup",
            "version": "3.0.0",
            "source": {
                "type": "git",
                "url": "https://github.com/sebastianbergmann/code-unit-reverse-lookup.git",
                "reference": "5e3a687f7d8ae33fb362c5c0743794bbb2420a1d"
            },
            "dist": {
                "type": "zip",
                "url": "https://api.github.com/repos/sebastianbergmann/code-unit-reverse-lookup/zipball/5e3a687f7d8ae33fb362c5c0743794bbb2420a1d",
                "reference": "5e3a687f7d8ae33fb362c5c0743794bbb2420a1d",
                "shasum": ""
            },
            "require": {
                "php": ">=8.1"
            },
            "require-dev": {
                "phpunit/phpunit": "^10.0"
            },
            "type": "library",
            "extra": {
                "branch-alias": {
                    "dev-main": "3.0-dev"
                }
            },
            "autoload": {
                "classmap": [
                    "src/"
                ]
            },
            "notification-url": "https://packagist.org/downloads/",
            "license": [
                "BSD-3-Clause"
            ],
            "authors": [
                {
                    "name": "Sebastian Bergmann",
                    "email": "sebastian@phpunit.de"
                }
            ],
            "description": "Looks up which function or method a line of code belongs to",
            "homepage": "https://github.com/sebastianbergmann/code-unit-reverse-lookup/",
            "support": {
                "issues": "https://github.com/sebastianbergmann/code-unit-reverse-lookup/issues",
                "source": "https://github.com/sebastianbergmann/code-unit-reverse-lookup/tree/3.0.0"
            },
            "funding": [
                {
                    "url": "https://github.com/sebastianbergmann",
                    "type": "github"
                }
            ],
            "time": "2023-02-03T06:59:15+00:00"
        },
        {
            "name": "sebastian/comparator",
            "version": "5.0.1",
            "source": {
                "type": "git",
                "url": "https://github.com/sebastianbergmann/comparator.git",
                "reference": "2db5010a484d53ebf536087a70b4a5423c102372"
            },
            "dist": {
                "type": "zip",
                "url": "https://api.github.com/repos/sebastianbergmann/comparator/zipball/2db5010a484d53ebf536087a70b4a5423c102372",
                "reference": "2db5010a484d53ebf536087a70b4a5423c102372",
                "shasum": ""
            },
            "require": {
                "ext-dom": "*",
                "ext-mbstring": "*",
                "php": ">=8.1",
                "sebastian/diff": "^5.0",
                "sebastian/exporter": "^5.0"
            },
            "require-dev": {
                "phpunit/phpunit": "^10.3"
            },
            "type": "library",
            "extra": {
                "branch-alias": {
                    "dev-main": "5.0-dev"
                }
            },
            "autoload": {
                "classmap": [
                    "src/"
                ]
            },
            "notification-url": "https://packagist.org/downloads/",
            "license": [
                "BSD-3-Clause"
            ],
            "authors": [
                {
                    "name": "Sebastian Bergmann",
                    "email": "sebastian@phpunit.de"
                },
                {
                    "name": "Jeff Welch",
                    "email": "whatthejeff@gmail.com"
                },
                {
                    "name": "Volker Dusch",
                    "email": "github@wallbash.com"
                },
                {
                    "name": "Bernhard Schussek",
                    "email": "bschussek@2bepublished.at"
                }
            ],
            "description": "Provides the functionality to compare PHP values for equality",
            "homepage": "https://github.com/sebastianbergmann/comparator",
            "keywords": [
                "comparator",
                "compare",
                "equality"
            ],
            "support": {
                "issues": "https://github.com/sebastianbergmann/comparator/issues",
                "security": "https://github.com/sebastianbergmann/comparator/security/policy",
                "source": "https://github.com/sebastianbergmann/comparator/tree/5.0.1"
            },
            "funding": [
                {
                    "url": "https://github.com/sebastianbergmann",
                    "type": "github"
                }
            ],
            "time": "2023-08-14T13:18:12+00:00"
        },
        {
            "name": "sebastian/complexity",
            "version": "3.0.1",
            "source": {
                "type": "git",
                "url": "https://github.com/sebastianbergmann/complexity.git",
                "reference": "c70b73893e10757af9c6a48929fa6a333b56a97a"
            },
            "dist": {
                "type": "zip",
                "url": "https://api.github.com/repos/sebastianbergmann/complexity/zipball/c70b73893e10757af9c6a48929fa6a333b56a97a",
                "reference": "c70b73893e10757af9c6a48929fa6a333b56a97a",
                "shasum": ""
            },
            "require": {
                "nikic/php-parser": "^4.10",
                "php": ">=8.1"
            },
            "require-dev": {
                "phpunit/phpunit": "^10.0"
            },
            "type": "library",
            "extra": {
                "branch-alias": {
                    "dev-main": "3.0-dev"
                }
            },
            "autoload": {
                "classmap": [
                    "src/"
                ]
            },
            "notification-url": "https://packagist.org/downloads/",
            "license": [
                "BSD-3-Clause"
            ],
            "authors": [
                {
                    "name": "Sebastian Bergmann",
                    "email": "sebastian@phpunit.de",
                    "role": "lead"
                }
            ],
            "description": "Library for calculating the complexity of PHP code units",
            "homepage": "https://github.com/sebastianbergmann/complexity",
            "support": {
                "issues": "https://github.com/sebastianbergmann/complexity/issues",
                "security": "https://github.com/sebastianbergmann/complexity/security/policy",
                "source": "https://github.com/sebastianbergmann/complexity/tree/3.0.1"
            },
            "funding": [
                {
                    "url": "https://github.com/sebastianbergmann",
                    "type": "github"
                }
            ],
            "time": "2023-08-31T09:55:53+00:00"
        },
        {
            "name": "sebastian/diff",
            "version": "5.0.3",
            "source": {
                "type": "git",
                "url": "https://github.com/sebastianbergmann/diff.git",
                "reference": "912dc2fbe3e3c1e7873313cc801b100b6c68c87b"
            },
            "dist": {
                "type": "zip",
                "url": "https://api.github.com/repos/sebastianbergmann/diff/zipball/912dc2fbe3e3c1e7873313cc801b100b6c68c87b",
                "reference": "912dc2fbe3e3c1e7873313cc801b100b6c68c87b",
                "shasum": ""
            },
            "require": {
                "php": ">=8.1"
            },
            "require-dev": {
                "phpunit/phpunit": "^10.0",
                "symfony/process": "^4.2 || ^5"
            },
            "type": "library",
            "extra": {
                "branch-alias": {
                    "dev-main": "5.0-dev"
                }
            },
            "autoload": {
                "classmap": [
                    "src/"
                ]
            },
            "notification-url": "https://packagist.org/downloads/",
            "license": [
                "BSD-3-Clause"
            ],
            "authors": [
                {
                    "name": "Sebastian Bergmann",
                    "email": "sebastian@phpunit.de"
                },
                {
                    "name": "Kore Nordmann",
                    "email": "mail@kore-nordmann.de"
                }
            ],
            "description": "Diff implementation",
            "homepage": "https://github.com/sebastianbergmann/diff",
            "keywords": [
                "diff",
                "udiff",
                "unidiff",
                "unified diff"
            ],
            "support": {
                "issues": "https://github.com/sebastianbergmann/diff/issues",
                "security": "https://github.com/sebastianbergmann/diff/security/policy",
                "source": "https://github.com/sebastianbergmann/diff/tree/5.0.3"
            },
            "funding": [
                {
                    "url": "https://github.com/sebastianbergmann",
                    "type": "github"
                }
            ],
            "time": "2023-05-01T07:48:21+00:00"
        },
        {
            "name": "sebastian/environment",
            "version": "6.0.1",
            "source": {
                "type": "git",
                "url": "https://github.com/sebastianbergmann/environment.git",
                "reference": "43c751b41d74f96cbbd4e07b7aec9675651e2951"
            },
            "dist": {
                "type": "zip",
                "url": "https://api.github.com/repos/sebastianbergmann/environment/zipball/43c751b41d74f96cbbd4e07b7aec9675651e2951",
                "reference": "43c751b41d74f96cbbd4e07b7aec9675651e2951",
                "shasum": ""
            },
            "require": {
                "php": ">=8.1"
            },
            "require-dev": {
                "phpunit/phpunit": "^10.0"
            },
            "suggest": {
                "ext-posix": "*"
            },
            "type": "library",
            "extra": {
                "branch-alias": {
                    "dev-main": "6.0-dev"
                }
            },
            "autoload": {
                "classmap": [
                    "src/"
                ]
            },
            "notification-url": "https://packagist.org/downloads/",
            "license": [
                "BSD-3-Clause"
            ],
            "authors": [
                {
                    "name": "Sebastian Bergmann",
                    "email": "sebastian@phpunit.de"
                }
            ],
            "description": "Provides functionality to handle HHVM/PHP environments",
            "homepage": "https://github.com/sebastianbergmann/environment",
            "keywords": [
                "Xdebug",
                "environment",
                "hhvm"
            ],
            "support": {
                "issues": "https://github.com/sebastianbergmann/environment/issues",
                "security": "https://github.com/sebastianbergmann/environment/security/policy",
                "source": "https://github.com/sebastianbergmann/environment/tree/6.0.1"
            },
            "funding": [
                {
                    "url": "https://github.com/sebastianbergmann",
                    "type": "github"
                }
            ],
            "time": "2023-04-11T05:39:26+00:00"
        },
        {
            "name": "sebastian/exporter",
            "version": "5.0.0",
            "source": {
                "type": "git",
                "url": "https://github.com/sebastianbergmann/exporter.git",
                "reference": "f3ec4bf931c0b31e5b413f5b4fc970a7d03338c0"
            },
            "dist": {
                "type": "zip",
                "url": "https://api.github.com/repos/sebastianbergmann/exporter/zipball/f3ec4bf931c0b31e5b413f5b4fc970a7d03338c0",
                "reference": "f3ec4bf931c0b31e5b413f5b4fc970a7d03338c0",
                "shasum": ""
            },
            "require": {
                "ext-mbstring": "*",
                "php": ">=8.1",
                "sebastian/recursion-context": "^5.0"
            },
            "require-dev": {
                "phpunit/phpunit": "^10.0"
            },
            "type": "library",
            "extra": {
                "branch-alias": {
                    "dev-main": "5.0-dev"
                }
            },
            "autoload": {
                "classmap": [
                    "src/"
                ]
            },
            "notification-url": "https://packagist.org/downloads/",
            "license": [
                "BSD-3-Clause"
            ],
            "authors": [
                {
                    "name": "Sebastian Bergmann",
                    "email": "sebastian@phpunit.de"
                },
                {
                    "name": "Jeff Welch",
                    "email": "whatthejeff@gmail.com"
                },
                {
                    "name": "Volker Dusch",
                    "email": "github@wallbash.com"
                },
                {
                    "name": "Adam Harvey",
                    "email": "aharvey@php.net"
                },
                {
                    "name": "Bernhard Schussek",
                    "email": "bschussek@gmail.com"
                }
            ],
            "description": "Provides the functionality to export PHP variables for visualization",
            "homepage": "https://www.github.com/sebastianbergmann/exporter",
            "keywords": [
                "export",
                "exporter"
            ],
            "support": {
                "issues": "https://github.com/sebastianbergmann/exporter/issues",
                "source": "https://github.com/sebastianbergmann/exporter/tree/5.0.0"
            },
            "funding": [
                {
                    "url": "https://github.com/sebastianbergmann",
                    "type": "github"
                }
            ],
            "time": "2023-02-03T07:06:49+00:00"
        },
        {
            "name": "sebastian/global-state",
            "version": "6.0.1",
            "source": {
                "type": "git",
                "url": "https://github.com/sebastianbergmann/global-state.git",
                "reference": "7ea9ead78f6d380d2a667864c132c2f7b83055e4"
            },
            "dist": {
                "type": "zip",
                "url": "https://api.github.com/repos/sebastianbergmann/global-state/zipball/7ea9ead78f6d380d2a667864c132c2f7b83055e4",
                "reference": "7ea9ead78f6d380d2a667864c132c2f7b83055e4",
                "shasum": ""
            },
            "require": {
                "php": ">=8.1",
                "sebastian/object-reflector": "^3.0",
                "sebastian/recursion-context": "^5.0"
            },
            "require-dev": {
                "ext-dom": "*",
                "phpunit/phpunit": "^10.0"
            },
            "type": "library",
            "extra": {
                "branch-alias": {
                    "dev-main": "6.0-dev"
                }
            },
            "autoload": {
                "classmap": [
                    "src/"
                ]
            },
            "notification-url": "https://packagist.org/downloads/",
            "license": [
                "BSD-3-Clause"
            ],
            "authors": [
                {
                    "name": "Sebastian Bergmann",
                    "email": "sebastian@phpunit.de"
                }
            ],
            "description": "Snapshotting of global state",
            "homepage": "http://www.github.com/sebastianbergmann/global-state",
            "keywords": [
                "global state"
            ],
            "support": {
                "issues": "https://github.com/sebastianbergmann/global-state/issues",
                "security": "https://github.com/sebastianbergmann/global-state/security/policy",
                "source": "https://github.com/sebastianbergmann/global-state/tree/6.0.1"
            },
            "funding": [
                {
                    "url": "https://github.com/sebastianbergmann",
                    "type": "github"
                }
            ],
            "time": "2023-07-19T07:19:23+00:00"
        },
        {
            "name": "sebastian/lines-of-code",
            "version": "2.0.1",
            "source": {
                "type": "git",
                "url": "https://github.com/sebastianbergmann/lines-of-code.git",
                "reference": "649e40d279e243d985aa8fb6e74dd5bb28dc185d"
            },
            "dist": {
                "type": "zip",
                "url": "https://api.github.com/repos/sebastianbergmann/lines-of-code/zipball/649e40d279e243d985aa8fb6e74dd5bb28dc185d",
                "reference": "649e40d279e243d985aa8fb6e74dd5bb28dc185d",
                "shasum": ""
            },
            "require": {
                "nikic/php-parser": "^4.10",
                "php": ">=8.1"
            },
            "require-dev": {
                "phpunit/phpunit": "^10.0"
            },
            "type": "library",
            "extra": {
                "branch-alias": {
                    "dev-main": "2.0-dev"
                }
            },
            "autoload": {
                "classmap": [
                    "src/"
                ]
            },
            "notification-url": "https://packagist.org/downloads/",
            "license": [
                "BSD-3-Clause"
            ],
            "authors": [
                {
                    "name": "Sebastian Bergmann",
                    "email": "sebastian@phpunit.de",
                    "role": "lead"
                }
            ],
            "description": "Library for counting the lines of code in PHP source code",
            "homepage": "https://github.com/sebastianbergmann/lines-of-code",
            "support": {
                "issues": "https://github.com/sebastianbergmann/lines-of-code/issues",
                "security": "https://github.com/sebastianbergmann/lines-of-code/security/policy",
                "source": "https://github.com/sebastianbergmann/lines-of-code/tree/2.0.1"
            },
            "funding": [
                {
                    "url": "https://github.com/sebastianbergmann",
                    "type": "github"
                }
            ],
            "time": "2023-08-31T09:25:50+00:00"
        },
        {
            "name": "sebastian/object-enumerator",
            "version": "5.0.0",
            "source": {
                "type": "git",
                "url": "https://github.com/sebastianbergmann/object-enumerator.git",
                "reference": "202d0e344a580d7f7d04b3fafce6933e59dae906"
            },
            "dist": {
                "type": "zip",
                "url": "https://api.github.com/repos/sebastianbergmann/object-enumerator/zipball/202d0e344a580d7f7d04b3fafce6933e59dae906",
                "reference": "202d0e344a580d7f7d04b3fafce6933e59dae906",
                "shasum": ""
            },
            "require": {
                "php": ">=8.1",
                "sebastian/object-reflector": "^3.0",
                "sebastian/recursion-context": "^5.0"
            },
            "require-dev": {
                "phpunit/phpunit": "^10.0"
            },
            "type": "library",
            "extra": {
                "branch-alias": {
                    "dev-main": "5.0-dev"
                }
            },
            "autoload": {
                "classmap": [
                    "src/"
                ]
            },
            "notification-url": "https://packagist.org/downloads/",
            "license": [
                "BSD-3-Clause"
            ],
            "authors": [
                {
                    "name": "Sebastian Bergmann",
                    "email": "sebastian@phpunit.de"
                }
            ],
            "description": "Traverses array structures and object graphs to enumerate all referenced objects",
            "homepage": "https://github.com/sebastianbergmann/object-enumerator/",
            "support": {
                "issues": "https://github.com/sebastianbergmann/object-enumerator/issues",
                "source": "https://github.com/sebastianbergmann/object-enumerator/tree/5.0.0"
            },
            "funding": [
                {
                    "url": "https://github.com/sebastianbergmann",
                    "type": "github"
                }
            ],
            "time": "2023-02-03T07:08:32+00:00"
        },
        {
            "name": "sebastian/object-reflector",
            "version": "3.0.0",
            "source": {
                "type": "git",
                "url": "https://github.com/sebastianbergmann/object-reflector.git",
                "reference": "24ed13d98130f0e7122df55d06c5c4942a577957"
            },
            "dist": {
                "type": "zip",
                "url": "https://api.github.com/repos/sebastianbergmann/object-reflector/zipball/24ed13d98130f0e7122df55d06c5c4942a577957",
                "reference": "24ed13d98130f0e7122df55d06c5c4942a577957",
                "shasum": ""
            },
            "require": {
                "php": ">=8.1"
            },
            "require-dev": {
                "phpunit/phpunit": "^10.0"
            },
            "type": "library",
            "extra": {
                "branch-alias": {
                    "dev-main": "3.0-dev"
                }
            },
            "autoload": {
                "classmap": [
                    "src/"
                ]
            },
            "notification-url": "https://packagist.org/downloads/",
            "license": [
                "BSD-3-Clause"
            ],
            "authors": [
                {
                    "name": "Sebastian Bergmann",
                    "email": "sebastian@phpunit.de"
                }
            ],
            "description": "Allows reflection of object attributes, including inherited and non-public ones",
            "homepage": "https://github.com/sebastianbergmann/object-reflector/",
            "support": {
                "issues": "https://github.com/sebastianbergmann/object-reflector/issues",
                "source": "https://github.com/sebastianbergmann/object-reflector/tree/3.0.0"
            },
            "funding": [
                {
                    "url": "https://github.com/sebastianbergmann",
                    "type": "github"
                }
            ],
            "time": "2023-02-03T07:06:18+00:00"
        },
        {
            "name": "sebastian/recursion-context",
            "version": "5.0.0",
            "source": {
                "type": "git",
                "url": "https://github.com/sebastianbergmann/recursion-context.git",
                "reference": "05909fb5bc7df4c52992396d0116aed689f93712"
            },
            "dist": {
                "type": "zip",
                "url": "https://api.github.com/repos/sebastianbergmann/recursion-context/zipball/05909fb5bc7df4c52992396d0116aed689f93712",
                "reference": "05909fb5bc7df4c52992396d0116aed689f93712",
                "shasum": ""
            },
            "require": {
                "php": ">=8.1"
            },
            "require-dev": {
                "phpunit/phpunit": "^10.0"
            },
            "type": "library",
            "extra": {
                "branch-alias": {
                    "dev-main": "5.0-dev"
                }
            },
            "autoload": {
                "classmap": [
                    "src/"
                ]
            },
            "notification-url": "https://packagist.org/downloads/",
            "license": [
                "BSD-3-Clause"
            ],
            "authors": [
                {
                    "name": "Sebastian Bergmann",
                    "email": "sebastian@phpunit.de"
                },
                {
                    "name": "Jeff Welch",
                    "email": "whatthejeff@gmail.com"
                },
                {
                    "name": "Adam Harvey",
                    "email": "aharvey@php.net"
                }
            ],
            "description": "Provides functionality to recursively process PHP variables",
            "homepage": "https://github.com/sebastianbergmann/recursion-context",
            "support": {
                "issues": "https://github.com/sebastianbergmann/recursion-context/issues",
                "source": "https://github.com/sebastianbergmann/recursion-context/tree/5.0.0"
            },
            "funding": [
                {
                    "url": "https://github.com/sebastianbergmann",
                    "type": "github"
                }
            ],
            "time": "2023-02-03T07:05:40+00:00"
        },
        {
            "name": "sebastian/type",
            "version": "4.0.0",
            "source": {
                "type": "git",
                "url": "https://github.com/sebastianbergmann/type.git",
                "reference": "462699a16464c3944eefc02ebdd77882bd3925bf"
            },
            "dist": {
                "type": "zip",
                "url": "https://api.github.com/repos/sebastianbergmann/type/zipball/462699a16464c3944eefc02ebdd77882bd3925bf",
                "reference": "462699a16464c3944eefc02ebdd77882bd3925bf",
                "shasum": ""
            },
            "require": {
                "php": ">=8.1"
            },
            "require-dev": {
                "phpunit/phpunit": "^10.0"
            },
            "type": "library",
            "extra": {
                "branch-alias": {
                    "dev-main": "4.0-dev"
                }
            },
            "autoload": {
                "classmap": [
                    "src/"
                ]
            },
            "notification-url": "https://packagist.org/downloads/",
            "license": [
                "BSD-3-Clause"
            ],
            "authors": [
                {
                    "name": "Sebastian Bergmann",
                    "email": "sebastian@phpunit.de",
                    "role": "lead"
                }
            ],
            "description": "Collection of value objects that represent the types of the PHP type system",
            "homepage": "https://github.com/sebastianbergmann/type",
            "support": {
                "issues": "https://github.com/sebastianbergmann/type/issues",
                "source": "https://github.com/sebastianbergmann/type/tree/4.0.0"
            },
            "funding": [
                {
                    "url": "https://github.com/sebastianbergmann",
                    "type": "github"
                }
            ],
            "time": "2023-02-03T07:10:45+00:00"
        },
        {
            "name": "sebastian/version",
            "version": "4.0.1",
            "source": {
                "type": "git",
                "url": "https://github.com/sebastianbergmann/version.git",
                "reference": "c51fa83a5d8f43f1402e3f32a005e6262244ef17"
            },
            "dist": {
                "type": "zip",
                "url": "https://api.github.com/repos/sebastianbergmann/version/zipball/c51fa83a5d8f43f1402e3f32a005e6262244ef17",
                "reference": "c51fa83a5d8f43f1402e3f32a005e6262244ef17",
                "shasum": ""
            },
            "require": {
                "php": ">=8.1"
            },
            "type": "library",
            "extra": {
                "branch-alias": {
                    "dev-main": "4.0-dev"
                }
            },
            "autoload": {
                "classmap": [
                    "src/"
                ]
            },
            "notification-url": "https://packagist.org/downloads/",
            "license": [
                "BSD-3-Clause"
            ],
            "authors": [
                {
                    "name": "Sebastian Bergmann",
                    "email": "sebastian@phpunit.de",
                    "role": "lead"
                }
            ],
            "description": "Library that helps with managing the version number of Git-hosted PHP projects",
            "homepage": "https://github.com/sebastianbergmann/version",
            "support": {
                "issues": "https://github.com/sebastianbergmann/version/issues",
                "source": "https://github.com/sebastianbergmann/version/tree/4.0.1"
            },
            "funding": [
                {
                    "url": "https://github.com/sebastianbergmann",
                    "type": "github"
                }
            ],
            "time": "2023-02-07T11:34:05+00:00"
        },
        {
            "name": "theseer/tokenizer",
            "version": "1.2.1",
            "source": {
                "type": "git",
                "url": "https://github.com/theseer/tokenizer.git",
                "reference": "34a41e998c2183e22995f158c581e7b5e755ab9e"
            },
            "dist": {
                "type": "zip",
                "url": "https://api.github.com/repos/theseer/tokenizer/zipball/34a41e998c2183e22995f158c581e7b5e755ab9e",
                "reference": "34a41e998c2183e22995f158c581e7b5e755ab9e",
                "shasum": ""
            },
            "require": {
                "ext-dom": "*",
                "ext-tokenizer": "*",
                "ext-xmlwriter": "*",
                "php": "^7.2 || ^8.0"
            },
            "type": "library",
            "autoload": {
                "classmap": [
                    "src/"
                ]
            },
            "notification-url": "https://packagist.org/downloads/",
            "license": [
                "BSD-3-Clause"
            ],
            "authors": [
                {
                    "name": "Arne Blankerts",
                    "email": "arne@blankerts.de",
                    "role": "Developer"
                }
            ],
            "description": "A small library for converting tokenized PHP source code into XML and potentially other formats",
            "support": {
                "issues": "https://github.com/theseer/tokenizer/issues",
                "source": "https://github.com/theseer/tokenizer/tree/1.2.1"
            },
            "funding": [
                {
                    "url": "https://github.com/theseer",
                    "type": "github"
                }
            ],
            "time": "2021-07-28T10:34:58+00:00"
        }
    ],
    "aliases": [],
    "minimum-stability": "stable",
    "stability-flags": {
        "nethergamesmc/bedrock-data": 20,
        "nethergamesmc/bedrock-protocol": 20
    },
    "prefer-stable": false,
    "prefer-lowest": false,
    "platform": {
        "php": "^8.1",
        "php-64bit": "*",
        "ext-chunkutils2": "^0.3.1",
        "ext-crypto": "^0.3.1",
        "ext-ctype": "*",
        "ext-curl": "*",
        "ext-date": "*",
        "ext-gmp": "*",
        "ext-hash": "*",
        "ext-igbinary": "^3.0.1",
        "ext-json": "*",
        "ext-leveldb": "^0.2.1 || ^0.3.0",
        "ext-mbstring": "*",
        "ext-morton": "^0.1.0",
        "ext-openssl": "*",
        "ext-pcre": "*",
        "ext-phar": "*",
        "ext-pmmpthread": "^6.0.7",
        "ext-reflection": "*",
        "ext-simplexml": "*",
        "ext-sockets": "*",
        "ext-spl": "*",
        "ext-yaml": ">=2.0.0",
        "ext-zip": "*",
        "ext-zlib": ">=1.2.11",
        "composer-runtime-api": "^2.0"
    },
    "platform-dev": [],
    "platform-overrides": {
        "php": "8.1.0"
    },
    "plugin-api-version": "2.6.0"
}<|MERGE_RESOLUTION|>--- conflicted
+++ resolved
@@ -4,11 +4,7 @@
         "Read more about it at https://getcomposer.org/doc/01-basic-usage.md#installing-dependencies",
         "This file is @generated automatically"
     ],
-<<<<<<< HEAD
-    "content-hash": "6ff9f7c41b1b99c4e30f534fe4cf718d",
-=======
-    "content-hash": "9237955fd97ba7c1697d80314fa9ad6f",
->>>>>>> efafc2c6
+    "content-hash": "79478a52ef7546cd393ac73fb8863310",
     "packages": [
         {
             "name": "adhocore/json-comment",
@@ -232,7 +228,6 @@
             "time": "2023-07-12T12:05:36+00:00"
         },
         {
-<<<<<<< HEAD
             "name": "pocketmine/bedrock-item-upgrade-schema",
             "version": "1.4.0",
             "source": {
@@ -246,37 +241,6 @@
                 "reference": "60d199afe5e371fd189b21d685ec1fed6ba54230",
                 "shasum": ""
             },
-=======
-            "name": "pocketmine/bedrock-protocol",
-            "version": "23.0.4+bedrock-1.20.10",
-            "source": {
-                "type": "git",
-                "url": "https://github.com/pmmp/BedrockProtocol.git",
-                "reference": "ae0d8f4d49506674b7ff622f7c81ce241dc49adb"
-            },
-            "dist": {
-                "type": "zip",
-                "url": "https://api.github.com/repos/pmmp/BedrockProtocol/zipball/ae0d8f4d49506674b7ff622f7c81ce241dc49adb",
-                "reference": "ae0d8f4d49506674b7ff622f7c81ce241dc49adb",
-                "shasum": ""
-            },
-            "require": {
-                "ext-json": "*",
-                "netresearch/jsonmapper": "^4.0",
-                "php": "^8.0",
-                "pocketmine/binaryutils": "^0.2.0",
-                "pocketmine/color": "^0.2.0 || ^0.3.0",
-                "pocketmine/math": "^0.3.0 || ^0.4.0 || ^1.0.0",
-                "pocketmine/nbt": "^0.3.0 || ^1.0.0",
-                "ramsey/uuid": "^4.1"
-            },
-            "require-dev": {
-                "phpstan/phpstan": "1.10.33",
-                "phpstan/phpstan-phpunit": "^1.0.0",
-                "phpstan/phpstan-strict-rules": "^1.0.0",
-                "phpunit/phpunit": "^9.5"
-            },
->>>>>>> efafc2c6
             "type": "library",
             "notification-url": "https://packagist.org/downloads/",
             "license": [
@@ -284,17 +248,10 @@
             ],
             "description": "JSON schemas for upgrading items found in older Minecraft: Bedrock world saves",
             "support": {
-<<<<<<< HEAD
                 "issues": "https://github.com/pmmp/BedrockItemUpgradeSchema/issues",
                 "source": "https://github.com/pmmp/BedrockItemUpgradeSchema/tree/1.4.0"
             },
             "time": "2023-07-12T12:08:37+00:00"
-=======
-                "issues": "https://github.com/pmmp/BedrockProtocol/issues",
-                "source": "https://github.com/pmmp/BedrockProtocol/tree/23.0.4+bedrock-1.20.10"
-            },
-            "time": "2023-09-06T07:36:44+00:00"
->>>>>>> efafc2c6
         },
         {
             "name": "pocketmine/binaryutils",
@@ -3017,5 +2974,5 @@
     "platform-overrides": {
         "php": "8.1.0"
     },
-    "plugin-api-version": "2.6.0"
+    "plugin-api-version": "2.3.0"
 }