{
    "_readme": [
        "This file locks the dependencies of your project to a known state",
        "Read more about it at https://getcomposer.org/doc/01-basic-usage.md#installing-dependencies",
        "This file is @generated automatically"
    ],
<<<<<<< HEAD
    "content-hash": "2466f7f325b36cce50ce002854e85f89",
=======
    "content-hash": "72bfad1350c97a3df225577163d702ea",
>>>>>>> c16893cb
    "packages": [
        {
            "name": "adhocore/json-comment",
            "version": "1.1.2",
            "source": {
                "type": "git",
                "url": "https://github.com/adhocore/php-json-comment.git",
                "reference": "fc2f76979f0a44a5f5bc2a2b600d0762fe0e78e7"
            },
            "dist": {
                "type": "zip",
                "url": "https://api.github.com/repos/adhocore/php-json-comment/zipball/fc2f76979f0a44a5f5bc2a2b600d0762fe0e78e7",
                "reference": "fc2f76979f0a44a5f5bc2a2b600d0762fe0e78e7",
                "shasum": ""
            },
            "require": {
                "ext-ctype": "*",
                "php": ">=7.0"
            },
            "require-dev": {
                "phpunit/phpunit": "^6.5 || ^7.5 || ^8.5"
            },
            "type": "library",
            "autoload": {
                "psr-4": {
                    "Ahc\\Json\\": "src/"
                }
            },
            "notification-url": "https://packagist.org/downloads/",
            "license": [
                "MIT"
            ],
            "authors": [
                {
                    "name": "Jitendra Adhikari",
                    "email": "jiten.adhikary@gmail.com"
                }
            ],
            "description": "Lightweight JSON comment stripper library for PHP",
            "keywords": [
                "comment",
                "json",
                "strip-comment"
            ],
            "support": {
                "issues": "https://github.com/adhocore/php-json-comment/issues",
                "source": "https://github.com/adhocore/php-json-comment/tree/1.1.2"
            },
            "funding": [
                {
                    "url": "https://paypal.me/ji10",
                    "type": "custom"
                }
            ],
            "time": "2021-04-09T03:06:06+00:00"
        },
        {
            "name": "brick/math",
            "version": "0.10.2",
            "source": {
                "type": "git",
                "url": "https://github.com/brick/math.git",
                "reference": "459f2781e1a08d52ee56b0b1444086e038561e3f"
            },
            "dist": {
                "type": "zip",
                "url": "https://api.github.com/repos/brick/math/zipball/459f2781e1a08d52ee56b0b1444086e038561e3f",
                "reference": "459f2781e1a08d52ee56b0b1444086e038561e3f",
                "shasum": ""
            },
            "require": {
                "ext-json": "*",
                "php": "^7.4 || ^8.0"
            },
            "require-dev": {
                "php-coveralls/php-coveralls": "^2.2",
                "phpunit/phpunit": "^9.0",
                "vimeo/psalm": "4.25.0"
            },
            "type": "library",
            "autoload": {
                "psr-4": {
                    "Brick\\Math\\": "src/"
                }
            },
            "notification-url": "https://packagist.org/downloads/",
            "license": [
                "MIT"
            ],
            "description": "Arbitrary-precision arithmetic library",
            "keywords": [
                "Arbitrary-precision",
                "BigInteger",
                "BigRational",
                "arithmetic",
                "bigdecimal",
                "bignum",
                "brick",
                "math"
            ],
            "support": {
                "issues": "https://github.com/brick/math/issues",
                "source": "https://github.com/brick/math/tree/0.10.2"
            },
            "funding": [
                {
                    "url": "https://github.com/BenMorel",
                    "type": "github"
                }
            ],
            "time": "2022-08-10T22:54:19+00:00"
        },
        {
            "name": "fgrosse/phpasn1",
            "version": "v2.4.0",
            "source": {
                "type": "git",
                "url": "https://github.com/fgrosse/PHPASN1.git",
                "reference": "eef488991d53e58e60c9554b09b1201ca5ba9296"
            },
            "dist": {
                "type": "zip",
                "url": "https://api.github.com/repos/fgrosse/PHPASN1/zipball/eef488991d53e58e60c9554b09b1201ca5ba9296",
                "reference": "eef488991d53e58e60c9554b09b1201ca5ba9296",
                "shasum": ""
            },
            "require": {
                "php": "~7.1.0 || ~7.2.0 || ~7.3.0 || ~7.4.0 || ~8.0.0 || ~8.1.0"
            },
            "require-dev": {
                "php-coveralls/php-coveralls": "~2.0",
                "phpunit/phpunit": "^6.3 || ^7.0 || ^8.0"
            },
            "suggest": {
                "ext-bcmath": "BCmath is the fallback extension for big integer calculations",
                "ext-curl": "For loading OID information from the web if they have not bee defined statically",
                "ext-gmp": "GMP is the preferred extension for big integer calculations",
                "phpseclib/bcmath_compat": "BCmath polyfill for servers where neither GMP nor BCmath is available"
            },
            "type": "library",
            "extra": {
                "branch-alias": {
                    "dev-master": "2.0.x-dev"
                }
            },
            "autoload": {
                "psr-4": {
                    "FG\\": "lib/"
                }
            },
            "notification-url": "https://packagist.org/downloads/",
            "license": [
                "MIT"
            ],
            "authors": [
                {
                    "name": "Friedrich Große",
                    "email": "friedrich.grosse@gmail.com",
                    "homepage": "https://github.com/FGrosse",
                    "role": "Author"
                },
                {
                    "name": "All contributors",
                    "homepage": "https://github.com/FGrosse/PHPASN1/contributors"
                }
            ],
            "description": "A PHP Framework that allows you to encode and decode arbitrary ASN.1 structures using the ITU-T X.690 Encoding Rules.",
            "homepage": "https://github.com/FGrosse/PHPASN1",
            "keywords": [
                "DER",
                "asn.1",
                "asn1",
                "ber",
                "binary",
                "decoding",
                "encoding",
                "x.509",
                "x.690",
                "x509",
                "x690"
            ],
            "support": {
                "issues": "https://github.com/fgrosse/PHPASN1/issues",
                "source": "https://github.com/fgrosse/PHPASN1/tree/v2.4.0"
            },
            "time": "2021-12-11T12:41:06+00:00"
        },
        {
            "name": "netresearch/jsonmapper",
            "version": "v4.0.0",
            "source": {
                "type": "git",
                "url": "https://github.com/cweiske/jsonmapper.git",
                "reference": "8bbc021a8edb2e4a7ea2f8ad4fa9ec9dce2fcb8d"
            },
            "dist": {
                "type": "zip",
                "url": "https://api.github.com/repos/cweiske/jsonmapper/zipball/8bbc021a8edb2e4a7ea2f8ad4fa9ec9dce2fcb8d",
                "reference": "8bbc021a8edb2e4a7ea2f8ad4fa9ec9dce2fcb8d",
                "shasum": ""
            },
            "require": {
                "ext-json": "*",
                "ext-pcre": "*",
                "ext-reflection": "*",
                "ext-spl": "*",
                "php": ">=7.1"
            },
            "require-dev": {
                "phpunit/phpunit": "~7.5 || ~8.0 || ~9.0",
                "squizlabs/php_codesniffer": "~3.5"
            },
            "type": "library",
            "autoload": {
                "psr-0": {
                    "JsonMapper": "src/"
                }
            },
            "notification-url": "https://packagist.org/downloads/",
            "license": [
                "OSL-3.0"
            ],
            "authors": [
                {
                    "name": "Christian Weiske",
                    "email": "cweiske@cweiske.de",
                    "homepage": "http://github.com/cweiske/jsonmapper/",
                    "role": "Developer"
                }
            ],
            "description": "Map nested JSON structures onto PHP classes",
            "support": {
                "email": "cweiske@cweiske.de",
                "issues": "https://github.com/cweiske/jsonmapper/issues",
                "source": "https://github.com/cweiske/jsonmapper/tree/v4.0.0"
            },
            "time": "2020-12-01T19:48:11+00:00"
        },
        {
            "name": "pocketmine/bedrock-block-upgrade-schema",
            "version": "dev-master",
            "source": {
                "type": "git",
                "url": "https://github.com/pmmp/BedrockBlockUpgradeSchema.git",
                "reference": "63f5f5e02e952ffa196a4c0671d7fcf8b8cdd9a4"
            },
            "dist": {
                "type": "zip",
                "url": "https://api.github.com/repos/pmmp/BedrockBlockUpgradeSchema/zipball/63f5f5e02e952ffa196a4c0671d7fcf8b8cdd9a4",
                "reference": "63f5f5e02e952ffa196a4c0671d7fcf8b8cdd9a4",
                "shasum": ""
            },
            "default-branch": true,
            "type": "library",
            "notification-url": "https://packagist.org/downloads/",
            "license": [
                "CC0-1.0"
            ],
            "description": "Schemas describing how to upgrade saved block data in older Minecraft: Bedrock Edition world saves",
            "support": {
                "issues": "https://github.com/pmmp/BedrockBlockUpgradeSchema/issues",
                "source": "https://github.com/pmmp/BedrockBlockUpgradeSchema/tree/master"
            },
            "time": "2022-08-07T19:29:31+00:00"
        },
        {
            "name": "pocketmine/bedrock-data",
            "version": "dev-modern-world-support",
            "source": {
                "type": "git",
                "url": "https://github.com/pmmp/BedrockData.git",
                "reference": "6f480c67ed03abb1b2641802879f5c1aeda11cc2"
            },
            "dist": {
                "type": "zip",
                "url": "https://api.github.com/repos/pmmp/BedrockData/zipball/6f480c67ed03abb1b2641802879f5c1aeda11cc2",
                "reference": "6f480c67ed03abb1b2641802879f5c1aeda11cc2",
                "shasum": ""
            },
            "type": "library",
            "notification-url": "https://packagist.org/downloads/",
            "license": [
                "CC0-1.0"
            ],
            "description": "Blobs of data generated from Minecraft: Bedrock Edition, used by PocketMine-MP",
            "support": {
                "issues": "https://github.com/pmmp/BedrockData/issues",
                "source": "https://github.com/pmmp/BedrockData/tree/modern-world-support"
            },
            "time": "2022-08-09T17:47:56+00:00"
        },
        {
            "name": "pocketmine/bedrock-item-upgrade-schema",
            "version": "dev-master",
            "source": {
                "type": "git",
                "url": "https://github.com/pmmp/BedrockItemUpgradeSchema.git",
                "reference": "d984d2ee7283bc52e8733e7c7da1d0f6b6dc501f"
            },
            "dist": {
                "type": "zip",
                "url": "https://api.github.com/repos/pmmp/BedrockItemUpgradeSchema/zipball/d984d2ee7283bc52e8733e7c7da1d0f6b6dc501f",
                "reference": "d984d2ee7283bc52e8733e7c7da1d0f6b6dc501f",
                "shasum": ""
            },
            "default-branch": true,
            "type": "library",
            "notification-url": "https://packagist.org/downloads/",
            "license": [
                "CC0-1.0"
            ],
            "description": "JSON schemas for upgrading items found in older Minecraft: Bedrock world saves",
            "support": {
                "issues": "https://github.com/pmmp/BedrockItemUpgradeSchema/issues",
                "source": "https://github.com/pmmp/BedrockItemUpgradeSchema/tree/master"
            },
            "time": "2022-06-08T13:47:48+00:00"
        },
        {
            "name": "pocketmine/bedrock-protocol",
            "version": "12.2.0+bedrock-1.19.21",
            "source": {
                "type": "git",
                "url": "https://github.com/pmmp/BedrockProtocol.git",
                "reference": "d1b3e83f77e2c6628b64793485260cddc55d92e3"
            },
            "dist": {
                "type": "zip",
                "url": "https://api.github.com/repos/pmmp/BedrockProtocol/zipball/d1b3e83f77e2c6628b64793485260cddc55d92e3",
                "reference": "d1b3e83f77e2c6628b64793485260cddc55d92e3",
                "shasum": ""
            },
            "require": {
                "ext-json": "*",
                "netresearch/jsonmapper": "^4.0",
                "php": "^8.0",
                "pocketmine/binaryutils": "^0.2.0",
                "pocketmine/color": "^0.2.0",
                "pocketmine/math": "^0.3.0 || ^0.4.0",
                "pocketmine/nbt": "^0.3.0",
                "ramsey/uuid": "^4.1"
            },
            "require-dev": {
                "phpstan/phpstan": "1.8.0",
                "phpstan/phpstan-phpunit": "^1.0.0",
                "phpstan/phpstan-strict-rules": "^1.0.0",
                "phpunit/phpunit": "^9.5"
            },
            "type": "library",
            "autoload": {
                "psr-4": {
                    "pocketmine\\network\\mcpe\\protocol\\": "src/"
                }
            },
            "notification-url": "https://packagist.org/downloads/",
            "license": [
                "LGPL-3.0"
            ],
            "description": "An implementation of the Minecraft: Bedrock Edition protocol in PHP",
            "support": {
                "issues": "https://github.com/pmmp/BedrockProtocol/issues",
                "source": "https://github.com/pmmp/BedrockProtocol/tree/12.2.0+bedrock-1.19.21"
            },
            "time": "2022-08-24T18:47:37+00:00"
        },
        {
            "name": "pocketmine/binaryutils",
            "version": "0.2.4",
            "source": {
                "type": "git",
                "url": "https://github.com/pmmp/BinaryUtils.git",
                "reference": "5ac7eea91afbad8dc498f5ce34ce6297d5e6ea9a"
            },
            "dist": {
                "type": "zip",
                "url": "https://api.github.com/repos/pmmp/BinaryUtils/zipball/5ac7eea91afbad8dc498f5ce34ce6297d5e6ea9a",
                "reference": "5ac7eea91afbad8dc498f5ce34ce6297d5e6ea9a",
                "shasum": ""
            },
            "require": {
                "php": "^7.4 || ^8.0",
                "php-64bit": "*"
            },
            "require-dev": {
                "phpstan/extension-installer": "^1.0",
                "phpstan/phpstan": "1.3.0",
                "phpstan/phpstan-phpunit": "^1.0",
                "phpstan/phpstan-strict-rules": "^1.0.0",
                "phpunit/phpunit": "^9.5"
            },
            "type": "library",
            "autoload": {
                "psr-4": {
                    "pocketmine\\utils\\": "src/"
                }
            },
            "notification-url": "https://packagist.org/downloads/",
            "license": [
                "LGPL-3.0"
            ],
            "description": "Classes and methods for conveniently handling binary data",
            "support": {
                "issues": "https://github.com/pmmp/BinaryUtils/issues",
                "source": "https://github.com/pmmp/BinaryUtils/tree/0.2.4"
            },
            "time": "2022-01-12T18:06:33+00:00"
        },
        {
            "name": "pocketmine/callback-validator",
            "version": "1.0.3",
            "source": {
                "type": "git",
                "url": "https://github.com/pmmp/CallbackValidator.git",
                "reference": "64787469766bcaa7e5885242e85c23c25e8c55a2"
            },
            "dist": {
                "type": "zip",
                "url": "https://api.github.com/repos/pmmp/CallbackValidator/zipball/64787469766bcaa7e5885242e85c23c25e8c55a2",
                "reference": "64787469766bcaa7e5885242e85c23c25e8c55a2",
                "shasum": ""
            },
            "require": {
                "ext-reflection": "*",
                "php": "^7.1 || ^8.0"
            },
            "replace": {
                "daverandom/callback-validator": "*"
            },
            "require-dev": {
                "phpstan/extension-installer": "^1.0",
                "phpstan/phpstan": "0.12.59",
                "phpstan/phpstan-strict-rules": "^0.12.4",
                "phpunit/phpunit": "^7.5 || ^8.5 || ^9.0"
            },
            "type": "library",
            "autoload": {
                "psr-4": {
                    "DaveRandom\\CallbackValidator\\": "src/"
                }
            },
            "notification-url": "https://packagist.org/downloads/",
            "license": [
                "MIT"
            ],
            "authors": [
                {
                    "name": "Chris Wright",
                    "email": "cw@daverandom.com"
                }
            ],
            "description": "Fork of daverandom/callback-validator - Tools for validating callback signatures",
            "support": {
                "issues": "https://github.com/pmmp/CallbackValidator/issues",
                "source": "https://github.com/pmmp/CallbackValidator/tree/1.0.3"
            },
            "time": "2020-12-11T01:45:37+00:00"
        },
        {
            "name": "pocketmine/classloader",
            "version": "0.2.0",
            "source": {
                "type": "git",
                "url": "https://github.com/pmmp/ClassLoader.git",
                "reference": "49ea303993efdfb39cd302e2156d50aa78209e78"
            },
            "dist": {
                "type": "zip",
                "url": "https://api.github.com/repos/pmmp/ClassLoader/zipball/49ea303993efdfb39cd302e2156d50aa78209e78",
                "reference": "49ea303993efdfb39cd302e2156d50aa78209e78",
                "shasum": ""
            },
            "require": {
                "ext-pthreads": "~3.2.0 || ^4.0",
                "ext-reflection": "*",
                "php": "^8.0"
            },
            "conflict": {
                "pocketmine/spl": "<0.4"
            },
            "require-dev": {
                "phpstan/extension-installer": "^1.0",
                "phpstan/phpstan": "0.12.99",
                "phpstan/phpstan-strict-rules": "^0.12.4",
                "phpunit/phpunit": "^9.5"
            },
            "type": "library",
            "autoload": {
                "classmap": [
                    "./src"
                ]
            },
            "notification-url": "https://packagist.org/downloads/",
            "license": [
                "LGPL-3.0"
            ],
            "description": "Ad-hoc autoloading components used by PocketMine-MP",
            "support": {
                "issues": "https://github.com/pmmp/ClassLoader/issues",
                "source": "https://github.com/pmmp/ClassLoader/tree/0.2.0"
            },
            "time": "2021-11-01T20:17:27+00:00"
        },
        {
            "name": "pocketmine/color",
            "version": "0.2.0",
            "source": {
                "type": "git",
                "url": "https://github.com/pmmp/Color.git",
                "reference": "09be6ea6d76f2e33d6813c39d29c22c46c17e1d2"
            },
            "dist": {
                "type": "zip",
                "url": "https://api.github.com/repos/pmmp/Color/zipball/09be6ea6d76f2e33d6813c39d29c22c46c17e1d2",
                "reference": "09be6ea6d76f2e33d6813c39d29c22c46c17e1d2",
                "shasum": ""
            },
            "require": {
                "php": "^7.2 || ^8.0"
            },
            "require-dev": {
                "phpstan/phpstan": "0.12.59",
                "phpstan/phpstan-strict-rules": "^0.12.2"
            },
            "type": "library",
            "autoload": {
                "psr-4": {
                    "pocketmine\\color\\": "src/"
                }
            },
            "notification-url": "https://packagist.org/downloads/",
            "license": [
                "LGPL-3.0"
            ],
            "description": "Color handling library used by PocketMine-MP and related projects",
            "support": {
                "issues": "https://github.com/pmmp/Color/issues",
                "source": "https://github.com/pmmp/Color/tree/0.2.0"
            },
            "time": "2020-12-11T01:24:32+00:00"
        },
        {
            "name": "pocketmine/errorhandler",
            "version": "0.6.0",
            "source": {
                "type": "git",
                "url": "https://github.com/pmmp/ErrorHandler.git",
                "reference": "dae214a04348b911e8219ebf125ff1c5589cc878"
            },
            "dist": {
                "type": "zip",
                "url": "https://api.github.com/repos/pmmp/ErrorHandler/zipball/dae214a04348b911e8219ebf125ff1c5589cc878",
                "reference": "dae214a04348b911e8219ebf125ff1c5589cc878",
                "shasum": ""
            },
            "require": {
                "php": "^8.0"
            },
            "require-dev": {
                "phpstan/phpstan": "0.12.99",
                "phpstan/phpstan-strict-rules": "^0.12.2",
                "phpunit/phpunit": "^9.5"
            },
            "type": "library",
            "autoload": {
                "psr-4": {
                    "pocketmine\\errorhandler\\": "src/"
                }
            },
            "notification-url": "https://packagist.org/downloads/",
            "license": [
                "LGPL-3.0"
            ],
            "description": "Utilities to handle nasty PHP E_* errors in a usable way",
            "support": {
                "issues": "https://github.com/pmmp/ErrorHandler/issues",
                "source": "https://github.com/pmmp/ErrorHandler/tree/0.6.0"
            },
            "time": "2022-01-08T21:05:46+00:00"
        },
        {
            "name": "pocketmine/locale-data",
            "version": "2.8.7",
            "source": {
                "type": "git",
                "url": "https://github.com/pmmp/Language.git",
                "reference": "e115d3d64a508065f1cedad1be55528906308456"
            },
            "dist": {
                "type": "zip",
                "url": "https://api.github.com/repos/pmmp/Language/zipball/e115d3d64a508065f1cedad1be55528906308456",
                "reference": "e115d3d64a508065f1cedad1be55528906308456",
                "shasum": ""
            },
            "type": "library",
            "notification-url": "https://packagist.org/downloads/",
            "description": "Language resources used by PocketMine-MP",
            "support": {
                "issues": "https://github.com/pmmp/Language/issues",
                "source": "https://github.com/pmmp/Language/tree/2.8.7"
            },
            "time": "2022-08-21T20:37:16+00:00"
        },
        {
            "name": "pocketmine/log",
            "version": "0.4.0",
            "source": {
                "type": "git",
                "url": "https://github.com/pmmp/Log.git",
                "reference": "e6c912c0f9055c81d23108ec2d179b96f404c043"
            },
            "dist": {
                "type": "zip",
                "url": "https://api.github.com/repos/pmmp/Log/zipball/e6c912c0f9055c81d23108ec2d179b96f404c043",
                "reference": "e6c912c0f9055c81d23108ec2d179b96f404c043",
                "shasum": ""
            },
            "require": {
                "php": "^7.4 || ^8.0"
            },
            "conflict": {
                "pocketmine/spl": "<0.4"
            },
            "require-dev": {
                "phpstan/phpstan": "0.12.88",
                "phpstan/phpstan-strict-rules": "^0.12.2"
            },
            "type": "library",
            "autoload": {
                "classmap": [
                    "./src"
                ]
            },
            "notification-url": "https://packagist.org/downloads/",
            "license": [
                "LGPL-3.0"
            ],
            "description": "Logging components used by PocketMine-MP and related projects",
            "support": {
                "issues": "https://github.com/pmmp/Log/issues",
                "source": "https://github.com/pmmp/Log/tree/0.4.0"
            },
            "time": "2021-06-18T19:08:09+00:00"
        },
        {
            "name": "pocketmine/log-pthreads",
            "version": "0.4.0",
            "source": {
                "type": "git",
                "url": "https://github.com/pmmp/LogPthreads.git",
                "reference": "61f709e8cf36bcc24e4efe02acded680a1ce23cd"
            },
            "dist": {
                "type": "zip",
                "url": "https://api.github.com/repos/pmmp/LogPthreads/zipball/61f709e8cf36bcc24e4efe02acded680a1ce23cd",
                "reference": "61f709e8cf36bcc24e4efe02acded680a1ce23cd",
                "shasum": ""
            },
            "require": {
                "ext-pthreads": "~3.2.0 || ^4.0",
                "php": "^7.4 || ^8.0",
                "pocketmine/log": "^0.4.0"
            },
            "conflict": {
                "pocketmine/spl": "<0.4"
            },
            "require-dev": {
                "phpstan/extension-installer": "^1.0",
                "phpstan/phpstan": "0.12.88",
                "phpstan/phpstan-strict-rules": "^0.12.4"
            },
            "type": "library",
            "autoload": {
                "classmap": [
                    "./src"
                ]
            },
            "notification-url": "https://packagist.org/downloads/",
            "license": [
                "LGPL-3.0"
            ],
            "description": "Logging components specialized for pthreads used by PocketMine-MP and related projects",
            "support": {
                "issues": "https://github.com/pmmp/LogPthreads/issues",
                "source": "https://github.com/pmmp/LogPthreads/tree/0.4.0"
            },
            "time": "2021-11-01T21:42:09+00:00"
        },
        {
            "name": "pocketmine/math",
            "version": "0.4.2",
            "source": {
                "type": "git",
                "url": "https://github.com/pmmp/Math.git",
                "reference": "aacc3759a508a69dfa5bc4dfa770ab733c5c94bf"
            },
            "dist": {
                "type": "zip",
                "url": "https://api.github.com/repos/pmmp/Math/zipball/aacc3759a508a69dfa5bc4dfa770ab733c5c94bf",
                "reference": "aacc3759a508a69dfa5bc4dfa770ab733c5c94bf",
                "shasum": ""
            },
            "require": {
                "php": "^8.0",
                "php-64bit": "*"
            },
            "require-dev": {
                "phpstan/extension-installer": "^1.0",
                "phpstan/phpstan": "1.2.0",
                "phpstan/phpstan-strict-rules": "^1.0",
                "phpunit/phpunit": "^8.5 || ^9.5"
            },
            "type": "library",
            "autoload": {
                "psr-4": {
                    "pocketmine\\math\\": "src/"
                }
            },
            "notification-url": "https://packagist.org/downloads/",
            "license": [
                "LGPL-3.0"
            ],
            "description": "PHP library containing math related code used in PocketMine-MP",
            "support": {
                "issues": "https://github.com/pmmp/Math/issues",
                "source": "https://github.com/pmmp/Math/tree/0.4.2"
            },
            "time": "2021-12-05T01:15:17+00:00"
        },
        {
            "name": "pocketmine/nbt",
            "version": "0.3.3",
            "source": {
                "type": "git",
                "url": "https://github.com/pmmp/NBT.git",
                "reference": "f4321be50df1a18b9f4e94d428a2e68a6e2ac2b4"
            },
            "dist": {
                "type": "zip",
                "url": "https://api.github.com/repos/pmmp/NBT/zipball/f4321be50df1a18b9f4e94d428a2e68a6e2ac2b4",
                "reference": "f4321be50df1a18b9f4e94d428a2e68a6e2ac2b4",
                "shasum": ""
            },
            "require": {
                "php": "^7.4 || ^8.0",
                "php-64bit": "*",
                "pocketmine/binaryutils": "^0.2.0"
            },
            "require-dev": {
                "phpstan/extension-installer": "^1.0",
                "phpstan/phpstan": "1.7.7",
                "phpstan/phpstan-strict-rules": "^1.0",
                "phpunit/phpunit": "^9.5"
            },
            "type": "library",
            "autoload": {
                "psr-4": {
                    "pocketmine\\nbt\\": "src/"
                }
            },
            "notification-url": "https://packagist.org/downloads/",
            "license": [
                "LGPL-3.0"
            ],
            "description": "PHP library for working with Named Binary Tags",
            "support": {
                "issues": "https://github.com/pmmp/NBT/issues",
                "source": "https://github.com/pmmp/NBT/tree/0.3.3"
            },
            "time": "2022-07-06T14:13:26+00:00"
        },
        {
            "name": "pocketmine/raklib",
            "version": "0.14.4",
            "source": {
                "type": "git",
                "url": "https://github.com/pmmp/RakLib.git",
                "reference": "1ea8e3b95a1b6bf785dc27d76578657be4185f42"
            },
            "dist": {
                "type": "zip",
                "url": "https://api.github.com/repos/pmmp/RakLib/zipball/1ea8e3b95a1b6bf785dc27d76578657be4185f42",
                "reference": "1ea8e3b95a1b6bf785dc27d76578657be4185f42",
                "shasum": ""
            },
            "require": {
                "ext-sockets": "*",
                "php": "^8.0",
                "php-64bit": "*",
                "php-ipv6": "*",
                "pocketmine/binaryutils": "^0.2.0",
                "pocketmine/log": "^0.3.0 || ^0.4.0"
            },
            "require-dev": {
                "phpstan/phpstan": "1.5.4",
                "phpstan/phpstan-strict-rules": "^1.0"
            },
            "type": "library",
            "autoload": {
                "psr-4": {
                    "raklib\\": "src/"
                }
            },
            "notification-url": "https://packagist.org/downloads/",
            "license": [
                "GPL-3.0"
            ],
            "description": "A RakNet server implementation written in PHP",
            "support": {
                "issues": "https://github.com/pmmp/RakLib/issues",
                "source": "https://github.com/pmmp/RakLib/tree/0.14.4"
            },
            "time": "2022-04-17T18:42:17+00:00"
        },
        {
            "name": "pocketmine/raklib-ipc",
            "version": "0.1.1",
            "source": {
                "type": "git",
                "url": "https://github.com/pmmp/RakLibIpc.git",
                "reference": "922a6444b0c6c7daaa5aa5a832107e1ec4738aed"
            },
            "dist": {
                "type": "zip",
                "url": "https://api.github.com/repos/pmmp/RakLibIpc/zipball/922a6444b0c6c7daaa5aa5a832107e1ec4738aed",
                "reference": "922a6444b0c6c7daaa5aa5a832107e1ec4738aed",
                "shasum": ""
            },
            "require": {
                "php": "^7.4 || ^8.0",
                "php-64bit": "*",
                "pocketmine/binaryutils": "^0.2.0",
                "pocketmine/raklib": "^0.13.1 || ^0.14.0"
            },
            "require-dev": {
                "phpstan/phpstan": "0.12.81",
                "phpstan/phpstan-strict-rules": "^0.12.2"
            },
            "type": "library",
            "autoload": {
                "psr-4": {
                    "raklib\\server\\ipc\\": "src/"
                }
            },
            "notification-url": "https://packagist.org/downloads/",
            "license": [
                "GPL-3.0"
            ],
            "description": "Channel-based protocols for inter-thread/inter-process communication with RakLib",
            "support": {
                "issues": "https://github.com/pmmp/RakLibIpc/issues",
                "source": "https://github.com/pmmp/RakLibIpc/tree/0.1.1"
            },
            "time": "2021-09-22T17:01:12+00:00"
        },
        {
            "name": "pocketmine/snooze",
            "version": "0.3.1",
            "source": {
                "type": "git",
                "url": "https://github.com/pmmp/Snooze.git",
                "reference": "0ac8fc2a781c419a1f64ebca4d5835028f59e29b"
            },
            "dist": {
                "type": "zip",
                "url": "https://api.github.com/repos/pmmp/Snooze/zipball/0ac8fc2a781c419a1f64ebca4d5835028f59e29b",
                "reference": "0ac8fc2a781c419a1f64ebca4d5835028f59e29b",
                "shasum": ""
            },
            "require": {
                "ext-pthreads": "~3.2.0 || ^4.0",
                "php-64bit": "^7.3 || ^8.0"
            },
            "require-dev": {
                "phpstan/extension-installer": "^1.0",
                "phpstan/phpstan": "0.12.99",
                "phpstan/phpstan-strict-rules": "^0.12.4"
            },
            "type": "library",
            "autoload": {
                "psr-4": {
                    "pocketmine\\snooze\\": "src/"
                }
            },
            "notification-url": "https://packagist.org/downloads/",
            "license": [
                "LGPL-3.0"
            ],
            "description": "Thread notification management library for code using the pthreads extension",
            "support": {
                "issues": "https://github.com/pmmp/Snooze/issues",
                "source": "https://github.com/pmmp/Snooze/tree/0.3.1"
            },
            "time": "2021-11-01T20:50:08+00:00"
        },
        {
            "name": "ramsey/collection",
            "version": "1.2.2",
            "source": {
                "type": "git",
                "url": "https://github.com/ramsey/collection.git",
                "reference": "cccc74ee5e328031b15640b51056ee8d3bb66c0a"
            },
            "dist": {
                "type": "zip",
                "url": "https://api.github.com/repos/ramsey/collection/zipball/cccc74ee5e328031b15640b51056ee8d3bb66c0a",
                "reference": "cccc74ee5e328031b15640b51056ee8d3bb66c0a",
                "shasum": ""
            },
            "require": {
                "php": "^7.3 || ^8",
                "symfony/polyfill-php81": "^1.23"
            },
            "require-dev": {
                "captainhook/captainhook": "^5.3",
                "dealerdirect/phpcodesniffer-composer-installer": "^0.7.0",
                "ergebnis/composer-normalize": "^2.6",
                "fakerphp/faker": "^1.5",
                "hamcrest/hamcrest-php": "^2",
                "jangregor/phpstan-prophecy": "^0.8",
                "mockery/mockery": "^1.3",
                "phpspec/prophecy-phpunit": "^2.0",
                "phpstan/extension-installer": "^1",
                "phpstan/phpstan": "^0.12.32",
                "phpstan/phpstan-mockery": "^0.12.5",
                "phpstan/phpstan-phpunit": "^0.12.11",
                "phpunit/phpunit": "^8.5 || ^9",
                "psy/psysh": "^0.10.4",
                "slevomat/coding-standard": "^6.3",
                "squizlabs/php_codesniffer": "^3.5",
                "vimeo/psalm": "^4.4"
            },
            "type": "library",
            "autoload": {
                "psr-4": {
                    "Ramsey\\Collection\\": "src/"
                }
            },
            "notification-url": "https://packagist.org/downloads/",
            "license": [
                "MIT"
            ],
            "authors": [
                {
                    "name": "Ben Ramsey",
                    "email": "ben@benramsey.com",
                    "homepage": "https://benramsey.com"
                }
            ],
            "description": "A PHP library for representing and manipulating collections.",
            "keywords": [
                "array",
                "collection",
                "hash",
                "map",
                "queue",
                "set"
            ],
            "support": {
                "issues": "https://github.com/ramsey/collection/issues",
                "source": "https://github.com/ramsey/collection/tree/1.2.2"
            },
            "funding": [
                {
                    "url": "https://github.com/ramsey",
                    "type": "github"
                },
                {
                    "url": "https://tidelift.com/funding/github/packagist/ramsey/collection",
                    "type": "tidelift"
                }
            ],
            "time": "2021-10-10T03:01:02+00:00"
        },
        {
            "name": "ramsey/uuid",
            "version": "4.4.0",
            "source": {
                "type": "git",
                "url": "https://github.com/ramsey/uuid.git",
                "reference": "373f7bacfcf3de038778ff27dcce5672ddbf4c8a"
            },
            "dist": {
                "type": "zip",
                "url": "https://api.github.com/repos/ramsey/uuid/zipball/373f7bacfcf3de038778ff27dcce5672ddbf4c8a",
                "reference": "373f7bacfcf3de038778ff27dcce5672ddbf4c8a",
                "shasum": ""
            },
            "require": {
                "brick/math": "^0.8 || ^0.9 || ^0.10",
                "ext-ctype": "*",
                "ext-json": "*",
                "php": "^8.0",
                "ramsey/collection": "^1.0"
            },
            "replace": {
                "rhumsaa/uuid": "self.version"
            },
            "require-dev": {
                "captainhook/captainhook": "^5.10",
                "captainhook/plugin-composer": "^5.3",
                "dealerdirect/phpcodesniffer-composer-installer": "^0.7.0",
                "doctrine/annotations": "^1.8",
                "ergebnis/composer-normalize": "^2.15",
                "mockery/mockery": "^1.3",
                "paragonie/random-lib": "^2",
                "php-mock/php-mock": "^2.2",
                "php-mock/php-mock-mockery": "^1.3",
                "php-parallel-lint/php-parallel-lint": "^1.1",
                "phpbench/phpbench": "^1.0",
                "phpstan/extension-installer": "^1.0",
                "phpstan/phpstan": "^0.12",
                "phpstan/phpstan-mockery": "^0.12",
                "phpstan/phpstan-phpunit": "^0.12",
                "phpunit/phpunit": "^8.5 || ^9",
                "slevomat/coding-standard": "^7.0",
                "squizlabs/php_codesniffer": "^3.5",
                "vimeo/psalm": "^4.9"
            },
            "suggest": {
                "ext-bcmath": "Enables faster math with arbitrary-precision integers using BCMath.",
                "ext-ctype": "Enables faster processing of character classification using ctype functions.",
                "ext-gmp": "Enables faster math with arbitrary-precision integers using GMP.",
                "ext-uuid": "Enables the use of PeclUuidTimeGenerator and PeclUuidRandomGenerator.",
                "paragonie/random-lib": "Provides RandomLib for use with the RandomLibAdapter",
                "ramsey/uuid-doctrine": "Allows the use of Ramsey\\Uuid\\Uuid as Doctrine field type."
            },
            "type": "library",
            "extra": {
                "captainhook": {
                    "force-install": true
                }
            },
            "autoload": {
                "files": [
                    "src/functions.php"
                ],
                "psr-4": {
                    "Ramsey\\Uuid\\": "src/"
                }
            },
            "notification-url": "https://packagist.org/downloads/",
            "license": [
                "MIT"
            ],
            "description": "A PHP library for generating and working with universally unique identifiers (UUIDs).",
            "keywords": [
                "guid",
                "identifier",
                "uuid"
            ],
            "support": {
                "issues": "https://github.com/ramsey/uuid/issues",
                "source": "https://github.com/ramsey/uuid/tree/4.4.0"
            },
            "funding": [
                {
                    "url": "https://github.com/ramsey",
                    "type": "github"
                },
                {
                    "url": "https://tidelift.com/funding/github/packagist/ramsey/uuid",
                    "type": "tidelift"
                }
            ],
            "time": "2022-08-05T17:58:37+00:00"
        },
        {
            "name": "symfony/polyfill-php81",
            "version": "v1.26.0",
            "source": {
                "type": "git",
                "url": "https://github.com/symfony/polyfill-php81.git",
                "reference": "13f6d1271c663dc5ae9fb843a8f16521db7687a1"
            },
            "dist": {
                "type": "zip",
                "url": "https://api.github.com/repos/symfony/polyfill-php81/zipball/13f6d1271c663dc5ae9fb843a8f16521db7687a1",
                "reference": "13f6d1271c663dc5ae9fb843a8f16521db7687a1",
                "shasum": ""
            },
            "require": {
                "php": ">=7.1"
            },
            "type": "library",
            "extra": {
                "branch-alias": {
                    "dev-main": "1.26-dev"
                },
                "thanks": {
                    "name": "symfony/polyfill",
                    "url": "https://github.com/symfony/polyfill"
                }
            },
            "autoload": {
                "files": [
                    "bootstrap.php"
                ],
                "psr-4": {
                    "Symfony\\Polyfill\\Php81\\": ""
                },
                "classmap": [
                    "Resources/stubs"
                ]
            },
            "notification-url": "https://packagist.org/downloads/",
            "license": [
                "MIT"
            ],
            "authors": [
                {
                    "name": "Nicolas Grekas",
                    "email": "p@tchwork.com"
                },
                {
                    "name": "Symfony Community",
                    "homepage": "https://symfony.com/contributors"
                }
            ],
            "description": "Symfony polyfill backporting some PHP 8.1+ features to lower PHP versions",
            "homepage": "https://symfony.com",
            "keywords": [
                "compatibility",
                "polyfill",
                "portable",
                "shim"
            ],
            "support": {
                "source": "https://github.com/symfony/polyfill-php81/tree/v1.26.0"
            },
            "funding": [
                {
                    "url": "https://symfony.com/sponsor",
                    "type": "custom"
                },
                {
                    "url": "https://github.com/fabpot",
                    "type": "github"
                },
                {
                    "url": "https://tidelift.com/funding/github/packagist/symfony/symfony",
                    "type": "tidelift"
                }
            ],
            "time": "2022-05-24T11:49:31+00:00"
        },
        {
            "name": "webmozart/assert",
            "version": "1.11.0",
            "source": {
                "type": "git",
                "url": "https://github.com/webmozarts/assert.git",
                "reference": "11cb2199493b2f8a3b53e7f19068fc6aac760991"
            },
            "dist": {
                "type": "zip",
                "url": "https://api.github.com/repos/webmozarts/assert/zipball/11cb2199493b2f8a3b53e7f19068fc6aac760991",
                "reference": "11cb2199493b2f8a3b53e7f19068fc6aac760991",
                "shasum": ""
            },
            "require": {
                "ext-ctype": "*",
                "php": "^7.2 || ^8.0"
            },
            "conflict": {
                "phpstan/phpstan": "<0.12.20",
                "vimeo/psalm": "<4.6.1 || 4.6.2"
            },
            "require-dev": {
                "phpunit/phpunit": "^8.5.13"
            },
            "type": "library",
            "extra": {
                "branch-alias": {
                    "dev-master": "1.10-dev"
                }
            },
            "autoload": {
                "psr-4": {
                    "Webmozart\\Assert\\": "src/"
                }
            },
            "notification-url": "https://packagist.org/downloads/",
            "license": [
                "MIT"
            ],
            "authors": [
                {
                    "name": "Bernhard Schussek",
                    "email": "bschussek@gmail.com"
                }
            ],
            "description": "Assertions to validate method input/output with nice error messages.",
            "keywords": [
                "assert",
                "check",
                "validate"
            ],
            "support": {
                "issues": "https://github.com/webmozarts/assert/issues",
                "source": "https://github.com/webmozarts/assert/tree/1.11.0"
            },
            "time": "2022-06-03T18:03:27+00:00"
        },
        {
            "name": "webmozart/path-util",
            "version": "2.3.0",
            "source": {
                "type": "git",
                "url": "https://github.com/webmozart/path-util.git",
                "reference": "d939f7edc24c9a1bb9c0dee5cb05d8e859490725"
            },
            "dist": {
                "type": "zip",
                "url": "https://api.github.com/repos/webmozart/path-util/zipball/d939f7edc24c9a1bb9c0dee5cb05d8e859490725",
                "reference": "d939f7edc24c9a1bb9c0dee5cb05d8e859490725",
                "shasum": ""
            },
            "require": {
                "php": ">=5.3.3",
                "webmozart/assert": "~1.0"
            },
            "require-dev": {
                "phpunit/phpunit": "^4.6",
                "sebastian/version": "^1.0.1"
            },
            "type": "library",
            "extra": {
                "branch-alias": {
                    "dev-master": "2.3-dev"
                }
            },
            "autoload": {
                "psr-4": {
                    "Webmozart\\PathUtil\\": "src/"
                }
            },
            "notification-url": "https://packagist.org/downloads/",
            "license": [
                "MIT"
            ],
            "authors": [
                {
                    "name": "Bernhard Schussek",
                    "email": "bschussek@gmail.com"
                }
            ],
            "description": "A robust cross-platform utility for normalizing, comparing and modifying file paths.",
            "support": {
                "issues": "https://github.com/webmozart/path-util/issues",
                "source": "https://github.com/webmozart/path-util/tree/2.3.0"
            },
            "abandoned": "symfony/filesystem",
            "time": "2015-12-17T08:42:14+00:00"
        }
    ],
    "packages-dev": [
        {
            "name": "doctrine/instantiator",
            "version": "1.4.1",
            "source": {
                "type": "git",
                "url": "https://github.com/doctrine/instantiator.git",
                "reference": "10dcfce151b967d20fde1b34ae6640712c3891bc"
            },
            "dist": {
                "type": "zip",
                "url": "https://api.github.com/repos/doctrine/instantiator/zipball/10dcfce151b967d20fde1b34ae6640712c3891bc",
                "reference": "10dcfce151b967d20fde1b34ae6640712c3891bc",
                "shasum": ""
            },
            "require": {
                "php": "^7.1 || ^8.0"
            },
            "require-dev": {
                "doctrine/coding-standard": "^9",
                "ext-pdo": "*",
                "ext-phar": "*",
                "phpbench/phpbench": "^0.16 || ^1",
                "phpstan/phpstan": "^1.4",
                "phpstan/phpstan-phpunit": "^1",
                "phpunit/phpunit": "^7.5 || ^8.5 || ^9.5",
                "vimeo/psalm": "^4.22"
            },
            "type": "library",
            "autoload": {
                "psr-4": {
                    "Doctrine\\Instantiator\\": "src/Doctrine/Instantiator/"
                }
            },
            "notification-url": "https://packagist.org/downloads/",
            "license": [
                "MIT"
            ],
            "authors": [
                {
                    "name": "Marco Pivetta",
                    "email": "ocramius@gmail.com",
                    "homepage": "https://ocramius.github.io/"
                }
            ],
            "description": "A small, lightweight utility to instantiate objects in PHP without invoking their constructors",
            "homepage": "https://www.doctrine-project.org/projects/instantiator.html",
            "keywords": [
                "constructor",
                "instantiate"
            ],
            "support": {
                "issues": "https://github.com/doctrine/instantiator/issues",
                "source": "https://github.com/doctrine/instantiator/tree/1.4.1"
            },
            "funding": [
                {
                    "url": "https://www.doctrine-project.org/sponsorship.html",
                    "type": "custom"
                },
                {
                    "url": "https://www.patreon.com/phpdoctrine",
                    "type": "patreon"
                },
                {
                    "url": "https://tidelift.com/funding/github/packagist/doctrine%2Finstantiator",
                    "type": "tidelift"
                }
            ],
            "time": "2022-03-03T08:28:38+00:00"
        },
        {
            "name": "myclabs/deep-copy",
            "version": "1.11.0",
            "source": {
                "type": "git",
                "url": "https://github.com/myclabs/DeepCopy.git",
                "reference": "14daed4296fae74d9e3201d2c4925d1acb7aa614"
            },
            "dist": {
                "type": "zip",
                "url": "https://api.github.com/repos/myclabs/DeepCopy/zipball/14daed4296fae74d9e3201d2c4925d1acb7aa614",
                "reference": "14daed4296fae74d9e3201d2c4925d1acb7aa614",
                "shasum": ""
            },
            "require": {
                "php": "^7.1 || ^8.0"
            },
            "conflict": {
                "doctrine/collections": "<1.6.8",
                "doctrine/common": "<2.13.3 || >=3,<3.2.2"
            },
            "require-dev": {
                "doctrine/collections": "^1.6.8",
                "doctrine/common": "^2.13.3 || ^3.2.2",
                "phpunit/phpunit": "^7.5.20 || ^8.5.23 || ^9.5.13"
            },
            "type": "library",
            "autoload": {
                "files": [
                    "src/DeepCopy/deep_copy.php"
                ],
                "psr-4": {
                    "DeepCopy\\": "src/DeepCopy/"
                }
            },
            "notification-url": "https://packagist.org/downloads/",
            "license": [
                "MIT"
            ],
            "description": "Create deep copies (clones) of your objects",
            "keywords": [
                "clone",
                "copy",
                "duplicate",
                "object",
                "object graph"
            ],
            "support": {
                "issues": "https://github.com/myclabs/DeepCopy/issues",
                "source": "https://github.com/myclabs/DeepCopy/tree/1.11.0"
            },
            "funding": [
                {
                    "url": "https://tidelift.com/funding/github/packagist/myclabs/deep-copy",
                    "type": "tidelift"
                }
            ],
            "time": "2022-03-03T13:19:32+00:00"
        },
        {
            "name": "nikic/php-parser",
            "version": "v4.14.0",
            "source": {
                "type": "git",
                "url": "https://github.com/nikic/PHP-Parser.git",
                "reference": "34bea19b6e03d8153165d8f30bba4c3be86184c1"
            },
            "dist": {
                "type": "zip",
                "url": "https://api.github.com/repos/nikic/PHP-Parser/zipball/34bea19b6e03d8153165d8f30bba4c3be86184c1",
                "reference": "34bea19b6e03d8153165d8f30bba4c3be86184c1",
                "shasum": ""
            },
            "require": {
                "ext-tokenizer": "*",
                "php": ">=7.0"
            },
            "require-dev": {
                "ircmaxell/php-yacc": "^0.0.7",
                "phpunit/phpunit": "^6.5 || ^7.0 || ^8.0 || ^9.0"
            },
            "bin": [
                "bin/php-parse"
            ],
            "type": "library",
            "extra": {
                "branch-alias": {
                    "dev-master": "4.9-dev"
                }
            },
            "autoload": {
                "psr-4": {
                    "PhpParser\\": "lib/PhpParser"
                }
            },
            "notification-url": "https://packagist.org/downloads/",
            "license": [
                "BSD-3-Clause"
            ],
            "authors": [
                {
                    "name": "Nikita Popov"
                }
            ],
            "description": "A PHP parser written in PHP",
            "keywords": [
                "parser",
                "php"
            ],
            "support": {
                "issues": "https://github.com/nikic/PHP-Parser/issues",
                "source": "https://github.com/nikic/PHP-Parser/tree/v4.14.0"
            },
            "time": "2022-05-31T20:59:12+00:00"
        },
        {
            "name": "phar-io/manifest",
            "version": "2.0.3",
            "source": {
                "type": "git",
                "url": "https://github.com/phar-io/manifest.git",
                "reference": "97803eca37d319dfa7826cc2437fc020857acb53"
            },
            "dist": {
                "type": "zip",
                "url": "https://api.github.com/repos/phar-io/manifest/zipball/97803eca37d319dfa7826cc2437fc020857acb53",
                "reference": "97803eca37d319dfa7826cc2437fc020857acb53",
                "shasum": ""
            },
            "require": {
                "ext-dom": "*",
                "ext-phar": "*",
                "ext-xmlwriter": "*",
                "phar-io/version": "^3.0.1",
                "php": "^7.2 || ^8.0"
            },
            "type": "library",
            "extra": {
                "branch-alias": {
                    "dev-master": "2.0.x-dev"
                }
            },
            "autoload": {
                "classmap": [
                    "src/"
                ]
            },
            "notification-url": "https://packagist.org/downloads/",
            "license": [
                "BSD-3-Clause"
            ],
            "authors": [
                {
                    "name": "Arne Blankerts",
                    "email": "arne@blankerts.de",
                    "role": "Developer"
                },
                {
                    "name": "Sebastian Heuer",
                    "email": "sebastian@phpeople.de",
                    "role": "Developer"
                },
                {
                    "name": "Sebastian Bergmann",
                    "email": "sebastian@phpunit.de",
                    "role": "Developer"
                }
            ],
            "description": "Component for reading phar.io manifest information from a PHP Archive (PHAR)",
            "support": {
                "issues": "https://github.com/phar-io/manifest/issues",
                "source": "https://github.com/phar-io/manifest/tree/2.0.3"
            },
            "time": "2021-07-20T11:28:43+00:00"
        },
        {
            "name": "phar-io/version",
            "version": "3.2.1",
            "source": {
                "type": "git",
                "url": "https://github.com/phar-io/version.git",
                "reference": "4f7fd7836c6f332bb2933569e566a0d6c4cbed74"
            },
            "dist": {
                "type": "zip",
                "url": "https://api.github.com/repos/phar-io/version/zipball/4f7fd7836c6f332bb2933569e566a0d6c4cbed74",
                "reference": "4f7fd7836c6f332bb2933569e566a0d6c4cbed74",
                "shasum": ""
            },
            "require": {
                "php": "^7.2 || ^8.0"
            },
            "type": "library",
            "autoload": {
                "classmap": [
                    "src/"
                ]
            },
            "notification-url": "https://packagist.org/downloads/",
            "license": [
                "BSD-3-Clause"
            ],
            "authors": [
                {
                    "name": "Arne Blankerts",
                    "email": "arne@blankerts.de",
                    "role": "Developer"
                },
                {
                    "name": "Sebastian Heuer",
                    "email": "sebastian@phpeople.de",
                    "role": "Developer"
                },
                {
                    "name": "Sebastian Bergmann",
                    "email": "sebastian@phpunit.de",
                    "role": "Developer"
                }
            ],
            "description": "Library for handling version information and constraints",
            "support": {
                "issues": "https://github.com/phar-io/version/issues",
                "source": "https://github.com/phar-io/version/tree/3.2.1"
            },
            "time": "2022-02-21T01:04:05+00:00"
        },
        {
            "name": "phpdocumentor/reflection-common",
            "version": "2.2.0",
            "source": {
                "type": "git",
                "url": "https://github.com/phpDocumentor/ReflectionCommon.git",
                "reference": "1d01c49d4ed62f25aa84a747ad35d5a16924662b"
            },
            "dist": {
                "type": "zip",
                "url": "https://api.github.com/repos/phpDocumentor/ReflectionCommon/zipball/1d01c49d4ed62f25aa84a747ad35d5a16924662b",
                "reference": "1d01c49d4ed62f25aa84a747ad35d5a16924662b",
                "shasum": ""
            },
            "require": {
                "php": "^7.2 || ^8.0"
            },
            "type": "library",
            "extra": {
                "branch-alias": {
                    "dev-2.x": "2.x-dev"
                }
            },
            "autoload": {
                "psr-4": {
                    "phpDocumentor\\Reflection\\": "src/"
                }
            },
            "notification-url": "https://packagist.org/downloads/",
            "license": [
                "MIT"
            ],
            "authors": [
                {
                    "name": "Jaap van Otterdijk",
                    "email": "opensource@ijaap.nl"
                }
            ],
            "description": "Common reflection classes used by phpdocumentor to reflect the code structure",
            "homepage": "http://www.phpdoc.org",
            "keywords": [
                "FQSEN",
                "phpDocumentor",
                "phpdoc",
                "reflection",
                "static analysis"
            ],
            "support": {
                "issues": "https://github.com/phpDocumentor/ReflectionCommon/issues",
                "source": "https://github.com/phpDocumentor/ReflectionCommon/tree/2.x"
            },
            "time": "2020-06-27T09:03:43+00:00"
        },
        {
            "name": "phpdocumentor/reflection-docblock",
            "version": "5.3.0",
            "source": {
                "type": "git",
                "url": "https://github.com/phpDocumentor/ReflectionDocBlock.git",
                "reference": "622548b623e81ca6d78b721c5e029f4ce664f170"
            },
            "dist": {
                "type": "zip",
                "url": "https://api.github.com/repos/phpDocumentor/ReflectionDocBlock/zipball/622548b623e81ca6d78b721c5e029f4ce664f170",
                "reference": "622548b623e81ca6d78b721c5e029f4ce664f170",
                "shasum": ""
            },
            "require": {
                "ext-filter": "*",
                "php": "^7.2 || ^8.0",
                "phpdocumentor/reflection-common": "^2.2",
                "phpdocumentor/type-resolver": "^1.3",
                "webmozart/assert": "^1.9.1"
            },
            "require-dev": {
                "mockery/mockery": "~1.3.2",
                "psalm/phar": "^4.8"
            },
            "type": "library",
            "extra": {
                "branch-alias": {
                    "dev-master": "5.x-dev"
                }
            },
            "autoload": {
                "psr-4": {
                    "phpDocumentor\\Reflection\\": "src"
                }
            },
            "notification-url": "https://packagist.org/downloads/",
            "license": [
                "MIT"
            ],
            "authors": [
                {
                    "name": "Mike van Riel",
                    "email": "me@mikevanriel.com"
                },
                {
                    "name": "Jaap van Otterdijk",
                    "email": "account@ijaap.nl"
                }
            ],
            "description": "With this component, a library can provide support for annotations via DocBlocks or otherwise retrieve information that is embedded in a DocBlock.",
            "support": {
                "issues": "https://github.com/phpDocumentor/ReflectionDocBlock/issues",
                "source": "https://github.com/phpDocumentor/ReflectionDocBlock/tree/5.3.0"
            },
            "time": "2021-10-19T17:43:47+00:00"
        },
        {
            "name": "phpdocumentor/type-resolver",
            "version": "1.6.1",
            "source": {
                "type": "git",
                "url": "https://github.com/phpDocumentor/TypeResolver.git",
                "reference": "77a32518733312af16a44300404e945338981de3"
            },
            "dist": {
                "type": "zip",
                "url": "https://api.github.com/repos/phpDocumentor/TypeResolver/zipball/77a32518733312af16a44300404e945338981de3",
                "reference": "77a32518733312af16a44300404e945338981de3",
                "shasum": ""
            },
            "require": {
                "php": "^7.2 || ^8.0",
                "phpdocumentor/reflection-common": "^2.0"
            },
            "require-dev": {
                "ext-tokenizer": "*",
                "psalm/phar": "^4.8"
            },
            "type": "library",
            "extra": {
                "branch-alias": {
                    "dev-1.x": "1.x-dev"
                }
            },
            "autoload": {
                "psr-4": {
                    "phpDocumentor\\Reflection\\": "src"
                }
            },
            "notification-url": "https://packagist.org/downloads/",
            "license": [
                "MIT"
            ],
            "authors": [
                {
                    "name": "Mike van Riel",
                    "email": "me@mikevanriel.com"
                }
            ],
            "description": "A PSR-5 based resolver of Class names, Types and Structural Element Names",
            "support": {
                "issues": "https://github.com/phpDocumentor/TypeResolver/issues",
                "source": "https://github.com/phpDocumentor/TypeResolver/tree/1.6.1"
            },
            "time": "2022-03-15T21:29:03+00:00"
        },
        {
            "name": "phpspec/prophecy",
            "version": "v1.15.0",
            "source": {
                "type": "git",
                "url": "https://github.com/phpspec/prophecy.git",
                "reference": "bbcd7380b0ebf3961ee21409db7b38bc31d69a13"
            },
            "dist": {
                "type": "zip",
                "url": "https://api.github.com/repos/phpspec/prophecy/zipball/bbcd7380b0ebf3961ee21409db7b38bc31d69a13",
                "reference": "bbcd7380b0ebf3961ee21409db7b38bc31d69a13",
                "shasum": ""
            },
            "require": {
                "doctrine/instantiator": "^1.2",
                "php": "^7.2 || ~8.0, <8.2",
                "phpdocumentor/reflection-docblock": "^5.2",
                "sebastian/comparator": "^3.0 || ^4.0",
                "sebastian/recursion-context": "^3.0 || ^4.0"
            },
            "require-dev": {
                "phpspec/phpspec": "^6.0 || ^7.0",
                "phpunit/phpunit": "^8.0 || ^9.0"
            },
            "type": "library",
            "extra": {
                "branch-alias": {
                    "dev-master": "1.x-dev"
                }
            },
            "autoload": {
                "psr-4": {
                    "Prophecy\\": "src/Prophecy"
                }
            },
            "notification-url": "https://packagist.org/downloads/",
            "license": [
                "MIT"
            ],
            "authors": [
                {
                    "name": "Konstantin Kudryashov",
                    "email": "ever.zet@gmail.com",
                    "homepage": "http://everzet.com"
                },
                {
                    "name": "Marcello Duarte",
                    "email": "marcello.duarte@gmail.com"
                }
            ],
            "description": "Highly opinionated mocking framework for PHP 5.3+",
            "homepage": "https://github.com/phpspec/prophecy",
            "keywords": [
                "Double",
                "Dummy",
                "fake",
                "mock",
                "spy",
                "stub"
            ],
            "support": {
                "issues": "https://github.com/phpspec/prophecy/issues",
                "source": "https://github.com/phpspec/prophecy/tree/v1.15.0"
            },
            "time": "2021-12-08T12:19:24+00:00"
        },
        {
            "name": "phpstan/phpstan",
            "version": "1.8.2",
            "source": {
                "type": "git",
                "url": "https://github.com/phpstan/phpstan.git",
                "reference": "c53312ecc575caf07b0e90dee43883fdf90ca67c"
            },
            "dist": {
                "type": "zip",
                "url": "https://api.github.com/repos/phpstan/phpstan/zipball/c53312ecc575caf07b0e90dee43883fdf90ca67c",
                "reference": "c53312ecc575caf07b0e90dee43883fdf90ca67c",
                "shasum": ""
            },
            "require": {
                "php": "^7.2|^8.0"
            },
            "conflict": {
                "phpstan/phpstan-shim": "*"
            },
            "bin": [
                "phpstan",
                "phpstan.phar"
            ],
            "type": "library",
            "autoload": {
                "files": [
                    "bootstrap.php"
                ]
            },
            "notification-url": "https://packagist.org/downloads/",
            "license": [
                "MIT"
            ],
            "description": "PHPStan - PHP Static Analysis Tool",
            "support": {
                "issues": "https://github.com/phpstan/phpstan/issues",
                "source": "https://github.com/phpstan/phpstan/tree/1.8.2"
            },
            "funding": [
                {
                    "url": "https://github.com/ondrejmirtes",
                    "type": "github"
                },
                {
                    "url": "https://github.com/phpstan",
                    "type": "github"
                },
                {
                    "url": "https://www.patreon.com/phpstan",
                    "type": "patreon"
                },
                {
                    "url": "https://tidelift.com/funding/github/packagist/phpstan/phpstan",
                    "type": "tidelift"
                }
            ],
            "time": "2022-07-20T09:57:31+00:00"
        },
        {
            "name": "phpstan/phpstan-phpunit",
            "version": "1.1.1",
            "source": {
                "type": "git",
                "url": "https://github.com/phpstan/phpstan-phpunit.git",
                "reference": "4a3c437c09075736285d1cabb5c75bf27ed0bc84"
            },
            "dist": {
                "type": "zip",
                "url": "https://api.github.com/repos/phpstan/phpstan-phpunit/zipball/4a3c437c09075736285d1cabb5c75bf27ed0bc84",
                "reference": "4a3c437c09075736285d1cabb5c75bf27ed0bc84",
                "shasum": ""
            },
            "require": {
                "php": "^7.2 || ^8.0",
                "phpstan/phpstan": "^1.5.0"
            },
            "conflict": {
                "phpunit/phpunit": "<7.0"
            },
            "require-dev": {
                "nikic/php-parser": "^4.13.0",
                "php-parallel-lint/php-parallel-lint": "^1.2",
                "phpstan/phpstan-strict-rules": "^1.0",
                "phpunit/phpunit": "^9.5"
            },
            "type": "phpstan-extension",
            "extra": {
                "phpstan": {
                    "includes": [
                        "extension.neon",
                        "rules.neon"
                    ]
                }
            },
            "autoload": {
                "psr-4": {
                    "PHPStan\\": "src/"
                }
            },
            "notification-url": "https://packagist.org/downloads/",
            "license": [
                "MIT"
            ],
            "description": "PHPUnit extensions and rules for PHPStan",
            "support": {
                "issues": "https://github.com/phpstan/phpstan-phpunit/issues",
                "source": "https://github.com/phpstan/phpstan-phpunit/tree/1.1.1"
            },
            "time": "2022-04-20T15:24:25+00:00"
        },
        {
            "name": "phpstan/phpstan-strict-rules",
            "version": "1.3.0",
            "source": {
                "type": "git",
                "url": "https://github.com/phpstan/phpstan-strict-rules.git",
                "reference": "543675a9be82d4befb9ca0bd8cdc9d211665037f"
            },
            "dist": {
                "type": "zip",
                "url": "https://api.github.com/repos/phpstan/phpstan-strict-rules/zipball/543675a9be82d4befb9ca0bd8cdc9d211665037f",
                "reference": "543675a9be82d4befb9ca0bd8cdc9d211665037f",
                "shasum": ""
            },
            "require": {
                "php": "^7.2 || ^8.0",
                "phpstan/phpstan": "^1.7.15"
            },
            "require-dev": {
                "nikic/php-parser": "^4.13.0",
                "php-parallel-lint/php-parallel-lint": "^1.2",
                "phpstan/phpstan-phpunit": "^1.0",
                "phpunit/phpunit": "^9.5"
            },
            "type": "phpstan-extension",
            "extra": {
                "phpstan": {
                    "includes": [
                        "rules.neon"
                    ]
                }
            },
            "autoload": {
                "psr-4": {
                    "PHPStan\\": "src/"
                }
            },
            "notification-url": "https://packagist.org/downloads/",
            "license": [
                "MIT"
            ],
            "description": "Extra strict and opinionated rules for PHPStan",
            "support": {
                "issues": "https://github.com/phpstan/phpstan-strict-rules/issues",
                "source": "https://github.com/phpstan/phpstan-strict-rules/tree/1.3.0"
            },
            "time": "2022-06-24T06:47:20+00:00"
        },
        {
            "name": "phpunit/php-code-coverage",
            "version": "9.2.16",
            "source": {
                "type": "git",
                "url": "https://github.com/sebastianbergmann/php-code-coverage.git",
                "reference": "2593003befdcc10db5e213f9f28814f5aa8ac073"
            },
            "dist": {
                "type": "zip",
                "url": "https://api.github.com/repos/sebastianbergmann/php-code-coverage/zipball/2593003befdcc10db5e213f9f28814f5aa8ac073",
                "reference": "2593003befdcc10db5e213f9f28814f5aa8ac073",
                "shasum": ""
            },
            "require": {
                "ext-dom": "*",
                "ext-libxml": "*",
                "ext-xmlwriter": "*",
                "nikic/php-parser": "^4.14",
                "php": ">=7.3",
                "phpunit/php-file-iterator": "^3.0.3",
                "phpunit/php-text-template": "^2.0.2",
                "sebastian/code-unit-reverse-lookup": "^2.0.2",
                "sebastian/complexity": "^2.0",
                "sebastian/environment": "^5.1.2",
                "sebastian/lines-of-code": "^1.0.3",
                "sebastian/version": "^3.0.1",
                "theseer/tokenizer": "^1.2.0"
            },
            "require-dev": {
                "phpunit/phpunit": "^9.3"
            },
            "suggest": {
                "ext-pcov": "*",
                "ext-xdebug": "*"
            },
            "type": "library",
            "extra": {
                "branch-alias": {
                    "dev-master": "9.2-dev"
                }
            },
            "autoload": {
                "classmap": [
                    "src/"
                ]
            },
            "notification-url": "https://packagist.org/downloads/",
            "license": [
                "BSD-3-Clause"
            ],
            "authors": [
                {
                    "name": "Sebastian Bergmann",
                    "email": "sebastian@phpunit.de",
                    "role": "lead"
                }
            ],
            "description": "Library that provides collection, processing, and rendering functionality for PHP code coverage information.",
            "homepage": "https://github.com/sebastianbergmann/php-code-coverage",
            "keywords": [
                "coverage",
                "testing",
                "xunit"
            ],
            "support": {
                "issues": "https://github.com/sebastianbergmann/php-code-coverage/issues",
                "source": "https://github.com/sebastianbergmann/php-code-coverage/tree/9.2.16"
            },
            "funding": [
                {
                    "url": "https://github.com/sebastianbergmann",
                    "type": "github"
                }
            ],
            "time": "2022-08-20T05:26:47+00:00"
        },
        {
            "name": "phpunit/php-file-iterator",
            "version": "3.0.6",
            "source": {
                "type": "git",
                "url": "https://github.com/sebastianbergmann/php-file-iterator.git",
                "reference": "cf1c2e7c203ac650e352f4cc675a7021e7d1b3cf"
            },
            "dist": {
                "type": "zip",
                "url": "https://api.github.com/repos/sebastianbergmann/php-file-iterator/zipball/cf1c2e7c203ac650e352f4cc675a7021e7d1b3cf",
                "reference": "cf1c2e7c203ac650e352f4cc675a7021e7d1b3cf",
                "shasum": ""
            },
            "require": {
                "php": ">=7.3"
            },
            "require-dev": {
                "phpunit/phpunit": "^9.3"
            },
            "type": "library",
            "extra": {
                "branch-alias": {
                    "dev-master": "3.0-dev"
                }
            },
            "autoload": {
                "classmap": [
                    "src/"
                ]
            },
            "notification-url": "https://packagist.org/downloads/",
            "license": [
                "BSD-3-Clause"
            ],
            "authors": [
                {
                    "name": "Sebastian Bergmann",
                    "email": "sebastian@phpunit.de",
                    "role": "lead"
                }
            ],
            "description": "FilterIterator implementation that filters files based on a list of suffixes.",
            "homepage": "https://github.com/sebastianbergmann/php-file-iterator/",
            "keywords": [
                "filesystem",
                "iterator"
            ],
            "support": {
                "issues": "https://github.com/sebastianbergmann/php-file-iterator/issues",
                "source": "https://github.com/sebastianbergmann/php-file-iterator/tree/3.0.6"
            },
            "funding": [
                {
                    "url": "https://github.com/sebastianbergmann",
                    "type": "github"
                }
            ],
            "time": "2021-12-02T12:48:52+00:00"
        },
        {
            "name": "phpunit/php-invoker",
            "version": "3.1.1",
            "source": {
                "type": "git",
                "url": "https://github.com/sebastianbergmann/php-invoker.git",
                "reference": "5a10147d0aaf65b58940a0b72f71c9ac0423cc67"
            },
            "dist": {
                "type": "zip",
                "url": "https://api.github.com/repos/sebastianbergmann/php-invoker/zipball/5a10147d0aaf65b58940a0b72f71c9ac0423cc67",
                "reference": "5a10147d0aaf65b58940a0b72f71c9ac0423cc67",
                "shasum": ""
            },
            "require": {
                "php": ">=7.3"
            },
            "require-dev": {
                "ext-pcntl": "*",
                "phpunit/phpunit": "^9.3"
            },
            "suggest": {
                "ext-pcntl": "*"
            },
            "type": "library",
            "extra": {
                "branch-alias": {
                    "dev-master": "3.1-dev"
                }
            },
            "autoload": {
                "classmap": [
                    "src/"
                ]
            },
            "notification-url": "https://packagist.org/downloads/",
            "license": [
                "BSD-3-Clause"
            ],
            "authors": [
                {
                    "name": "Sebastian Bergmann",
                    "email": "sebastian@phpunit.de",
                    "role": "lead"
                }
            ],
            "description": "Invoke callables with a timeout",
            "homepage": "https://github.com/sebastianbergmann/php-invoker/",
            "keywords": [
                "process"
            ],
            "support": {
                "issues": "https://github.com/sebastianbergmann/php-invoker/issues",
                "source": "https://github.com/sebastianbergmann/php-invoker/tree/3.1.1"
            },
            "funding": [
                {
                    "url": "https://github.com/sebastianbergmann",
                    "type": "github"
                }
            ],
            "time": "2020-09-28T05:58:55+00:00"
        },
        {
            "name": "phpunit/php-text-template",
            "version": "2.0.4",
            "source": {
                "type": "git",
                "url": "https://github.com/sebastianbergmann/php-text-template.git",
                "reference": "5da5f67fc95621df9ff4c4e5a84d6a8a2acf7c28"
            },
            "dist": {
                "type": "zip",
                "url": "https://api.github.com/repos/sebastianbergmann/php-text-template/zipball/5da5f67fc95621df9ff4c4e5a84d6a8a2acf7c28",
                "reference": "5da5f67fc95621df9ff4c4e5a84d6a8a2acf7c28",
                "shasum": ""
            },
            "require": {
                "php": ">=7.3"
            },
            "require-dev": {
                "phpunit/phpunit": "^9.3"
            },
            "type": "library",
            "extra": {
                "branch-alias": {
                    "dev-master": "2.0-dev"
                }
            },
            "autoload": {
                "classmap": [
                    "src/"
                ]
            },
            "notification-url": "https://packagist.org/downloads/",
            "license": [
                "BSD-3-Clause"
            ],
            "authors": [
                {
                    "name": "Sebastian Bergmann",
                    "email": "sebastian@phpunit.de",
                    "role": "lead"
                }
            ],
            "description": "Simple template engine.",
            "homepage": "https://github.com/sebastianbergmann/php-text-template/",
            "keywords": [
                "template"
            ],
            "support": {
                "issues": "https://github.com/sebastianbergmann/php-text-template/issues",
                "source": "https://github.com/sebastianbergmann/php-text-template/tree/2.0.4"
            },
            "funding": [
                {
                    "url": "https://github.com/sebastianbergmann",
                    "type": "github"
                }
            ],
            "time": "2020-10-26T05:33:50+00:00"
        },
        {
            "name": "phpunit/php-timer",
            "version": "5.0.3",
            "source": {
                "type": "git",
                "url": "https://github.com/sebastianbergmann/php-timer.git",
                "reference": "5a63ce20ed1b5bf577850e2c4e87f4aa902afbd2"
            },
            "dist": {
                "type": "zip",
                "url": "https://api.github.com/repos/sebastianbergmann/php-timer/zipball/5a63ce20ed1b5bf577850e2c4e87f4aa902afbd2",
                "reference": "5a63ce20ed1b5bf577850e2c4e87f4aa902afbd2",
                "shasum": ""
            },
            "require": {
                "php": ">=7.3"
            },
            "require-dev": {
                "phpunit/phpunit": "^9.3"
            },
            "type": "library",
            "extra": {
                "branch-alias": {
                    "dev-master": "5.0-dev"
                }
            },
            "autoload": {
                "classmap": [
                    "src/"
                ]
            },
            "notification-url": "https://packagist.org/downloads/",
            "license": [
                "BSD-3-Clause"
            ],
            "authors": [
                {
                    "name": "Sebastian Bergmann",
                    "email": "sebastian@phpunit.de",
                    "role": "lead"
                }
            ],
            "description": "Utility class for timing",
            "homepage": "https://github.com/sebastianbergmann/php-timer/",
            "keywords": [
                "timer"
            ],
            "support": {
                "issues": "https://github.com/sebastianbergmann/php-timer/issues",
                "source": "https://github.com/sebastianbergmann/php-timer/tree/5.0.3"
            },
            "funding": [
                {
                    "url": "https://github.com/sebastianbergmann",
                    "type": "github"
                }
            ],
            "time": "2020-10-26T13:16:10+00:00"
        },
        {
            "name": "phpunit/phpunit",
            "version": "9.5.22",
            "source": {
                "type": "git",
                "url": "https://github.com/sebastianbergmann/phpunit.git",
                "reference": "e329ac6e8744f461518272612a479fde958752fe"
            },
            "dist": {
                "type": "zip",
                "url": "https://api.github.com/repos/sebastianbergmann/phpunit/zipball/e329ac6e8744f461518272612a479fde958752fe",
                "reference": "e329ac6e8744f461518272612a479fde958752fe",
                "shasum": ""
            },
            "require": {
                "doctrine/instantiator": "^1.3.1",
                "ext-dom": "*",
                "ext-json": "*",
                "ext-libxml": "*",
                "ext-mbstring": "*",
                "ext-xml": "*",
                "ext-xmlwriter": "*",
                "myclabs/deep-copy": "^1.10.1",
                "phar-io/manifest": "^2.0.3",
                "phar-io/version": "^3.0.2",
                "php": ">=7.3",
                "phpspec/prophecy": "^1.12.1",
                "phpunit/php-code-coverage": "^9.2.13",
                "phpunit/php-file-iterator": "^3.0.5",
                "phpunit/php-invoker": "^3.1.1",
                "phpunit/php-text-template": "^2.0.3",
                "phpunit/php-timer": "^5.0.2",
                "sebastian/cli-parser": "^1.0.1",
                "sebastian/code-unit": "^1.0.6",
                "sebastian/comparator": "^4.0.5",
                "sebastian/diff": "^4.0.3",
                "sebastian/environment": "^5.1.3",
                "sebastian/exporter": "^4.0.3",
                "sebastian/global-state": "^5.0.1",
                "sebastian/object-enumerator": "^4.0.3",
                "sebastian/resource-operations": "^3.0.3",
                "sebastian/type": "^3.0",
                "sebastian/version": "^3.0.2"
            },
            "require-dev": {
                "phpspec/prophecy-phpunit": "^2.0.1"
            },
            "suggest": {
                "ext-soap": "*",
                "ext-xdebug": "*"
            },
            "bin": [
                "phpunit"
            ],
            "type": "library",
            "extra": {
                "branch-alias": {
                    "dev-master": "9.5-dev"
                }
            },
            "autoload": {
                "files": [
                    "src/Framework/Assert/Functions.php"
                ],
                "classmap": [
                    "src/"
                ]
            },
            "notification-url": "https://packagist.org/downloads/",
            "license": [
                "BSD-3-Clause"
            ],
            "authors": [
                {
                    "name": "Sebastian Bergmann",
                    "email": "sebastian@phpunit.de",
                    "role": "lead"
                }
            ],
            "description": "The PHP Unit Testing framework.",
            "homepage": "https://phpunit.de/",
            "keywords": [
                "phpunit",
                "testing",
                "xunit"
            ],
            "support": {
                "issues": "https://github.com/sebastianbergmann/phpunit/issues",
                "source": "https://github.com/sebastianbergmann/phpunit/tree/9.5.22"
            },
            "funding": [
                {
                    "url": "https://phpunit.de/sponsors.html",
                    "type": "custom"
                },
                {
                    "url": "https://github.com/sebastianbergmann",
                    "type": "github"
                }
            ],
            "time": "2022-08-20T08:25:46+00:00"
        },
        {
            "name": "sebastian/cli-parser",
            "version": "1.0.1",
            "source": {
                "type": "git",
                "url": "https://github.com/sebastianbergmann/cli-parser.git",
                "reference": "442e7c7e687e42adc03470c7b668bc4b2402c0b2"
            },
            "dist": {
                "type": "zip",
                "url": "https://api.github.com/repos/sebastianbergmann/cli-parser/zipball/442e7c7e687e42adc03470c7b668bc4b2402c0b2",
                "reference": "442e7c7e687e42adc03470c7b668bc4b2402c0b2",
                "shasum": ""
            },
            "require": {
                "php": ">=7.3"
            },
            "require-dev": {
                "phpunit/phpunit": "^9.3"
            },
            "type": "library",
            "extra": {
                "branch-alias": {
                    "dev-master": "1.0-dev"
                }
            },
            "autoload": {
                "classmap": [
                    "src/"
                ]
            },
            "notification-url": "https://packagist.org/downloads/",
            "license": [
                "BSD-3-Clause"
            ],
            "authors": [
                {
                    "name": "Sebastian Bergmann",
                    "email": "sebastian@phpunit.de",
                    "role": "lead"
                }
            ],
            "description": "Library for parsing CLI options",
            "homepage": "https://github.com/sebastianbergmann/cli-parser",
            "support": {
                "issues": "https://github.com/sebastianbergmann/cli-parser/issues",
                "source": "https://github.com/sebastianbergmann/cli-parser/tree/1.0.1"
            },
            "funding": [
                {
                    "url": "https://github.com/sebastianbergmann",
                    "type": "github"
                }
            ],
            "time": "2020-09-28T06:08:49+00:00"
        },
        {
            "name": "sebastian/code-unit",
            "version": "1.0.8",
            "source": {
                "type": "git",
                "url": "https://github.com/sebastianbergmann/code-unit.git",
                "reference": "1fc9f64c0927627ef78ba436c9b17d967e68e120"
            },
            "dist": {
                "type": "zip",
                "url": "https://api.github.com/repos/sebastianbergmann/code-unit/zipball/1fc9f64c0927627ef78ba436c9b17d967e68e120",
                "reference": "1fc9f64c0927627ef78ba436c9b17d967e68e120",
                "shasum": ""
            },
            "require": {
                "php": ">=7.3"
            },
            "require-dev": {
                "phpunit/phpunit": "^9.3"
            },
            "type": "library",
            "extra": {
                "branch-alias": {
                    "dev-master": "1.0-dev"
                }
            },
            "autoload": {
                "classmap": [
                    "src/"
                ]
            },
            "notification-url": "https://packagist.org/downloads/",
            "license": [
                "BSD-3-Clause"
            ],
            "authors": [
                {
                    "name": "Sebastian Bergmann",
                    "email": "sebastian@phpunit.de",
                    "role": "lead"
                }
            ],
            "description": "Collection of value objects that represent the PHP code units",
            "homepage": "https://github.com/sebastianbergmann/code-unit",
            "support": {
                "issues": "https://github.com/sebastianbergmann/code-unit/issues",
                "source": "https://github.com/sebastianbergmann/code-unit/tree/1.0.8"
            },
            "funding": [
                {
                    "url": "https://github.com/sebastianbergmann",
                    "type": "github"
                }
            ],
            "time": "2020-10-26T13:08:54+00:00"
        },
        {
            "name": "sebastian/code-unit-reverse-lookup",
            "version": "2.0.3",
            "source": {
                "type": "git",
                "url": "https://github.com/sebastianbergmann/code-unit-reverse-lookup.git",
                "reference": "ac91f01ccec49fb77bdc6fd1e548bc70f7faa3e5"
            },
            "dist": {
                "type": "zip",
                "url": "https://api.github.com/repos/sebastianbergmann/code-unit-reverse-lookup/zipball/ac91f01ccec49fb77bdc6fd1e548bc70f7faa3e5",
                "reference": "ac91f01ccec49fb77bdc6fd1e548bc70f7faa3e5",
                "shasum": ""
            },
            "require": {
                "php": ">=7.3"
            },
            "require-dev": {
                "phpunit/phpunit": "^9.3"
            },
            "type": "library",
            "extra": {
                "branch-alias": {
                    "dev-master": "2.0-dev"
                }
            },
            "autoload": {
                "classmap": [
                    "src/"
                ]
            },
            "notification-url": "https://packagist.org/downloads/",
            "license": [
                "BSD-3-Clause"
            ],
            "authors": [
                {
                    "name": "Sebastian Bergmann",
                    "email": "sebastian@phpunit.de"
                }
            ],
            "description": "Looks up which function or method a line of code belongs to",
            "homepage": "https://github.com/sebastianbergmann/code-unit-reverse-lookup/",
            "support": {
                "issues": "https://github.com/sebastianbergmann/code-unit-reverse-lookup/issues",
                "source": "https://github.com/sebastianbergmann/code-unit-reverse-lookup/tree/2.0.3"
            },
            "funding": [
                {
                    "url": "https://github.com/sebastianbergmann",
                    "type": "github"
                }
            ],
            "time": "2020-09-28T05:30:19+00:00"
        },
        {
            "name": "sebastian/comparator",
            "version": "4.0.6",
            "source": {
                "type": "git",
                "url": "https://github.com/sebastianbergmann/comparator.git",
                "reference": "55f4261989e546dc112258c7a75935a81a7ce382"
            },
            "dist": {
                "type": "zip",
                "url": "https://api.github.com/repos/sebastianbergmann/comparator/zipball/55f4261989e546dc112258c7a75935a81a7ce382",
                "reference": "55f4261989e546dc112258c7a75935a81a7ce382",
                "shasum": ""
            },
            "require": {
                "php": ">=7.3",
                "sebastian/diff": "^4.0",
                "sebastian/exporter": "^4.0"
            },
            "require-dev": {
                "phpunit/phpunit": "^9.3"
            },
            "type": "library",
            "extra": {
                "branch-alias": {
                    "dev-master": "4.0-dev"
                }
            },
            "autoload": {
                "classmap": [
                    "src/"
                ]
            },
            "notification-url": "https://packagist.org/downloads/",
            "license": [
                "BSD-3-Clause"
            ],
            "authors": [
                {
                    "name": "Sebastian Bergmann",
                    "email": "sebastian@phpunit.de"
                },
                {
                    "name": "Jeff Welch",
                    "email": "whatthejeff@gmail.com"
                },
                {
                    "name": "Volker Dusch",
                    "email": "github@wallbash.com"
                },
                {
                    "name": "Bernhard Schussek",
                    "email": "bschussek@2bepublished.at"
                }
            ],
            "description": "Provides the functionality to compare PHP values for equality",
            "homepage": "https://github.com/sebastianbergmann/comparator",
            "keywords": [
                "comparator",
                "compare",
                "equality"
            ],
            "support": {
                "issues": "https://github.com/sebastianbergmann/comparator/issues",
                "source": "https://github.com/sebastianbergmann/comparator/tree/4.0.6"
            },
            "funding": [
                {
                    "url": "https://github.com/sebastianbergmann",
                    "type": "github"
                }
            ],
            "time": "2020-10-26T15:49:45+00:00"
        },
        {
            "name": "sebastian/complexity",
            "version": "2.0.2",
            "source": {
                "type": "git",
                "url": "https://github.com/sebastianbergmann/complexity.git",
                "reference": "739b35e53379900cc9ac327b2147867b8b6efd88"
            },
            "dist": {
                "type": "zip",
                "url": "https://api.github.com/repos/sebastianbergmann/complexity/zipball/739b35e53379900cc9ac327b2147867b8b6efd88",
                "reference": "739b35e53379900cc9ac327b2147867b8b6efd88",
                "shasum": ""
            },
            "require": {
                "nikic/php-parser": "^4.7",
                "php": ">=7.3"
            },
            "require-dev": {
                "phpunit/phpunit": "^9.3"
            },
            "type": "library",
            "extra": {
                "branch-alias": {
                    "dev-master": "2.0-dev"
                }
            },
            "autoload": {
                "classmap": [
                    "src/"
                ]
            },
            "notification-url": "https://packagist.org/downloads/",
            "license": [
                "BSD-3-Clause"
            ],
            "authors": [
                {
                    "name": "Sebastian Bergmann",
                    "email": "sebastian@phpunit.de",
                    "role": "lead"
                }
            ],
            "description": "Library for calculating the complexity of PHP code units",
            "homepage": "https://github.com/sebastianbergmann/complexity",
            "support": {
                "issues": "https://github.com/sebastianbergmann/complexity/issues",
                "source": "https://github.com/sebastianbergmann/complexity/tree/2.0.2"
            },
            "funding": [
                {
                    "url": "https://github.com/sebastianbergmann",
                    "type": "github"
                }
            ],
            "time": "2020-10-26T15:52:27+00:00"
        },
        {
            "name": "sebastian/diff",
            "version": "4.0.4",
            "source": {
                "type": "git",
                "url": "https://github.com/sebastianbergmann/diff.git",
                "reference": "3461e3fccc7cfdfc2720be910d3bd73c69be590d"
            },
            "dist": {
                "type": "zip",
                "url": "https://api.github.com/repos/sebastianbergmann/diff/zipball/3461e3fccc7cfdfc2720be910d3bd73c69be590d",
                "reference": "3461e3fccc7cfdfc2720be910d3bd73c69be590d",
                "shasum": ""
            },
            "require": {
                "php": ">=7.3"
            },
            "require-dev": {
                "phpunit/phpunit": "^9.3",
                "symfony/process": "^4.2 || ^5"
            },
            "type": "library",
            "extra": {
                "branch-alias": {
                    "dev-master": "4.0-dev"
                }
            },
            "autoload": {
                "classmap": [
                    "src/"
                ]
            },
            "notification-url": "https://packagist.org/downloads/",
            "license": [
                "BSD-3-Clause"
            ],
            "authors": [
                {
                    "name": "Sebastian Bergmann",
                    "email": "sebastian@phpunit.de"
                },
                {
                    "name": "Kore Nordmann",
                    "email": "mail@kore-nordmann.de"
                }
            ],
            "description": "Diff implementation",
            "homepage": "https://github.com/sebastianbergmann/diff",
            "keywords": [
                "diff",
                "udiff",
                "unidiff",
                "unified diff"
            ],
            "support": {
                "issues": "https://github.com/sebastianbergmann/diff/issues",
                "source": "https://github.com/sebastianbergmann/diff/tree/4.0.4"
            },
            "funding": [
                {
                    "url": "https://github.com/sebastianbergmann",
                    "type": "github"
                }
            ],
            "time": "2020-10-26T13:10:38+00:00"
        },
        {
            "name": "sebastian/environment",
            "version": "5.1.4",
            "source": {
                "type": "git",
                "url": "https://github.com/sebastianbergmann/environment.git",
                "reference": "1b5dff7bb151a4db11d49d90e5408e4e938270f7"
            },
            "dist": {
                "type": "zip",
                "url": "https://api.github.com/repos/sebastianbergmann/environment/zipball/1b5dff7bb151a4db11d49d90e5408e4e938270f7",
                "reference": "1b5dff7bb151a4db11d49d90e5408e4e938270f7",
                "shasum": ""
            },
            "require": {
                "php": ">=7.3"
            },
            "require-dev": {
                "phpunit/phpunit": "^9.3"
            },
            "suggest": {
                "ext-posix": "*"
            },
            "type": "library",
            "extra": {
                "branch-alias": {
                    "dev-master": "5.1-dev"
                }
            },
            "autoload": {
                "classmap": [
                    "src/"
                ]
            },
            "notification-url": "https://packagist.org/downloads/",
            "license": [
                "BSD-3-Clause"
            ],
            "authors": [
                {
                    "name": "Sebastian Bergmann",
                    "email": "sebastian@phpunit.de"
                }
            ],
            "description": "Provides functionality to handle HHVM/PHP environments",
            "homepage": "http://www.github.com/sebastianbergmann/environment",
            "keywords": [
                "Xdebug",
                "environment",
                "hhvm"
            ],
            "support": {
                "issues": "https://github.com/sebastianbergmann/environment/issues",
                "source": "https://github.com/sebastianbergmann/environment/tree/5.1.4"
            },
            "funding": [
                {
                    "url": "https://github.com/sebastianbergmann",
                    "type": "github"
                }
            ],
            "time": "2022-04-03T09:37:03+00:00"
        },
        {
            "name": "sebastian/exporter",
            "version": "4.0.4",
            "source": {
                "type": "git",
                "url": "https://github.com/sebastianbergmann/exporter.git",
                "reference": "65e8b7db476c5dd267e65eea9cab77584d3cfff9"
            },
            "dist": {
                "type": "zip",
                "url": "https://api.github.com/repos/sebastianbergmann/exporter/zipball/65e8b7db476c5dd267e65eea9cab77584d3cfff9",
                "reference": "65e8b7db476c5dd267e65eea9cab77584d3cfff9",
                "shasum": ""
            },
            "require": {
                "php": ">=7.3",
                "sebastian/recursion-context": "^4.0"
            },
            "require-dev": {
                "ext-mbstring": "*",
                "phpunit/phpunit": "^9.3"
            },
            "type": "library",
            "extra": {
                "branch-alias": {
                    "dev-master": "4.0-dev"
                }
            },
            "autoload": {
                "classmap": [
                    "src/"
                ]
            },
            "notification-url": "https://packagist.org/downloads/",
            "license": [
                "BSD-3-Clause"
            ],
            "authors": [
                {
                    "name": "Sebastian Bergmann",
                    "email": "sebastian@phpunit.de"
                },
                {
                    "name": "Jeff Welch",
                    "email": "whatthejeff@gmail.com"
                },
                {
                    "name": "Volker Dusch",
                    "email": "github@wallbash.com"
                },
                {
                    "name": "Adam Harvey",
                    "email": "aharvey@php.net"
                },
                {
                    "name": "Bernhard Schussek",
                    "email": "bschussek@gmail.com"
                }
            ],
            "description": "Provides the functionality to export PHP variables for visualization",
            "homepage": "https://www.github.com/sebastianbergmann/exporter",
            "keywords": [
                "export",
                "exporter"
            ],
            "support": {
                "issues": "https://github.com/sebastianbergmann/exporter/issues",
                "source": "https://github.com/sebastianbergmann/exporter/tree/4.0.4"
            },
            "funding": [
                {
                    "url": "https://github.com/sebastianbergmann",
                    "type": "github"
                }
            ],
            "time": "2021-11-11T14:18:36+00:00"
        },
        {
            "name": "sebastian/global-state",
            "version": "5.0.5",
            "source": {
                "type": "git",
                "url": "https://github.com/sebastianbergmann/global-state.git",
                "reference": "0ca8db5a5fc9c8646244e629625ac486fa286bf2"
            },
            "dist": {
                "type": "zip",
                "url": "https://api.github.com/repos/sebastianbergmann/global-state/zipball/0ca8db5a5fc9c8646244e629625ac486fa286bf2",
                "reference": "0ca8db5a5fc9c8646244e629625ac486fa286bf2",
                "shasum": ""
            },
            "require": {
                "php": ">=7.3",
                "sebastian/object-reflector": "^2.0",
                "sebastian/recursion-context": "^4.0"
            },
            "require-dev": {
                "ext-dom": "*",
                "phpunit/phpunit": "^9.3"
            },
            "suggest": {
                "ext-uopz": "*"
            },
            "type": "library",
            "extra": {
                "branch-alias": {
                    "dev-master": "5.0-dev"
                }
            },
            "autoload": {
                "classmap": [
                    "src/"
                ]
            },
            "notification-url": "https://packagist.org/downloads/",
            "license": [
                "BSD-3-Clause"
            ],
            "authors": [
                {
                    "name": "Sebastian Bergmann",
                    "email": "sebastian@phpunit.de"
                }
            ],
            "description": "Snapshotting of global state",
            "homepage": "http://www.github.com/sebastianbergmann/global-state",
            "keywords": [
                "global state"
            ],
            "support": {
                "issues": "https://github.com/sebastianbergmann/global-state/issues",
                "source": "https://github.com/sebastianbergmann/global-state/tree/5.0.5"
            },
            "funding": [
                {
                    "url": "https://github.com/sebastianbergmann",
                    "type": "github"
                }
            ],
            "time": "2022-02-14T08:28:10+00:00"
        },
        {
            "name": "sebastian/lines-of-code",
            "version": "1.0.3",
            "source": {
                "type": "git",
                "url": "https://github.com/sebastianbergmann/lines-of-code.git",
                "reference": "c1c2e997aa3146983ed888ad08b15470a2e22ecc"
            },
            "dist": {
                "type": "zip",
                "url": "https://api.github.com/repos/sebastianbergmann/lines-of-code/zipball/c1c2e997aa3146983ed888ad08b15470a2e22ecc",
                "reference": "c1c2e997aa3146983ed888ad08b15470a2e22ecc",
                "shasum": ""
            },
            "require": {
                "nikic/php-parser": "^4.6",
                "php": ">=7.3"
            },
            "require-dev": {
                "phpunit/phpunit": "^9.3"
            },
            "type": "library",
            "extra": {
                "branch-alias": {
                    "dev-master": "1.0-dev"
                }
            },
            "autoload": {
                "classmap": [
                    "src/"
                ]
            },
            "notification-url": "https://packagist.org/downloads/",
            "license": [
                "BSD-3-Clause"
            ],
            "authors": [
                {
                    "name": "Sebastian Bergmann",
                    "email": "sebastian@phpunit.de",
                    "role": "lead"
                }
            ],
            "description": "Library for counting the lines of code in PHP source code",
            "homepage": "https://github.com/sebastianbergmann/lines-of-code",
            "support": {
                "issues": "https://github.com/sebastianbergmann/lines-of-code/issues",
                "source": "https://github.com/sebastianbergmann/lines-of-code/tree/1.0.3"
            },
            "funding": [
                {
                    "url": "https://github.com/sebastianbergmann",
                    "type": "github"
                }
            ],
            "time": "2020-11-28T06:42:11+00:00"
        },
        {
            "name": "sebastian/object-enumerator",
            "version": "4.0.4",
            "source": {
                "type": "git",
                "url": "https://github.com/sebastianbergmann/object-enumerator.git",
                "reference": "5c9eeac41b290a3712d88851518825ad78f45c71"
            },
            "dist": {
                "type": "zip",
                "url": "https://api.github.com/repos/sebastianbergmann/object-enumerator/zipball/5c9eeac41b290a3712d88851518825ad78f45c71",
                "reference": "5c9eeac41b290a3712d88851518825ad78f45c71",
                "shasum": ""
            },
            "require": {
                "php": ">=7.3",
                "sebastian/object-reflector": "^2.0",
                "sebastian/recursion-context": "^4.0"
            },
            "require-dev": {
                "phpunit/phpunit": "^9.3"
            },
            "type": "library",
            "extra": {
                "branch-alias": {
                    "dev-master": "4.0-dev"
                }
            },
            "autoload": {
                "classmap": [
                    "src/"
                ]
            },
            "notification-url": "https://packagist.org/downloads/",
            "license": [
                "BSD-3-Clause"
            ],
            "authors": [
                {
                    "name": "Sebastian Bergmann",
                    "email": "sebastian@phpunit.de"
                }
            ],
            "description": "Traverses array structures and object graphs to enumerate all referenced objects",
            "homepage": "https://github.com/sebastianbergmann/object-enumerator/",
            "support": {
                "issues": "https://github.com/sebastianbergmann/object-enumerator/issues",
                "source": "https://github.com/sebastianbergmann/object-enumerator/tree/4.0.4"
            },
            "funding": [
                {
                    "url": "https://github.com/sebastianbergmann",
                    "type": "github"
                }
            ],
            "time": "2020-10-26T13:12:34+00:00"
        },
        {
            "name": "sebastian/object-reflector",
            "version": "2.0.4",
            "source": {
                "type": "git",
                "url": "https://github.com/sebastianbergmann/object-reflector.git",
                "reference": "b4f479ebdbf63ac605d183ece17d8d7fe49c15c7"
            },
            "dist": {
                "type": "zip",
                "url": "https://api.github.com/repos/sebastianbergmann/object-reflector/zipball/b4f479ebdbf63ac605d183ece17d8d7fe49c15c7",
                "reference": "b4f479ebdbf63ac605d183ece17d8d7fe49c15c7",
                "shasum": ""
            },
            "require": {
                "php": ">=7.3"
            },
            "require-dev": {
                "phpunit/phpunit": "^9.3"
            },
            "type": "library",
            "extra": {
                "branch-alias": {
                    "dev-master": "2.0-dev"
                }
            },
            "autoload": {
                "classmap": [
                    "src/"
                ]
            },
            "notification-url": "https://packagist.org/downloads/",
            "license": [
                "BSD-3-Clause"
            ],
            "authors": [
                {
                    "name": "Sebastian Bergmann",
                    "email": "sebastian@phpunit.de"
                }
            ],
            "description": "Allows reflection of object attributes, including inherited and non-public ones",
            "homepage": "https://github.com/sebastianbergmann/object-reflector/",
            "support": {
                "issues": "https://github.com/sebastianbergmann/object-reflector/issues",
                "source": "https://github.com/sebastianbergmann/object-reflector/tree/2.0.4"
            },
            "funding": [
                {
                    "url": "https://github.com/sebastianbergmann",
                    "type": "github"
                }
            ],
            "time": "2020-10-26T13:14:26+00:00"
        },
        {
            "name": "sebastian/recursion-context",
            "version": "4.0.4",
            "source": {
                "type": "git",
                "url": "https://github.com/sebastianbergmann/recursion-context.git",
                "reference": "cd9d8cf3c5804de4341c283ed787f099f5506172"
            },
            "dist": {
                "type": "zip",
                "url": "https://api.github.com/repos/sebastianbergmann/recursion-context/zipball/cd9d8cf3c5804de4341c283ed787f099f5506172",
                "reference": "cd9d8cf3c5804de4341c283ed787f099f5506172",
                "shasum": ""
            },
            "require": {
                "php": ">=7.3"
            },
            "require-dev": {
                "phpunit/phpunit": "^9.3"
            },
            "type": "library",
            "extra": {
                "branch-alias": {
                    "dev-master": "4.0-dev"
                }
            },
            "autoload": {
                "classmap": [
                    "src/"
                ]
            },
            "notification-url": "https://packagist.org/downloads/",
            "license": [
                "BSD-3-Clause"
            ],
            "authors": [
                {
                    "name": "Sebastian Bergmann",
                    "email": "sebastian@phpunit.de"
                },
                {
                    "name": "Jeff Welch",
                    "email": "whatthejeff@gmail.com"
                },
                {
                    "name": "Adam Harvey",
                    "email": "aharvey@php.net"
                }
            ],
            "description": "Provides functionality to recursively process PHP variables",
            "homepage": "http://www.github.com/sebastianbergmann/recursion-context",
            "support": {
                "issues": "https://github.com/sebastianbergmann/recursion-context/issues",
                "source": "https://github.com/sebastianbergmann/recursion-context/tree/4.0.4"
            },
            "funding": [
                {
                    "url": "https://github.com/sebastianbergmann",
                    "type": "github"
                }
            ],
            "time": "2020-10-26T13:17:30+00:00"
        },
        {
            "name": "sebastian/resource-operations",
            "version": "3.0.3",
            "source": {
                "type": "git",
                "url": "https://github.com/sebastianbergmann/resource-operations.git",
                "reference": "0f4443cb3a1d92ce809899753bc0d5d5a8dd19a8"
            },
            "dist": {
                "type": "zip",
                "url": "https://api.github.com/repos/sebastianbergmann/resource-operations/zipball/0f4443cb3a1d92ce809899753bc0d5d5a8dd19a8",
                "reference": "0f4443cb3a1d92ce809899753bc0d5d5a8dd19a8",
                "shasum": ""
            },
            "require": {
                "php": ">=7.3"
            },
            "require-dev": {
                "phpunit/phpunit": "^9.0"
            },
            "type": "library",
            "extra": {
                "branch-alias": {
                    "dev-master": "3.0-dev"
                }
            },
            "autoload": {
                "classmap": [
                    "src/"
                ]
            },
            "notification-url": "https://packagist.org/downloads/",
            "license": [
                "BSD-3-Clause"
            ],
            "authors": [
                {
                    "name": "Sebastian Bergmann",
                    "email": "sebastian@phpunit.de"
                }
            ],
            "description": "Provides a list of PHP built-in functions that operate on resources",
            "homepage": "https://www.github.com/sebastianbergmann/resource-operations",
            "support": {
                "issues": "https://github.com/sebastianbergmann/resource-operations/issues",
                "source": "https://github.com/sebastianbergmann/resource-operations/tree/3.0.3"
            },
            "funding": [
                {
                    "url": "https://github.com/sebastianbergmann",
                    "type": "github"
                }
            ],
            "time": "2020-09-28T06:45:17+00:00"
        },
        {
            "name": "sebastian/type",
            "version": "3.0.0",
            "source": {
                "type": "git",
                "url": "https://github.com/sebastianbergmann/type.git",
                "reference": "b233b84bc4465aff7b57cf1c4bc75c86d00d6dad"
            },
            "dist": {
                "type": "zip",
                "url": "https://api.github.com/repos/sebastianbergmann/type/zipball/b233b84bc4465aff7b57cf1c4bc75c86d00d6dad",
                "reference": "b233b84bc4465aff7b57cf1c4bc75c86d00d6dad",
                "shasum": ""
            },
            "require": {
                "php": ">=7.3"
            },
            "require-dev": {
                "phpunit/phpunit": "^9.5"
            },
            "type": "library",
            "extra": {
                "branch-alias": {
                    "dev-master": "3.0-dev"
                }
            },
            "autoload": {
                "classmap": [
                    "src/"
                ]
            },
            "notification-url": "https://packagist.org/downloads/",
            "license": [
                "BSD-3-Clause"
            ],
            "authors": [
                {
                    "name": "Sebastian Bergmann",
                    "email": "sebastian@phpunit.de",
                    "role": "lead"
                }
            ],
            "description": "Collection of value objects that represent the types of the PHP type system",
            "homepage": "https://github.com/sebastianbergmann/type",
            "support": {
                "issues": "https://github.com/sebastianbergmann/type/issues",
                "source": "https://github.com/sebastianbergmann/type/tree/3.0.0"
            },
            "funding": [
                {
                    "url": "https://github.com/sebastianbergmann",
                    "type": "github"
                }
            ],
            "time": "2022-03-15T09:54:48+00:00"
        },
        {
            "name": "sebastian/version",
            "version": "3.0.2",
            "source": {
                "type": "git",
                "url": "https://github.com/sebastianbergmann/version.git",
                "reference": "c6c1022351a901512170118436c764e473f6de8c"
            },
            "dist": {
                "type": "zip",
                "url": "https://api.github.com/repos/sebastianbergmann/version/zipball/c6c1022351a901512170118436c764e473f6de8c",
                "reference": "c6c1022351a901512170118436c764e473f6de8c",
                "shasum": ""
            },
            "require": {
                "php": ">=7.3"
            },
            "type": "library",
            "extra": {
                "branch-alias": {
                    "dev-master": "3.0-dev"
                }
            },
            "autoload": {
                "classmap": [
                    "src/"
                ]
            },
            "notification-url": "https://packagist.org/downloads/",
            "license": [
                "BSD-3-Clause"
            ],
            "authors": [
                {
                    "name": "Sebastian Bergmann",
                    "email": "sebastian@phpunit.de",
                    "role": "lead"
                }
            ],
            "description": "Library that helps with managing the version number of Git-hosted PHP projects",
            "homepage": "https://github.com/sebastianbergmann/version",
            "support": {
                "issues": "https://github.com/sebastianbergmann/version/issues",
                "source": "https://github.com/sebastianbergmann/version/tree/3.0.2"
            },
            "funding": [
                {
                    "url": "https://github.com/sebastianbergmann",
                    "type": "github"
                }
            ],
            "time": "2020-09-28T06:39:44+00:00"
        },
        {
            "name": "theseer/tokenizer",
            "version": "1.2.1",
            "source": {
                "type": "git",
                "url": "https://github.com/theseer/tokenizer.git",
                "reference": "34a41e998c2183e22995f158c581e7b5e755ab9e"
            },
            "dist": {
                "type": "zip",
                "url": "https://api.github.com/repos/theseer/tokenizer/zipball/34a41e998c2183e22995f158c581e7b5e755ab9e",
                "reference": "34a41e998c2183e22995f158c581e7b5e755ab9e",
                "shasum": ""
            },
            "require": {
                "ext-dom": "*",
                "ext-tokenizer": "*",
                "ext-xmlwriter": "*",
                "php": "^7.2 || ^8.0"
            },
            "type": "library",
            "autoload": {
                "classmap": [
                    "src/"
                ]
            },
            "notification-url": "https://packagist.org/downloads/",
            "license": [
                "BSD-3-Clause"
            ],
            "authors": [
                {
                    "name": "Arne Blankerts",
                    "email": "arne@blankerts.de",
                    "role": "Developer"
                }
            ],
            "description": "A small library for converting tokenized PHP source code into XML and potentially other formats",
            "support": {
                "issues": "https://github.com/theseer/tokenizer/issues",
                "source": "https://github.com/theseer/tokenizer/tree/1.2.1"
            },
            "funding": [
                {
                    "url": "https://github.com/theseer",
                    "type": "github"
                }
            ],
            "time": "2021-07-28T10:34:58+00:00"
        }
    ],
    "aliases": [],
    "minimum-stability": "stable",
    "stability-flags": {
        "pocketmine/bedrock-block-upgrade-schema": 20,
        "pocketmine/bedrock-data": 20,
        "pocketmine/bedrock-item-upgrade-schema": 20
    },
    "prefer-stable": false,
    "prefer-lowest": false,
    "platform": {
        "php": "^8.0",
        "php-64bit": "*",
        "ext-chunkutils2": "^0.3.1",
        "ext-crypto": "^0.3.1",
        "ext-ctype": "*",
        "ext-curl": "*",
        "ext-date": "*",
        "ext-gmp": "*",
        "ext-hash": "*",
        "ext-igbinary": "^3.0.1",
        "ext-json": "*",
        "ext-leveldb": "^0.2.1 || ^0.3.0",
        "ext-mbstring": "*",
        "ext-morton": "^0.1.0",
        "ext-openssl": "*",
        "ext-pcre": "*",
        "ext-phar": "*",
        "ext-pthreads": "^4.0",
        "ext-reflection": "*",
        "ext-simplexml": "*",
        "ext-sockets": "*",
        "ext-spl": "*",
        "ext-yaml": ">=2.0.0",
        "ext-zip": "*",
        "ext-zlib": ">=1.2.11",
        "composer-runtime-api": "^2.0"
    },
    "platform-dev": [],
    "platform-overrides": {
        "php": "8.0.0"
    },
    "plugin-api-version": "2.3.0"
}<|MERGE_RESOLUTION|>--- conflicted
+++ resolved
@@ -4,11 +4,7 @@
         "Read more about it at https://getcomposer.org/doc/01-basic-usage.md#installing-dependencies",
         "This file is @generated automatically"
     ],
-<<<<<<< HEAD
-    "content-hash": "2466f7f325b36cce50ce002854e85f89",
-=======
-    "content-hash": "72bfad1350c97a3df225577163d702ea",
->>>>>>> c16893cb
+    "content-hash": "5e91ab5b70093a7566adf2d1be7a7dbc",
     "packages": [
         {
             "name": "adhocore/json-comment",
@@ -590,16 +586,16 @@
         },
         {
             "name": "pocketmine/locale-data",
-            "version": "2.8.7",
+            "version": "2.8.6",
             "source": {
                 "type": "git",
                 "url": "https://github.com/pmmp/Language.git",
-                "reference": "e115d3d64a508065f1cedad1be55528906308456"
-            },
-            "dist": {
-                "type": "zip",
-                "url": "https://api.github.com/repos/pmmp/Language/zipball/e115d3d64a508065f1cedad1be55528906308456",
-                "reference": "e115d3d64a508065f1cedad1be55528906308456",
+                "reference": "87f1afaa4824998ece14d71ce37e94bc1f1d3116"
+            },
+            "dist": {
+                "type": "zip",
+                "url": "https://api.github.com/repos/pmmp/Language/zipball/87f1afaa4824998ece14d71ce37e94bc1f1d3116",
+                "reference": "87f1afaa4824998ece14d71ce37e94bc1f1d3116",
                 "shasum": ""
             },
             "type": "library",
@@ -607,9 +603,9 @@
             "description": "Language resources used by PocketMine-MP",
             "support": {
                 "issues": "https://github.com/pmmp/Language/issues",
-                "source": "https://github.com/pmmp/Language/tree/2.8.7"
-            },
-            "time": "2022-08-21T20:37:16+00:00"
+                "source": "https://github.com/pmmp/Language/tree/2.8.6"
+            },
+            "time": "2022-08-18T15:25:44+00:00"
         },
         {
             "name": "pocketmine/log",
@@ -1949,23 +1945,23 @@
         },
         {
             "name": "phpunit/php-code-coverage",
-            "version": "9.2.16",
+            "version": "9.2.15",
             "source": {
                 "type": "git",
                 "url": "https://github.com/sebastianbergmann/php-code-coverage.git",
-                "reference": "2593003befdcc10db5e213f9f28814f5aa8ac073"
-            },
-            "dist": {
-                "type": "zip",
-                "url": "https://api.github.com/repos/sebastianbergmann/php-code-coverage/zipball/2593003befdcc10db5e213f9f28814f5aa8ac073",
-                "reference": "2593003befdcc10db5e213f9f28814f5aa8ac073",
+                "reference": "2e9da11878c4202f97915c1cb4bb1ca318a63f5f"
+            },
+            "dist": {
+                "type": "zip",
+                "url": "https://api.github.com/repos/sebastianbergmann/php-code-coverage/zipball/2e9da11878c4202f97915c1cb4bb1ca318a63f5f",
+                "reference": "2e9da11878c4202f97915c1cb4bb1ca318a63f5f",
                 "shasum": ""
             },
             "require": {
                 "ext-dom": "*",
                 "ext-libxml": "*",
                 "ext-xmlwriter": "*",
-                "nikic/php-parser": "^4.14",
+                "nikic/php-parser": "^4.13.0",
                 "php": ">=7.3",
                 "phpunit/php-file-iterator": "^3.0.3",
                 "phpunit/php-text-template": "^2.0.2",
@@ -2014,7 +2010,7 @@
             ],
             "support": {
                 "issues": "https://github.com/sebastianbergmann/php-code-coverage/issues",
-                "source": "https://github.com/sebastianbergmann/php-code-coverage/tree/9.2.16"
+                "source": "https://github.com/sebastianbergmann/php-code-coverage/tree/9.2.15"
             },
             "funding": [
                 {
@@ -2022,7 +2018,7 @@
                     "type": "github"
                 }
             ],
-            "time": "2022-08-20T05:26:47+00:00"
+            "time": "2022-03-07T09:28:20+00:00"
         },
         {
             "name": "phpunit/php-file-iterator",
@@ -2267,16 +2263,16 @@
         },
         {
             "name": "phpunit/phpunit",
-            "version": "9.5.22",
+            "version": "9.5.21",
             "source": {
                 "type": "git",
                 "url": "https://github.com/sebastianbergmann/phpunit.git",
-                "reference": "e329ac6e8744f461518272612a479fde958752fe"
-            },
-            "dist": {
-                "type": "zip",
-                "url": "https://api.github.com/repos/sebastianbergmann/phpunit/zipball/e329ac6e8744f461518272612a479fde958752fe",
-                "reference": "e329ac6e8744f461518272612a479fde958752fe",
+                "reference": "0e32b76be457de00e83213528f6bb37e2a38fcb1"
+            },
+            "dist": {
+                "type": "zip",
+                "url": "https://api.github.com/repos/sebastianbergmann/phpunit/zipball/0e32b76be457de00e83213528f6bb37e2a38fcb1",
+                "reference": "0e32b76be457de00e83213528f6bb37e2a38fcb1",
                 "shasum": ""
             },
             "require": {
@@ -2353,7 +2349,7 @@
             ],
             "support": {
                 "issues": "https://github.com/sebastianbergmann/phpunit/issues",
-                "source": "https://github.com/sebastianbergmann/phpunit/tree/9.5.22"
+                "source": "https://github.com/sebastianbergmann/phpunit/tree/9.5.21"
             },
             "funding": [
                 {
@@ -2365,7 +2361,7 @@
                     "type": "github"
                 }
             ],
-            "time": "2022-08-20T08:25:46+00:00"
+            "time": "2022-06-19T12:14:25+00:00"
         },
         {
             "name": "sebastian/cli-parser",
