{
    "_readme": [
        "This file locks the dependencies of your project to a known state",
        "Read more about it at https://getcomposer.org/doc/01-basic-usage.md#installing-dependencies",
        "This file is @generated automatically"
    ],
    "content-hash": "6aa42d767f14ce036f410d0001fd3845",
    "packages": [
        {
            "name": "adhocore/json-comment",
            "version": "1.1.2",
            "source": {
                "type": "git",
                "url": "https://github.com/adhocore/php-json-comment.git",
                "reference": "fc2f76979f0a44a5f5bc2a2b600d0762fe0e78e7"
            },
            "dist": {
                "type": "zip",
                "url": "https://api.github.com/repos/adhocore/php-json-comment/zipball/fc2f76979f0a44a5f5bc2a2b600d0762fe0e78e7",
                "reference": "fc2f76979f0a44a5f5bc2a2b600d0762fe0e78e7",
                "shasum": ""
            },
            "require": {
                "ext-ctype": "*",
                "php": ">=7.0"
            },
            "require-dev": {
                "phpunit/phpunit": "^6.5 || ^7.5 || ^8.5"
            },
            "type": "library",
            "autoload": {
                "psr-4": {
                    "Ahc\\Json\\": "src/"
                }
            },
            "notification-url": "https://packagist.org/downloads/",
            "license": [
                "MIT"
            ],
            "authors": [
                {
                    "name": "Jitendra Adhikari",
                    "email": "jiten.adhikary@gmail.com"
                }
            ],
            "description": "Lightweight JSON comment stripper library for PHP",
            "keywords": [
                "comment",
                "json",
                "strip-comment"
            ],
            "support": {
                "issues": "https://github.com/adhocore/php-json-comment/issues",
                "source": "https://github.com/adhocore/php-json-comment/tree/1.1.2"
            },
            "funding": [
                {
                    "url": "https://paypal.me/ji10",
                    "type": "custom"
                }
            ],
            "time": "2021-04-09T03:06:06+00:00"
        },
        {
            "name": "brick/math",
            "version": "0.9.2",
            "source": {
                "type": "git",
                "url": "https://github.com/brick/math.git",
                "reference": "dff976c2f3487d42c1db75a3b180e2b9f0e72ce0"
            },
            "dist": {
                "type": "zip",
                "url": "https://api.github.com/repos/brick/math/zipball/dff976c2f3487d42c1db75a3b180e2b9f0e72ce0",
                "reference": "dff976c2f3487d42c1db75a3b180e2b9f0e72ce0",
                "shasum": ""
            },
            "require": {
                "ext-json": "*",
                "php": "^7.1 || ^8.0"
            },
            "require-dev": {
                "php-coveralls/php-coveralls": "^2.2",
                "phpunit/phpunit": "^7.5.15 || ^8.5 || ^9.0",
                "vimeo/psalm": "4.3.2"
            },
            "type": "library",
            "autoload": {
                "psr-4": {
                    "Brick\\Math\\": "src/"
                }
            },
            "notification-url": "https://packagist.org/downloads/",
            "license": [
                "MIT"
            ],
            "description": "Arbitrary-precision arithmetic library",
            "keywords": [
                "Arbitrary-precision",
                "BigInteger",
                "BigRational",
                "arithmetic",
                "bigdecimal",
                "bignum",
                "brick",
                "math"
            ],
            "support": {
                "issues": "https://github.com/brick/math/issues",
                "source": "https://github.com/brick/math/tree/0.9.2"
            },
            "funding": [
                {
                    "url": "https://tidelift.com/funding/github/packagist/brick/math",
                    "type": "tidelift"
                }
            ],
            "time": "2021-01-20T22:51:39+00:00"
        },
        {
            "name": "fgrosse/phpasn1",
            "version": "v2.3.0",
            "source": {
                "type": "git",
                "url": "https://github.com/fgrosse/PHPASN1.git",
                "reference": "20299033c35f4300eb656e7e8e88cf52d1d6694e"
            },
            "dist": {
                "type": "zip",
                "url": "https://api.github.com/repos/fgrosse/PHPASN1/zipball/20299033c35f4300eb656e7e8e88cf52d1d6694e",
                "reference": "20299033c35f4300eb656e7e8e88cf52d1d6694e",
                "shasum": ""
            },
            "require": {
                "php": ">=7.0.0"
            },
            "require-dev": {
                "phpunit/phpunit": "~6.3",
                "satooshi/php-coveralls": "~2.0"
            },
            "suggest": {
                "ext-bcmath": "BCmath is the fallback extension for big integer calculations",
                "ext-curl": "For loading OID information from the web if they have not bee defined statically",
                "ext-gmp": "GMP is the preferred extension for big integer calculations",
                "phpseclib/bcmath_compat": "BCmath polyfill for servers where neither GMP nor BCmath is available"
            },
            "type": "library",
            "extra": {
                "branch-alias": {
                    "dev-master": "2.0.x-dev"
                }
            },
            "autoload": {
                "psr-4": {
                    "FG\\": "lib/"
                }
            },
            "notification-url": "https://packagist.org/downloads/",
            "license": [
                "MIT"
            ],
            "authors": [
                {
                    "name": "Friedrich Große",
                    "email": "friedrich.grosse@gmail.com",
                    "homepage": "https://github.com/FGrosse",
                    "role": "Author"
                },
                {
                    "name": "All contributors",
                    "homepage": "https://github.com/FGrosse/PHPASN1/contributors"
                }
            ],
            "description": "A PHP Framework that allows you to encode and decode arbitrary ASN.1 structures using the ITU-T X.690 Encoding Rules.",
            "homepage": "https://github.com/FGrosse/PHPASN1",
            "keywords": [
                "DER",
                "asn.1",
                "asn1",
                "ber",
                "binary",
                "decoding",
                "encoding",
                "x.509",
                "x.690",
                "x509",
                "x690"
            ],
            "support": {
                "issues": "https://github.com/fgrosse/PHPASN1/issues",
                "source": "https://github.com/fgrosse/PHPASN1/tree/v2.3.0"
            },
            "time": "2021-04-24T19:01:55+00:00"
        },
        {
            "name": "netresearch/jsonmapper",
            "version": "v4.0.0",
            "source": {
                "type": "git",
                "url": "https://github.com/cweiske/jsonmapper.git",
                "reference": "8bbc021a8edb2e4a7ea2f8ad4fa9ec9dce2fcb8d"
            },
            "dist": {
                "type": "zip",
                "url": "https://api.github.com/repos/cweiske/jsonmapper/zipball/8bbc021a8edb2e4a7ea2f8ad4fa9ec9dce2fcb8d",
                "reference": "8bbc021a8edb2e4a7ea2f8ad4fa9ec9dce2fcb8d",
                "shasum": ""
            },
            "require": {
                "ext-json": "*",
                "ext-pcre": "*",
                "ext-reflection": "*",
                "ext-spl": "*",
                "php": ">=7.1"
            },
            "require-dev": {
                "phpunit/phpunit": "~7.5 || ~8.0 || ~9.0",
                "squizlabs/php_codesniffer": "~3.5"
            },
            "type": "library",
            "autoload": {
                "psr-0": {
                    "JsonMapper": "src/"
                }
            },
            "notification-url": "https://packagist.org/downloads/",
            "license": [
                "OSL-3.0"
            ],
            "authors": [
                {
                    "name": "Christian Weiske",
                    "email": "cweiske@cweiske.de",
                    "homepage": "http://github.com/cweiske/jsonmapper/",
                    "role": "Developer"
                }
            ],
            "description": "Map nested JSON structures onto PHP classes",
            "support": {
                "email": "cweiske@cweiske.de",
                "issues": "https://github.com/cweiske/jsonmapper/issues",
                "source": "https://github.com/cweiske/jsonmapper/tree/v4.0.0"
            },
            "time": "2020-12-01T19:48:11+00:00"
        },
        {
            "name": "pocketmine/bedrock-protocol",
            "version": "dev-master",
            "source": {
                "type": "git",
                "url": "https://github.com/pmmp/BedrockProtocol.git",
                "reference": "88ae308a03e8e61ccfdddd42623efabe9e772b42"
            },
            "dist": {
                "type": "zip",
                "url": "https://api.github.com/repos/pmmp/BedrockProtocol/zipball/88ae308a03e8e61ccfdddd42623efabe9e772b42",
                "reference": "88ae308a03e8e61ccfdddd42623efabe9e772b42",
                "shasum": ""
            },
            "require": {
                "ext-json": "*",
                "netresearch/jsonmapper": "^4.0",
                "php": "^7.4 || ^8.0",
                "pocketmine/binaryutils": "^0.2.0",
                "pocketmine/color": "^0.2.0",
                "pocketmine/math": "^0.3.0",
                "pocketmine/nbt": "^0.3.0",
                "ramsey/uuid": "^4.1"
            },
            "require-dev": {
                "phpstan/phpstan": "0.12.93",
                "phpstan/phpstan-phpunit": "^0.12.21",
                "phpstan/phpstan-strict-rules": "^0.12.10",
                "phpunit/phpunit": "^9.5"
            },
            "default-branch": true,
            "type": "library",
            "autoload": {
                "psr-4": {
                    "pocketmine\\network\\mcpe\\protocol\\": "src/"
                }
            },
            "notification-url": "https://packagist.org/downloads/",
            "license": [
                "LGPL-3.0"
            ],
            "description": "An implementation of the Minecraft: Bedrock Edition protocol in PHP",
            "support": {
                "issues": "https://github.com/pmmp/BedrockProtocol/issues",
                "source": "https://github.com/pmmp/BedrockProtocol/tree/master"
            },
            "time": "2021-07-23T22:10:41+00:00"
        },
        {
            "name": "pocketmine/binaryutils",
            "version": "0.2.1",
            "source": {
                "type": "git",
                "url": "https://github.com/pmmp/BinaryUtils.git",
                "reference": "8cd078e2426f8100331f2d73bef10f481dad6cde"
            },
            "dist": {
                "type": "zip",
                "url": "https://api.github.com/repos/pmmp/BinaryUtils/zipball/8cd078e2426f8100331f2d73bef10f481dad6cde",
                "reference": "8cd078e2426f8100331f2d73bef10f481dad6cde",
                "shasum": ""
            },
            "require": {
                "php": "^7.4 || ^8.0",
                "php-64bit": "*"
            },
            "require-dev": {
                "phpstan/extension-installer": "^1.0",
                "phpstan/phpstan": "0.12.85",
                "phpstan/phpstan-strict-rules": "^0.12.4"
            },
            "type": "library",
            "autoload": {
                "psr-4": {
                    "pocketmine\\utils\\": "src/"
                }
            },
            "notification-url": "https://packagist.org/downloads/",
            "license": [
                "LGPL-3.0"
            ],
            "description": "Classes and methods for conveniently handling binary data",
            "support": {
                "issues": "https://github.com/pmmp/BinaryUtils/issues",
                "source": "https://github.com/pmmp/BinaryUtils/tree/0.2.1"
            },
            "time": "2021-05-30T19:42:57+00:00"
        },
        {
            "name": "pocketmine/callback-validator",
            "version": "1.0.3",
            "source": {
                "type": "git",
                "url": "https://github.com/pmmp/CallbackValidator.git",
                "reference": "64787469766bcaa7e5885242e85c23c25e8c55a2"
            },
            "dist": {
                "type": "zip",
                "url": "https://api.github.com/repos/pmmp/CallbackValidator/zipball/64787469766bcaa7e5885242e85c23c25e8c55a2",
                "reference": "64787469766bcaa7e5885242e85c23c25e8c55a2",
                "shasum": ""
            },
            "require": {
                "ext-reflection": "*",
                "php": "^7.1 || ^8.0"
            },
            "replace": {
                "daverandom/callback-validator": "*"
            },
            "require-dev": {
                "phpstan/extension-installer": "^1.0",
                "phpstan/phpstan": "0.12.59",
                "phpstan/phpstan-strict-rules": "^0.12.4",
                "phpunit/phpunit": "^7.5 || ^8.5 || ^9.0"
            },
            "type": "library",
            "autoload": {
                "psr-4": {
                    "DaveRandom\\CallbackValidator\\": "src/"
                }
            },
            "notification-url": "https://packagist.org/downloads/",
            "license": [
                "MIT"
            ],
            "authors": [
                {
                    "name": "Chris Wright",
                    "email": "cw@daverandom.com"
                }
            ],
            "description": "Fork of daverandom/callback-validator - Tools for validating callback signatures",
            "support": {
                "issues": "https://github.com/pmmp/CallbackValidator/issues",
                "source": "https://github.com/pmmp/CallbackValidator/tree/1.0.3"
            },
            "time": "2020-12-11T01:45:37+00:00"
        },
        {
            "name": "pocketmine/classloader",
            "version": "dev-master",
            "source": {
                "type": "git",
                "url": "https://github.com/pmmp/ClassLoader.git",
                "reference": "80226e0917be79ac3230606113e25134a31e6a85"
            },
            "dist": {
                "type": "zip",
                "url": "https://api.github.com/repos/pmmp/ClassLoader/zipball/80226e0917be79ac3230606113e25134a31e6a85",
                "reference": "80226e0917be79ac3230606113e25134a31e6a85",
                "shasum": ""
            },
            "require": {
                "ext-pthreads": "~3.2.0",
                "ext-reflection": "*",
                "php": "^7.2 || ^8.0"
            },
            "conflict": {
                "pocketmine/spl": "<0.4"
            },
            "require-dev": {
                "phpstan/extension-installer": "^1.0",
                "phpstan/phpstan": "0.12.80",
                "phpstan/phpstan-strict-rules": "^0.12.4",
                "phpunit/phpunit": "^8.5 || ^9.5"
            },
            "type": "library",
            "autoload": {
                "classmap": [
                    "./src"
                ]
            },
            "notification-url": "https://packagist.org/downloads/",
            "license": [
                "LGPL-3.0"
            ],
            "description": "Ad-hoc autoloading components used by PocketMine-MP",
            "support": {
                "issues": "https://github.com/pmmp/ClassLoader/issues",
                "source": "https://github.com/pmmp/ClassLoader/tree/master"
            },
            "time": "2021-05-29T23:09:32+00:00"
        },
        {
            "name": "pocketmine/color",
            "version": "0.2.0",
            "source": {
                "type": "git",
                "url": "https://github.com/pmmp/Color.git",
                "reference": "09be6ea6d76f2e33d6813c39d29c22c46c17e1d2"
            },
            "dist": {
                "type": "zip",
                "url": "https://api.github.com/repos/pmmp/Color/zipball/09be6ea6d76f2e33d6813c39d29c22c46c17e1d2",
                "reference": "09be6ea6d76f2e33d6813c39d29c22c46c17e1d2",
                "shasum": ""
            },
            "require": {
                "php": "^7.2 || ^8.0"
            },
            "require-dev": {
                "phpstan/phpstan": "0.12.59",
                "phpstan/phpstan-strict-rules": "^0.12.2"
            },
            "type": "library",
            "autoload": {
                "psr-4": {
                    "pocketmine\\color\\": "src/"
                }
            },
            "notification-url": "https://packagist.org/downloads/",
            "license": [
                "LGPL-3.0"
            ],
            "description": "Color handling library used by PocketMine-MP and related projects",
            "support": {
                "issues": "https://github.com/pmmp/Color/issues",
                "source": "https://github.com/pmmp/Color/tree/0.2.0"
            },
            "time": "2020-12-11T01:24:32+00:00"
        },
        {
            "name": "pocketmine/errorhandler",
            "version": "0.3.0",
            "source": {
                "type": "git",
                "url": "https://github.com/pmmp/ErrorHandler.git",
                "reference": "ec742b209e8056bbe855069c4eff94c9734ea19b"
            },
            "dist": {
                "type": "zip",
                "url": "https://api.github.com/repos/pmmp/ErrorHandler/zipball/ec742b209e8056bbe855069c4eff94c9734ea19b",
                "reference": "ec742b209e8056bbe855069c4eff94c9734ea19b",
                "shasum": ""
            },
            "require": {
                "php": "^7.2 || ^8.0"
            },
            "require-dev": {
                "phpstan/phpstan": "0.12.75",
                "phpstan/phpstan-strict-rules": "^0.12.2"
            },
            "type": "library",
            "autoload": {
                "psr-4": {
                    "pocketmine\\errorhandler\\": "src/"
                }
            },
            "notification-url": "https://packagist.org/downloads/",
            "license": [
                "LGPL-3.0"
            ],
            "description": "Utilities to handle nasty PHP E_* errors in a usable way",
            "support": {
                "issues": "https://github.com/pmmp/ErrorHandler/issues",
                "source": "https://github.com/pmmp/ErrorHandler/tree/0.3.0"
            },
            "time": "2021-02-12T18:56:22+00:00"
        },
        {
            "name": "pocketmine/log",
            "version": "0.3.0",
            "source": {
                "type": "git",
                "url": "https://github.com/pmmp/Log.git",
                "reference": "03ab1316da0b1978a7a1c8dd73e1c2a973cb62ec"
            },
            "dist": {
                "type": "zip",
                "url": "https://api.github.com/repos/pmmp/Log/zipball/03ab1316da0b1978a7a1c8dd73e1c2a973cb62ec",
                "reference": "03ab1316da0b1978a7a1c8dd73e1c2a973cb62ec",
                "shasum": ""
            },
            "require": {
                "php": "^7.4 || ^8.0"
            },
            "conflict": {
                "pocketmine/spl": "<0.4"
            },
            "require-dev": {
                "phpstan/phpstan": "0.12.80",
                "phpstan/phpstan-strict-rules": "^0.12.2"
            },
            "type": "library",
            "autoload": {
                "classmap": [
                    "./src"
                ]
            },
            "notification-url": "https://packagist.org/downloads/",
            "license": [
                "LGPL-3.0"
            ],
            "description": "Logging components used by PocketMine-MP and related projects",
            "support": {
                "issues": "https://github.com/pmmp/Log/issues",
                "source": "https://github.com/pmmp/Log/tree/0.3.0"
            },
            "time": "2021-05-18T21:00:49+00:00"
        },
        {
            "name": "pocketmine/log-pthreads",
            "version": "0.2.0",
            "source": {
                "type": "git",
                "url": "https://github.com/pmmp/LogPthreads.git",
                "reference": "6be3445c48c62eba3922f987f000bb20c81d161f"
            },
            "dist": {
                "type": "zip",
                "url": "https://api.github.com/repos/pmmp/LogPthreads/zipball/6be3445c48c62eba3922f987f000bb20c81d161f",
                "reference": "6be3445c48c62eba3922f987f000bb20c81d161f",
                "shasum": ""
            },
            "require": {
                "ext-pthreads": "~3.2.0",
                "php": "^7.4 || ^8.0",
                "pocketmine/log": "^0.2.0 || ^0.3.0"
            },
            "conflict": {
                "pocketmine/spl": "<0.4"
            },
            "require-dev": {
                "phpstan/extension-installer": "^1.0",
                "phpstan/phpstan": "0.12.88",
                "phpstan/phpstan-strict-rules": "^0.12.4"
            },
            "type": "library",
            "autoload": {
                "classmap": [
                    "./src"
                ]
            },
            "notification-url": "https://packagist.org/downloads/",
            "license": [
                "LGPL-3.0"
            ],
            "description": "Logging components specialized for pthreads used by PocketMine-MP and related projects",
            "support": {
                "issues": "https://github.com/pmmp/LogPthreads/issues",
                "source": "https://github.com/pmmp/LogPthreads/tree/0.2.0"
            },
            "time": "2021-05-18T22:15:28+00:00"
        },
        {
            "name": "pocketmine/math",
            "version": "0.3.0",
            "source": {
                "type": "git",
                "url": "https://github.com/pmmp/Math.git",
                "reference": "83ec067b12c066fc61d9fb129daf7e61ef3b1d63"
            },
            "dist": {
                "type": "zip",
                "url": "https://api.github.com/repos/pmmp/Math/zipball/83ec067b12c066fc61d9fb129daf7e61ef3b1d63",
                "reference": "83ec067b12c066fc61d9fb129daf7e61ef3b1d63",
                "shasum": ""
            },
            "require": {
                "php": "^7.4 || ^8.0",
                "php-64bit": "*"
            },
            "require-dev": {
                "irstea/phpunit-shim": "^8.5 || ^9.5",
                "phpstan/extension-installer": "^1.0",
                "phpstan/phpstan": "0.12.90",
                "phpstan/phpstan-strict-rules": "^0.12.4"
            },
            "type": "library",
            "autoload": {
                "psr-4": {
                    "pocketmine\\math\\": "src/"
                }
            },
            "notification-url": "https://packagist.org/downloads/",
            "license": [
                "LGPL-3.0"
            ],
            "description": "PHP library containing math related code used in PocketMine-MP",
            "support": {
                "issues": "https://github.com/pmmp/Math/issues",
                "source": "https://github.com/pmmp/Math/tree/0.3.0"
            },
            "time": "2021-07-14T18:39:31+00:00"
        },
        {
            "name": "pocketmine/nbt",
            "version": "0.3.0",
            "source": {
                "type": "git",
                "url": "https://github.com/pmmp/NBT.git",
                "reference": "98c4a04b55a915e18f83d3b0c9beb24a71abcd31"
            },
            "dist": {
                "type": "zip",
                "url": "https://api.github.com/repos/pmmp/NBT/zipball/98c4a04b55a915e18f83d3b0c9beb24a71abcd31",
                "reference": "98c4a04b55a915e18f83d3b0c9beb24a71abcd31",
                "shasum": ""
            },
            "require": {
                "php": "^7.4 || ^8.0",
                "php-64bit": "*",
                "pocketmine/binaryutils": "^0.2.0"
            },
            "require-dev": {
                "irstea/phpunit-shim": "^9.5",
                "phpstan/extension-installer": "^1.0",
                "phpstan/phpstan": "0.12.85",
                "phpstan/phpstan-strict-rules": "^0.12.4"
            },
            "type": "library",
            "autoload": {
                "psr-4": {
                    "pocketmine\\nbt\\": "src/"
                }
            },
            "notification-url": "https://packagist.org/downloads/",
            "license": [
                "LGPL-3.0"
            ],
            "description": "PHP library for working with Named Binary Tags",
            "support": {
                "issues": "https://github.com/pmmp/NBT/issues",
                "source": "https://github.com/pmmp/NBT/tree/0.3.0"
            },
            "time": "2021-05-18T15:46:33+00:00"
        },
        {
            "name": "pocketmine/raklib",
            "version": "0.13.1",
            "source": {
                "type": "git",
                "url": "https://github.com/pmmp/RakLib.git",
                "reference": "0b2b84f894adebe6a746237f9cc36d80cc4227ab"
            },
            "dist": {
                "type": "zip",
                "url": "https://api.github.com/repos/pmmp/RakLib/zipball/0b2b84f894adebe6a746237f9cc36d80cc4227ab",
                "reference": "0b2b84f894adebe6a746237f9cc36d80cc4227ab",
                "shasum": ""
            },
            "require": {
                "ext-sockets": "*",
                "php": "^7.4 || ^8.0",
                "php-64bit": "*",
                "php-ipv6": "*",
                "pocketmine/binaryutils": "^0.2.0",
                "pocketmine/log": "^0.3.0"
            },
            "require-dev": {
                "phpstan/phpstan": "0.12.88",
                "phpstan/phpstan-strict-rules": "^0.12.2"
            },
            "type": "library",
            "autoload": {
                "psr-4": {
                    "raklib\\": "src/"
                }
            },
            "notification-url": "https://packagist.org/downloads/",
            "license": [
                "GPL-3.0"
            ],
            "description": "A RakNet server implementation written in PHP",
            "support": {
                "issues": "https://github.com/pmmp/RakLib/issues",
                "source": "https://github.com/pmmp/RakLib/tree/0.13.1"
            },
            "time": "2021-05-18T21:14:20+00:00"
        },
        {
            "name": "pocketmine/raklib-ipc",
            "version": "0.1.0",
            "source": {
                "type": "git",
                "url": "https://github.com/pmmp/RakLibIpc.git",
                "reference": "85f1a4834e34abd6d77f622f14731e8ef06dc7cf"
            },
            "dist": {
                "type": "zip",
                "url": "https://api.github.com/repos/pmmp/RakLibIpc/zipball/85f1a4834e34abd6d77f622f14731e8ef06dc7cf",
                "reference": "85f1a4834e34abd6d77f622f14731e8ef06dc7cf",
                "shasum": ""
            },
            "require": {
                "php": "^7.4 || ^8.0",
                "php-64bit": "*",
                "pocketmine/binaryutils": "^0.2.0",
                "pocketmine/raklib": "^0.13.1"
            },
            "require-dev": {
                "phpstan/phpstan": "0.12.81",
                "phpstan/phpstan-strict-rules": "^0.12.2"
            },
            "type": "library",
            "autoload": {
                "psr-4": {
                    "raklib\\server\\ipc\\": "src/"
                }
            },
            "notification-url": "https://packagist.org/downloads/",
            "license": [
                "GPL-3.0"
            ],
            "description": "Channel-based protocols for inter-thread/inter-process communication with RakLib",
            "support": {
                "issues": "https://github.com/pmmp/RakLibIpc/issues",
                "source": "https://github.com/pmmp/RakLibIpc/tree/0.1.0"
            },
            "time": "2021-05-18T21:19:03+00:00"
        },
        {
            "name": "pocketmine/snooze",
            "version": "0.3.0",
            "source": {
                "type": "git",
                "url": "https://github.com/pmmp/Snooze.git",
                "reference": "fe5b1dbf0d6267da882d1f67924772bd93db833d"
            },
            "dist": {
                "type": "zip",
                "url": "https://api.github.com/repos/pmmp/Snooze/zipball/fe5b1dbf0d6267da882d1f67924772bd93db833d",
                "reference": "fe5b1dbf0d6267da882d1f67924772bd93db833d",
                "shasum": ""
            },
            "require": {
                "ext-pthreads": ">=3.1.7dev",
                "php-64bit": "^7.3 || ^8.0"
            },
            "require-dev": {
                "phpstan/extension-installer": "^1.0",
                "phpstan/phpstan": "0.12.88",
                "phpstan/phpstan-strict-rules": "^0.12.4"
            },
            "type": "library",
            "autoload": {
                "psr-4": {
                    "pocketmine\\snooze\\": "src/"
                }
            },
            "notification-url": "https://packagist.org/downloads/",
            "license": [
                "LGPL-3.0"
            ],
            "description": "Thread notification management library for code using the pthreads extension",
            "support": {
                "issues": "https://github.com/pmmp/Snooze/issues",
                "source": "https://github.com/pmmp/Snooze/tree/0.3.0"
            },
            "time": "2021-06-13T13:57:47+00:00"
        },
        {
            "name": "pocketmine/spl",
            "version": "dev-master",
            "source": {
                "type": "git",
                "url": "https://github.com/pmmp/SPL.git",
                "reference": "b7a8904f912c1f6d38ad867ff1120614ccb80171"
            },
            "dist": {
                "type": "zip",
                "url": "https://api.github.com/repos/pmmp/SPL/zipball/b7a8904f912c1f6d38ad867ff1120614ccb80171",
                "reference": "b7a8904f912c1f6d38ad867ff1120614ccb80171",
                "shasum": ""
            },
            "require": {
                "php": "^7.2 || ^8.0"
            },
            "require-dev": {
                "phpstan/phpstan": "^0.12.8"
            },
            "type": "library",
            "autoload": {
                "classmap": [
                    "./src"
                ]
            },
            "notification-url": "https://packagist.org/downloads/",
            "license": [
                "LGPL-3.0"
            ],
            "description": "Standard library files required by PocketMine-MP and related projects",
            "support": {
                "issues": "https://github.com/pmmp/SPL/issues",
                "source": "https://github.com/pmmp/SPL/tree/master"
            },
            "time": "2021-01-15T15:19:34+00:00"
        },
        {
            "name": "ramsey/collection",
            "version": "1.1.3",
            "source": {
                "type": "git",
                "url": "https://github.com/ramsey/collection.git",
                "reference": "28a5c4ab2f5111db6a60b2b4ec84057e0f43b9c1"
            },
            "dist": {
                "type": "zip",
                "url": "https://api.github.com/repos/ramsey/collection/zipball/28a5c4ab2f5111db6a60b2b4ec84057e0f43b9c1",
                "reference": "28a5c4ab2f5111db6a60b2b4ec84057e0f43b9c1",
                "shasum": ""
            },
            "require": {
                "php": "^7.2 || ^8"
            },
            "require-dev": {
                "captainhook/captainhook": "^5.3",
                "dealerdirect/phpcodesniffer-composer-installer": "^0.7.0",
                "ergebnis/composer-normalize": "^2.6",
                "fakerphp/faker": "^1.5",
                "hamcrest/hamcrest-php": "^2",
                "jangregor/phpstan-prophecy": "^0.8",
                "mockery/mockery": "^1.3",
                "phpstan/extension-installer": "^1",
                "phpstan/phpstan": "^0.12.32",
                "phpstan/phpstan-mockery": "^0.12.5",
                "phpstan/phpstan-phpunit": "^0.12.11",
                "phpunit/phpunit": "^8.5 || ^9",
                "psy/psysh": "^0.10.4",
                "slevomat/coding-standard": "^6.3",
                "squizlabs/php_codesniffer": "^3.5",
                "vimeo/psalm": "^4.4"
            },
            "type": "library",
            "autoload": {
                "psr-4": {
                    "Ramsey\\Collection\\": "src/"
                }
            },
            "notification-url": "https://packagist.org/downloads/",
            "license": [
                "MIT"
            ],
            "authors": [
                {
                    "name": "Ben Ramsey",
                    "email": "ben@benramsey.com",
                    "homepage": "https://benramsey.com"
                }
            ],
            "description": "A PHP 7.2+ library for representing and manipulating collections.",
            "keywords": [
                "array",
                "collection",
                "hash",
                "map",
                "queue",
                "set"
            ],
            "support": {
                "issues": "https://github.com/ramsey/collection/issues",
                "source": "https://github.com/ramsey/collection/tree/1.1.3"
            },
            "funding": [
                {
                    "url": "https://github.com/ramsey",
                    "type": "github"
                },
                {
                    "url": "https://tidelift.com/funding/github/packagist/ramsey/collection",
                    "type": "tidelift"
                }
            ],
            "time": "2021-01-21T17:40:04+00:00"
        },
        {
            "name": "ramsey/uuid",
            "version": "4.2.1",
            "source": {
                "type": "git",
                "url": "https://github.com/ramsey/uuid.git",
                "reference": "fe665a03df4f056aa65af552a96e1976df8c8dae"
            },
            "dist": {
                "type": "zip",
                "url": "https://api.github.com/repos/ramsey/uuid/zipball/fe665a03df4f056aa65af552a96e1976df8c8dae",
                "reference": "fe665a03df4f056aa65af552a96e1976df8c8dae",
                "shasum": ""
            },
            "require": {
                "brick/math": "^0.8 || ^0.9",
                "ext-json": "*",
                "php": "^7.2 || ^8",
                "ramsey/collection": "^1.0",
                "symfony/polyfill-ctype": "^1.8"
            },
            "replace": {
                "rhumsaa/uuid": "self.version"
            },
            "require-dev": {
                "captainhook/captainhook": "^5.10",
                "captainhook/plugin-composer": "^5.3",
                "dealerdirect/phpcodesniffer-composer-installer": "^0.7.0",
                "doctrine/annotations": "^1.8",
                "ergebnis/composer-normalize": "^2.15",
                "mockery/mockery": "^1.3",
                "moontoast/math": "^1.1",
                "paragonie/random-lib": "^2",
                "php-mock/php-mock": "^2.2",
                "php-mock/php-mock-mockery": "^1.3",
                "php-parallel-lint/php-parallel-lint": "^1.1",
                "phpbench/phpbench": "^1.0",
                "phpstan/extension-installer": "^1.0",
                "phpstan/phpstan": "^0.12",
                "phpstan/phpstan-mockery": "^0.12",
                "phpstan/phpstan-phpunit": "^0.12",
                "phpunit/phpunit": "^8.5 || ^9",
                "slevomat/coding-standard": "^7.0",
                "squizlabs/php_codesniffer": "^3.5",
                "vimeo/psalm": "^4.9"
            },
            "suggest": {
                "ext-bcmath": "Enables faster math with arbitrary-precision integers using BCMath.",
                "ext-ctype": "Enables faster processing of character classification using ctype functions.",
                "ext-gmp": "Enables faster math with arbitrary-precision integers using GMP.",
                "ext-uuid": "Enables the use of PeclUuidTimeGenerator and PeclUuidRandomGenerator.",
                "paragonie/random-lib": "Provides RandomLib for use with the RandomLibAdapter",
                "ramsey/uuid-doctrine": "Allows the use of Ramsey\\Uuid\\Uuid as Doctrine field type."
            },
            "type": "library",
            "extra": {
                "branch-alias": {
                    "dev-main": "4.x-dev"
                },
                "captainhook": {
                    "force-install": true
                }
            },
            "autoload": {
                "psr-4": {
                    "Ramsey\\Uuid\\": "src/"
                },
                "files": [
                    "src/functions.php"
                ]
            },
            "notification-url": "https://packagist.org/downloads/",
            "license": [
                "MIT"
            ],
            "description": "A PHP library for generating and working with universally unique identifiers (UUIDs).",
            "keywords": [
                "guid",
                "identifier",
                "uuid"
            ],
            "support": {
                "issues": "https://github.com/ramsey/uuid/issues",
                "source": "https://github.com/ramsey/uuid/tree/4.2.1"
            },
            "funding": [
                {
                    "url": "https://github.com/ramsey",
                    "type": "github"
                },
                {
                    "url": "https://tidelift.com/funding/github/packagist/ramsey/uuid",
                    "type": "tidelift"
                }
            ],
            "time": "2021-08-11T01:06:55+00:00"
        },
        {
            "name": "respect/stringifier",
            "version": "0.2.0",
            "source": {
                "type": "git",
                "url": "https://github.com/Respect/Stringifier.git",
                "reference": "e55af3c8aeaeaa2abb5fa47a58a8e9688cc23b59"
            },
            "dist": {
                "type": "zip",
                "url": "https://api.github.com/repos/Respect/Stringifier/zipball/e55af3c8aeaeaa2abb5fa47a58a8e9688cc23b59",
                "reference": "e55af3c8aeaeaa2abb5fa47a58a8e9688cc23b59",
                "shasum": ""
            },
            "require": {
                "php": ">=7.1"
            },
            "require-dev": {
                "friendsofphp/php-cs-fixer": "^2.8",
                "malukenho/docheader": "^0.1.7",
                "phpunit/phpunit": "^6.4"
            },
            "type": "library",
            "autoload": {
                "psr-4": {
                    "Respect\\Stringifier\\": "src/"
                },
                "files": [
                    "src/stringify.php"
                ]
            },
            "notification-url": "https://packagist.org/downloads/",
            "license": [
                "MIT"
            ],
            "authors": [
                {
                    "name": "Respect/Stringifier Contributors",
                    "homepage": "https://github.com/Respect/Stringifier/graphs/contributors"
                }
            ],
            "description": "Converts any value to a string",
            "homepage": "http://respect.github.io/Stringifier/",
            "keywords": [
                "respect",
                "stringifier",
                "stringify"
            ],
            "support": {
                "issues": "https://github.com/Respect/Stringifier/issues",
                "source": "https://github.com/Respect/Stringifier/tree/0.2.0"
            },
            "time": "2017-12-29T19:39:25+00:00"
        },
        {
            "name": "respect/validation",
            "version": "2.2.3",
            "source": {
                "type": "git",
                "url": "https://github.com/Respect/Validation.git",
                "reference": "4c21a7ffc9a4915673cb2c2843963919e664e627"
            },
            "dist": {
                "type": "zip",
                "url": "https://api.github.com/repos/Respect/Validation/zipball/4c21a7ffc9a4915673cb2c2843963919e664e627",
                "reference": "4c21a7ffc9a4915673cb2c2843963919e664e627",
                "shasum": ""
            },
            "require": {
                "php": "^7.3 || ^8.0",
                "respect/stringifier": "^0.2.0",
                "symfony/polyfill-mbstring": "^1.2"
            },
            "require-dev": {
                "egulias/email-validator": "^3.0",
                "malukenho/docheader": "^0.1",
                "mikey179/vfsstream": "^1.6",
                "phpstan/phpstan": "^0.12",
                "phpstan/phpstan-deprecation-rules": "^0.12",
                "phpstan/phpstan-phpunit": "^0.12",
                "phpunit/phpunit": "^9.3",
                "psr/http-message": "^1.0",
                "respect/coding-standard": "^3.0",
                "squizlabs/php_codesniffer": "^3.5",
                "symfony/validator": "^3.0||^4.0",
                "zendframework/zend-validator": "^2.1"
            },
            "suggest": {
                "egulias/email-validator": "Strict (RFC compliant) email validation",
                "ext-bcmath": "Arbitrary Precision Mathematics",
                "ext-fileinfo": "File Information",
                "ext-mbstring": "Multibyte String Functions",
                "symfony/validator": "Use Symfony validator through Respect\\Validation",
                "zendframework/zend-validator": "Use Zend Framework validator through Respect\\Validation"
            },
            "type": "library",
            "autoload": {
                "psr-4": {
                    "Respect\\Validation\\": "library/"
                }
            },
            "notification-url": "https://packagist.org/downloads/",
            "license": [
                "MIT"
            ],
            "authors": [
                {
                    "name": "Respect/Validation Contributors",
                    "homepage": "https://github.com/Respect/Validation/graphs/contributors"
                }
            ],
            "description": "The most awesome validation engine ever created for PHP",
            "homepage": "http://respect.github.io/Validation/",
            "keywords": [
                "respect",
                "validation",
                "validator"
            ],
            "support": {
                "issues": "https://github.com/Respect/Validation/issues",
                "source": "https://github.com/Respect/Validation/tree/2.2.3"
            },
            "time": "2021-03-19T14:12:45+00:00"
        },
        {
            "name": "symfony/polyfill-ctype",
            "version": "v1.23.0",
            "source": {
                "type": "git",
                "url": "https://github.com/symfony/polyfill-ctype.git",
                "reference": "46cd95797e9df938fdd2b03693b5fca5e64b01ce"
            },
            "dist": {
                "type": "zip",
                "url": "https://api.github.com/repos/symfony/polyfill-ctype/zipball/46cd95797e9df938fdd2b03693b5fca5e64b01ce",
                "reference": "46cd95797e9df938fdd2b03693b5fca5e64b01ce",
                "shasum": ""
            },
            "require": {
                "php": ">=7.1"
            },
            "suggest": {
                "ext-ctype": "For best performance"
            },
            "type": "library",
            "extra": {
                "branch-alias": {
                    "dev-main": "1.23-dev"
                },
                "thanks": {
                    "name": "symfony/polyfill",
                    "url": "https://github.com/symfony/polyfill"
                }
            },
            "autoload": {
                "psr-4": {
                    "Symfony\\Polyfill\\Ctype\\": ""
                },
                "files": [
                    "bootstrap.php"
                ]
            },
            "notification-url": "https://packagist.org/downloads/",
            "license": [
                "MIT"
            ],
            "authors": [
                {
                    "name": "Gert de Pagter",
                    "email": "BackEndTea@gmail.com"
                },
                {
                    "name": "Symfony Community",
                    "homepage": "https://symfony.com/contributors"
                }
            ],
            "description": "Symfony polyfill for ctype functions",
            "homepage": "https://symfony.com",
            "keywords": [
                "compatibility",
                "ctype",
                "polyfill",
                "portable"
            ],
            "support": {
                "source": "https://github.com/symfony/polyfill-ctype/tree/v1.23.0"
            },
            "funding": [
                {
                    "url": "https://symfony.com/sponsor",
                    "type": "custom"
                },
                {
                    "url": "https://github.com/fabpot",
                    "type": "github"
                },
                {
                    "url": "https://tidelift.com/funding/github/packagist/symfony/symfony",
                    "type": "tidelift"
                }
            ],
            "time": "2021-02-19T12:13:01+00:00"
        },
        {
            "name": "symfony/polyfill-mbstring",
            "version": "v1.23.0",
            "source": {
                "type": "git",
                "url": "https://github.com/symfony/polyfill-mbstring.git",
                "reference": "2df51500adbaebdc4c38dea4c89a2e131c45c8a1"
            },
            "dist": {
                "type": "zip",
                "url": "https://api.github.com/repos/symfony/polyfill-mbstring/zipball/2df51500adbaebdc4c38dea4c89a2e131c45c8a1",
                "reference": "2df51500adbaebdc4c38dea4c89a2e131c45c8a1",
                "shasum": ""
            },
            "require": {
                "php": ">=7.1"
            },
            "suggest": {
                "ext-mbstring": "For best performance"
            },
            "type": "library",
            "extra": {
                "branch-alias": {
                    "dev-main": "1.23-dev"
                },
                "thanks": {
                    "name": "symfony/polyfill",
                    "url": "https://github.com/symfony/polyfill"
                }
            },
            "autoload": {
                "psr-4": {
                    "Symfony\\Polyfill\\Mbstring\\": ""
                },
                "files": [
                    "bootstrap.php"
                ]
            },
            "notification-url": "https://packagist.org/downloads/",
            "license": [
                "MIT"
            ],
            "authors": [
                {
                    "name": "Nicolas Grekas",
                    "email": "p@tchwork.com"
                },
                {
                    "name": "Symfony Community",
                    "homepage": "https://symfony.com/contributors"
                }
            ],
            "description": "Symfony polyfill for the Mbstring extension",
            "homepage": "https://symfony.com",
            "keywords": [
                "compatibility",
                "mbstring",
                "polyfill",
                "portable",
                "shim"
            ],
            "support": {
                "source": "https://github.com/symfony/polyfill-mbstring/tree/v1.23.0"
            },
            "funding": [
                {
                    "url": "https://symfony.com/sponsor",
                    "type": "custom"
                },
                {
                    "url": "https://github.com/fabpot",
                    "type": "github"
                },
                {
                    "url": "https://tidelift.com/funding/github/packagist/symfony/symfony",
                    "type": "tidelift"
                }
            ],
            "time": "2021-05-27T09:27:20+00:00"
        },
        {
            "name": "webmozart/assert",
            "version": "1.10.0",
            "source": {
                "type": "git",
                "url": "https://github.com/webmozarts/assert.git",
                "reference": "6964c76c7804814a842473e0c8fd15bab0f18e25"
            },
            "dist": {
                "type": "zip",
                "url": "https://api.github.com/repos/webmozarts/assert/zipball/6964c76c7804814a842473e0c8fd15bab0f18e25",
                "reference": "6964c76c7804814a842473e0c8fd15bab0f18e25",
                "shasum": ""
            },
            "require": {
                "php": "^7.2 || ^8.0",
                "symfony/polyfill-ctype": "^1.8"
            },
            "conflict": {
                "phpstan/phpstan": "<0.12.20",
                "vimeo/psalm": "<4.6.1 || 4.6.2"
            },
            "require-dev": {
                "phpunit/phpunit": "^8.5.13"
            },
            "type": "library",
            "extra": {
                "branch-alias": {
                    "dev-master": "1.10-dev"
                }
            },
            "autoload": {
                "psr-4": {
                    "Webmozart\\Assert\\": "src/"
                }
            },
            "notification-url": "https://packagist.org/downloads/",
            "license": [
                "MIT"
            ],
            "authors": [
                {
                    "name": "Bernhard Schussek",
                    "email": "bschussek@gmail.com"
                }
            ],
            "description": "Assertions to validate method input/output with nice error messages.",
            "keywords": [
                "assert",
                "check",
                "validate"
            ],
            "support": {
                "issues": "https://github.com/webmozarts/assert/issues",
                "source": "https://github.com/webmozarts/assert/tree/1.10.0"
            },
            "time": "2021-03-09T10:59:23+00:00"
        },
        {
            "name": "webmozart/path-util",
            "version": "2.3.0",
            "source": {
                "type": "git",
                "url": "https://github.com/webmozart/path-util.git",
                "reference": "d939f7edc24c9a1bb9c0dee5cb05d8e859490725"
            },
            "dist": {
                "type": "zip",
                "url": "https://api.github.com/repos/webmozart/path-util/zipball/d939f7edc24c9a1bb9c0dee5cb05d8e859490725",
                "reference": "d939f7edc24c9a1bb9c0dee5cb05d8e859490725",
                "shasum": ""
            },
            "require": {
                "php": ">=5.3.3",
                "webmozart/assert": "~1.0"
            },
            "require-dev": {
                "phpunit/phpunit": "^4.6",
                "sebastian/version": "^1.0.1"
            },
            "type": "library",
            "extra": {
                "branch-alias": {
                    "dev-master": "2.3-dev"
                }
            },
            "autoload": {
                "psr-4": {
                    "Webmozart\\PathUtil\\": "src/"
                }
            },
            "notification-url": "https://packagist.org/downloads/",
            "license": [
                "MIT"
            ],
            "authors": [
                {
                    "name": "Bernhard Schussek",
                    "email": "bschussek@gmail.com"
                }
            ],
            "description": "A robust cross-platform utility for normalizing, comparing and modifying file paths.",
            "support": {
                "issues": "https://github.com/webmozart/path-util/issues",
                "source": "https://github.com/webmozart/path-util/tree/2.3.0"
            },
            "time": "2015-12-17T08:42:14+00:00"
        }
    ],
    "packages-dev": [
        {
            "name": "doctrine/instantiator",
            "version": "1.4.0",
            "source": {
                "type": "git",
                "url": "https://github.com/doctrine/instantiator.git",
                "reference": "d56bf6102915de5702778fe20f2de3b2fe570b5b"
            },
            "dist": {
                "type": "zip",
                "url": "https://api.github.com/repos/doctrine/instantiator/zipball/d56bf6102915de5702778fe20f2de3b2fe570b5b",
                "reference": "d56bf6102915de5702778fe20f2de3b2fe570b5b",
                "shasum": ""
            },
            "require": {
                "php": "^7.1 || ^8.0"
            },
            "require-dev": {
                "doctrine/coding-standard": "^8.0",
                "ext-pdo": "*",
                "ext-phar": "*",
                "phpbench/phpbench": "^0.13 || 1.0.0-alpha2",
                "phpstan/phpstan": "^0.12",
                "phpstan/phpstan-phpunit": "^0.12",
                "phpunit/phpunit": "^7.0 || ^8.0 || ^9.0"
            },
            "type": "library",
            "autoload": {
                "psr-4": {
                    "Doctrine\\Instantiator\\": "src/Doctrine/Instantiator/"
                }
            },
            "notification-url": "https://packagist.org/downloads/",
            "license": [
                "MIT"
            ],
            "authors": [
                {
                    "name": "Marco Pivetta",
                    "email": "ocramius@gmail.com",
                    "homepage": "https://ocramius.github.io/"
                }
            ],
            "description": "A small, lightweight utility to instantiate objects in PHP without invoking their constructors",
            "homepage": "https://www.doctrine-project.org/projects/instantiator.html",
            "keywords": [
                "constructor",
                "instantiate"
            ],
            "support": {
                "issues": "https://github.com/doctrine/instantiator/issues",
                "source": "https://github.com/doctrine/instantiator/tree/1.4.0"
            },
            "funding": [
                {
                    "url": "https://www.doctrine-project.org/sponsorship.html",
                    "type": "custom"
                },
                {
                    "url": "https://www.patreon.com/phpdoctrine",
                    "type": "patreon"
                },
                {
                    "url": "https://tidelift.com/funding/github/packagist/doctrine%2Finstantiator",
                    "type": "tidelift"
                }
            ],
            "time": "2020-11-10T18:47:58+00:00"
        },
        {
            "name": "myclabs/deep-copy",
            "version": "1.10.2",
            "source": {
                "type": "git",
                "url": "https://github.com/myclabs/DeepCopy.git",
                "reference": "776f831124e9c62e1a2c601ecc52e776d8bb7220"
            },
            "dist": {
                "type": "zip",
                "url": "https://api.github.com/repos/myclabs/DeepCopy/zipball/776f831124e9c62e1a2c601ecc52e776d8bb7220",
                "reference": "776f831124e9c62e1a2c601ecc52e776d8bb7220",
                "shasum": ""
            },
            "require": {
                "php": "^7.1 || ^8.0"
            },
            "replace": {
                "myclabs/deep-copy": "self.version"
            },
            "require-dev": {
                "doctrine/collections": "^1.0",
                "doctrine/common": "^2.6",
                "phpunit/phpunit": "^7.1"
            },
            "type": "library",
            "autoload": {
                "psr-4": {
                    "DeepCopy\\": "src/DeepCopy/"
                },
                "files": [
                    "src/DeepCopy/deep_copy.php"
                ]
            },
            "notification-url": "https://packagist.org/downloads/",
            "license": [
                "MIT"
            ],
            "description": "Create deep copies (clones) of your objects",
            "keywords": [
                "clone",
                "copy",
                "duplicate",
                "object",
                "object graph"
            ],
            "support": {
                "issues": "https://github.com/myclabs/DeepCopy/issues",
                "source": "https://github.com/myclabs/DeepCopy/tree/1.10.2"
            },
            "funding": [
                {
                    "url": "https://tidelift.com/funding/github/packagist/myclabs/deep-copy",
                    "type": "tidelift"
                }
            ],
            "time": "2020-11-13T09:40:50+00:00"
        },
        {
            "name": "nikic/php-parser",
            "version": "v4.12.0",
            "source": {
                "type": "git",
                "url": "https://github.com/nikic/PHP-Parser.git",
                "reference": "6608f01670c3cc5079e18c1dab1104e002579143"
            },
            "dist": {
                "type": "zip",
                "url": "https://api.github.com/repos/nikic/PHP-Parser/zipball/6608f01670c3cc5079e18c1dab1104e002579143",
                "reference": "6608f01670c3cc5079e18c1dab1104e002579143",
                "shasum": ""
            },
            "require": {
                "ext-tokenizer": "*",
                "php": ">=7.0"
            },
            "require-dev": {
                "ircmaxell/php-yacc": "^0.0.7",
                "phpunit/phpunit": "^6.5 || ^7.0 || ^8.0 || ^9.0"
            },
            "bin": [
                "bin/php-parse"
            ],
            "type": "library",
            "extra": {
                "branch-alias": {
                    "dev-master": "4.9-dev"
                }
            },
            "autoload": {
                "psr-4": {
                    "PhpParser\\": "lib/PhpParser"
                }
            },
            "notification-url": "https://packagist.org/downloads/",
            "license": [
                "BSD-3-Clause"
            ],
            "authors": [
                {
                    "name": "Nikita Popov"
                }
            ],
            "description": "A PHP parser written in PHP",
            "keywords": [
                "parser",
                "php"
            ],
            "support": {
                "issues": "https://github.com/nikic/PHP-Parser/issues",
                "source": "https://github.com/nikic/PHP-Parser/tree/v4.12.0"
            },
            "time": "2021-07-21T10:44:31+00:00"
        },
        {
            "name": "phar-io/manifest",
            "version": "2.0.3",
            "source": {
                "type": "git",
                "url": "https://github.com/phar-io/manifest.git",
                "reference": "97803eca37d319dfa7826cc2437fc020857acb53"
            },
            "dist": {
                "type": "zip",
                "url": "https://api.github.com/repos/phar-io/manifest/zipball/97803eca37d319dfa7826cc2437fc020857acb53",
                "reference": "97803eca37d319dfa7826cc2437fc020857acb53",
                "shasum": ""
            },
            "require": {
                "ext-dom": "*",
                "ext-phar": "*",
                "ext-xmlwriter": "*",
                "phar-io/version": "^3.0.1",
                "php": "^7.2 || ^8.0"
            },
            "type": "library",
            "extra": {
                "branch-alias": {
                    "dev-master": "2.0.x-dev"
                }
            },
            "autoload": {
                "classmap": [
                    "src/"
                ]
            },
            "notification-url": "https://packagist.org/downloads/",
            "license": [
                "BSD-3-Clause"
            ],
            "authors": [
                {
                    "name": "Arne Blankerts",
                    "email": "arne@blankerts.de",
                    "role": "Developer"
                },
                {
                    "name": "Sebastian Heuer",
                    "email": "sebastian@phpeople.de",
                    "role": "Developer"
                },
                {
                    "name": "Sebastian Bergmann",
                    "email": "sebastian@phpunit.de",
                    "role": "Developer"
                }
            ],
            "description": "Component for reading phar.io manifest information from a PHP Archive (PHAR)",
            "support": {
                "issues": "https://github.com/phar-io/manifest/issues",
                "source": "https://github.com/phar-io/manifest/tree/2.0.3"
            },
            "time": "2021-07-20T11:28:43+00:00"
        },
        {
            "name": "phar-io/version",
            "version": "3.1.0",
            "source": {
                "type": "git",
                "url": "https://github.com/phar-io/version.git",
                "reference": "bae7c545bef187884426f042434e561ab1ddb182"
            },
            "dist": {
                "type": "zip",
                "url": "https://api.github.com/repos/phar-io/version/zipball/bae7c545bef187884426f042434e561ab1ddb182",
                "reference": "bae7c545bef187884426f042434e561ab1ddb182",
                "shasum": ""
            },
            "require": {
                "php": "^7.2 || ^8.0"
            },
            "type": "library",
            "autoload": {
                "classmap": [
                    "src/"
                ]
            },
            "notification-url": "https://packagist.org/downloads/",
            "license": [
                "BSD-3-Clause"
            ],
            "authors": [
                {
                    "name": "Arne Blankerts",
                    "email": "arne@blankerts.de",
                    "role": "Developer"
                },
                {
                    "name": "Sebastian Heuer",
                    "email": "sebastian@phpeople.de",
                    "role": "Developer"
                },
                {
                    "name": "Sebastian Bergmann",
                    "email": "sebastian@phpunit.de",
                    "role": "Developer"
                }
            ],
            "description": "Library for handling version information and constraints",
            "support": {
                "issues": "https://github.com/phar-io/version/issues",
                "source": "https://github.com/phar-io/version/tree/3.1.0"
            },
            "time": "2021-02-23T14:00:09+00:00"
        },
        {
            "name": "phpdocumentor/reflection-common",
            "version": "2.2.0",
            "source": {
                "type": "git",
                "url": "https://github.com/phpDocumentor/ReflectionCommon.git",
                "reference": "1d01c49d4ed62f25aa84a747ad35d5a16924662b"
            },
            "dist": {
                "type": "zip",
                "url": "https://api.github.com/repos/phpDocumentor/ReflectionCommon/zipball/1d01c49d4ed62f25aa84a747ad35d5a16924662b",
                "reference": "1d01c49d4ed62f25aa84a747ad35d5a16924662b",
                "shasum": ""
            },
            "require": {
                "php": "^7.2 || ^8.0"
            },
            "type": "library",
            "extra": {
                "branch-alias": {
                    "dev-2.x": "2.x-dev"
                }
            },
            "autoload": {
                "psr-4": {
                    "phpDocumentor\\Reflection\\": "src/"
                }
            },
            "notification-url": "https://packagist.org/downloads/",
            "license": [
                "MIT"
            ],
            "authors": [
                {
                    "name": "Jaap van Otterdijk",
                    "email": "opensource@ijaap.nl"
                }
            ],
            "description": "Common reflection classes used by phpdocumentor to reflect the code structure",
            "homepage": "http://www.phpdoc.org",
            "keywords": [
                "FQSEN",
                "phpDocumentor",
                "phpdoc",
                "reflection",
                "static analysis"
            ],
            "support": {
                "issues": "https://github.com/phpDocumentor/ReflectionCommon/issues",
                "source": "https://github.com/phpDocumentor/ReflectionCommon/tree/2.x"
            },
            "time": "2020-06-27T09:03:43+00:00"
        },
        {
            "name": "phpdocumentor/reflection-docblock",
            "version": "5.2.2",
            "source": {
                "type": "git",
                "url": "https://github.com/phpDocumentor/ReflectionDocBlock.git",
                "reference": "069a785b2141f5bcf49f3e353548dc1cce6df556"
            },
            "dist": {
                "type": "zip",
                "url": "https://api.github.com/repos/phpDocumentor/ReflectionDocBlock/zipball/069a785b2141f5bcf49f3e353548dc1cce6df556",
                "reference": "069a785b2141f5bcf49f3e353548dc1cce6df556",
                "shasum": ""
            },
            "require": {
                "ext-filter": "*",
                "php": "^7.2 || ^8.0",
                "phpdocumentor/reflection-common": "^2.2",
                "phpdocumentor/type-resolver": "^1.3",
                "webmozart/assert": "^1.9.1"
            },
            "require-dev": {
                "mockery/mockery": "~1.3.2"
            },
            "type": "library",
            "extra": {
                "branch-alias": {
                    "dev-master": "5.x-dev"
                }
            },
            "autoload": {
                "psr-4": {
                    "phpDocumentor\\Reflection\\": "src"
                }
            },
            "notification-url": "https://packagist.org/downloads/",
            "license": [
                "MIT"
            ],
            "authors": [
                {
                    "name": "Mike van Riel",
                    "email": "me@mikevanriel.com"
                },
                {
                    "name": "Jaap van Otterdijk",
                    "email": "account@ijaap.nl"
                }
            ],
            "description": "With this component, a library can provide support for annotations via DocBlocks or otherwise retrieve information that is embedded in a DocBlock.",
            "support": {
                "issues": "https://github.com/phpDocumentor/ReflectionDocBlock/issues",
                "source": "https://github.com/phpDocumentor/ReflectionDocBlock/tree/master"
            },
            "time": "2020-09-03T19:13:55+00:00"
        },
        {
            "name": "phpdocumentor/type-resolver",
            "version": "1.4.0",
            "source": {
                "type": "git",
                "url": "https://github.com/phpDocumentor/TypeResolver.git",
                "reference": "6a467b8989322d92aa1c8bf2bebcc6e5c2ba55c0"
            },
            "dist": {
                "type": "zip",
                "url": "https://api.github.com/repos/phpDocumentor/TypeResolver/zipball/6a467b8989322d92aa1c8bf2bebcc6e5c2ba55c0",
                "reference": "6a467b8989322d92aa1c8bf2bebcc6e5c2ba55c0",
                "shasum": ""
            },
            "require": {
                "php": "^7.2 || ^8.0",
                "phpdocumentor/reflection-common": "^2.0"
            },
            "require-dev": {
                "ext-tokenizer": "*"
            },
            "type": "library",
            "extra": {
                "branch-alias": {
                    "dev-1.x": "1.x-dev"
                }
            },
            "autoload": {
                "psr-4": {
                    "phpDocumentor\\Reflection\\": "src"
                }
            },
            "notification-url": "https://packagist.org/downloads/",
            "license": [
                "MIT"
            ],
            "authors": [
                {
                    "name": "Mike van Riel",
                    "email": "me@mikevanriel.com"
                }
            ],
            "description": "A PSR-5 based resolver of Class names, Types and Structural Element Names",
            "support": {
                "issues": "https://github.com/phpDocumentor/TypeResolver/issues",
                "source": "https://github.com/phpDocumentor/TypeResolver/tree/1.4.0"
            },
            "time": "2020-09-17T18:55:26+00:00"
        },
        {
            "name": "phpspec/prophecy",
            "version": "1.13.0",
            "source": {
                "type": "git",
                "url": "https://github.com/phpspec/prophecy.git",
                "reference": "be1996ed8adc35c3fd795488a653f4b518be70ea"
            },
            "dist": {
                "type": "zip",
                "url": "https://api.github.com/repos/phpspec/prophecy/zipball/be1996ed8adc35c3fd795488a653f4b518be70ea",
                "reference": "be1996ed8adc35c3fd795488a653f4b518be70ea",
                "shasum": ""
            },
            "require": {
                "doctrine/instantiator": "^1.2",
                "php": "^7.2 || ~8.0, <8.1",
                "phpdocumentor/reflection-docblock": "^5.2",
                "sebastian/comparator": "^3.0 || ^4.0",
                "sebastian/recursion-context": "^3.0 || ^4.0"
            },
            "require-dev": {
                "phpspec/phpspec": "^6.0",
                "phpunit/phpunit": "^8.0 || ^9.0"
            },
            "type": "library",
            "extra": {
                "branch-alias": {
                    "dev-master": "1.11.x-dev"
                }
            },
            "autoload": {
                "psr-4": {
                    "Prophecy\\": "src/Prophecy"
                }
            },
            "notification-url": "https://packagist.org/downloads/",
            "license": [
                "MIT"
            ],
            "authors": [
                {
                    "name": "Konstantin Kudryashov",
                    "email": "ever.zet@gmail.com",
                    "homepage": "http://everzet.com"
                },
                {
                    "name": "Marcello Duarte",
                    "email": "marcello.duarte@gmail.com"
                }
            ],
            "description": "Highly opinionated mocking framework for PHP 5.3+",
            "homepage": "https://github.com/phpspec/prophecy",
            "keywords": [
                "Double",
                "Dummy",
                "fake",
                "mock",
                "spy",
                "stub"
            ],
            "support": {
                "issues": "https://github.com/phpspec/prophecy/issues",
                "source": "https://github.com/phpspec/prophecy/tree/1.13.0"
            },
            "time": "2021-03-17T13:42:18+00:00"
        },
        {
            "name": "phpstan/phpstan",
            "version": "0.12.92",
            "source": {
                "type": "git",
                "url": "https://github.com/phpstan/phpstan.git",
                "reference": "64d4c5dc8ea96972bc18432d137a330239a5d2b2"
            },
            "dist": {
                "type": "zip",
                "url": "https://api.github.com/repos/phpstan/phpstan/zipball/64d4c5dc8ea96972bc18432d137a330239a5d2b2",
                "reference": "64d4c5dc8ea96972bc18432d137a330239a5d2b2",
                "shasum": ""
            },
            "require": {
                "php": "^7.1|^8.0"
            },
            "conflict": {
                "phpstan/phpstan-shim": "*"
            },
            "bin": [
                "phpstan",
                "phpstan.phar"
            ],
            "type": "library",
            "extra": {
                "branch-alias": {
                    "dev-master": "0.12-dev"
                }
            },
            "autoload": {
                "files": [
                    "bootstrap.php"
                ]
            },
            "notification-url": "https://packagist.org/downloads/",
            "license": [
                "MIT"
            ],
            "description": "PHPStan - PHP Static Analysis Tool",
            "support": {
                "issues": "https://github.com/phpstan/phpstan/issues",
                "source": "https://github.com/phpstan/phpstan/tree/0.12.92"
            },
            "funding": [
                {
                    "url": "https://github.com/ondrejmirtes",
                    "type": "github"
                },
                {
                    "url": "https://github.com/phpstan",
                    "type": "github"
                },
                {
                    "url": "https://www.patreon.com/phpstan",
                    "type": "patreon"
                },
                {
                    "url": "https://tidelift.com/funding/github/packagist/phpstan/phpstan",
                    "type": "tidelift"
                }
            ],
            "time": "2021-07-10T13:53:49+00:00"
        },
        {
            "name": "phpstan/phpstan-phpunit",
            "version": "0.12.22",
            "source": {
                "type": "git",
                "url": "https://github.com/phpstan/phpstan-phpunit.git",
                "reference": "7c01ef93bf128b4ac8bdad38c54b2a4fd6b0b3cc"
            },
            "dist": {
                "type": "zip",
                "url": "https://api.github.com/repos/phpstan/phpstan-phpunit/zipball/7c01ef93bf128b4ac8bdad38c54b2a4fd6b0b3cc",
                "reference": "7c01ef93bf128b4ac8bdad38c54b2a4fd6b0b3cc",
                "shasum": ""
            },
            "require": {
                "php": "^7.1 || ^8.0",
                "phpstan/phpstan": "^0.12.92"
            },
            "conflict": {
                "phpunit/phpunit": "<7.0"
            },
            "require-dev": {
                "php-parallel-lint/php-parallel-lint": "^1.2",
                "phpstan/phpstan-strict-rules": "^0.12.6",
                "phpunit/phpunit": "^9.5"
            },
            "type": "phpstan-extension",
            "extra": {
                "branch-alias": {
                    "dev-master": "0.12-dev"
                },
                "phpstan": {
                    "includes": [
                        "extension.neon",
                        "rules.neon"
                    ]
                }
            },
            "autoload": {
                "psr-4": {
                    "PHPStan\\": "src/"
                }
            },
            "notification-url": "https://packagist.org/downloads/",
            "license": [
                "MIT"
            ],
            "description": "PHPUnit extensions and rules for PHPStan",
            "support": {
                "issues": "https://github.com/phpstan/phpstan-phpunit/issues",
                "source": "https://github.com/phpstan/phpstan-phpunit/tree/0.12.22"
            },
            "time": "2021-08-12T10:53:43+00:00"
        },
        {
            "name": "phpstan/phpstan-strict-rules",
            "version": "0.12.10",
            "source": {
                "type": "git",
                "url": "https://github.com/phpstan/phpstan-strict-rules.git",
                "reference": "ce82a050f9da4a32e438272907e38cdd04806223"
            },
            "dist": {
                "type": "zip",
                "url": "https://api.github.com/repos/phpstan/phpstan-strict-rules/zipball/ce82a050f9da4a32e438272907e38cdd04806223",
                "reference": "ce82a050f9da4a32e438272907e38cdd04806223",
                "shasum": ""
            },
            "require": {
                "php": "^7.1 || ^8.0",
                "phpstan/phpstan": "^0.12.66"
            },
            "require-dev": {
                "php-parallel-lint/php-parallel-lint": "^1.2",
                "phpstan/phpstan-phpunit": "^0.12.16",
                "phpunit/phpunit": "^9.5"
            },
            "type": "phpstan-extension",
            "extra": {
                "branch-alias": {
                    "dev-master": "0.12-dev"
                },
                "phpstan": {
                    "includes": [
                        "rules.neon"
                    ]
                }
            },
            "autoload": {
                "psr-4": {
                    "PHPStan\\": "src/"
                }
            },
            "notification-url": "https://packagist.org/downloads/",
            "license": [
                "MIT"
            ],
            "description": "Extra strict and opinionated rules for PHPStan",
            "support": {
                "issues": "https://github.com/phpstan/phpstan-strict-rules/issues",
                "source": "https://github.com/phpstan/phpstan-strict-rules/tree/0.12.10"
            },
            "time": "2021-07-04T14:57:39+00:00"
        },
        {
            "name": "phpunit/php-code-coverage",
            "version": "9.2.6",
            "source": {
                "type": "git",
                "url": "https://github.com/sebastianbergmann/php-code-coverage.git",
                "reference": "f6293e1b30a2354e8428e004689671b83871edde"
            },
            "dist": {
                "type": "zip",
                "url": "https://api.github.com/repos/sebastianbergmann/php-code-coverage/zipball/f6293e1b30a2354e8428e004689671b83871edde",
                "reference": "f6293e1b30a2354e8428e004689671b83871edde",
                "shasum": ""
            },
            "require": {
                "ext-dom": "*",
                "ext-libxml": "*",
                "ext-xmlwriter": "*",
                "nikic/php-parser": "^4.10.2",
                "php": ">=7.3",
                "phpunit/php-file-iterator": "^3.0.3",
                "phpunit/php-text-template": "^2.0.2",
                "sebastian/code-unit-reverse-lookup": "^2.0.2",
                "sebastian/complexity": "^2.0",
                "sebastian/environment": "^5.1.2",
                "sebastian/lines-of-code": "^1.0.3",
                "sebastian/version": "^3.0.1",
                "theseer/tokenizer": "^1.2.0"
            },
            "require-dev": {
                "phpunit/phpunit": "^9.3"
            },
            "suggest": {
                "ext-pcov": "*",
                "ext-xdebug": "*"
            },
            "type": "library",
            "extra": {
                "branch-alias": {
                    "dev-master": "9.2-dev"
                }
            },
            "autoload": {
                "classmap": [
                    "src/"
                ]
            },
            "notification-url": "https://packagist.org/downloads/",
            "license": [
                "BSD-3-Clause"
            ],
            "authors": [
                {
                    "name": "Sebastian Bergmann",
                    "email": "sebastian@phpunit.de",
                    "role": "lead"
                }
            ],
            "description": "Library that provides collection, processing, and rendering functionality for PHP code coverage information.",
            "homepage": "https://github.com/sebastianbergmann/php-code-coverage",
            "keywords": [
                "coverage",
                "testing",
                "xunit"
            ],
            "support": {
                "issues": "https://github.com/sebastianbergmann/php-code-coverage/issues",
                "source": "https://github.com/sebastianbergmann/php-code-coverage/tree/9.2.6"
            },
            "funding": [
                {
                    "url": "https://github.com/sebastianbergmann",
                    "type": "github"
                }
            ],
            "time": "2021-03-28T07:26:59+00:00"
        },
        {
            "name": "phpunit/php-file-iterator",
            "version": "3.0.5",
            "source": {
                "type": "git",
                "url": "https://github.com/sebastianbergmann/php-file-iterator.git",
                "reference": "aa4be8575f26070b100fccb67faabb28f21f66f8"
            },
            "dist": {
                "type": "zip",
                "url": "https://api.github.com/repos/sebastianbergmann/php-file-iterator/zipball/aa4be8575f26070b100fccb67faabb28f21f66f8",
                "reference": "aa4be8575f26070b100fccb67faabb28f21f66f8",
                "shasum": ""
            },
            "require": {
                "php": ">=7.3"
            },
            "require-dev": {
                "phpunit/phpunit": "^9.3"
            },
            "type": "library",
            "extra": {
                "branch-alias": {
                    "dev-master": "3.0-dev"
                }
            },
            "autoload": {
                "classmap": [
                    "src/"
                ]
            },
            "notification-url": "https://packagist.org/downloads/",
            "license": [
                "BSD-3-Clause"
            ],
            "authors": [
                {
                    "name": "Sebastian Bergmann",
                    "email": "sebastian@phpunit.de",
                    "role": "lead"
                }
            ],
            "description": "FilterIterator implementation that filters files based on a list of suffixes.",
            "homepage": "https://github.com/sebastianbergmann/php-file-iterator/",
            "keywords": [
                "filesystem",
                "iterator"
            ],
            "support": {
                "issues": "https://github.com/sebastianbergmann/php-file-iterator/issues",
                "source": "https://github.com/sebastianbergmann/php-file-iterator/tree/3.0.5"
            },
            "funding": [
                {
                    "url": "https://github.com/sebastianbergmann",
                    "type": "github"
                }
            ],
            "time": "2020-09-28T05:57:25+00:00"
        },
        {
            "name": "phpunit/php-invoker",
            "version": "3.1.1",
            "source": {
                "type": "git",
                "url": "https://github.com/sebastianbergmann/php-invoker.git",
                "reference": "5a10147d0aaf65b58940a0b72f71c9ac0423cc67"
            },
            "dist": {
                "type": "zip",
                "url": "https://api.github.com/repos/sebastianbergmann/php-invoker/zipball/5a10147d0aaf65b58940a0b72f71c9ac0423cc67",
                "reference": "5a10147d0aaf65b58940a0b72f71c9ac0423cc67",
                "shasum": ""
            },
            "require": {
                "php": ">=7.3"
            },
            "require-dev": {
                "ext-pcntl": "*",
                "phpunit/phpunit": "^9.3"
            },
            "suggest": {
                "ext-pcntl": "*"
            },
            "type": "library",
            "extra": {
                "branch-alias": {
                    "dev-master": "3.1-dev"
                }
            },
            "autoload": {
                "classmap": [
                    "src/"
                ]
            },
            "notification-url": "https://packagist.org/downloads/",
            "license": [
                "BSD-3-Clause"
            ],
            "authors": [
                {
                    "name": "Sebastian Bergmann",
                    "email": "sebastian@phpunit.de",
                    "role": "lead"
                }
            ],
            "description": "Invoke callables with a timeout",
            "homepage": "https://github.com/sebastianbergmann/php-invoker/",
            "keywords": [
                "process"
            ],
            "support": {
                "issues": "https://github.com/sebastianbergmann/php-invoker/issues",
                "source": "https://github.com/sebastianbergmann/php-invoker/tree/3.1.1"
            },
            "funding": [
                {
                    "url": "https://github.com/sebastianbergmann",
                    "type": "github"
                }
            ],
            "time": "2020-09-28T05:58:55+00:00"
        },
        {
            "name": "phpunit/php-text-template",
            "version": "2.0.4",
            "source": {
                "type": "git",
                "url": "https://github.com/sebastianbergmann/php-text-template.git",
                "reference": "5da5f67fc95621df9ff4c4e5a84d6a8a2acf7c28"
            },
            "dist": {
                "type": "zip",
                "url": "https://api.github.com/repos/sebastianbergmann/php-text-template/zipball/5da5f67fc95621df9ff4c4e5a84d6a8a2acf7c28",
                "reference": "5da5f67fc95621df9ff4c4e5a84d6a8a2acf7c28",
                "shasum": ""
            },
            "require": {
                "php": ">=7.3"
            },
            "require-dev": {
                "phpunit/phpunit": "^9.3"
            },
            "type": "library",
            "extra": {
                "branch-alias": {
                    "dev-master": "2.0-dev"
                }
            },
            "autoload": {
                "classmap": [
                    "src/"
                ]
            },
            "notification-url": "https://packagist.org/downloads/",
            "license": [
                "BSD-3-Clause"
            ],
            "authors": [
                {
                    "name": "Sebastian Bergmann",
                    "email": "sebastian@phpunit.de",
                    "role": "lead"
                }
            ],
            "description": "Simple template engine.",
            "homepage": "https://github.com/sebastianbergmann/php-text-template/",
            "keywords": [
                "template"
            ],
            "support": {
                "issues": "https://github.com/sebastianbergmann/php-text-template/issues",
                "source": "https://github.com/sebastianbergmann/php-text-template/tree/2.0.4"
            },
            "funding": [
                {
                    "url": "https://github.com/sebastianbergmann",
                    "type": "github"
                }
            ],
            "time": "2020-10-26T05:33:50+00:00"
        },
        {
            "name": "phpunit/php-timer",
            "version": "5.0.3",
            "source": {
                "type": "git",
                "url": "https://github.com/sebastianbergmann/php-timer.git",
                "reference": "5a63ce20ed1b5bf577850e2c4e87f4aa902afbd2"
            },
            "dist": {
                "type": "zip",
                "url": "https://api.github.com/repos/sebastianbergmann/php-timer/zipball/5a63ce20ed1b5bf577850e2c4e87f4aa902afbd2",
                "reference": "5a63ce20ed1b5bf577850e2c4e87f4aa902afbd2",
                "shasum": ""
            },
            "require": {
                "php": ">=7.3"
            },
            "require-dev": {
                "phpunit/phpunit": "^9.3"
            },
            "type": "library",
            "extra": {
                "branch-alias": {
                    "dev-master": "5.0-dev"
                }
            },
            "autoload": {
                "classmap": [
                    "src/"
                ]
            },
            "notification-url": "https://packagist.org/downloads/",
            "license": [
                "BSD-3-Clause"
            ],
            "authors": [
                {
                    "name": "Sebastian Bergmann",
                    "email": "sebastian@phpunit.de",
                    "role": "lead"
                }
            ],
            "description": "Utility class for timing",
            "homepage": "https://github.com/sebastianbergmann/php-timer/",
            "keywords": [
                "timer"
            ],
            "support": {
                "issues": "https://github.com/sebastianbergmann/php-timer/issues",
                "source": "https://github.com/sebastianbergmann/php-timer/tree/5.0.3"
            },
            "funding": [
                {
                    "url": "https://github.com/sebastianbergmann",
                    "type": "github"
                }
            ],
            "time": "2020-10-26T13:16:10+00:00"
        },
        {
            "name": "phpunit/phpunit",
            "version": "9.5.8",
            "source": {
                "type": "git",
                "url": "https://github.com/sebastianbergmann/phpunit.git",
                "reference": "191768ccd5c85513b4068bdbe99bb6390c7d54fb"
            },
            "dist": {
                "type": "zip",
                "url": "https://api.github.com/repos/sebastianbergmann/phpunit/zipball/191768ccd5c85513b4068bdbe99bb6390c7d54fb",
                "reference": "191768ccd5c85513b4068bdbe99bb6390c7d54fb",
                "shasum": ""
            },
            "require": {
                "doctrine/instantiator": "^1.3.1",
                "ext-dom": "*",
                "ext-json": "*",
                "ext-libxml": "*",
                "ext-mbstring": "*",
                "ext-xml": "*",
                "ext-xmlwriter": "*",
                "myclabs/deep-copy": "^1.10.1",
                "phar-io/manifest": "^2.0.3",
                "phar-io/version": "^3.0.2",
                "php": ">=7.3",
                "phpspec/prophecy": "^1.12.1",
                "phpunit/php-code-coverage": "^9.2.3",
                "phpunit/php-file-iterator": "^3.0.5",
                "phpunit/php-invoker": "^3.1.1",
                "phpunit/php-text-template": "^2.0.3",
                "phpunit/php-timer": "^5.0.2",
                "sebastian/cli-parser": "^1.0.1",
                "sebastian/code-unit": "^1.0.6",
                "sebastian/comparator": "^4.0.5",
                "sebastian/diff": "^4.0.3",
                "sebastian/environment": "^5.1.3",
                "sebastian/exporter": "^4.0.3",
                "sebastian/global-state": "^5.0.1",
                "sebastian/object-enumerator": "^4.0.3",
                "sebastian/resource-operations": "^3.0.3",
                "sebastian/type": "^2.3.4",
                "sebastian/version": "^3.0.2"
            },
            "require-dev": {
                "ext-pdo": "*",
                "phpspec/prophecy-phpunit": "^2.0.1"
            },
            "suggest": {
                "ext-soap": "*",
                "ext-xdebug": "*"
            },
            "bin": [
                "phpunit"
            ],
            "type": "library",
            "extra": {
                "branch-alias": {
                    "dev-master": "9.5-dev"
                }
            },
            "autoload": {
                "classmap": [
                    "src/"
                ],
                "files": [
                    "src/Framework/Assert/Functions.php"
                ]
            },
            "notification-url": "https://packagist.org/downloads/",
            "license": [
                "BSD-3-Clause"
            ],
            "authors": [
                {
                    "name": "Sebastian Bergmann",
                    "email": "sebastian@phpunit.de",
                    "role": "lead"
                }
            ],
            "description": "The PHP Unit Testing framework.",
            "homepage": "https://phpunit.de/",
            "keywords": [
                "phpunit",
                "testing",
                "xunit"
            ],
            "support": {
                "issues": "https://github.com/sebastianbergmann/phpunit/issues",
                "source": "https://github.com/sebastianbergmann/phpunit/tree/9.5.8"
            },
            "funding": [
                {
                    "url": "https://phpunit.de/donate.html",
                    "type": "custom"
                },
                {
                    "url": "https://github.com/sebastianbergmann",
                    "type": "github"
                }
            ],
            "time": "2021-07-31T15:17:34+00:00"
        },
        {
            "name": "sebastian/cli-parser",
            "version": "1.0.1",
            "source": {
                "type": "git",
                "url": "https://github.com/sebastianbergmann/cli-parser.git",
                "reference": "442e7c7e687e42adc03470c7b668bc4b2402c0b2"
            },
            "dist": {
                "type": "zip",
                "url": "https://api.github.com/repos/sebastianbergmann/cli-parser/zipball/442e7c7e687e42adc03470c7b668bc4b2402c0b2",
                "reference": "442e7c7e687e42adc03470c7b668bc4b2402c0b2",
                "shasum": ""
            },
            "require": {
                "php": ">=7.3"
            },
            "require-dev": {
                "phpunit/phpunit": "^9.3"
            },
            "type": "library",
            "extra": {
                "branch-alias": {
                    "dev-master": "1.0-dev"
                }
            },
            "autoload": {
                "classmap": [
                    "src/"
                ]
            },
            "notification-url": "https://packagist.org/downloads/",
            "license": [
                "BSD-3-Clause"
            ],
            "authors": [
                {
                    "name": "Sebastian Bergmann",
                    "email": "sebastian@phpunit.de",
                    "role": "lead"
                }
            ],
            "description": "Library for parsing CLI options",
            "homepage": "https://github.com/sebastianbergmann/cli-parser",
            "support": {
                "issues": "https://github.com/sebastianbergmann/cli-parser/issues",
                "source": "https://github.com/sebastianbergmann/cli-parser/tree/1.0.1"
            },
            "funding": [
                {
                    "url": "https://github.com/sebastianbergmann",
                    "type": "github"
                }
            ],
            "time": "2020-09-28T06:08:49+00:00"
        },
        {
            "name": "sebastian/code-unit",
            "version": "1.0.8",
            "source": {
                "type": "git",
                "url": "https://github.com/sebastianbergmann/code-unit.git",
                "reference": "1fc9f64c0927627ef78ba436c9b17d967e68e120"
            },
            "dist": {
                "type": "zip",
                "url": "https://api.github.com/repos/sebastianbergmann/code-unit/zipball/1fc9f64c0927627ef78ba436c9b17d967e68e120",
                "reference": "1fc9f64c0927627ef78ba436c9b17d967e68e120",
                "shasum": ""
            },
            "require": {
                "php": ">=7.3"
            },
            "require-dev": {
                "phpunit/phpunit": "^9.3"
            },
            "type": "library",
            "extra": {
                "branch-alias": {
                    "dev-master": "1.0-dev"
                }
            },
            "autoload": {
                "classmap": [
                    "src/"
                ]
            },
            "notification-url": "https://packagist.org/downloads/",
            "license": [
                "BSD-3-Clause"
            ],
            "authors": [
                {
                    "name": "Sebastian Bergmann",
                    "email": "sebastian@phpunit.de",
                    "role": "lead"
                }
            ],
            "description": "Collection of value objects that represent the PHP code units",
            "homepage": "https://github.com/sebastianbergmann/code-unit",
            "support": {
                "issues": "https://github.com/sebastianbergmann/code-unit/issues",
                "source": "https://github.com/sebastianbergmann/code-unit/tree/1.0.8"
            },
            "funding": [
                {
                    "url": "https://github.com/sebastianbergmann",
                    "type": "github"
                }
            ],
            "time": "2020-10-26T13:08:54+00:00"
        },
        {
            "name": "sebastian/code-unit-reverse-lookup",
            "version": "2.0.3",
            "source": {
                "type": "git",
                "url": "https://github.com/sebastianbergmann/code-unit-reverse-lookup.git",
                "reference": "ac91f01ccec49fb77bdc6fd1e548bc70f7faa3e5"
            },
            "dist": {
                "type": "zip",
                "url": "https://api.github.com/repos/sebastianbergmann/code-unit-reverse-lookup/zipball/ac91f01ccec49fb77bdc6fd1e548bc70f7faa3e5",
                "reference": "ac91f01ccec49fb77bdc6fd1e548bc70f7faa3e5",
                "shasum": ""
            },
            "require": {
                "php": ">=7.3"
            },
            "require-dev": {
                "phpunit/phpunit": "^9.3"
            },
            "type": "library",
            "extra": {
                "branch-alias": {
                    "dev-master": "2.0-dev"
                }
            },
            "autoload": {
                "classmap": [
                    "src/"
                ]
            },
            "notification-url": "https://packagist.org/downloads/",
            "license": [
                "BSD-3-Clause"
            ],
            "authors": [
                {
                    "name": "Sebastian Bergmann",
                    "email": "sebastian@phpunit.de"
                }
            ],
            "description": "Looks up which function or method a line of code belongs to",
            "homepage": "https://github.com/sebastianbergmann/code-unit-reverse-lookup/",
            "support": {
                "issues": "https://github.com/sebastianbergmann/code-unit-reverse-lookup/issues",
                "source": "https://github.com/sebastianbergmann/code-unit-reverse-lookup/tree/2.0.3"
            },
            "funding": [
                {
                    "url": "https://github.com/sebastianbergmann",
                    "type": "github"
                }
            ],
            "time": "2020-09-28T05:30:19+00:00"
        },
        {
            "name": "sebastian/comparator",
            "version": "4.0.6",
            "source": {
                "type": "git",
                "url": "https://github.com/sebastianbergmann/comparator.git",
                "reference": "55f4261989e546dc112258c7a75935a81a7ce382"
            },
            "dist": {
                "type": "zip",
                "url": "https://api.github.com/repos/sebastianbergmann/comparator/zipball/55f4261989e546dc112258c7a75935a81a7ce382",
                "reference": "55f4261989e546dc112258c7a75935a81a7ce382",
                "shasum": ""
            },
            "require": {
                "php": ">=7.3",
                "sebastian/diff": "^4.0",
                "sebastian/exporter": "^4.0"
            },
            "require-dev": {
                "phpunit/phpunit": "^9.3"
            },
            "type": "library",
            "extra": {
                "branch-alias": {
                    "dev-master": "4.0-dev"
                }
            },
            "autoload": {
                "classmap": [
                    "src/"
                ]
            },
            "notification-url": "https://packagist.org/downloads/",
            "license": [
                "BSD-3-Clause"
            ],
            "authors": [
                {
                    "name": "Sebastian Bergmann",
                    "email": "sebastian@phpunit.de"
                },
                {
                    "name": "Jeff Welch",
                    "email": "whatthejeff@gmail.com"
                },
                {
                    "name": "Volker Dusch",
                    "email": "github@wallbash.com"
                },
                {
                    "name": "Bernhard Schussek",
                    "email": "bschussek@2bepublished.at"
                }
            ],
            "description": "Provides the functionality to compare PHP values for equality",
            "homepage": "https://github.com/sebastianbergmann/comparator",
            "keywords": [
                "comparator",
                "compare",
                "equality"
            ],
            "support": {
                "issues": "https://github.com/sebastianbergmann/comparator/issues",
                "source": "https://github.com/sebastianbergmann/comparator/tree/4.0.6"
            },
            "funding": [
                {
                    "url": "https://github.com/sebastianbergmann",
                    "type": "github"
                }
            ],
            "time": "2020-10-26T15:49:45+00:00"
        },
        {
            "name": "sebastian/complexity",
            "version": "2.0.2",
            "source": {
                "type": "git",
                "url": "https://github.com/sebastianbergmann/complexity.git",
                "reference": "739b35e53379900cc9ac327b2147867b8b6efd88"
            },
            "dist": {
                "type": "zip",
                "url": "https://api.github.com/repos/sebastianbergmann/complexity/zipball/739b35e53379900cc9ac327b2147867b8b6efd88",
                "reference": "739b35e53379900cc9ac327b2147867b8b6efd88",
                "shasum": ""
            },
            "require": {
                "nikic/php-parser": "^4.7",
                "php": ">=7.3"
            },
            "require-dev": {
                "phpunit/phpunit": "^9.3"
            },
            "type": "library",
            "extra": {
                "branch-alias": {
                    "dev-master": "2.0-dev"
                }
            },
            "autoload": {
                "classmap": [
                    "src/"
                ]
            },
            "notification-url": "https://packagist.org/downloads/",
            "license": [
                "BSD-3-Clause"
            ],
            "authors": [
                {
                    "name": "Sebastian Bergmann",
                    "email": "sebastian@phpunit.de",
                    "role": "lead"
                }
            ],
            "description": "Library for calculating the complexity of PHP code units",
            "homepage": "https://github.com/sebastianbergmann/complexity",
            "support": {
                "issues": "https://github.com/sebastianbergmann/complexity/issues",
                "source": "https://github.com/sebastianbergmann/complexity/tree/2.0.2"
            },
            "funding": [
                {
                    "url": "https://github.com/sebastianbergmann",
                    "type": "github"
                }
            ],
            "time": "2020-10-26T15:52:27+00:00"
        },
        {
            "name": "sebastian/diff",
            "version": "4.0.4",
            "source": {
                "type": "git",
                "url": "https://github.com/sebastianbergmann/diff.git",
                "reference": "3461e3fccc7cfdfc2720be910d3bd73c69be590d"
            },
            "dist": {
                "type": "zip",
                "url": "https://api.github.com/repos/sebastianbergmann/diff/zipball/3461e3fccc7cfdfc2720be910d3bd73c69be590d",
                "reference": "3461e3fccc7cfdfc2720be910d3bd73c69be590d",
                "shasum": ""
            },
            "require": {
                "php": ">=7.3"
            },
            "require-dev": {
                "phpunit/phpunit": "^9.3",
                "symfony/process": "^4.2 || ^5"
            },
            "type": "library",
            "extra": {
                "branch-alias": {
                    "dev-master": "4.0-dev"
                }
            },
            "autoload": {
                "classmap": [
                    "src/"
                ]
            },
            "notification-url": "https://packagist.org/downloads/",
            "license": [
                "BSD-3-Clause"
            ],
            "authors": [
                {
                    "name": "Sebastian Bergmann",
                    "email": "sebastian@phpunit.de"
                },
                {
                    "name": "Kore Nordmann",
                    "email": "mail@kore-nordmann.de"
                }
            ],
            "description": "Diff implementation",
            "homepage": "https://github.com/sebastianbergmann/diff",
            "keywords": [
                "diff",
                "udiff",
                "unidiff",
                "unified diff"
            ],
            "support": {
                "issues": "https://github.com/sebastianbergmann/diff/issues",
                "source": "https://github.com/sebastianbergmann/diff/tree/4.0.4"
            },
            "funding": [
                {
                    "url": "https://github.com/sebastianbergmann",
                    "type": "github"
                }
            ],
            "time": "2020-10-26T13:10:38+00:00"
        },
        {
            "name": "sebastian/environment",
            "version": "5.1.3",
            "source": {
                "type": "git",
                "url": "https://github.com/sebastianbergmann/environment.git",
                "reference": "388b6ced16caa751030f6a69e588299fa09200ac"
            },
            "dist": {
                "type": "zip",
                "url": "https://api.github.com/repos/sebastianbergmann/environment/zipball/388b6ced16caa751030f6a69e588299fa09200ac",
                "reference": "388b6ced16caa751030f6a69e588299fa09200ac",
                "shasum": ""
            },
            "require": {
                "php": ">=7.3"
            },
            "require-dev": {
                "phpunit/phpunit": "^9.3"
            },
            "suggest": {
                "ext-posix": "*"
            },
            "type": "library",
            "extra": {
                "branch-alias": {
                    "dev-master": "5.1-dev"
                }
            },
            "autoload": {
                "classmap": [
                    "src/"
                ]
            },
            "notification-url": "https://packagist.org/downloads/",
            "license": [
                "BSD-3-Clause"
            ],
            "authors": [
                {
                    "name": "Sebastian Bergmann",
                    "email": "sebastian@phpunit.de"
                }
            ],
            "description": "Provides functionality to handle HHVM/PHP environments",
            "homepage": "http://www.github.com/sebastianbergmann/environment",
            "keywords": [
                "Xdebug",
                "environment",
                "hhvm"
            ],
            "support": {
                "issues": "https://github.com/sebastianbergmann/environment/issues",
                "source": "https://github.com/sebastianbergmann/environment/tree/5.1.3"
            },
            "funding": [
                {
                    "url": "https://github.com/sebastianbergmann",
                    "type": "github"
                }
            ],
            "time": "2020-09-28T05:52:38+00:00"
        },
        {
            "name": "sebastian/exporter",
            "version": "4.0.3",
            "source": {
                "type": "git",
                "url": "https://github.com/sebastianbergmann/exporter.git",
                "reference": "d89cc98761b8cb5a1a235a6b703ae50d34080e65"
            },
            "dist": {
                "type": "zip",
                "url": "https://api.github.com/repos/sebastianbergmann/exporter/zipball/d89cc98761b8cb5a1a235a6b703ae50d34080e65",
                "reference": "d89cc98761b8cb5a1a235a6b703ae50d34080e65",
                "shasum": ""
            },
            "require": {
                "php": ">=7.3",
                "sebastian/recursion-context": "^4.0"
            },
            "require-dev": {
                "ext-mbstring": "*",
                "phpunit/phpunit": "^9.3"
            },
            "type": "library",
            "extra": {
                "branch-alias": {
                    "dev-master": "4.0-dev"
                }
            },
            "autoload": {
                "classmap": [
                    "src/"
                ]
            },
            "notification-url": "https://packagist.org/downloads/",
            "license": [
                "BSD-3-Clause"
            ],
            "authors": [
                {
                    "name": "Sebastian Bergmann",
                    "email": "sebastian@phpunit.de"
                },
                {
                    "name": "Jeff Welch",
                    "email": "whatthejeff@gmail.com"
                },
                {
                    "name": "Volker Dusch",
                    "email": "github@wallbash.com"
                },
                {
                    "name": "Adam Harvey",
                    "email": "aharvey@php.net"
                },
                {
                    "name": "Bernhard Schussek",
                    "email": "bschussek@gmail.com"
                }
            ],
            "description": "Provides the functionality to export PHP variables for visualization",
            "homepage": "http://www.github.com/sebastianbergmann/exporter",
            "keywords": [
                "export",
                "exporter"
            ],
            "support": {
                "issues": "https://github.com/sebastianbergmann/exporter/issues",
                "source": "https://github.com/sebastianbergmann/exporter/tree/4.0.3"
            },
            "funding": [
                {
                    "url": "https://github.com/sebastianbergmann",
                    "type": "github"
                }
            ],
            "time": "2020-09-28T05:24:23+00:00"
        },
        {
            "name": "sebastian/global-state",
            "version": "5.0.3",
            "source": {
                "type": "git",
                "url": "https://github.com/sebastianbergmann/global-state.git",
                "reference": "23bd5951f7ff26f12d4e3242864df3e08dec4e49"
            },
            "dist": {
                "type": "zip",
                "url": "https://api.github.com/repos/sebastianbergmann/global-state/zipball/23bd5951f7ff26f12d4e3242864df3e08dec4e49",
                "reference": "23bd5951f7ff26f12d4e3242864df3e08dec4e49",
                "shasum": ""
            },
            "require": {
                "php": ">=7.3",
                "sebastian/object-reflector": "^2.0",
                "sebastian/recursion-context": "^4.0"
            },
            "require-dev": {
                "ext-dom": "*",
                "phpunit/phpunit": "^9.3"
            },
            "suggest": {
                "ext-uopz": "*"
            },
            "type": "library",
            "extra": {
                "branch-alias": {
                    "dev-master": "5.0-dev"
                }
            },
            "autoload": {
                "classmap": [
                    "src/"
                ]
            },
            "notification-url": "https://packagist.org/downloads/",
            "license": [
                "BSD-3-Clause"
            ],
            "authors": [
                {
                    "name": "Sebastian Bergmann",
                    "email": "sebastian@phpunit.de"
                }
            ],
            "description": "Snapshotting of global state",
            "homepage": "http://www.github.com/sebastianbergmann/global-state",
            "keywords": [
                "global state"
            ],
            "support": {
                "issues": "https://github.com/sebastianbergmann/global-state/issues",
                "source": "https://github.com/sebastianbergmann/global-state/tree/5.0.3"
            },
            "funding": [
                {
                    "url": "https://github.com/sebastianbergmann",
                    "type": "github"
                }
            ],
            "time": "2021-06-11T13:31:12+00:00"
        },
        {
            "name": "sebastian/lines-of-code",
            "version": "1.0.3",
            "source": {
                "type": "git",
                "url": "https://github.com/sebastianbergmann/lines-of-code.git",
                "reference": "c1c2e997aa3146983ed888ad08b15470a2e22ecc"
            },
            "dist": {
                "type": "zip",
                "url": "https://api.github.com/repos/sebastianbergmann/lines-of-code/zipball/c1c2e997aa3146983ed888ad08b15470a2e22ecc",
                "reference": "c1c2e997aa3146983ed888ad08b15470a2e22ecc",
                "shasum": ""
            },
            "require": {
                "nikic/php-parser": "^4.6",
                "php": ">=7.3"
            },
            "require-dev": {
                "phpunit/phpunit": "^9.3"
            },
            "type": "library",
            "extra": {
                "branch-alias": {
                    "dev-master": "1.0-dev"
                }
            },
            "autoload": {
                "classmap": [
                    "src/"
                ]
            },
            "notification-url": "https://packagist.org/downloads/",
            "license": [
                "BSD-3-Clause"
            ],
            "authors": [
                {
                    "name": "Sebastian Bergmann",
                    "email": "sebastian@phpunit.de",
                    "role": "lead"
                }
            ],
            "description": "Library for counting the lines of code in PHP source code",
            "homepage": "https://github.com/sebastianbergmann/lines-of-code",
            "support": {
                "issues": "https://github.com/sebastianbergmann/lines-of-code/issues",
                "source": "https://github.com/sebastianbergmann/lines-of-code/tree/1.0.3"
            },
            "funding": [
                {
                    "url": "https://github.com/sebastianbergmann",
                    "type": "github"
                }
            ],
            "time": "2020-11-28T06:42:11+00:00"
        },
        {
            "name": "sebastian/object-enumerator",
            "version": "4.0.4",
            "source": {
                "type": "git",
                "url": "https://github.com/sebastianbergmann/object-enumerator.git",
                "reference": "5c9eeac41b290a3712d88851518825ad78f45c71"
            },
            "dist": {
                "type": "zip",
                "url": "https://api.github.com/repos/sebastianbergmann/object-enumerator/zipball/5c9eeac41b290a3712d88851518825ad78f45c71",
                "reference": "5c9eeac41b290a3712d88851518825ad78f45c71",
                "shasum": ""
            },
            "require": {
                "php": ">=7.3",
                "sebastian/object-reflector": "^2.0",
                "sebastian/recursion-context": "^4.0"
            },
            "require-dev": {
                "phpunit/phpunit": "^9.3"
            },
            "type": "library",
            "extra": {
                "branch-alias": {
                    "dev-master": "4.0-dev"
                }
            },
            "autoload": {
                "classmap": [
                    "src/"
                ]
            },
            "notification-url": "https://packagist.org/downloads/",
            "license": [
                "BSD-3-Clause"
            ],
            "authors": [
                {
                    "name": "Sebastian Bergmann",
                    "email": "sebastian@phpunit.de"
                }
            ],
            "description": "Traverses array structures and object graphs to enumerate all referenced objects",
            "homepage": "https://github.com/sebastianbergmann/object-enumerator/",
            "support": {
                "issues": "https://github.com/sebastianbergmann/object-enumerator/issues",
                "source": "https://github.com/sebastianbergmann/object-enumerator/tree/4.0.4"
            },
            "funding": [
                {
                    "url": "https://github.com/sebastianbergmann",
                    "type": "github"
                }
            ],
            "time": "2020-10-26T13:12:34+00:00"
        },
        {
            "name": "sebastian/object-reflector",
            "version": "2.0.4",
            "source": {
                "type": "git",
                "url": "https://github.com/sebastianbergmann/object-reflector.git",
                "reference": "b4f479ebdbf63ac605d183ece17d8d7fe49c15c7"
            },
            "dist": {
                "type": "zip",
                "url": "https://api.github.com/repos/sebastianbergmann/object-reflector/zipball/b4f479ebdbf63ac605d183ece17d8d7fe49c15c7",
                "reference": "b4f479ebdbf63ac605d183ece17d8d7fe49c15c7",
                "shasum": ""
            },
            "require": {
                "php": ">=7.3"
            },
            "require-dev": {
                "phpunit/phpunit": "^9.3"
            },
            "type": "library",
            "extra": {
                "branch-alias": {
                    "dev-master": "2.0-dev"
                }
            },
            "autoload": {
                "classmap": [
                    "src/"
                ]
            },
            "notification-url": "https://packagist.org/downloads/",
            "license": [
                "BSD-3-Clause"
            ],
            "authors": [
                {
                    "name": "Sebastian Bergmann",
                    "email": "sebastian@phpunit.de"
                }
            ],
            "description": "Allows reflection of object attributes, including inherited and non-public ones",
            "homepage": "https://github.com/sebastianbergmann/object-reflector/",
            "support": {
                "issues": "https://github.com/sebastianbergmann/object-reflector/issues",
                "source": "https://github.com/sebastianbergmann/object-reflector/tree/2.0.4"
            },
            "funding": [
                {
                    "url": "https://github.com/sebastianbergmann",
                    "type": "github"
                }
            ],
            "time": "2020-10-26T13:14:26+00:00"
        },
        {
            "name": "sebastian/recursion-context",
            "version": "4.0.4",
            "source": {
                "type": "git",
                "url": "https://github.com/sebastianbergmann/recursion-context.git",
                "reference": "cd9d8cf3c5804de4341c283ed787f099f5506172"
            },
            "dist": {
                "type": "zip",
                "url": "https://api.github.com/repos/sebastianbergmann/recursion-context/zipball/cd9d8cf3c5804de4341c283ed787f099f5506172",
                "reference": "cd9d8cf3c5804de4341c283ed787f099f5506172",
                "shasum": ""
            },
            "require": {
                "php": ">=7.3"
            },
            "require-dev": {
                "phpunit/phpunit": "^9.3"
            },
            "type": "library",
            "extra": {
                "branch-alias": {
                    "dev-master": "4.0-dev"
                }
            },
            "autoload": {
                "classmap": [
                    "src/"
                ]
            },
            "notification-url": "https://packagist.org/downloads/",
            "license": [
                "BSD-3-Clause"
            ],
            "authors": [
                {
                    "name": "Sebastian Bergmann",
                    "email": "sebastian@phpunit.de"
                },
                {
                    "name": "Jeff Welch",
                    "email": "whatthejeff@gmail.com"
                },
                {
                    "name": "Adam Harvey",
                    "email": "aharvey@php.net"
                }
            ],
            "description": "Provides functionality to recursively process PHP variables",
            "homepage": "http://www.github.com/sebastianbergmann/recursion-context",
            "support": {
                "issues": "https://github.com/sebastianbergmann/recursion-context/issues",
                "source": "https://github.com/sebastianbergmann/recursion-context/tree/4.0.4"
            },
            "funding": [
                {
                    "url": "https://github.com/sebastianbergmann",
                    "type": "github"
                }
            ],
            "time": "2020-10-26T13:17:30+00:00"
        },
        {
            "name": "sebastian/resource-operations",
            "version": "3.0.3",
            "source": {
                "type": "git",
                "url": "https://github.com/sebastianbergmann/resource-operations.git",
                "reference": "0f4443cb3a1d92ce809899753bc0d5d5a8dd19a8"
            },
            "dist": {
                "type": "zip",
                "url": "https://api.github.com/repos/sebastianbergmann/resource-operations/zipball/0f4443cb3a1d92ce809899753bc0d5d5a8dd19a8",
                "reference": "0f4443cb3a1d92ce809899753bc0d5d5a8dd19a8",
                "shasum": ""
            },
            "require": {
                "php": ">=7.3"
            },
            "require-dev": {
                "phpunit/phpunit": "^9.0"
            },
            "type": "library",
            "extra": {
                "branch-alias": {
                    "dev-master": "3.0-dev"
                }
            },
            "autoload": {
                "classmap": [
                    "src/"
                ]
            },
            "notification-url": "https://packagist.org/downloads/",
            "license": [
                "BSD-3-Clause"
            ],
            "authors": [
                {
                    "name": "Sebastian Bergmann",
                    "email": "sebastian@phpunit.de"
                }
            ],
            "description": "Provides a list of PHP built-in functions that operate on resources",
            "homepage": "https://www.github.com/sebastianbergmann/resource-operations",
            "support": {
                "issues": "https://github.com/sebastianbergmann/resource-operations/issues",
                "source": "https://github.com/sebastianbergmann/resource-operations/tree/3.0.3"
            },
            "funding": [
                {
                    "url": "https://github.com/sebastianbergmann",
                    "type": "github"
                }
            ],
            "abandoned": true,
            "time": "2020-09-28T06:45:17+00:00"
        },
        {
            "name": "sebastian/type",
            "version": "2.3.4",
            "source": {
                "type": "git",
                "url": "https://github.com/sebastianbergmann/type.git",
                "reference": "b8cd8a1c753c90bc1a0f5372170e3e489136f914"
            },
            "dist": {
                "type": "zip",
                "url": "https://api.github.com/repos/sebastianbergmann/type/zipball/b8cd8a1c753c90bc1a0f5372170e3e489136f914",
                "reference": "b8cd8a1c753c90bc1a0f5372170e3e489136f914",
                "shasum": ""
            },
            "require": {
                "php": ">=7.3"
            },
            "require-dev": {
                "phpunit/phpunit": "^9.3"
            },
            "type": "library",
            "extra": {
                "branch-alias": {
                    "dev-master": "2.3-dev"
                }
            },
            "autoload": {
                "classmap": [
                    "src/"
                ]
            },
            "notification-url": "https://packagist.org/downloads/",
            "license": [
                "BSD-3-Clause"
            ],
            "authors": [
                {
                    "name": "Sebastian Bergmann",
                    "email": "sebastian@phpunit.de",
                    "role": "lead"
                }
            ],
            "description": "Collection of value objects that represent the types of the PHP type system",
            "homepage": "https://github.com/sebastianbergmann/type",
            "support": {
                "issues": "https://github.com/sebastianbergmann/type/issues",
                "source": "https://github.com/sebastianbergmann/type/tree/2.3.4"
            },
            "funding": [
                {
                    "url": "https://github.com/sebastianbergmann",
                    "type": "github"
                }
            ],
            "time": "2021-06-15T12:49:02+00:00"
        },
        {
            "name": "sebastian/version",
            "version": "3.0.2",
            "source": {
                "type": "git",
                "url": "https://github.com/sebastianbergmann/version.git",
                "reference": "c6c1022351a901512170118436c764e473f6de8c"
            },
            "dist": {
                "type": "zip",
                "url": "https://api.github.com/repos/sebastianbergmann/version/zipball/c6c1022351a901512170118436c764e473f6de8c",
                "reference": "c6c1022351a901512170118436c764e473f6de8c",
                "shasum": ""
            },
            "require": {
                "php": ">=7.3"
            },
            "type": "library",
            "extra": {
                "branch-alias": {
                    "dev-master": "3.0-dev"
                }
            },
            "autoload": {
                "classmap": [
                    "src/"
                ]
            },
            "notification-url": "https://packagist.org/downloads/",
            "license": [
                "BSD-3-Clause"
            ],
            "authors": [
                {
                    "name": "Sebastian Bergmann",
                    "email": "sebastian@phpunit.de",
                    "role": "lead"
                }
            ],
            "description": "Library that helps with managing the version number of Git-hosted PHP projects",
            "homepage": "https://github.com/sebastianbergmann/version",
            "support": {
                "issues": "https://github.com/sebastianbergmann/version/issues",
                "source": "https://github.com/sebastianbergmann/version/tree/3.0.2"
            },
            "funding": [
                {
                    "url": "https://github.com/sebastianbergmann",
                    "type": "github"
                }
            ],
            "time": "2020-09-28T06:39:44+00:00"
        },
        {
            "name": "theseer/tokenizer",
            "version": "1.2.1",
            "source": {
                "type": "git",
                "url": "https://github.com/theseer/tokenizer.git",
                "reference": "34a41e998c2183e22995f158c581e7b5e755ab9e"
            },
            "dist": {
                "type": "zip",
                "url": "https://api.github.com/repos/theseer/tokenizer/zipball/34a41e998c2183e22995f158c581e7b5e755ab9e",
                "reference": "34a41e998c2183e22995f158c581e7b5e755ab9e",
                "shasum": ""
            },
            "require": {
                "ext-dom": "*",
                "ext-tokenizer": "*",
                "ext-xmlwriter": "*",
                "php": "^7.2 || ^8.0"
            },
            "type": "library",
            "autoload": {
                "classmap": [
                    "src/"
                ]
            },
            "notification-url": "https://packagist.org/downloads/",
            "license": [
                "BSD-3-Clause"
            ],
            "authors": [
                {
                    "name": "Arne Blankerts",
                    "email": "arne@blankerts.de",
                    "role": "Developer"
                }
            ],
            "description": "A small library for converting tokenized PHP source code into XML and potentially other formats",
            "support": {
                "issues": "https://github.com/theseer/tokenizer/issues",
                "source": "https://github.com/theseer/tokenizer/tree/1.2.1"
            },
            "funding": [
                {
                    "url": "https://github.com/theseer",
                    "type": "github"
                }
            ],
<<<<<<< HEAD
            "time": "2020-07-12T23:59:07+00:00"
=======
            "time": "2021-07-28T10:34:58+00:00"
        },
        {
            "name": "webmozart/assert",
            "version": "1.10.0",
            "source": {
                "type": "git",
                "url": "https://github.com/webmozarts/assert.git",
                "reference": "6964c76c7804814a842473e0c8fd15bab0f18e25"
            },
            "dist": {
                "type": "zip",
                "url": "https://api.github.com/repos/webmozarts/assert/zipball/6964c76c7804814a842473e0c8fd15bab0f18e25",
                "reference": "6964c76c7804814a842473e0c8fd15bab0f18e25",
                "shasum": ""
            },
            "require": {
                "php": "^7.2 || ^8.0",
                "symfony/polyfill-ctype": "^1.8"
            },
            "conflict": {
                "phpstan/phpstan": "<0.12.20",
                "vimeo/psalm": "<4.6.1 || 4.6.2"
            },
            "require-dev": {
                "phpunit/phpunit": "^8.5.13"
            },
            "type": "library",
            "extra": {
                "branch-alias": {
                    "dev-master": "1.10-dev"
                }
            },
            "autoload": {
                "psr-4": {
                    "Webmozart\\Assert\\": "src/"
                }
            },
            "notification-url": "https://packagist.org/downloads/",
            "license": [
                "MIT"
            ],
            "authors": [
                {
                    "name": "Bernhard Schussek",
                    "email": "bschussek@gmail.com"
                }
            ],
            "description": "Assertions to validate method input/output with nice error messages.",
            "keywords": [
                "assert",
                "check",
                "validate"
            ],
            "support": {
                "issues": "https://github.com/webmozarts/assert/issues",
                "source": "https://github.com/webmozarts/assert/tree/1.10.0"
            },
            "time": "2021-03-09T10:59:23+00:00"
>>>>>>> 1a395a51
        }
    ],
    "aliases": [],
    "minimum-stability": "stable",
    "stability-flags": {
        "pocketmine/bedrock-protocol": 20,
        "pocketmine/classloader": 20,
        "pocketmine/spl": 20
    },
    "prefer-stable": false,
    "prefer-lowest": false,
    "platform": {
        "php": "^8.0",
        "php-64bit": "*",
        "ext-chunkutils2": "^0.2.0",
        "ext-crypto": "^0.3.1",
        "ext-ctype": "*",
        "ext-curl": "*",
        "ext-date": "*",
        "ext-gmp": "*",
        "ext-hash": "*",
        "ext-igbinary": "^3.0.1",
        "ext-json": "*",
        "ext-leveldb": "^0.2.1 || ^0.3.0",
        "ext-mbstring": "*",
        "ext-morton": "^0.1.0",
        "ext-openssl": "*",
        "ext-pcre": "*",
        "ext-phar": "*",
        "ext-pthreads": "~3.2.0",
        "ext-reflection": "*",
        "ext-simplexml": "*",
        "ext-sockets": "*",
        "ext-spl": "*",
        "ext-yaml": ">=2.0.0",
        "ext-zip": "*",
        "ext-zlib": ">=1.2.11",
        "composer-runtime-api": "^2.0"
    },
    "platform-dev": [],
    "platform-overrides": {
        "php": "8.0.0"
    },
    "plugin-api-version": "2.1.0"
}<|MERGE_RESOLUTION|>--- conflicted
+++ resolved
@@ -3359,7 +3359,6 @@
                     "type": "github"
                 }
             ],
-            "abandoned": true,
             "time": "2020-09-28T06:45:17+00:00"
         },
         {
@@ -3519,69 +3518,7 @@
                     "type": "github"
                 }
             ],
-<<<<<<< HEAD
-            "time": "2020-07-12T23:59:07+00:00"
-=======
             "time": "2021-07-28T10:34:58+00:00"
-        },
-        {
-            "name": "webmozart/assert",
-            "version": "1.10.0",
-            "source": {
-                "type": "git",
-                "url": "https://github.com/webmozarts/assert.git",
-                "reference": "6964c76c7804814a842473e0c8fd15bab0f18e25"
-            },
-            "dist": {
-                "type": "zip",
-                "url": "https://api.github.com/repos/webmozarts/assert/zipball/6964c76c7804814a842473e0c8fd15bab0f18e25",
-                "reference": "6964c76c7804814a842473e0c8fd15bab0f18e25",
-                "shasum": ""
-            },
-            "require": {
-                "php": "^7.2 || ^8.0",
-                "symfony/polyfill-ctype": "^1.8"
-            },
-            "conflict": {
-                "phpstan/phpstan": "<0.12.20",
-                "vimeo/psalm": "<4.6.1 || 4.6.2"
-            },
-            "require-dev": {
-                "phpunit/phpunit": "^8.5.13"
-            },
-            "type": "library",
-            "extra": {
-                "branch-alias": {
-                    "dev-master": "1.10-dev"
-                }
-            },
-            "autoload": {
-                "psr-4": {
-                    "Webmozart\\Assert\\": "src/"
-                }
-            },
-            "notification-url": "https://packagist.org/downloads/",
-            "license": [
-                "MIT"
-            ],
-            "authors": [
-                {
-                    "name": "Bernhard Schussek",
-                    "email": "bschussek@gmail.com"
-                }
-            ],
-            "description": "Assertions to validate method input/output with nice error messages.",
-            "keywords": [
-                "assert",
-                "check",
-                "validate"
-            ],
-            "support": {
-                "issues": "https://github.com/webmozarts/assert/issues",
-                "source": "https://github.com/webmozarts/assert/tree/1.10.0"
-            },
-            "time": "2021-03-09T10:59:23+00:00"
->>>>>>> 1a395a51
         }
     ],
     "aliases": [],
