--- conflicted
+++ resolved
@@ -4,11 +4,7 @@
         "Read more about it at https://getcomposer.org/doc/01-basic-usage.md#installing-dependencies",
         "This file is @generated automatically"
     ],
-<<<<<<< HEAD
     "content-hash": "772322f77afd2061a55f5c9963555b89",
-=======
-    "content-hash": "b21a1c4f07a3cccadb5f0fbe01ecf633",
->>>>>>> 3813caf5
     "packages": [
         {
             "name": "adhocore/json-comment",
@@ -202,12 +198,12 @@
             "source": {
                 "type": "git",
                 "url": "https://github.com/NetherGamesMC/BedrockProtocol.git",
-                "reference": "d50a093b53329a807d2915b2db55ffcda1206eb1"
-            },
-            "dist": {
-                "type": "zip",
-                "url": "https://api.github.com/repos/NetherGamesMC/BedrockProtocol/zipball/d50a093b53329a807d2915b2db55ffcda1206eb1",
-                "reference": "d50a093b53329a807d2915b2db55ffcda1206eb1",
+                "reference": "10d6338bbc8e5b2df7289ef32d74ead4788d2d4b"
+            },
+            "dist": {
+                "type": "zip",
+                "url": "https://api.github.com/repos/NetherGamesMC/BedrockProtocol/zipball/10d6338bbc8e5b2df7289ef32d74ead4788d2d4b",
+                "reference": "10d6338bbc8e5b2df7289ef32d74ead4788d2d4b",
                 "shasum": ""
             },
             "require": {
@@ -221,7 +217,7 @@
                 "ramsey/uuid": "^4.1"
             },
             "require-dev": {
-                "phpstan/phpstan": "0.12.96",
+                "phpstan/phpstan": "0.12.99",
                 "phpstan/phpstan-phpunit": "^0.12.21",
                 "phpstan/phpstan-strict-rules": "^0.12.10",
                 "phpunit/phpunit": "^9.5"
@@ -245,7 +241,7 @@
             "support": {
                 "source": "https://github.com/NetherGamesMC/BedrockProtocol/tree/master"
             },
-            "time": "2021-09-16T19:24:13+00:00"
+            "time": "2021-09-22T07:05:32+00:00"
         },
         {
             "name": "netresearch/jsonmapper",
@@ -299,56 +295,6 @@
             "time": "2020-12-01T19:48:11+00:00"
         },
         {
-<<<<<<< HEAD
-=======
-            "name": "pocketmine/bedrock-protocol",
-            "version": "2.0.0+bedrock1.17.30",
-            "source": {
-                "type": "git",
-                "url": "https://github.com/pmmp/BedrockProtocol.git",
-                "reference": "faff7da904e68f69b1a9128956dac3122e87308a"
-            },
-            "dist": {
-                "type": "zip",
-                "url": "https://api.github.com/repos/pmmp/BedrockProtocol/zipball/faff7da904e68f69b1a9128956dac3122e87308a",
-                "reference": "faff7da904e68f69b1a9128956dac3122e87308a",
-                "shasum": ""
-            },
-            "require": {
-                "ext-json": "*",
-                "netresearch/jsonmapper": "^4.0",
-                "php": "^7.4 || ^8.0",
-                "pocketmine/binaryutils": "^0.2.0",
-                "pocketmine/color": "^0.2.0",
-                "pocketmine/math": "^0.3.0",
-                "pocketmine/nbt": "^0.3.0",
-                "ramsey/uuid": "^4.1"
-            },
-            "require-dev": {
-                "phpstan/phpstan": "0.12.99",
-                "phpstan/phpstan-phpunit": "^0.12.21",
-                "phpstan/phpstan-strict-rules": "^0.12.10",
-                "phpunit/phpunit": "^9.5"
-            },
-            "type": "library",
-            "autoload": {
-                "psr-4": {
-                    "pocketmine\\network\\mcpe\\protocol\\": "src/"
-                }
-            },
-            "notification-url": "https://packagist.org/downloads/",
-            "license": [
-                "LGPL-3.0"
-            ],
-            "description": "An implementation of the Minecraft: Bedrock Edition protocol in PHP",
-            "support": {
-                "issues": "https://github.com/pmmp/BedrockProtocol/issues",
-                "source": "https://github.com/pmmp/BedrockProtocol/tree/bedrock-1.17.30"
-            },
-            "time": "2021-09-21T23:25:51+00:00"
-        },
-        {
->>>>>>> 3813caf5
             "name": "pocketmine/binaryutils",
             "version": "0.2.1",
             "source": {
