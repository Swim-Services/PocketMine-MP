--- conflicted
+++ resolved
@@ -4,11 +4,7 @@
         "Read more about it at https://getcomposer.org/doc/01-basic-usage.md#installing-dependencies",
         "This file is @generated automatically"
     ],
-<<<<<<< HEAD
-    "content-hash": "ae1ab9134dd79d6b23547c455504fb2c",
-=======
-    "content-hash": "d7a3fceea557add1b8cb461554db1ee7",
->>>>>>> e77cd393
+    "content-hash": "8fb24f8002eeeaa5e15351dfee6b570b",
     "packages": [
         {
             "name": "adhocore/json-comment",
@@ -2981,5 +2977,5 @@
     "platform-overrides": {
         "php": "8.1.0"
     },
-    "plugin-api-version": "2.3.0"
+    "plugin-api-version": "2.6.0"
 }