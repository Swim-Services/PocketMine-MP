--- conflicted
+++ resolved
@@ -4,11 +4,7 @@
         "Read more about it at https://getcomposer.org/doc/01-basic-usage.md#installing-dependencies",
         "This file is @generated automatically"
     ],
-<<<<<<< HEAD
-    "content-hash": "351cfe2c61a6ac577ca48813f6fe920d",
-=======
-    "content-hash": "c731270da66df8e18ea9487d91bc2e3f",
->>>>>>> cbc8576d
+    "content-hash": "07097f47ac43ad9568068ea11d65ad15",
     "packages": [
         {
             "name": "adhocore/json-comment",
