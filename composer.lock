{
    "_readme": [
        "This file locks the dependencies of your project to a known state",
        "Read more about it at https://getcomposer.org/doc/01-basic-usage.md#installing-dependencies",
        "This file is @generated automatically"
    ],
<<<<<<< HEAD
    "content-hash": "f2a4e10d62b3a989bac574ac65555ad2",
=======
    "content-hash": "f44a7138679bc86f4feecb9f3dbf7f1a",
>>>>>>> 61077c48
    "packages": [
        {
            "name": "adhocore/json-comment",
            "version": "1.1.2",
            "source": {
                "type": "git",
                "url": "https://github.com/adhocore/php-json-comment.git",
                "reference": "fc2f76979f0a44a5f5bc2a2b600d0762fe0e78e7"
            },
            "dist": {
                "type": "zip",
                "url": "https://api.github.com/repos/adhocore/php-json-comment/zipball/fc2f76979f0a44a5f5bc2a2b600d0762fe0e78e7",
                "reference": "fc2f76979f0a44a5f5bc2a2b600d0762fe0e78e7",
                "shasum": ""
            },
            "require": {
                "ext-ctype": "*",
                "php": ">=7.0"
            },
            "require-dev": {
                "phpunit/phpunit": "^6.5 || ^7.5 || ^8.5"
            },
            "type": "library",
            "autoload": {
                "psr-4": {
                    "Ahc\\Json\\": "src/"
                }
            },
            "notification-url": "https://packagist.org/downloads/",
            "license": [
                "MIT"
            ],
            "authors": [
                {
                    "name": "Jitendra Adhikari",
                    "email": "jiten.adhikary@gmail.com"
                }
            ],
            "description": "Lightweight JSON comment stripper library for PHP",
            "keywords": [
                "comment",
                "json",
                "strip-comment"
            ],
            "support": {
                "issues": "https://github.com/adhocore/php-json-comment/issues",
                "source": "https://github.com/adhocore/php-json-comment/tree/1.1.2"
            },
            "funding": [
                {
                    "url": "https://paypal.me/ji10",
                    "type": "custom"
                }
            ],
            "time": "2021-04-09T03:06:06+00:00"
        },
        {
            "name": "brick/math",
            "version": "0.9.2",
            "source": {
                "type": "git",
                "url": "https://github.com/brick/math.git",
                "reference": "dff976c2f3487d42c1db75a3b180e2b9f0e72ce0"
            },
            "dist": {
                "type": "zip",
                "url": "https://api.github.com/repos/brick/math/zipball/dff976c2f3487d42c1db75a3b180e2b9f0e72ce0",
                "reference": "dff976c2f3487d42c1db75a3b180e2b9f0e72ce0",
                "shasum": ""
            },
            "require": {
                "ext-json": "*",
                "php": "^7.1 || ^8.0"
            },
            "require-dev": {
                "php-coveralls/php-coveralls": "^2.2",
                "phpunit/phpunit": "^7.5.15 || ^8.5 || ^9.0",
                "vimeo/psalm": "4.3.2"
            },
            "type": "library",
            "autoload": {
                "psr-4": {
                    "Brick\\Math\\": "src/"
                }
            },
            "notification-url": "https://packagist.org/downloads/",
            "license": [
                "MIT"
            ],
            "description": "Arbitrary-precision arithmetic library",
            "keywords": [
                "Arbitrary-precision",
                "BigInteger",
                "BigRational",
                "arithmetic",
                "bigdecimal",
                "bignum",
                "brick",
                "math"
            ],
            "support": {
                "issues": "https://github.com/brick/math/issues",
                "source": "https://github.com/brick/math/tree/0.9.2"
            },
            "funding": [
                {
                    "url": "https://tidelift.com/funding/github/packagist/brick/math",
                    "type": "tidelift"
                }
            ],
            "time": "2021-01-20T22:51:39+00:00"
        },
        {
            "name": "fgrosse/phpasn1",
            "version": "v2.3.0",
            "source": {
                "type": "git",
                "url": "https://github.com/fgrosse/PHPASN1.git",
                "reference": "20299033c35f4300eb656e7e8e88cf52d1d6694e"
            },
            "dist": {
                "type": "zip",
                "url": "https://api.github.com/repos/fgrosse/PHPASN1/zipball/20299033c35f4300eb656e7e8e88cf52d1d6694e",
                "reference": "20299033c35f4300eb656e7e8e88cf52d1d6694e",
                "shasum": ""
            },
            "require": {
                "php": ">=7.0.0"
            },
            "require-dev": {
                "phpunit/phpunit": "~6.3",
                "satooshi/php-coveralls": "~2.0"
            },
            "suggest": {
                "ext-bcmath": "BCmath is the fallback extension for big integer calculations",
                "ext-curl": "For loading OID information from the web if they have not bee defined statically",
                "ext-gmp": "GMP is the preferred extension for big integer calculations",
                "phpseclib/bcmath_compat": "BCmath polyfill for servers where neither GMP nor BCmath is available"
            },
            "type": "library",
            "extra": {
                "branch-alias": {
                    "dev-master": "2.0.x-dev"
                }
            },
            "autoload": {
                "psr-4": {
                    "FG\\": "lib/"
                }
            },
            "notification-url": "https://packagist.org/downloads/",
            "license": [
                "MIT"
            ],
            "authors": [
                {
                    "name": "Friedrich Große",
                    "email": "friedrich.grosse@gmail.com",
                    "homepage": "https://github.com/FGrosse",
                    "role": "Author"
                },
                {
                    "name": "All contributors",
                    "homepage": "https://github.com/FGrosse/PHPASN1/contributors"
                }
            ],
            "description": "A PHP Framework that allows you to encode and decode arbitrary ASN.1 structures using the ITU-T X.690 Encoding Rules.",
            "homepage": "https://github.com/FGrosse/PHPASN1",
            "keywords": [
                "DER",
                "asn.1",
                "asn1",
                "ber",
                "binary",
                "decoding",
                "encoding",
                "x.509",
                "x.690",
                "x509",
                "x690"
            ],
            "support": {
                "issues": "https://github.com/fgrosse/PHPASN1/issues",
                "source": "https://github.com/fgrosse/PHPASN1/tree/v2.3.0"
            },
            "time": "2021-04-24T19:01:55+00:00"
        },
        {
            "name": "mdanter/ecc",
            "version": "v1.0.0",
            "source": {
                "type": "git",
                "url": "https://github.com/phpecc/phpecc.git",
                "reference": "34e2eec096bf3dcda814e8f66dd91ae87a2db7cd"
            },
            "dist": {
                "type": "zip",
                "url": "https://api.github.com/repos/phpecc/phpecc/zipball/34e2eec096bf3dcda814e8f66dd91ae87a2db7cd",
                "reference": "34e2eec096bf3dcda814e8f66dd91ae87a2db7cd",
                "shasum": ""
            },
            "require": {
                "ext-gmp": "*",
                "fgrosse/phpasn1": "^2.0",
                "php": "^7.0||^8.0"
            },
            "require-dev": {
                "phpunit/phpunit": "^6.0||^8.0||^9.0",
                "squizlabs/php_codesniffer": "^2.0",
                "symfony/yaml": "^2.6|^3.0"
            },
            "type": "library",
            "autoload": {
                "psr-4": {
                    "Mdanter\\Ecc\\": "src/"
                }
            },
            "notification-url": "https://packagist.org/downloads/",
            "license": [
                "MIT"
            ],
            "authors": [
                {
                    "name": "Matyas Danter",
                    "homepage": "http://matejdanter.com/",
                    "role": "Author"
                },
                {
                    "name": "Thibaud Fabre",
                    "email": "thibaud@aztech.io",
                    "homepage": "http://aztech.io",
                    "role": "Maintainer"
                },
                {
                    "name": "Thomas Kerin",
                    "email": "afk11@users.noreply.github.com",
                    "role": "Maintainer"
                }
            ],
            "description": "PHP Elliptic Curve Cryptography library",
            "homepage": "https://github.com/phpecc/phpecc",
            "keywords": [
                "Diffie",
                "ECDSA",
                "Hellman",
                "curve",
                "ecdh",
                "elliptic",
                "nistp192",
                "nistp224",
                "nistp256",
                "nistp384",
                "nistp521",
                "phpecc",
                "secp256k1",
                "secp256r1"
            ],
            "support": {
                "issues": "https://github.com/phpecc/phpecc/issues",
                "source": "https://github.com/phpecc/phpecc/tree/v1.0.0"
            },
            "time": "2021-01-16T19:42:14+00:00"
        },
        {
            "name": "netresearch/jsonmapper",
            "version": "v4.0.0",
            "source": {
                "type": "git",
                "url": "https://github.com/cweiske/jsonmapper.git",
                "reference": "8bbc021a8edb2e4a7ea2f8ad4fa9ec9dce2fcb8d"
            },
            "dist": {
                "type": "zip",
                "url": "https://api.github.com/repos/cweiske/jsonmapper/zipball/8bbc021a8edb2e4a7ea2f8ad4fa9ec9dce2fcb8d",
                "reference": "8bbc021a8edb2e4a7ea2f8ad4fa9ec9dce2fcb8d",
                "shasum": ""
            },
            "require": {
                "ext-json": "*",
                "ext-pcre": "*",
                "ext-reflection": "*",
                "ext-spl": "*",
                "php": ">=7.1"
            },
            "require-dev": {
                "phpunit/phpunit": "~7.5 || ~8.0 || ~9.0",
                "squizlabs/php_codesniffer": "~3.5"
            },
            "type": "library",
            "autoload": {
                "psr-0": {
                    "JsonMapper": "src/"
                }
            },
            "notification-url": "https://packagist.org/downloads/",
            "license": [
                "OSL-3.0"
            ],
            "authors": [
                {
                    "name": "Christian Weiske",
                    "email": "cweiske@cweiske.de",
                    "homepage": "http://github.com/cweiske/jsonmapper/",
                    "role": "Developer"
                }
            ],
            "description": "Map nested JSON structures onto PHP classes",
            "support": {
                "email": "cweiske@cweiske.de",
                "issues": "https://github.com/cweiske/jsonmapper/issues",
                "source": "https://github.com/cweiske/jsonmapper/tree/v4.0.0"
            },
            "time": "2020-12-01T19:48:11+00:00"
        },
        {
            "name": "pocketmine/binaryutils",
            "version": "0.2.0",
            "source": {
                "type": "git",
                "url": "https://github.com/pmmp/BinaryUtils.git",
                "reference": "595c4ca4b8056777729c8cc5db9614c731eaf63b"
            },
            "dist": {
                "type": "zip",
                "url": "https://api.github.com/repos/pmmp/BinaryUtils/zipball/595c4ca4b8056777729c8cc5db9614c731eaf63b",
                "reference": "595c4ca4b8056777729c8cc5db9614c731eaf63b",
                "shasum": ""
            },
            "require": {
                "php": "^7.4 || ^8.0",
                "php-64bit": "*"
            },
            "require-dev": {
                "phpstan/extension-installer": "^1.0",
                "phpstan/phpstan": "0.12.85",
                "phpstan/phpstan-strict-rules": "^0.12.4"
            },
            "type": "library",
            "autoload": {
                "psr-4": {
                    "pocketmine\\utils\\": "src/"
                }
            },
            "notification-url": "https://packagist.org/downloads/",
            "license": [
                "LGPL-3.0"
            ],
            "description": "Classes and methods for conveniently handling binary data",
            "support": {
                "issues": "https://github.com/pmmp/BinaryUtils/issues",
                "source": "https://github.com/pmmp/BinaryUtils/tree/0.2.0"
            },
            "time": "2021-05-18T15:23:45+00:00"
        },
        {
            "name": "pocketmine/callback-validator",
            "version": "1.0.3",
            "source": {
                "type": "git",
                "url": "https://github.com/pmmp/CallbackValidator.git",
                "reference": "64787469766bcaa7e5885242e85c23c25e8c55a2"
            },
            "dist": {
                "type": "zip",
                "url": "https://api.github.com/repos/pmmp/CallbackValidator/zipball/64787469766bcaa7e5885242e85c23c25e8c55a2",
                "reference": "64787469766bcaa7e5885242e85c23c25e8c55a2",
                "shasum": ""
            },
            "require": {
                "ext-reflection": "*",
                "php": "^7.1 || ^8.0"
            },
            "replace": {
                "daverandom/callback-validator": "*"
            },
            "require-dev": {
                "phpstan/extension-installer": "^1.0",
                "phpstan/phpstan": "0.12.59",
                "phpstan/phpstan-strict-rules": "^0.12.4",
                "phpunit/phpunit": "^7.5 || ^8.5 || ^9.0"
            },
            "type": "library",
            "autoload": {
                "psr-4": {
                    "DaveRandom\\CallbackValidator\\": "src/"
                }
            },
            "notification-url": "https://packagist.org/downloads/",
            "license": [
                "MIT"
            ],
            "authors": [
                {
                    "name": "Chris Wright",
                    "email": "cw@daverandom.com"
                }
            ],
            "description": "Fork of daverandom/callback-validator - Tools for validating callback signatures",
            "support": {
                "issues": "https://github.com/pmmp/CallbackValidator/issues",
                "source": "https://github.com/pmmp/CallbackValidator/tree/1.0.3"
            },
            "time": "2020-12-11T01:45:37+00:00"
        },
        {
            "name": "pocketmine/classloader",
            "version": "dev-master",
            "source": {
                "type": "git",
                "url": "https://github.com/pmmp/ClassLoader.git",
                "reference": "ba70cbabc53d6a36c5d179776e99bc059f21b4a9"
            },
            "dist": {
                "type": "zip",
                "url": "https://api.github.com/repos/pmmp/ClassLoader/zipball/ba70cbabc53d6a36c5d179776e99bc059f21b4a9",
                "reference": "ba70cbabc53d6a36c5d179776e99bc059f21b4a9",
                "shasum": ""
            },
            "require": {
                "ext-pthreads": "~3.2.0",
                "ext-reflection": "*",
                "php": "^7.2 || ^8.0"
            },
            "conflict": {
                "pocketmine/spl": "<0.4"
            },
            "require-dev": {
                "phpstan/extension-installer": "^1.0",
                "phpstan/phpstan": "0.12.80",
                "phpstan/phpstan-strict-rules": "^0.12.4",
                "phpunit/phpunit": "^8.5 || ^9.5"
            },
            "type": "library",
            "autoload": {
                "classmap": [
                    "./src"
                ]
            },
            "notification-url": "https://packagist.org/downloads/",
            "license": [
                "LGPL-3.0"
            ],
            "description": "Ad-hoc autoloading components used by PocketMine-MP",
            "support": {
                "issues": "https://github.com/pmmp/ClassLoader/issues",
                "source": "https://github.com/pmmp/ClassLoader/tree/master"
            },
            "time": "2021-04-21T22:05:17+00:00"
        },
        {
            "name": "pocketmine/color",
            "version": "0.2.0",
            "source": {
                "type": "git",
                "url": "https://github.com/pmmp/Color.git",
                "reference": "09be6ea6d76f2e33d6813c39d29c22c46c17e1d2"
            },
            "dist": {
                "type": "zip",
                "url": "https://api.github.com/repos/pmmp/Color/zipball/09be6ea6d76f2e33d6813c39d29c22c46c17e1d2",
                "reference": "09be6ea6d76f2e33d6813c39d29c22c46c17e1d2",
                "shasum": ""
            },
            "require": {
                "php": "^7.2 || ^8.0"
            },
            "require-dev": {
                "phpstan/phpstan": "0.12.59",
                "phpstan/phpstan-strict-rules": "^0.12.2"
            },
            "type": "library",
            "autoload": {
                "psr-4": {
                    "pocketmine\\color\\": "src/"
                }
            },
            "notification-url": "https://packagist.org/downloads/",
            "license": [
                "LGPL-3.0"
            ],
            "description": "Color handling library used by PocketMine-MP and related projects",
            "support": {
                "issues": "https://github.com/pmmp/Color/issues",
                "source": "https://github.com/pmmp/Color/tree/0.2.0"
            },
            "time": "2020-12-11T01:24:32+00:00"
        },
        {
            "name": "pocketmine/errorhandler",
            "version": "0.3.0",
            "source": {
                "type": "git",
                "url": "https://github.com/pmmp/ErrorHandler.git",
                "reference": "ec742b209e8056bbe855069c4eff94c9734ea19b"
            },
            "dist": {
                "type": "zip",
                "url": "https://api.github.com/repos/pmmp/ErrorHandler/zipball/ec742b209e8056bbe855069c4eff94c9734ea19b",
                "reference": "ec742b209e8056bbe855069c4eff94c9734ea19b",
                "shasum": ""
            },
            "require": {
                "php": "^7.2 || ^8.0"
            },
            "require-dev": {
                "phpstan/phpstan": "0.12.75",
                "phpstan/phpstan-strict-rules": "^0.12.2"
            },
            "type": "library",
            "autoload": {
                "psr-4": {
                    "pocketmine\\errorhandler\\": "src/"
                }
            },
            "notification-url": "https://packagist.org/downloads/",
            "license": [
                "LGPL-3.0"
            ],
            "description": "Utilities to handle nasty PHP E_* errors in a usable way",
            "support": {
                "issues": "https://github.com/pmmp/ErrorHandler/issues",
                "source": "https://github.com/pmmp/ErrorHandler/tree/0.3.0"
            },
            "time": "2021-02-12T18:56:22+00:00"
        },
        {
            "name": "pocketmine/log",
            "version": "0.3.0",
            "source": {
                "type": "git",
                "url": "https://github.com/pmmp/Log.git",
                "reference": "03ab1316da0b1978a7a1c8dd73e1c2a973cb62ec"
            },
            "dist": {
                "type": "zip",
                "url": "https://api.github.com/repos/pmmp/Log/zipball/03ab1316da0b1978a7a1c8dd73e1c2a973cb62ec",
                "reference": "03ab1316da0b1978a7a1c8dd73e1c2a973cb62ec",
                "shasum": ""
            },
            "require": {
                "php": "^7.4 || ^8.0"
            },
            "conflict": {
                "pocketmine/spl": "<0.4"
            },
            "require-dev": {
                "phpstan/phpstan": "0.12.80",
                "phpstan/phpstan-strict-rules": "^0.12.2"
            },
            "type": "library",
            "autoload": {
                "classmap": [
                    "./src"
                ]
            },
            "notification-url": "https://packagist.org/downloads/",
            "license": [
                "LGPL-3.0"
            ],
            "description": "Logging components used by PocketMine-MP and related projects",
            "support": {
                "issues": "https://github.com/pmmp/Log/issues",
                "source": "https://github.com/pmmp/Log/tree/0.3.0"
            },
            "time": "2021-05-18T21:00:49+00:00"
        },
        {
            "name": "pocketmine/log-pthreads",
            "version": "0.2.0",
            "source": {
                "type": "git",
                "url": "https://github.com/pmmp/LogPthreads.git",
                "reference": "6be3445c48c62eba3922f987f000bb20c81d161f"
            },
            "dist": {
                "type": "zip",
                "url": "https://api.github.com/repos/pmmp/LogPthreads/zipball/6be3445c48c62eba3922f987f000bb20c81d161f",
                "reference": "6be3445c48c62eba3922f987f000bb20c81d161f",
                "shasum": ""
            },
            "require": {
                "ext-pthreads": "~3.2.0",
                "php": "^7.4 || ^8.0",
                "pocketmine/log": "^0.2.0 || ^0.3.0"
            },
            "conflict": {
                "pocketmine/spl": "<0.4"
            },
            "require-dev": {
                "phpstan/extension-installer": "^1.0",
                "phpstan/phpstan": "0.12.88",
                "phpstan/phpstan-strict-rules": "^0.12.4"
            },
            "type": "library",
            "autoload": {
                "classmap": [
                    "./src"
                ]
            },
            "notification-url": "https://packagist.org/downloads/",
            "license": [
                "LGPL-3.0"
            ],
            "description": "Logging components specialized for pthreads used by PocketMine-MP and related projects",
            "support": {
                "issues": "https://github.com/pmmp/LogPthreads/issues",
                "source": "https://github.com/pmmp/LogPthreads/tree/0.2.0"
            },
            "time": "2021-05-18T22:15:28+00:00"
        },
        {
            "name": "pocketmine/math",
            "version": "dev-master",
            "source": {
                "type": "git",
                "url": "https://github.com/pmmp/Math.git",
                "reference": "4595b5ee90627e817317839519a7d482c809effb"
            },
            "dist": {
                "type": "zip",
                "url": "https://api.github.com/repos/pmmp/Math/zipball/4595b5ee90627e817317839519a7d482c809effb",
                "reference": "4595b5ee90627e817317839519a7d482c809effb",
                "shasum": ""
            },
            "require": {
                "php": "^7.2 || ^8.0",
                "php-64bit": "*"
            },
            "require-dev": {
                "irstea/phpunit-shim": "^8.5 || ^9.5",
                "phpstan/extension-installer": "^1.0",
                "phpstan/phpstan": "0.12.80",
                "phpstan/phpstan-strict-rules": "^0.12.4"
            },
            "type": "library",
            "autoload": {
                "psr-4": {
                    "pocketmine\\math\\": "src/"
                }
            },
            "notification-url": "https://packagist.org/downloads/",
            "license": [
                "LGPL-3.0"
            ],
            "description": "PHP library containing math related code used in PocketMine-MP",
            "support": {
                "issues": "https://github.com/pmmp/Math/issues",
                "source": "https://github.com/pmmp/Math/tree/master"
            },
            "time": "2021-05-10T10:44:46+00:00"
        },
        {
            "name": "pocketmine/nbt",
            "version": "0.3.0",
            "source": {
                "type": "git",
                "url": "https://github.com/pmmp/NBT.git",
                "reference": "98c4a04b55a915e18f83d3b0c9beb24a71abcd31"
            },
            "dist": {
                "type": "zip",
                "url": "https://api.github.com/repos/pmmp/NBT/zipball/98c4a04b55a915e18f83d3b0c9beb24a71abcd31",
                "reference": "98c4a04b55a915e18f83d3b0c9beb24a71abcd31",
                "shasum": ""
            },
            "require": {
                "php": "^7.4 || ^8.0",
                "php-64bit": "*",
                "pocketmine/binaryutils": "^0.2.0"
            },
            "require-dev": {
                "irstea/phpunit-shim": "^9.5",
                "phpstan/extension-installer": "^1.0",
                "phpstan/phpstan": "0.12.85",
                "phpstan/phpstan-strict-rules": "^0.12.4"
            },
            "type": "library",
            "autoload": {
                "psr-4": {
                    "pocketmine\\nbt\\": "src/"
                }
            },
            "notification-url": "https://packagist.org/downloads/",
            "license": [
                "LGPL-3.0"
            ],
            "description": "PHP library for working with Named Binary Tags",
            "support": {
                "issues": "https://github.com/pmmp/NBT/issues",
                "source": "https://github.com/pmmp/NBT/tree/0.3.0"
            },
            "time": "2021-05-18T15:46:33+00:00"
        },
        {
            "name": "pocketmine/raklib",
            "version": "0.13.1",
            "source": {
                "type": "git",
                "url": "https://github.com/pmmp/RakLib.git",
                "reference": "0b2b84f894adebe6a746237f9cc36d80cc4227ab"
            },
            "dist": {
                "type": "zip",
                "url": "https://api.github.com/repos/pmmp/RakLib/zipball/0b2b84f894adebe6a746237f9cc36d80cc4227ab",
                "reference": "0b2b84f894adebe6a746237f9cc36d80cc4227ab",
                "shasum": ""
            },
            "require": {
                "ext-sockets": "*",
                "php": "^7.4 || ^8.0",
                "php-64bit": "*",
                "php-ipv6": "*",
                "pocketmine/binaryutils": "^0.2.0",
                "pocketmine/log": "^0.3.0"
            },
            "require-dev": {
                "phpstan/phpstan": "0.12.88",
                "phpstan/phpstan-strict-rules": "^0.12.2"
            },
            "type": "library",
            "autoload": {
                "psr-4": {
                    "raklib\\": "src/"
                }
            },
            "notification-url": "https://packagist.org/downloads/",
            "license": [
                "GPL-3.0"
            ],
            "description": "A RakNet server implementation written in PHP",
            "support": {
                "issues": "https://github.com/pmmp/RakLib/issues",
                "source": "https://github.com/pmmp/RakLib/tree/0.13.1"
            },
            "time": "2021-05-18T21:14:20+00:00"
        },
        {
            "name": "pocketmine/raklib-ipc",
            "version": "0.1.0",
            "source": {
                "type": "git",
                "url": "https://github.com/pmmp/RakLibIpc.git",
                "reference": "85f1a4834e34abd6d77f622f14731e8ef06dc7cf"
            },
            "dist": {
                "type": "zip",
                "url": "https://api.github.com/repos/pmmp/RakLibIpc/zipball/85f1a4834e34abd6d77f622f14731e8ef06dc7cf",
                "reference": "85f1a4834e34abd6d77f622f14731e8ef06dc7cf",
                "shasum": ""
            },
            "require": {
                "php": "^7.4 || ^8.0",
                "php-64bit": "*",
                "pocketmine/binaryutils": "^0.2.0",
                "pocketmine/raklib": "^0.13.1"
            },
            "require-dev": {
                "phpstan/phpstan": "0.12.81",
                "phpstan/phpstan-strict-rules": "^0.12.2"
            },
            "type": "library",
            "autoload": {
                "psr-4": {
                    "raklib\\server\\ipc\\": "src/"
                }
            },
            "notification-url": "https://packagist.org/downloads/",
            "license": [
                "GPL-3.0"
            ],
            "description": "Channel-based protocols for inter-thread/inter-process communication with RakLib",
            "support": {
                "issues": "https://github.com/pmmp/RakLibIpc/issues",
                "source": "https://github.com/pmmp/RakLibIpc/tree/0.1.0"
            },
            "time": "2021-05-18T21:19:03+00:00"
        },
        {
            "name": "pocketmine/snooze",
            "version": "0.1.5",
            "source": {
                "type": "git",
                "url": "https://github.com/pmmp/Snooze.git",
                "reference": "70b5e7937a06878dd321a3182ceb76d56298f2cd"
            },
            "dist": {
                "type": "zip",
                "url": "https://api.github.com/repos/pmmp/Snooze/zipball/70b5e7937a06878dd321a3182ceb76d56298f2cd",
                "reference": "70b5e7937a06878dd321a3182ceb76d56298f2cd",
                "shasum": ""
            },
            "require": {
                "ext-pthreads": ">=3.1.7dev",
                "php-64bit": "^7.2 || ^8.0"
            },
            "require-dev": {
                "phpstan/extension-installer": "^1.0",
                "phpstan/phpstan": "0.12.76",
                "phpstan/phpstan-strict-rules": "^0.12.4"
            },
            "type": "library",
            "autoload": {
                "psr-4": {
                    "pocketmine\\snooze\\": "src/"
                }
            },
            "notification-url": "https://packagist.org/downloads/",
            "license": [
                "LGPL-3.0"
            ],
            "description": "Thread notification management library for code using the pthreads extension",
            "support": {
                "issues": "https://github.com/pmmp/Snooze/issues",
                "source": "https://github.com/pmmp/Snooze/tree/0.1.5"
            },
            "time": "2021-02-22T16:16:12+00:00"
        },
        {
            "name": "pocketmine/spl",
            "version": "dev-master",
            "source": {
                "type": "git",
                "url": "https://github.com/pmmp/SPL.git",
                "reference": "b7a8904f912c1f6d38ad867ff1120614ccb80171"
            },
            "dist": {
                "type": "zip",
                "url": "https://api.github.com/repos/pmmp/SPL/zipball/b7a8904f912c1f6d38ad867ff1120614ccb80171",
                "reference": "b7a8904f912c1f6d38ad867ff1120614ccb80171",
                "shasum": ""
            },
            "require": {
                "php": "^7.2 || ^8.0"
            },
            "require-dev": {
                "phpstan/phpstan": "^0.12.8"
            },
            "type": "library",
            "autoload": {
                "classmap": [
                    "./src"
                ]
            },
            "notification-url": "https://packagist.org/downloads/",
            "license": [
                "LGPL-3.0"
            ],
            "description": "Standard library files required by PocketMine-MP and related projects",
            "support": {
                "issues": "https://github.com/pmmp/SPL/issues",
                "source": "https://github.com/pmmp/SPL/tree/master"
            },
            "time": "2021-01-15T15:19:34+00:00"
        },
        {
            "name": "ramsey/collection",
            "version": "1.1.3",
            "source": {
                "type": "git",
                "url": "https://github.com/ramsey/collection.git",
                "reference": "28a5c4ab2f5111db6a60b2b4ec84057e0f43b9c1"
            },
            "dist": {
                "type": "zip",
                "url": "https://api.github.com/repos/ramsey/collection/zipball/28a5c4ab2f5111db6a60b2b4ec84057e0f43b9c1",
                "reference": "28a5c4ab2f5111db6a60b2b4ec84057e0f43b9c1",
                "shasum": ""
            },
            "require": {
                "php": "^7.2 || ^8"
            },
            "require-dev": {
                "captainhook/captainhook": "^5.3",
                "dealerdirect/phpcodesniffer-composer-installer": "^0.7.0",
                "ergebnis/composer-normalize": "^2.6",
                "fakerphp/faker": "^1.5",
                "hamcrest/hamcrest-php": "^2",
                "jangregor/phpstan-prophecy": "^0.8",
                "mockery/mockery": "^1.3",
                "phpstan/extension-installer": "^1",
                "phpstan/phpstan": "^0.12.32",
                "phpstan/phpstan-mockery": "^0.12.5",
                "phpstan/phpstan-phpunit": "^0.12.11",
                "phpunit/phpunit": "^8.5 || ^9",
                "psy/psysh": "^0.10.4",
                "slevomat/coding-standard": "^6.3",
                "squizlabs/php_codesniffer": "^3.5",
                "vimeo/psalm": "^4.4"
            },
            "type": "library",
            "autoload": {
                "psr-4": {
                    "Ramsey\\Collection\\": "src/"
                }
            },
            "notification-url": "https://packagist.org/downloads/",
            "license": [
                "MIT"
            ],
            "authors": [
                {
                    "name": "Ben Ramsey",
                    "email": "ben@benramsey.com",
                    "homepage": "https://benramsey.com"
                }
            ],
            "description": "A PHP 7.2+ library for representing and manipulating collections.",
            "keywords": [
                "array",
                "collection",
                "hash",
                "map",
                "queue",
                "set"
            ],
            "support": {
                "issues": "https://github.com/ramsey/collection/issues",
                "source": "https://github.com/ramsey/collection/tree/1.1.3"
            },
            "funding": [
                {
                    "url": "https://github.com/ramsey",
                    "type": "github"
                },
                {
                    "url": "https://tidelift.com/funding/github/packagist/ramsey/collection",
                    "type": "tidelift"
                }
            ],
            "time": "2021-01-21T17:40:04+00:00"
        },
        {
            "name": "ramsey/uuid",
            "version": "4.1.1",
            "source": {
                "type": "git",
                "url": "https://github.com/ramsey/uuid.git",
                "reference": "cd4032040a750077205918c86049aa0f43d22947"
            },
            "dist": {
                "type": "zip",
                "url": "https://api.github.com/repos/ramsey/uuid/zipball/cd4032040a750077205918c86049aa0f43d22947",
                "reference": "cd4032040a750077205918c86049aa0f43d22947",
                "shasum": ""
            },
            "require": {
                "brick/math": "^0.8 || ^0.9",
                "ext-json": "*",
                "php": "^7.2 || ^8",
                "ramsey/collection": "^1.0",
                "symfony/polyfill-ctype": "^1.8"
            },
            "replace": {
                "rhumsaa/uuid": "self.version"
            },
            "require-dev": {
                "codeception/aspect-mock": "^3",
                "dealerdirect/phpcodesniffer-composer-installer": "^0.6.2 || ^0.7.0",
                "doctrine/annotations": "^1.8",
                "goaop/framework": "^2",
                "mockery/mockery": "^1.3",
                "moontoast/math": "^1.1",
                "paragonie/random-lib": "^2",
                "php-mock/php-mock-mockery": "^1.3",
                "php-mock/php-mock-phpunit": "^2.5",
                "php-parallel-lint/php-parallel-lint": "^1.1",
                "phpbench/phpbench": "^0.17.1",
                "phpstan/extension-installer": "^1.0",
                "phpstan/phpstan": "^0.12",
                "phpstan/phpstan-mockery": "^0.12",
                "phpstan/phpstan-phpunit": "^0.12",
                "phpunit/phpunit": "^8.5",
                "psy/psysh": "^0.10.0",
                "slevomat/coding-standard": "^6.0",
                "squizlabs/php_codesniffer": "^3.5",
                "vimeo/psalm": "3.9.4"
            },
            "suggest": {
                "ext-bcmath": "Enables faster math with arbitrary-precision integers using BCMath.",
                "ext-ctype": "Enables faster processing of character classification using ctype functions.",
                "ext-gmp": "Enables faster math with arbitrary-precision integers using GMP.",
                "ext-uuid": "Enables the use of PeclUuidTimeGenerator and PeclUuidRandomGenerator.",
                "paragonie/random-lib": "Provides RandomLib for use with the RandomLibAdapter",
                "ramsey/uuid-doctrine": "Allows the use of Ramsey\\Uuid\\Uuid as Doctrine field type."
            },
            "type": "library",
            "extra": {
                "branch-alias": {
                    "dev-master": "4.x-dev"
                }
            },
            "autoload": {
                "psr-4": {
                    "Ramsey\\Uuid\\": "src/"
                },
                "files": [
                    "src/functions.php"
                ]
            },
            "notification-url": "https://packagist.org/downloads/",
            "license": [
                "MIT"
            ],
            "description": "A PHP library for generating and working with universally unique identifiers (UUIDs).",
            "homepage": "https://github.com/ramsey/uuid",
            "keywords": [
                "guid",
                "identifier",
                "uuid"
            ],
            "support": {
                "issues": "https://github.com/ramsey/uuid/issues",
                "rss": "https://github.com/ramsey/uuid/releases.atom",
                "source": "https://github.com/ramsey/uuid"
            },
            "funding": [
                {
                    "url": "https://github.com/ramsey",
                    "type": "github"
                }
            ],
            "time": "2020-08-18T17:17:46+00:00"
        },
        {
            "name": "respect/stringifier",
            "version": "0.2.0",
            "source": {
                "type": "git",
                "url": "https://github.com/Respect/Stringifier.git",
                "reference": "e55af3c8aeaeaa2abb5fa47a58a8e9688cc23b59"
            },
            "dist": {
                "type": "zip",
                "url": "https://api.github.com/repos/Respect/Stringifier/zipball/e55af3c8aeaeaa2abb5fa47a58a8e9688cc23b59",
                "reference": "e55af3c8aeaeaa2abb5fa47a58a8e9688cc23b59",
                "shasum": ""
            },
            "require": {
                "php": ">=7.1"
            },
            "require-dev": {
                "friendsofphp/php-cs-fixer": "^2.8",
                "malukenho/docheader": "^0.1.7",
                "phpunit/phpunit": "^6.4"
            },
            "type": "library",
            "autoload": {
                "psr-4": {
                    "Respect\\Stringifier\\": "src/"
                },
                "files": [
                    "src/stringify.php"
                ]
            },
            "notification-url": "https://packagist.org/downloads/",
            "license": [
                "MIT"
            ],
            "authors": [
                {
                    "name": "Respect/Stringifier Contributors",
                    "homepage": "https://github.com/Respect/Stringifier/graphs/contributors"
                }
            ],
            "description": "Converts any value to a string",
            "homepage": "http://respect.github.io/Stringifier/",
            "keywords": [
                "respect",
                "stringifier",
                "stringify"
            ],
            "support": {
                "issues": "https://github.com/Respect/Stringifier/issues",
                "source": "https://github.com/Respect/Stringifier/tree/0.2.0"
            },
            "time": "2017-12-29T19:39:25+00:00"
        },
        {
            "name": "respect/validation",
            "version": "2.2.3",
            "source": {
                "type": "git",
                "url": "https://github.com/Respect/Validation.git",
                "reference": "4c21a7ffc9a4915673cb2c2843963919e664e627"
            },
            "dist": {
                "type": "zip",
                "url": "https://api.github.com/repos/Respect/Validation/zipball/4c21a7ffc9a4915673cb2c2843963919e664e627",
                "reference": "4c21a7ffc9a4915673cb2c2843963919e664e627",
                "shasum": ""
            },
            "require": {
                "php": "^7.3 || ^8.0",
                "respect/stringifier": "^0.2.0",
                "symfony/polyfill-mbstring": "^1.2"
            },
            "require-dev": {
                "egulias/email-validator": "^3.0",
                "malukenho/docheader": "^0.1",
                "mikey179/vfsstream": "^1.6",
                "phpstan/phpstan": "^0.12",
                "phpstan/phpstan-deprecation-rules": "^0.12",
                "phpstan/phpstan-phpunit": "^0.12",
                "phpunit/phpunit": "^9.3",
                "psr/http-message": "^1.0",
                "respect/coding-standard": "^3.0",
                "squizlabs/php_codesniffer": "^3.5",
                "symfony/validator": "^3.0||^4.0",
                "zendframework/zend-validator": "^2.1"
            },
            "suggest": {
                "egulias/email-validator": "Strict (RFC compliant) email validation",
                "ext-bcmath": "Arbitrary Precision Mathematics",
                "ext-fileinfo": "File Information",
                "ext-mbstring": "Multibyte String Functions",
                "symfony/validator": "Use Symfony validator through Respect\\Validation",
                "zendframework/zend-validator": "Use Zend Framework validator through Respect\\Validation"
            },
            "type": "library",
            "autoload": {
                "psr-4": {
                    "Respect\\Validation\\": "library/"
                }
            },
            "notification-url": "https://packagist.org/downloads/",
            "license": [
                "MIT"
            ],
            "authors": [
                {
                    "name": "Respect/Validation Contributors",
                    "homepage": "https://github.com/Respect/Validation/graphs/contributors"
                }
            ],
            "description": "The most awesome validation engine ever created for PHP",
            "homepage": "http://respect.github.io/Validation/",
            "keywords": [
                "respect",
                "validation",
                "validator"
            ],
            "support": {
                "issues": "https://github.com/Respect/Validation/issues",
                "source": "https://github.com/Respect/Validation/tree/2.2.3"
            },
            "time": "2021-03-19T14:12:45+00:00"
        },
        {
            "name": "symfony/polyfill-ctype",
            "version": "v1.22.1",
            "source": {
                "type": "git",
                "url": "https://github.com/symfony/polyfill-ctype.git",
                "reference": "c6c942b1ac76c82448322025e084cadc56048b4e"
            },
            "dist": {
                "type": "zip",
                "url": "https://api.github.com/repos/symfony/polyfill-ctype/zipball/c6c942b1ac76c82448322025e084cadc56048b4e",
                "reference": "c6c942b1ac76c82448322025e084cadc56048b4e",
                "shasum": ""
            },
            "require": {
                "php": ">=7.1"
            },
            "suggest": {
                "ext-ctype": "For best performance"
            },
            "type": "library",
            "extra": {
                "branch-alias": {
                    "dev-main": "1.22-dev"
                },
                "thanks": {
                    "name": "symfony/polyfill",
                    "url": "https://github.com/symfony/polyfill"
                }
            },
            "autoload": {
                "psr-4": {
                    "Symfony\\Polyfill\\Ctype\\": ""
                },
                "files": [
                    "bootstrap.php"
                ]
            },
            "notification-url": "https://packagist.org/downloads/",
            "license": [
                "MIT"
            ],
            "authors": [
                {
                    "name": "Gert de Pagter",
                    "email": "BackEndTea@gmail.com"
                },
                {
                    "name": "Symfony Community",
                    "homepage": "https://symfony.com/contributors"
                }
            ],
            "description": "Symfony polyfill for ctype functions",
            "homepage": "https://symfony.com",
            "keywords": [
                "compatibility",
                "ctype",
                "polyfill",
                "portable"
            ],
            "support": {
                "source": "https://github.com/symfony/polyfill-ctype/tree/v1.22.1"
            },
            "funding": [
                {
                    "url": "https://symfony.com/sponsor",
                    "type": "custom"
                },
                {
                    "url": "https://github.com/fabpot",
                    "type": "github"
                },
                {
                    "url": "https://tidelift.com/funding/github/packagist/symfony/symfony",
                    "type": "tidelift"
                }
            ],
            "time": "2021-01-07T16:49:33+00:00"
        },
        {
            "name": "symfony/polyfill-mbstring",
            "version": "v1.22.1",
            "source": {
                "type": "git",
                "url": "https://github.com/symfony/polyfill-mbstring.git",
                "reference": "5232de97ee3b75b0360528dae24e73db49566ab1"
            },
            "dist": {
                "type": "zip",
                "url": "https://api.github.com/repos/symfony/polyfill-mbstring/zipball/5232de97ee3b75b0360528dae24e73db49566ab1",
                "reference": "5232de97ee3b75b0360528dae24e73db49566ab1",
                "shasum": ""
            },
            "require": {
                "php": ">=7.1"
            },
            "suggest": {
                "ext-mbstring": "For best performance"
            },
            "type": "library",
            "extra": {
                "branch-alias": {
                    "dev-main": "1.22-dev"
                },
                "thanks": {
                    "name": "symfony/polyfill",
                    "url": "https://github.com/symfony/polyfill"
                }
            },
            "autoload": {
                "psr-4": {
                    "Symfony\\Polyfill\\Mbstring\\": ""
                },
                "files": [
                    "bootstrap.php"
                ]
            },
            "notification-url": "https://packagist.org/downloads/",
            "license": [
                "MIT"
            ],
            "authors": [
                {
                    "name": "Nicolas Grekas",
                    "email": "p@tchwork.com"
                },
                {
                    "name": "Symfony Community",
                    "homepage": "https://symfony.com/contributors"
                }
            ],
            "description": "Symfony polyfill for the Mbstring extension",
            "homepage": "https://symfony.com",
            "keywords": [
                "compatibility",
                "mbstring",
                "polyfill",
                "portable",
                "shim"
            ],
            "support": {
                "source": "https://github.com/symfony/polyfill-mbstring/tree/v1.22.1"
            },
            "funding": [
                {
                    "url": "https://symfony.com/sponsor",
                    "type": "custom"
                },
                {
                    "url": "https://github.com/fabpot",
                    "type": "github"
                },
                {
                    "url": "https://tidelift.com/funding/github/packagist/symfony/symfony",
                    "type": "tidelift"
                }
            ],
            "time": "2021-01-22T09:19:47+00:00"
        }
    ],
    "packages-dev": [
        {
            "name": "doctrine/instantiator",
            "version": "1.4.0",
            "source": {
                "type": "git",
                "url": "https://github.com/doctrine/instantiator.git",
                "reference": "d56bf6102915de5702778fe20f2de3b2fe570b5b"
            },
            "dist": {
                "type": "zip",
                "url": "https://api.github.com/repos/doctrine/instantiator/zipball/d56bf6102915de5702778fe20f2de3b2fe570b5b",
                "reference": "d56bf6102915de5702778fe20f2de3b2fe570b5b",
                "shasum": ""
            },
            "require": {
                "php": "^7.1 || ^8.0"
            },
            "require-dev": {
                "doctrine/coding-standard": "^8.0",
                "ext-pdo": "*",
                "ext-phar": "*",
                "phpbench/phpbench": "^0.13 || 1.0.0-alpha2",
                "phpstan/phpstan": "^0.12",
                "phpstan/phpstan-phpunit": "^0.12",
                "phpunit/phpunit": "^7.0 || ^8.0 || ^9.0"
            },
            "type": "library",
            "autoload": {
                "psr-4": {
                    "Doctrine\\Instantiator\\": "src/Doctrine/Instantiator/"
                }
            },
            "notification-url": "https://packagist.org/downloads/",
            "license": [
                "MIT"
            ],
            "authors": [
                {
                    "name": "Marco Pivetta",
                    "email": "ocramius@gmail.com",
                    "homepage": "https://ocramius.github.io/"
                }
            ],
            "description": "A small, lightweight utility to instantiate objects in PHP without invoking their constructors",
            "homepage": "https://www.doctrine-project.org/projects/instantiator.html",
            "keywords": [
                "constructor",
                "instantiate"
            ],
            "support": {
                "issues": "https://github.com/doctrine/instantiator/issues",
                "source": "https://github.com/doctrine/instantiator/tree/1.4.0"
            },
            "funding": [
                {
                    "url": "https://www.doctrine-project.org/sponsorship.html",
                    "type": "custom"
                },
                {
                    "url": "https://www.patreon.com/phpdoctrine",
                    "type": "patreon"
                },
                {
                    "url": "https://tidelift.com/funding/github/packagist/doctrine%2Finstantiator",
                    "type": "tidelift"
                }
            ],
            "time": "2020-11-10T18:47:58+00:00"
        },
        {
            "name": "myclabs/deep-copy",
            "version": "1.10.2",
            "source": {
                "type": "git",
                "url": "https://github.com/myclabs/DeepCopy.git",
                "reference": "776f831124e9c62e1a2c601ecc52e776d8bb7220"
            },
            "dist": {
                "type": "zip",
                "url": "https://api.github.com/repos/myclabs/DeepCopy/zipball/776f831124e9c62e1a2c601ecc52e776d8bb7220",
                "reference": "776f831124e9c62e1a2c601ecc52e776d8bb7220",
                "shasum": ""
            },
            "require": {
                "php": "^7.1 || ^8.0"
            },
            "replace": {
                "myclabs/deep-copy": "self.version"
            },
            "require-dev": {
                "doctrine/collections": "^1.0",
                "doctrine/common": "^2.6",
                "phpunit/phpunit": "^7.1"
            },
            "type": "library",
            "autoload": {
                "psr-4": {
                    "DeepCopy\\": "src/DeepCopy/"
                },
                "files": [
                    "src/DeepCopy/deep_copy.php"
                ]
            },
            "notification-url": "https://packagist.org/downloads/",
            "license": [
                "MIT"
            ],
            "description": "Create deep copies (clones) of your objects",
            "keywords": [
                "clone",
                "copy",
                "duplicate",
                "object",
                "object graph"
            ],
            "support": {
                "issues": "https://github.com/myclabs/DeepCopy/issues",
                "source": "https://github.com/myclabs/DeepCopy/tree/1.10.2"
            },
            "funding": [
                {
                    "url": "https://tidelift.com/funding/github/packagist/myclabs/deep-copy",
                    "type": "tidelift"
                }
            ],
            "time": "2020-11-13T09:40:50+00:00"
        },
        {
            "name": "nikic/php-parser",
            "version": "v4.10.5",
            "source": {
                "type": "git",
                "url": "https://github.com/nikic/PHP-Parser.git",
                "reference": "4432ba399e47c66624bc73c8c0f811e5c109576f"
            },
            "dist": {
                "type": "zip",
                "url": "https://api.github.com/repos/nikic/PHP-Parser/zipball/4432ba399e47c66624bc73c8c0f811e5c109576f",
                "reference": "4432ba399e47c66624bc73c8c0f811e5c109576f",
                "shasum": ""
            },
            "require": {
                "ext-tokenizer": "*",
                "php": ">=7.0"
            },
            "require-dev": {
                "ircmaxell/php-yacc": "^0.0.7",
                "phpunit/phpunit": "^6.5 || ^7.0 || ^8.0 || ^9.0"
            },
            "bin": [
                "bin/php-parse"
            ],
            "type": "library",
            "extra": {
                "branch-alias": {
                    "dev-master": "4.9-dev"
                }
            },
            "autoload": {
                "psr-4": {
                    "PhpParser\\": "lib/PhpParser"
                }
            },
            "notification-url": "https://packagist.org/downloads/",
            "license": [
                "BSD-3-Clause"
            ],
            "authors": [
                {
                    "name": "Nikita Popov"
                }
            ],
            "description": "A PHP parser written in PHP",
            "keywords": [
                "parser",
                "php"
            ],
            "support": {
                "issues": "https://github.com/nikic/PHP-Parser/issues",
                "source": "https://github.com/nikic/PHP-Parser/tree/v4.10.5"
            },
            "time": "2021-05-03T19:11:20+00:00"
        },
        {
            "name": "phar-io/manifest",
            "version": "2.0.1",
            "source": {
                "type": "git",
                "url": "https://github.com/phar-io/manifest.git",
                "reference": "85265efd3af7ba3ca4b2a2c34dbfc5788dd29133"
            },
            "dist": {
                "type": "zip",
                "url": "https://api.github.com/repos/phar-io/manifest/zipball/85265efd3af7ba3ca4b2a2c34dbfc5788dd29133",
                "reference": "85265efd3af7ba3ca4b2a2c34dbfc5788dd29133",
                "shasum": ""
            },
            "require": {
                "ext-dom": "*",
                "ext-phar": "*",
                "ext-xmlwriter": "*",
                "phar-io/version": "^3.0.1",
                "php": "^7.2 || ^8.0"
            },
            "type": "library",
            "extra": {
                "branch-alias": {
                    "dev-master": "2.0.x-dev"
                }
            },
            "autoload": {
                "classmap": [
                    "src/"
                ]
            },
            "notification-url": "https://packagist.org/downloads/",
            "license": [
                "BSD-3-Clause"
            ],
            "authors": [
                {
                    "name": "Arne Blankerts",
                    "email": "arne@blankerts.de",
                    "role": "Developer"
                },
                {
                    "name": "Sebastian Heuer",
                    "email": "sebastian@phpeople.de",
                    "role": "Developer"
                },
                {
                    "name": "Sebastian Bergmann",
                    "email": "sebastian@phpunit.de",
                    "role": "Developer"
                }
            ],
            "description": "Component for reading phar.io manifest information from a PHP Archive (PHAR)",
            "support": {
                "issues": "https://github.com/phar-io/manifest/issues",
                "source": "https://github.com/phar-io/manifest/tree/master"
            },
            "time": "2020-06-27T14:33:11+00:00"
        },
        {
            "name": "phar-io/version",
            "version": "3.1.0",
            "source": {
                "type": "git",
                "url": "https://github.com/phar-io/version.git",
                "reference": "bae7c545bef187884426f042434e561ab1ddb182"
            },
            "dist": {
                "type": "zip",
                "url": "https://api.github.com/repos/phar-io/version/zipball/bae7c545bef187884426f042434e561ab1ddb182",
                "reference": "bae7c545bef187884426f042434e561ab1ddb182",
                "shasum": ""
            },
            "require": {
                "php": "^7.2 || ^8.0"
            },
            "type": "library",
            "autoload": {
                "classmap": [
                    "src/"
                ]
            },
            "notification-url": "https://packagist.org/downloads/",
            "license": [
                "BSD-3-Clause"
            ],
            "authors": [
                {
                    "name": "Arne Blankerts",
                    "email": "arne@blankerts.de",
                    "role": "Developer"
                },
                {
                    "name": "Sebastian Heuer",
                    "email": "sebastian@phpeople.de",
                    "role": "Developer"
                },
                {
                    "name": "Sebastian Bergmann",
                    "email": "sebastian@phpunit.de",
                    "role": "Developer"
                }
            ],
            "description": "Library for handling version information and constraints",
            "support": {
                "issues": "https://github.com/phar-io/version/issues",
                "source": "https://github.com/phar-io/version/tree/3.1.0"
            },
            "time": "2021-02-23T14:00:09+00:00"
        },
        {
            "name": "phpdocumentor/reflection-common",
            "version": "2.2.0",
            "source": {
                "type": "git",
                "url": "https://github.com/phpDocumentor/ReflectionCommon.git",
                "reference": "1d01c49d4ed62f25aa84a747ad35d5a16924662b"
            },
            "dist": {
                "type": "zip",
                "url": "https://api.github.com/repos/phpDocumentor/ReflectionCommon/zipball/1d01c49d4ed62f25aa84a747ad35d5a16924662b",
                "reference": "1d01c49d4ed62f25aa84a747ad35d5a16924662b",
                "shasum": ""
            },
            "require": {
                "php": "^7.2 || ^8.0"
            },
            "type": "library",
            "extra": {
                "branch-alias": {
                    "dev-2.x": "2.x-dev"
                }
            },
            "autoload": {
                "psr-4": {
                    "phpDocumentor\\Reflection\\": "src/"
                }
            },
            "notification-url": "https://packagist.org/downloads/",
            "license": [
                "MIT"
            ],
            "authors": [
                {
                    "name": "Jaap van Otterdijk",
                    "email": "opensource@ijaap.nl"
                }
            ],
            "description": "Common reflection classes used by phpdocumentor to reflect the code structure",
            "homepage": "http://www.phpdoc.org",
            "keywords": [
                "FQSEN",
                "phpDocumentor",
                "phpdoc",
                "reflection",
                "static analysis"
            ],
            "support": {
                "issues": "https://github.com/phpDocumentor/ReflectionCommon/issues",
                "source": "https://github.com/phpDocumentor/ReflectionCommon/tree/2.x"
            },
            "time": "2020-06-27T09:03:43+00:00"
        },
        {
            "name": "phpdocumentor/reflection-docblock",
            "version": "5.2.2",
            "source": {
                "type": "git",
                "url": "https://github.com/phpDocumentor/ReflectionDocBlock.git",
                "reference": "069a785b2141f5bcf49f3e353548dc1cce6df556"
            },
            "dist": {
                "type": "zip",
                "url": "https://api.github.com/repos/phpDocumentor/ReflectionDocBlock/zipball/069a785b2141f5bcf49f3e353548dc1cce6df556",
                "reference": "069a785b2141f5bcf49f3e353548dc1cce6df556",
                "shasum": ""
            },
            "require": {
                "ext-filter": "*",
                "php": "^7.2 || ^8.0",
                "phpdocumentor/reflection-common": "^2.2",
                "phpdocumentor/type-resolver": "^1.3",
                "webmozart/assert": "^1.9.1"
            },
            "require-dev": {
                "mockery/mockery": "~1.3.2"
            },
            "type": "library",
            "extra": {
                "branch-alias": {
                    "dev-master": "5.x-dev"
                }
            },
            "autoload": {
                "psr-4": {
                    "phpDocumentor\\Reflection\\": "src"
                }
            },
            "notification-url": "https://packagist.org/downloads/",
            "license": [
                "MIT"
            ],
            "authors": [
                {
                    "name": "Mike van Riel",
                    "email": "me@mikevanriel.com"
                },
                {
                    "name": "Jaap van Otterdijk",
                    "email": "account@ijaap.nl"
                }
            ],
            "description": "With this component, a library can provide support for annotations via DocBlocks or otherwise retrieve information that is embedded in a DocBlock.",
            "support": {
                "issues": "https://github.com/phpDocumentor/ReflectionDocBlock/issues",
                "source": "https://github.com/phpDocumentor/ReflectionDocBlock/tree/master"
            },
            "time": "2020-09-03T19:13:55+00:00"
        },
        {
            "name": "phpdocumentor/type-resolver",
            "version": "1.4.0",
            "source": {
                "type": "git",
                "url": "https://github.com/phpDocumentor/TypeResolver.git",
                "reference": "6a467b8989322d92aa1c8bf2bebcc6e5c2ba55c0"
            },
            "dist": {
                "type": "zip",
                "url": "https://api.github.com/repos/phpDocumentor/TypeResolver/zipball/6a467b8989322d92aa1c8bf2bebcc6e5c2ba55c0",
                "reference": "6a467b8989322d92aa1c8bf2bebcc6e5c2ba55c0",
                "shasum": ""
            },
            "require": {
                "php": "^7.2 || ^8.0",
                "phpdocumentor/reflection-common": "^2.0"
            },
            "require-dev": {
                "ext-tokenizer": "*"
            },
            "type": "library",
            "extra": {
                "branch-alias": {
                    "dev-1.x": "1.x-dev"
                }
            },
            "autoload": {
                "psr-4": {
                    "phpDocumentor\\Reflection\\": "src"
                }
            },
            "notification-url": "https://packagist.org/downloads/",
            "license": [
                "MIT"
            ],
            "authors": [
                {
                    "name": "Mike van Riel",
                    "email": "me@mikevanriel.com"
                }
            ],
            "description": "A PSR-5 based resolver of Class names, Types and Structural Element Names",
            "support": {
                "issues": "https://github.com/phpDocumentor/TypeResolver/issues",
                "source": "https://github.com/phpDocumentor/TypeResolver/tree/1.4.0"
            },
            "time": "2020-09-17T18:55:26+00:00"
        },
        {
            "name": "phpspec/prophecy",
            "version": "1.13.0",
            "source": {
                "type": "git",
                "url": "https://github.com/phpspec/prophecy.git",
                "reference": "be1996ed8adc35c3fd795488a653f4b518be70ea"
            },
            "dist": {
                "type": "zip",
                "url": "https://api.github.com/repos/phpspec/prophecy/zipball/be1996ed8adc35c3fd795488a653f4b518be70ea",
                "reference": "be1996ed8adc35c3fd795488a653f4b518be70ea",
                "shasum": ""
            },
            "require": {
                "doctrine/instantiator": "^1.2",
                "php": "^7.2 || ~8.0, <8.1",
                "phpdocumentor/reflection-docblock": "^5.2",
                "sebastian/comparator": "^3.0 || ^4.0",
                "sebastian/recursion-context": "^3.0 || ^4.0"
            },
            "require-dev": {
                "phpspec/phpspec": "^6.0",
                "phpunit/phpunit": "^8.0 || ^9.0"
            },
            "type": "library",
            "extra": {
                "branch-alias": {
                    "dev-master": "1.11.x-dev"
                }
            },
            "autoload": {
                "psr-4": {
                    "Prophecy\\": "src/Prophecy"
                }
            },
            "notification-url": "https://packagist.org/downloads/",
            "license": [
                "MIT"
            ],
            "authors": [
                {
                    "name": "Konstantin Kudryashov",
                    "email": "ever.zet@gmail.com",
                    "homepage": "http://everzet.com"
                },
                {
                    "name": "Marcello Duarte",
                    "email": "marcello.duarte@gmail.com"
                }
            ],
            "description": "Highly opinionated mocking framework for PHP 5.3+",
            "homepage": "https://github.com/phpspec/prophecy",
            "keywords": [
                "Double",
                "Dummy",
                "fake",
                "mock",
                "spy",
                "stub"
            ],
            "support": {
                "issues": "https://github.com/phpspec/prophecy/issues",
                "source": "https://github.com/phpspec/prophecy/tree/1.13.0"
            },
            "time": "2021-03-17T13:42:18+00:00"
        },
        {
            "name": "phpstan/phpstan",
            "version": "0.12.88",
            "source": {
                "type": "git",
                "url": "https://github.com/phpstan/phpstan.git",
                "reference": "464d1a81af49409c41074aa6640ed0c4cbd9bb68"
            },
            "dist": {
                "type": "zip",
                "url": "https://api.github.com/repos/phpstan/phpstan/zipball/464d1a81af49409c41074aa6640ed0c4cbd9bb68",
                "reference": "464d1a81af49409c41074aa6640ed0c4cbd9bb68",
                "shasum": ""
            },
            "require": {
                "php": "^7.1|^8.0"
            },
            "conflict": {
                "phpstan/phpstan-shim": "*"
            },
            "bin": [
                "phpstan",
                "phpstan.phar"
            ],
            "type": "library",
            "extra": {
                "branch-alias": {
                    "dev-master": "0.12-dev"
                }
            },
            "autoload": {
                "files": [
                    "bootstrap.php"
                ]
            },
            "notification-url": "https://packagist.org/downloads/",
            "license": [
                "MIT"
            ],
            "description": "PHPStan - PHP Static Analysis Tool",
            "support": {
                "issues": "https://github.com/phpstan/phpstan/issues",
                "source": "https://github.com/phpstan/phpstan/tree/0.12.88"
            },
            "funding": [
                {
                    "url": "https://github.com/ondrejmirtes",
                    "type": "github"
                },
                {
                    "url": "https://www.patreon.com/phpstan",
                    "type": "patreon"
                },
                {
                    "url": "https://tidelift.com/funding/github/packagist/phpstan/phpstan",
                    "type": "tidelift"
                }
            ],
            "time": "2021-05-17T12:24:49+00:00"
        },
        {
            "name": "phpstan/phpstan-phpunit",
            "version": "0.12.19",
            "source": {
                "type": "git",
                "url": "https://github.com/phpstan/phpstan-phpunit.git",
                "reference": "52f7072ddc5f81492f9d2de65a24813a48c90b18"
            },
            "dist": {
                "type": "zip",
                "url": "https://api.github.com/repos/phpstan/phpstan-phpunit/zipball/52f7072ddc5f81492f9d2de65a24813a48c90b18",
                "reference": "52f7072ddc5f81492f9d2de65a24813a48c90b18",
                "shasum": ""
            },
            "require": {
                "php": "^7.1 || ^8.0",
                "phpstan/phpstan": "^0.12.86"
            },
            "conflict": {
                "phpunit/phpunit": "<7.0"
            },
            "require-dev": {
                "phing/phing": "^2.16.3",
                "php-parallel-lint/php-parallel-lint": "^1.2",
                "phpstan/phpstan-strict-rules": "^0.12.6",
                "phpunit/phpunit": "^7.5.20"
            },
            "type": "phpstan-extension",
            "extra": {
                "branch-alias": {
                    "dev-master": "0.12-dev"
                },
                "phpstan": {
                    "includes": [
                        "extension.neon",
                        "rules.neon"
                    ]
                }
            },
            "autoload": {
                "psr-4": {
                    "PHPStan\\": "src/"
                }
            },
            "notification-url": "https://packagist.org/downloads/",
            "license": [
                "MIT"
            ],
            "description": "PHPUnit extensions and rules for PHPStan",
            "support": {
                "issues": "https://github.com/phpstan/phpstan-phpunit/issues",
                "source": "https://github.com/phpstan/phpstan-phpunit/tree/0.12.19"
            },
            "time": "2021-04-30T11:10:37+00:00"
        },
        {
            "name": "phpstan/phpstan-strict-rules",
            "version": "0.12.9",
            "source": {
                "type": "git",
                "url": "https://github.com/phpstan/phpstan-strict-rules.git",
                "reference": "0705fefc7c9168529fd130e341428f5f10f4f01d"
            },
            "dist": {
                "type": "zip",
                "url": "https://api.github.com/repos/phpstan/phpstan-strict-rules/zipball/0705fefc7c9168529fd130e341428f5f10f4f01d",
                "reference": "0705fefc7c9168529fd130e341428f5f10f4f01d",
                "shasum": ""
            },
            "require": {
                "php": "^7.1 || ^8.0",
                "phpstan/phpstan": "^0.12.66"
            },
            "require-dev": {
                "phing/phing": "^2.16.3",
                "php-parallel-lint/php-parallel-lint": "^1.2",
                "phpstan/phpstan-phpunit": "^0.12.16",
                "phpunit/phpunit": "^7.5.20"
            },
            "type": "phpstan-extension",
            "extra": {
                "branch-alias": {
                    "dev-master": "0.12-dev"
                },
                "phpstan": {
                    "includes": [
                        "rules.neon"
                    ]
                }
            },
            "autoload": {
                "psr-4": {
                    "PHPStan\\": "src/"
                }
            },
            "notification-url": "https://packagist.org/downloads/",
            "license": [
                "MIT"
            ],
            "description": "Extra strict and opinionated rules for PHPStan",
            "support": {
                "issues": "https://github.com/phpstan/phpstan-strict-rules/issues",
                "source": "https://github.com/phpstan/phpstan-strict-rules/tree/0.12.9"
            },
            "time": "2021-01-13T08:50:28+00:00"
        },
        {
            "name": "phpunit/php-code-coverage",
            "version": "9.2.6",
            "source": {
                "type": "git",
                "url": "https://github.com/sebastianbergmann/php-code-coverage.git",
                "reference": "f6293e1b30a2354e8428e004689671b83871edde"
            },
            "dist": {
                "type": "zip",
                "url": "https://api.github.com/repos/sebastianbergmann/php-code-coverage/zipball/f6293e1b30a2354e8428e004689671b83871edde",
                "reference": "f6293e1b30a2354e8428e004689671b83871edde",
                "shasum": ""
            },
            "require": {
                "ext-dom": "*",
                "ext-libxml": "*",
                "ext-xmlwriter": "*",
                "nikic/php-parser": "^4.10.2",
                "php": ">=7.3",
                "phpunit/php-file-iterator": "^3.0.3",
                "phpunit/php-text-template": "^2.0.2",
                "sebastian/code-unit-reverse-lookup": "^2.0.2",
                "sebastian/complexity": "^2.0",
                "sebastian/environment": "^5.1.2",
                "sebastian/lines-of-code": "^1.0.3",
                "sebastian/version": "^3.0.1",
                "theseer/tokenizer": "^1.2.0"
            },
            "require-dev": {
                "phpunit/phpunit": "^9.3"
            },
            "suggest": {
                "ext-pcov": "*",
                "ext-xdebug": "*"
            },
            "type": "library",
            "extra": {
                "branch-alias": {
                    "dev-master": "9.2-dev"
                }
            },
            "autoload": {
                "classmap": [
                    "src/"
                ]
            },
            "notification-url": "https://packagist.org/downloads/",
            "license": [
                "BSD-3-Clause"
            ],
            "authors": [
                {
                    "name": "Sebastian Bergmann",
                    "email": "sebastian@phpunit.de",
                    "role": "lead"
                }
            ],
            "description": "Library that provides collection, processing, and rendering functionality for PHP code coverage information.",
            "homepage": "https://github.com/sebastianbergmann/php-code-coverage",
            "keywords": [
                "coverage",
                "testing",
                "xunit"
            ],
            "support": {
                "issues": "https://github.com/sebastianbergmann/php-code-coverage/issues",
                "source": "https://github.com/sebastianbergmann/php-code-coverage/tree/9.2.6"
            },
            "funding": [
                {
                    "url": "https://github.com/sebastianbergmann",
                    "type": "github"
                }
            ],
            "time": "2021-03-28T07:26:59+00:00"
        },
        {
            "name": "phpunit/php-file-iterator",
            "version": "3.0.5",
            "source": {
                "type": "git",
                "url": "https://github.com/sebastianbergmann/php-file-iterator.git",
                "reference": "aa4be8575f26070b100fccb67faabb28f21f66f8"
            },
            "dist": {
                "type": "zip",
                "url": "https://api.github.com/repos/sebastianbergmann/php-file-iterator/zipball/aa4be8575f26070b100fccb67faabb28f21f66f8",
                "reference": "aa4be8575f26070b100fccb67faabb28f21f66f8",
                "shasum": ""
            },
            "require": {
                "php": ">=7.3"
            },
            "require-dev": {
                "phpunit/phpunit": "^9.3"
            },
            "type": "library",
            "extra": {
                "branch-alias": {
                    "dev-master": "3.0-dev"
                }
            },
            "autoload": {
                "classmap": [
                    "src/"
                ]
            },
            "notification-url": "https://packagist.org/downloads/",
            "license": [
                "BSD-3-Clause"
            ],
            "authors": [
                {
                    "name": "Sebastian Bergmann",
                    "email": "sebastian@phpunit.de",
                    "role": "lead"
                }
            ],
            "description": "FilterIterator implementation that filters files based on a list of suffixes.",
            "homepage": "https://github.com/sebastianbergmann/php-file-iterator/",
            "keywords": [
                "filesystem",
                "iterator"
            ],
            "support": {
                "issues": "https://github.com/sebastianbergmann/php-file-iterator/issues",
                "source": "https://github.com/sebastianbergmann/php-file-iterator/tree/3.0.5"
            },
            "funding": [
                {
                    "url": "https://github.com/sebastianbergmann",
                    "type": "github"
                }
            ],
            "time": "2020-09-28T05:57:25+00:00"
        },
        {
            "name": "phpunit/php-invoker",
            "version": "3.1.1",
            "source": {
                "type": "git",
                "url": "https://github.com/sebastianbergmann/php-invoker.git",
                "reference": "5a10147d0aaf65b58940a0b72f71c9ac0423cc67"
            },
            "dist": {
                "type": "zip",
                "url": "https://api.github.com/repos/sebastianbergmann/php-invoker/zipball/5a10147d0aaf65b58940a0b72f71c9ac0423cc67",
                "reference": "5a10147d0aaf65b58940a0b72f71c9ac0423cc67",
                "shasum": ""
            },
            "require": {
                "php": ">=7.3"
            },
            "require-dev": {
                "ext-pcntl": "*",
                "phpunit/phpunit": "^9.3"
            },
            "suggest": {
                "ext-pcntl": "*"
            },
            "type": "library",
            "extra": {
                "branch-alias": {
                    "dev-master": "3.1-dev"
                }
            },
            "autoload": {
                "classmap": [
                    "src/"
                ]
            },
            "notification-url": "https://packagist.org/downloads/",
            "license": [
                "BSD-3-Clause"
            ],
            "authors": [
                {
                    "name": "Sebastian Bergmann",
                    "email": "sebastian@phpunit.de",
                    "role": "lead"
                }
            ],
            "description": "Invoke callables with a timeout",
            "homepage": "https://github.com/sebastianbergmann/php-invoker/",
            "keywords": [
                "process"
            ],
            "support": {
                "issues": "https://github.com/sebastianbergmann/php-invoker/issues",
                "source": "https://github.com/sebastianbergmann/php-invoker/tree/3.1.1"
            },
            "funding": [
                {
                    "url": "https://github.com/sebastianbergmann",
                    "type": "github"
                }
            ],
            "time": "2020-09-28T05:58:55+00:00"
        },
        {
            "name": "phpunit/php-text-template",
            "version": "2.0.4",
            "source": {
                "type": "git",
                "url": "https://github.com/sebastianbergmann/php-text-template.git",
                "reference": "5da5f67fc95621df9ff4c4e5a84d6a8a2acf7c28"
            },
            "dist": {
                "type": "zip",
                "url": "https://api.github.com/repos/sebastianbergmann/php-text-template/zipball/5da5f67fc95621df9ff4c4e5a84d6a8a2acf7c28",
                "reference": "5da5f67fc95621df9ff4c4e5a84d6a8a2acf7c28",
                "shasum": ""
            },
            "require": {
                "php": ">=7.3"
            },
            "require-dev": {
                "phpunit/phpunit": "^9.3"
            },
            "type": "library",
            "extra": {
                "branch-alias": {
                    "dev-master": "2.0-dev"
                }
            },
            "autoload": {
                "classmap": [
                    "src/"
                ]
            },
            "notification-url": "https://packagist.org/downloads/",
            "license": [
                "BSD-3-Clause"
            ],
            "authors": [
                {
                    "name": "Sebastian Bergmann",
                    "email": "sebastian@phpunit.de",
                    "role": "lead"
                }
            ],
            "description": "Simple template engine.",
            "homepage": "https://github.com/sebastianbergmann/php-text-template/",
            "keywords": [
                "template"
            ],
            "support": {
                "issues": "https://github.com/sebastianbergmann/php-text-template/issues",
                "source": "https://github.com/sebastianbergmann/php-text-template/tree/2.0.4"
            },
            "funding": [
                {
                    "url": "https://github.com/sebastianbergmann",
                    "type": "github"
                }
            ],
            "time": "2020-10-26T05:33:50+00:00"
        },
        {
            "name": "phpunit/php-timer",
            "version": "5.0.3",
            "source": {
                "type": "git",
                "url": "https://github.com/sebastianbergmann/php-timer.git",
                "reference": "5a63ce20ed1b5bf577850e2c4e87f4aa902afbd2"
            },
            "dist": {
                "type": "zip",
                "url": "https://api.github.com/repos/sebastianbergmann/php-timer/zipball/5a63ce20ed1b5bf577850e2c4e87f4aa902afbd2",
                "reference": "5a63ce20ed1b5bf577850e2c4e87f4aa902afbd2",
                "shasum": ""
            },
            "require": {
                "php": ">=7.3"
            },
            "require-dev": {
                "phpunit/phpunit": "^9.3"
            },
            "type": "library",
            "extra": {
                "branch-alias": {
                    "dev-master": "5.0-dev"
                }
            },
            "autoload": {
                "classmap": [
                    "src/"
                ]
            },
            "notification-url": "https://packagist.org/downloads/",
            "license": [
                "BSD-3-Clause"
            ],
            "authors": [
                {
                    "name": "Sebastian Bergmann",
                    "email": "sebastian@phpunit.de",
                    "role": "lead"
                }
            ],
            "description": "Utility class for timing",
            "homepage": "https://github.com/sebastianbergmann/php-timer/",
            "keywords": [
                "timer"
            ],
            "support": {
                "issues": "https://github.com/sebastianbergmann/php-timer/issues",
                "source": "https://github.com/sebastianbergmann/php-timer/tree/5.0.3"
            },
            "funding": [
                {
                    "url": "https://github.com/sebastianbergmann",
                    "type": "github"
                }
            ],
            "time": "2020-10-26T13:16:10+00:00"
        },
        {
            "name": "phpunit/phpunit",
            "version": "9.5.4",
            "source": {
                "type": "git",
                "url": "https://github.com/sebastianbergmann/phpunit.git",
                "reference": "c73c6737305e779771147af66c96ca6a7ed8a741"
            },
            "dist": {
                "type": "zip",
                "url": "https://api.github.com/repos/sebastianbergmann/phpunit/zipball/c73c6737305e779771147af66c96ca6a7ed8a741",
                "reference": "c73c6737305e779771147af66c96ca6a7ed8a741",
                "shasum": ""
            },
            "require": {
                "doctrine/instantiator": "^1.3.1",
                "ext-dom": "*",
                "ext-json": "*",
                "ext-libxml": "*",
                "ext-mbstring": "*",
                "ext-xml": "*",
                "ext-xmlwriter": "*",
                "myclabs/deep-copy": "^1.10.1",
                "phar-io/manifest": "^2.0.1",
                "phar-io/version": "^3.0.2",
                "php": ">=7.3",
                "phpspec/prophecy": "^1.12.1",
                "phpunit/php-code-coverage": "^9.2.3",
                "phpunit/php-file-iterator": "^3.0.5",
                "phpunit/php-invoker": "^3.1.1",
                "phpunit/php-text-template": "^2.0.3",
                "phpunit/php-timer": "^5.0.2",
                "sebastian/cli-parser": "^1.0.1",
                "sebastian/code-unit": "^1.0.6",
                "sebastian/comparator": "^4.0.5",
                "sebastian/diff": "^4.0.3",
                "sebastian/environment": "^5.1.3",
                "sebastian/exporter": "^4.0.3",
                "sebastian/global-state": "^5.0.1",
                "sebastian/object-enumerator": "^4.0.3",
                "sebastian/resource-operations": "^3.0.3",
                "sebastian/type": "^2.3",
                "sebastian/version": "^3.0.2"
            },
            "require-dev": {
                "ext-pdo": "*",
                "phpspec/prophecy-phpunit": "^2.0.1"
            },
            "suggest": {
                "ext-soap": "*",
                "ext-xdebug": "*"
            },
            "bin": [
                "phpunit"
            ],
            "type": "library",
            "extra": {
                "branch-alias": {
                    "dev-master": "9.5-dev"
                }
            },
            "autoload": {
                "classmap": [
                    "src/"
                ],
                "files": [
                    "src/Framework/Assert/Functions.php"
                ]
            },
            "notification-url": "https://packagist.org/downloads/",
            "license": [
                "BSD-3-Clause"
            ],
            "authors": [
                {
                    "name": "Sebastian Bergmann",
                    "email": "sebastian@phpunit.de",
                    "role": "lead"
                }
            ],
            "description": "The PHP Unit Testing framework.",
            "homepage": "https://phpunit.de/",
            "keywords": [
                "phpunit",
                "testing",
                "xunit"
            ],
            "support": {
                "issues": "https://github.com/sebastianbergmann/phpunit/issues",
                "source": "https://github.com/sebastianbergmann/phpunit/tree/9.5.4"
            },
            "funding": [
                {
                    "url": "https://phpunit.de/donate.html",
                    "type": "custom"
                },
                {
                    "url": "https://github.com/sebastianbergmann",
                    "type": "github"
                }
            ],
            "time": "2021-03-23T07:16:29+00:00"
        },
        {
            "name": "sebastian/cli-parser",
            "version": "1.0.1",
            "source": {
                "type": "git",
                "url": "https://github.com/sebastianbergmann/cli-parser.git",
                "reference": "442e7c7e687e42adc03470c7b668bc4b2402c0b2"
            },
            "dist": {
                "type": "zip",
                "url": "https://api.github.com/repos/sebastianbergmann/cli-parser/zipball/442e7c7e687e42adc03470c7b668bc4b2402c0b2",
                "reference": "442e7c7e687e42adc03470c7b668bc4b2402c0b2",
                "shasum": ""
            },
            "require": {
                "php": ">=7.3"
            },
            "require-dev": {
                "phpunit/phpunit": "^9.3"
            },
            "type": "library",
            "extra": {
                "branch-alias": {
                    "dev-master": "1.0-dev"
                }
            },
            "autoload": {
                "classmap": [
                    "src/"
                ]
            },
            "notification-url": "https://packagist.org/downloads/",
            "license": [
                "BSD-3-Clause"
            ],
            "authors": [
                {
                    "name": "Sebastian Bergmann",
                    "email": "sebastian@phpunit.de",
                    "role": "lead"
                }
            ],
            "description": "Library for parsing CLI options",
            "homepage": "https://github.com/sebastianbergmann/cli-parser",
            "support": {
                "issues": "https://github.com/sebastianbergmann/cli-parser/issues",
                "source": "https://github.com/sebastianbergmann/cli-parser/tree/1.0.1"
            },
            "funding": [
                {
                    "url": "https://github.com/sebastianbergmann",
                    "type": "github"
                }
            ],
            "time": "2020-09-28T06:08:49+00:00"
        },
        {
            "name": "sebastian/code-unit",
            "version": "1.0.8",
            "source": {
                "type": "git",
                "url": "https://github.com/sebastianbergmann/code-unit.git",
                "reference": "1fc9f64c0927627ef78ba436c9b17d967e68e120"
            },
            "dist": {
                "type": "zip",
                "url": "https://api.github.com/repos/sebastianbergmann/code-unit/zipball/1fc9f64c0927627ef78ba436c9b17d967e68e120",
                "reference": "1fc9f64c0927627ef78ba436c9b17d967e68e120",
                "shasum": ""
            },
            "require": {
                "php": ">=7.3"
            },
            "require-dev": {
                "phpunit/phpunit": "^9.3"
            },
            "type": "library",
            "extra": {
                "branch-alias": {
                    "dev-master": "1.0-dev"
                }
            },
            "autoload": {
                "classmap": [
                    "src/"
                ]
            },
            "notification-url": "https://packagist.org/downloads/",
            "license": [
                "BSD-3-Clause"
            ],
            "authors": [
                {
                    "name": "Sebastian Bergmann",
                    "email": "sebastian@phpunit.de",
                    "role": "lead"
                }
            ],
            "description": "Collection of value objects that represent the PHP code units",
            "homepage": "https://github.com/sebastianbergmann/code-unit",
            "support": {
                "issues": "https://github.com/sebastianbergmann/code-unit/issues",
                "source": "https://github.com/sebastianbergmann/code-unit/tree/1.0.8"
            },
            "funding": [
                {
                    "url": "https://github.com/sebastianbergmann",
                    "type": "github"
                }
            ],
            "time": "2020-10-26T13:08:54+00:00"
        },
        {
            "name": "sebastian/code-unit-reverse-lookup",
            "version": "2.0.3",
            "source": {
                "type": "git",
                "url": "https://github.com/sebastianbergmann/code-unit-reverse-lookup.git",
                "reference": "ac91f01ccec49fb77bdc6fd1e548bc70f7faa3e5"
            },
            "dist": {
                "type": "zip",
                "url": "https://api.github.com/repos/sebastianbergmann/code-unit-reverse-lookup/zipball/ac91f01ccec49fb77bdc6fd1e548bc70f7faa3e5",
                "reference": "ac91f01ccec49fb77bdc6fd1e548bc70f7faa3e5",
                "shasum": ""
            },
            "require": {
                "php": ">=7.3"
            },
            "require-dev": {
                "phpunit/phpunit": "^9.3"
            },
            "type": "library",
            "extra": {
                "branch-alias": {
                    "dev-master": "2.0-dev"
                }
            },
            "autoload": {
                "classmap": [
                    "src/"
                ]
            },
            "notification-url": "https://packagist.org/downloads/",
            "license": [
                "BSD-3-Clause"
            ],
            "authors": [
                {
                    "name": "Sebastian Bergmann",
                    "email": "sebastian@phpunit.de"
                }
            ],
            "description": "Looks up which function or method a line of code belongs to",
            "homepage": "https://github.com/sebastianbergmann/code-unit-reverse-lookup/",
            "support": {
                "issues": "https://github.com/sebastianbergmann/code-unit-reverse-lookup/issues",
                "source": "https://github.com/sebastianbergmann/code-unit-reverse-lookup/tree/2.0.3"
            },
            "funding": [
                {
                    "url": "https://github.com/sebastianbergmann",
                    "type": "github"
                }
            ],
            "time": "2020-09-28T05:30:19+00:00"
        },
        {
            "name": "sebastian/comparator",
            "version": "4.0.6",
            "source": {
                "type": "git",
                "url": "https://github.com/sebastianbergmann/comparator.git",
                "reference": "55f4261989e546dc112258c7a75935a81a7ce382"
            },
            "dist": {
                "type": "zip",
                "url": "https://api.github.com/repos/sebastianbergmann/comparator/zipball/55f4261989e546dc112258c7a75935a81a7ce382",
                "reference": "55f4261989e546dc112258c7a75935a81a7ce382",
                "shasum": ""
            },
            "require": {
                "php": ">=7.3",
                "sebastian/diff": "^4.0",
                "sebastian/exporter": "^4.0"
            },
            "require-dev": {
                "phpunit/phpunit": "^9.3"
            },
            "type": "library",
            "extra": {
                "branch-alias": {
                    "dev-master": "4.0-dev"
                }
            },
            "autoload": {
                "classmap": [
                    "src/"
                ]
            },
            "notification-url": "https://packagist.org/downloads/",
            "license": [
                "BSD-3-Clause"
            ],
            "authors": [
                {
                    "name": "Sebastian Bergmann",
                    "email": "sebastian@phpunit.de"
                },
                {
                    "name": "Jeff Welch",
                    "email": "whatthejeff@gmail.com"
                },
                {
                    "name": "Volker Dusch",
                    "email": "github@wallbash.com"
                },
                {
                    "name": "Bernhard Schussek",
                    "email": "bschussek@2bepublished.at"
                }
            ],
            "description": "Provides the functionality to compare PHP values for equality",
            "homepage": "https://github.com/sebastianbergmann/comparator",
            "keywords": [
                "comparator",
                "compare",
                "equality"
            ],
            "support": {
                "issues": "https://github.com/sebastianbergmann/comparator/issues",
                "source": "https://github.com/sebastianbergmann/comparator/tree/4.0.6"
            },
            "funding": [
                {
                    "url": "https://github.com/sebastianbergmann",
                    "type": "github"
                }
            ],
            "time": "2020-10-26T15:49:45+00:00"
        },
        {
            "name": "sebastian/complexity",
            "version": "2.0.2",
            "source": {
                "type": "git",
                "url": "https://github.com/sebastianbergmann/complexity.git",
                "reference": "739b35e53379900cc9ac327b2147867b8b6efd88"
            },
            "dist": {
                "type": "zip",
                "url": "https://api.github.com/repos/sebastianbergmann/complexity/zipball/739b35e53379900cc9ac327b2147867b8b6efd88",
                "reference": "739b35e53379900cc9ac327b2147867b8b6efd88",
                "shasum": ""
            },
            "require": {
                "nikic/php-parser": "^4.7",
                "php": ">=7.3"
            },
            "require-dev": {
                "phpunit/phpunit": "^9.3"
            },
            "type": "library",
            "extra": {
                "branch-alias": {
                    "dev-master": "2.0-dev"
                }
            },
            "autoload": {
                "classmap": [
                    "src/"
                ]
            },
            "notification-url": "https://packagist.org/downloads/",
            "license": [
                "BSD-3-Clause"
            ],
            "authors": [
                {
                    "name": "Sebastian Bergmann",
                    "email": "sebastian@phpunit.de",
                    "role": "lead"
                }
            ],
            "description": "Library for calculating the complexity of PHP code units",
            "homepage": "https://github.com/sebastianbergmann/complexity",
            "support": {
                "issues": "https://github.com/sebastianbergmann/complexity/issues",
                "source": "https://github.com/sebastianbergmann/complexity/tree/2.0.2"
            },
            "funding": [
                {
                    "url": "https://github.com/sebastianbergmann",
                    "type": "github"
                }
            ],
            "time": "2020-10-26T15:52:27+00:00"
        },
        {
            "name": "sebastian/diff",
            "version": "4.0.4",
            "source": {
                "type": "git",
                "url": "https://github.com/sebastianbergmann/diff.git",
                "reference": "3461e3fccc7cfdfc2720be910d3bd73c69be590d"
            },
            "dist": {
                "type": "zip",
                "url": "https://api.github.com/repos/sebastianbergmann/diff/zipball/3461e3fccc7cfdfc2720be910d3bd73c69be590d",
                "reference": "3461e3fccc7cfdfc2720be910d3bd73c69be590d",
                "shasum": ""
            },
            "require": {
                "php": ">=7.3"
            },
            "require-dev": {
                "phpunit/phpunit": "^9.3",
                "symfony/process": "^4.2 || ^5"
            },
            "type": "library",
            "extra": {
                "branch-alias": {
                    "dev-master": "4.0-dev"
                }
            },
            "autoload": {
                "classmap": [
                    "src/"
                ]
            },
            "notification-url": "https://packagist.org/downloads/",
            "license": [
                "BSD-3-Clause"
            ],
            "authors": [
                {
                    "name": "Sebastian Bergmann",
                    "email": "sebastian@phpunit.de"
                },
                {
                    "name": "Kore Nordmann",
                    "email": "mail@kore-nordmann.de"
                }
            ],
            "description": "Diff implementation",
            "homepage": "https://github.com/sebastianbergmann/diff",
            "keywords": [
                "diff",
                "udiff",
                "unidiff",
                "unified diff"
            ],
            "support": {
                "issues": "https://github.com/sebastianbergmann/diff/issues",
                "source": "https://github.com/sebastianbergmann/diff/tree/4.0.4"
            },
            "funding": [
                {
                    "url": "https://github.com/sebastianbergmann",
                    "type": "github"
                }
            ],
            "time": "2020-10-26T13:10:38+00:00"
        },
        {
            "name": "sebastian/environment",
            "version": "5.1.3",
            "source": {
                "type": "git",
                "url": "https://github.com/sebastianbergmann/environment.git",
                "reference": "388b6ced16caa751030f6a69e588299fa09200ac"
            },
            "dist": {
                "type": "zip",
                "url": "https://api.github.com/repos/sebastianbergmann/environment/zipball/388b6ced16caa751030f6a69e588299fa09200ac",
                "reference": "388b6ced16caa751030f6a69e588299fa09200ac",
                "shasum": ""
            },
            "require": {
                "php": ">=7.3"
            },
            "require-dev": {
                "phpunit/phpunit": "^9.3"
            },
            "suggest": {
                "ext-posix": "*"
            },
            "type": "library",
            "extra": {
                "branch-alias": {
                    "dev-master": "5.1-dev"
                }
            },
            "autoload": {
                "classmap": [
                    "src/"
                ]
            },
            "notification-url": "https://packagist.org/downloads/",
            "license": [
                "BSD-3-Clause"
            ],
            "authors": [
                {
                    "name": "Sebastian Bergmann",
                    "email": "sebastian@phpunit.de"
                }
            ],
            "description": "Provides functionality to handle HHVM/PHP environments",
            "homepage": "http://www.github.com/sebastianbergmann/environment",
            "keywords": [
                "Xdebug",
                "environment",
                "hhvm"
            ],
            "support": {
                "issues": "https://github.com/sebastianbergmann/environment/issues",
                "source": "https://github.com/sebastianbergmann/environment/tree/5.1.3"
            },
            "funding": [
                {
                    "url": "https://github.com/sebastianbergmann",
                    "type": "github"
                }
            ],
            "time": "2020-09-28T05:52:38+00:00"
        },
        {
            "name": "sebastian/exporter",
            "version": "4.0.3",
            "source": {
                "type": "git",
                "url": "https://github.com/sebastianbergmann/exporter.git",
                "reference": "d89cc98761b8cb5a1a235a6b703ae50d34080e65"
            },
            "dist": {
                "type": "zip",
                "url": "https://api.github.com/repos/sebastianbergmann/exporter/zipball/d89cc98761b8cb5a1a235a6b703ae50d34080e65",
                "reference": "d89cc98761b8cb5a1a235a6b703ae50d34080e65",
                "shasum": ""
            },
            "require": {
                "php": ">=7.3",
                "sebastian/recursion-context": "^4.0"
            },
            "require-dev": {
                "ext-mbstring": "*",
                "phpunit/phpunit": "^9.3"
            },
            "type": "library",
            "extra": {
                "branch-alias": {
                    "dev-master": "4.0-dev"
                }
            },
            "autoload": {
                "classmap": [
                    "src/"
                ]
            },
            "notification-url": "https://packagist.org/downloads/",
            "license": [
                "BSD-3-Clause"
            ],
            "authors": [
                {
                    "name": "Sebastian Bergmann",
                    "email": "sebastian@phpunit.de"
                },
                {
                    "name": "Jeff Welch",
                    "email": "whatthejeff@gmail.com"
                },
                {
                    "name": "Volker Dusch",
                    "email": "github@wallbash.com"
                },
                {
                    "name": "Adam Harvey",
                    "email": "aharvey@php.net"
                },
                {
                    "name": "Bernhard Schussek",
                    "email": "bschussek@gmail.com"
                }
            ],
            "description": "Provides the functionality to export PHP variables for visualization",
            "homepage": "http://www.github.com/sebastianbergmann/exporter",
            "keywords": [
                "export",
                "exporter"
            ],
            "support": {
                "issues": "https://github.com/sebastianbergmann/exporter/issues",
                "source": "https://github.com/sebastianbergmann/exporter/tree/4.0.3"
            },
            "funding": [
                {
                    "url": "https://github.com/sebastianbergmann",
                    "type": "github"
                }
            ],
            "time": "2020-09-28T05:24:23+00:00"
        },
        {
            "name": "sebastian/global-state",
            "version": "5.0.2",
            "source": {
                "type": "git",
                "url": "https://github.com/sebastianbergmann/global-state.git",
                "reference": "a90ccbddffa067b51f574dea6eb25d5680839455"
            },
            "dist": {
                "type": "zip",
                "url": "https://api.github.com/repos/sebastianbergmann/global-state/zipball/a90ccbddffa067b51f574dea6eb25d5680839455",
                "reference": "a90ccbddffa067b51f574dea6eb25d5680839455",
                "shasum": ""
            },
            "require": {
                "php": ">=7.3",
                "sebastian/object-reflector": "^2.0",
                "sebastian/recursion-context": "^4.0"
            },
            "require-dev": {
                "ext-dom": "*",
                "phpunit/phpunit": "^9.3"
            },
            "suggest": {
                "ext-uopz": "*"
            },
            "type": "library",
            "extra": {
                "branch-alias": {
                    "dev-master": "5.0-dev"
                }
            },
            "autoload": {
                "classmap": [
                    "src/"
                ]
            },
            "notification-url": "https://packagist.org/downloads/",
            "license": [
                "BSD-3-Clause"
            ],
            "authors": [
                {
                    "name": "Sebastian Bergmann",
                    "email": "sebastian@phpunit.de"
                }
            ],
            "description": "Snapshotting of global state",
            "homepage": "http://www.github.com/sebastianbergmann/global-state",
            "keywords": [
                "global state"
            ],
            "support": {
                "issues": "https://github.com/sebastianbergmann/global-state/issues",
                "source": "https://github.com/sebastianbergmann/global-state/tree/5.0.2"
            },
            "funding": [
                {
                    "url": "https://github.com/sebastianbergmann",
                    "type": "github"
                }
            ],
            "time": "2020-10-26T15:55:19+00:00"
        },
        {
            "name": "sebastian/lines-of-code",
            "version": "1.0.3",
            "source": {
                "type": "git",
                "url": "https://github.com/sebastianbergmann/lines-of-code.git",
                "reference": "c1c2e997aa3146983ed888ad08b15470a2e22ecc"
            },
            "dist": {
                "type": "zip",
                "url": "https://api.github.com/repos/sebastianbergmann/lines-of-code/zipball/c1c2e997aa3146983ed888ad08b15470a2e22ecc",
                "reference": "c1c2e997aa3146983ed888ad08b15470a2e22ecc",
                "shasum": ""
            },
            "require": {
                "nikic/php-parser": "^4.6",
                "php": ">=7.3"
            },
            "require-dev": {
                "phpunit/phpunit": "^9.3"
            },
            "type": "library",
            "extra": {
                "branch-alias": {
                    "dev-master": "1.0-dev"
                }
            },
            "autoload": {
                "classmap": [
                    "src/"
                ]
            },
            "notification-url": "https://packagist.org/downloads/",
            "license": [
                "BSD-3-Clause"
            ],
            "authors": [
                {
                    "name": "Sebastian Bergmann",
                    "email": "sebastian@phpunit.de",
                    "role": "lead"
                }
            ],
            "description": "Library for counting the lines of code in PHP source code",
            "homepage": "https://github.com/sebastianbergmann/lines-of-code",
            "support": {
                "issues": "https://github.com/sebastianbergmann/lines-of-code/issues",
                "source": "https://github.com/sebastianbergmann/lines-of-code/tree/1.0.3"
            },
            "funding": [
                {
                    "url": "https://github.com/sebastianbergmann",
                    "type": "github"
                }
            ],
            "time": "2020-11-28T06:42:11+00:00"
        },
        {
            "name": "sebastian/object-enumerator",
            "version": "4.0.4",
            "source": {
                "type": "git",
                "url": "https://github.com/sebastianbergmann/object-enumerator.git",
                "reference": "5c9eeac41b290a3712d88851518825ad78f45c71"
            },
            "dist": {
                "type": "zip",
                "url": "https://api.github.com/repos/sebastianbergmann/object-enumerator/zipball/5c9eeac41b290a3712d88851518825ad78f45c71",
                "reference": "5c9eeac41b290a3712d88851518825ad78f45c71",
                "shasum": ""
            },
            "require": {
                "php": ">=7.3",
                "sebastian/object-reflector": "^2.0",
                "sebastian/recursion-context": "^4.0"
            },
            "require-dev": {
                "phpunit/phpunit": "^9.3"
            },
            "type": "library",
            "extra": {
                "branch-alias": {
                    "dev-master": "4.0-dev"
                }
            },
            "autoload": {
                "classmap": [
                    "src/"
                ]
            },
            "notification-url": "https://packagist.org/downloads/",
            "license": [
                "BSD-3-Clause"
            ],
            "authors": [
                {
                    "name": "Sebastian Bergmann",
                    "email": "sebastian@phpunit.de"
                }
            ],
            "description": "Traverses array structures and object graphs to enumerate all referenced objects",
            "homepage": "https://github.com/sebastianbergmann/object-enumerator/",
            "support": {
                "issues": "https://github.com/sebastianbergmann/object-enumerator/issues",
                "source": "https://github.com/sebastianbergmann/object-enumerator/tree/4.0.4"
            },
            "funding": [
                {
                    "url": "https://github.com/sebastianbergmann",
                    "type": "github"
                }
            ],
            "time": "2020-10-26T13:12:34+00:00"
        },
        {
            "name": "sebastian/object-reflector",
            "version": "2.0.4",
            "source": {
                "type": "git",
                "url": "https://github.com/sebastianbergmann/object-reflector.git",
                "reference": "b4f479ebdbf63ac605d183ece17d8d7fe49c15c7"
            },
            "dist": {
                "type": "zip",
                "url": "https://api.github.com/repos/sebastianbergmann/object-reflector/zipball/b4f479ebdbf63ac605d183ece17d8d7fe49c15c7",
                "reference": "b4f479ebdbf63ac605d183ece17d8d7fe49c15c7",
                "shasum": ""
            },
            "require": {
                "php": ">=7.3"
            },
            "require-dev": {
                "phpunit/phpunit": "^9.3"
            },
            "type": "library",
            "extra": {
                "branch-alias": {
                    "dev-master": "2.0-dev"
                }
            },
            "autoload": {
                "classmap": [
                    "src/"
                ]
            },
            "notification-url": "https://packagist.org/downloads/",
            "license": [
                "BSD-3-Clause"
            ],
            "authors": [
                {
                    "name": "Sebastian Bergmann",
                    "email": "sebastian@phpunit.de"
                }
            ],
            "description": "Allows reflection of object attributes, including inherited and non-public ones",
            "homepage": "https://github.com/sebastianbergmann/object-reflector/",
            "support": {
                "issues": "https://github.com/sebastianbergmann/object-reflector/issues",
                "source": "https://github.com/sebastianbergmann/object-reflector/tree/2.0.4"
            },
            "funding": [
                {
                    "url": "https://github.com/sebastianbergmann",
                    "type": "github"
                }
            ],
            "time": "2020-10-26T13:14:26+00:00"
        },
        {
            "name": "sebastian/recursion-context",
            "version": "4.0.4",
            "source": {
                "type": "git",
                "url": "https://github.com/sebastianbergmann/recursion-context.git",
                "reference": "cd9d8cf3c5804de4341c283ed787f099f5506172"
            },
            "dist": {
                "type": "zip",
                "url": "https://api.github.com/repos/sebastianbergmann/recursion-context/zipball/cd9d8cf3c5804de4341c283ed787f099f5506172",
                "reference": "cd9d8cf3c5804de4341c283ed787f099f5506172",
                "shasum": ""
            },
            "require": {
                "php": ">=7.3"
            },
            "require-dev": {
                "phpunit/phpunit": "^9.3"
            },
            "type": "library",
            "extra": {
                "branch-alias": {
                    "dev-master": "4.0-dev"
                }
            },
            "autoload": {
                "classmap": [
                    "src/"
                ]
            },
            "notification-url": "https://packagist.org/downloads/",
            "license": [
                "BSD-3-Clause"
            ],
            "authors": [
                {
                    "name": "Sebastian Bergmann",
                    "email": "sebastian@phpunit.de"
                },
                {
                    "name": "Jeff Welch",
                    "email": "whatthejeff@gmail.com"
                },
                {
                    "name": "Adam Harvey",
                    "email": "aharvey@php.net"
                }
            ],
            "description": "Provides functionality to recursively process PHP variables",
            "homepage": "http://www.github.com/sebastianbergmann/recursion-context",
            "support": {
                "issues": "https://github.com/sebastianbergmann/recursion-context/issues",
                "source": "https://github.com/sebastianbergmann/recursion-context/tree/4.0.4"
            },
            "funding": [
                {
                    "url": "https://github.com/sebastianbergmann",
                    "type": "github"
                }
            ],
            "time": "2020-10-26T13:17:30+00:00"
        },
        {
            "name": "sebastian/resource-operations",
            "version": "3.0.3",
            "source": {
                "type": "git",
                "url": "https://github.com/sebastianbergmann/resource-operations.git",
                "reference": "0f4443cb3a1d92ce809899753bc0d5d5a8dd19a8"
            },
            "dist": {
                "type": "zip",
                "url": "https://api.github.com/repos/sebastianbergmann/resource-operations/zipball/0f4443cb3a1d92ce809899753bc0d5d5a8dd19a8",
                "reference": "0f4443cb3a1d92ce809899753bc0d5d5a8dd19a8",
                "shasum": ""
            },
            "require": {
                "php": ">=7.3"
            },
            "require-dev": {
                "phpunit/phpunit": "^9.0"
            },
            "type": "library",
            "extra": {
                "branch-alias": {
                    "dev-master": "3.0-dev"
                }
            },
            "autoload": {
                "classmap": [
                    "src/"
                ]
            },
            "notification-url": "https://packagist.org/downloads/",
            "license": [
                "BSD-3-Clause"
            ],
            "authors": [
                {
                    "name": "Sebastian Bergmann",
                    "email": "sebastian@phpunit.de"
                }
            ],
            "description": "Provides a list of PHP built-in functions that operate on resources",
            "homepage": "https://www.github.com/sebastianbergmann/resource-operations",
            "support": {
                "issues": "https://github.com/sebastianbergmann/resource-operations/issues",
                "source": "https://github.com/sebastianbergmann/resource-operations/tree/3.0.3"
            },
            "funding": [
                {
                    "url": "https://github.com/sebastianbergmann",
                    "type": "github"
                }
            ],
            "time": "2020-09-28T06:45:17+00:00"
        },
        {
            "name": "sebastian/type",
            "version": "2.3.1",
            "source": {
                "type": "git",
                "url": "https://github.com/sebastianbergmann/type.git",
                "reference": "81cd61ab7bbf2de744aba0ea61fae32f721df3d2"
            },
            "dist": {
                "type": "zip",
                "url": "https://api.github.com/repos/sebastianbergmann/type/zipball/81cd61ab7bbf2de744aba0ea61fae32f721df3d2",
                "reference": "81cd61ab7bbf2de744aba0ea61fae32f721df3d2",
                "shasum": ""
            },
            "require": {
                "php": ">=7.3"
            },
            "require-dev": {
                "phpunit/phpunit": "^9.3"
            },
            "type": "library",
            "extra": {
                "branch-alias": {
                    "dev-master": "2.3-dev"
                }
            },
            "autoload": {
                "classmap": [
                    "src/"
                ]
            },
            "notification-url": "https://packagist.org/downloads/",
            "license": [
                "BSD-3-Clause"
            ],
            "authors": [
                {
                    "name": "Sebastian Bergmann",
                    "email": "sebastian@phpunit.de",
                    "role": "lead"
                }
            ],
            "description": "Collection of value objects that represent the types of the PHP type system",
            "homepage": "https://github.com/sebastianbergmann/type",
            "support": {
                "issues": "https://github.com/sebastianbergmann/type/issues",
                "source": "https://github.com/sebastianbergmann/type/tree/2.3.1"
            },
            "funding": [
                {
                    "url": "https://github.com/sebastianbergmann",
                    "type": "github"
                }
            ],
            "time": "2020-10-26T13:18:59+00:00"
        },
        {
            "name": "sebastian/version",
            "version": "3.0.2",
            "source": {
                "type": "git",
                "url": "https://github.com/sebastianbergmann/version.git",
                "reference": "c6c1022351a901512170118436c764e473f6de8c"
            },
            "dist": {
                "type": "zip",
                "url": "https://api.github.com/repos/sebastianbergmann/version/zipball/c6c1022351a901512170118436c764e473f6de8c",
                "reference": "c6c1022351a901512170118436c764e473f6de8c",
                "shasum": ""
            },
            "require": {
                "php": ">=7.3"
            },
            "type": "library",
            "extra": {
                "branch-alias": {
                    "dev-master": "3.0-dev"
                }
            },
            "autoload": {
                "classmap": [
                    "src/"
                ]
            },
            "notification-url": "https://packagist.org/downloads/",
            "license": [
                "BSD-3-Clause"
            ],
            "authors": [
                {
                    "name": "Sebastian Bergmann",
                    "email": "sebastian@phpunit.de",
                    "role": "lead"
                }
            ],
            "description": "Library that helps with managing the version number of Git-hosted PHP projects",
            "homepage": "https://github.com/sebastianbergmann/version",
            "support": {
                "issues": "https://github.com/sebastianbergmann/version/issues",
                "source": "https://github.com/sebastianbergmann/version/tree/3.0.2"
            },
            "funding": [
                {
                    "url": "https://github.com/sebastianbergmann",
                    "type": "github"
                }
            ],
            "time": "2020-09-28T06:39:44+00:00"
        },
        {
            "name": "theseer/tokenizer",
            "version": "1.2.0",
            "source": {
                "type": "git",
                "url": "https://github.com/theseer/tokenizer.git",
                "reference": "75a63c33a8577608444246075ea0af0d052e452a"
            },
            "dist": {
                "type": "zip",
                "url": "https://api.github.com/repos/theseer/tokenizer/zipball/75a63c33a8577608444246075ea0af0d052e452a",
                "reference": "75a63c33a8577608444246075ea0af0d052e452a",
                "shasum": ""
            },
            "require": {
                "ext-dom": "*",
                "ext-tokenizer": "*",
                "ext-xmlwriter": "*",
                "php": "^7.2 || ^8.0"
            },
            "type": "library",
            "autoload": {
                "classmap": [
                    "src/"
                ]
            },
            "notification-url": "https://packagist.org/downloads/",
            "license": [
                "BSD-3-Clause"
            ],
            "authors": [
                {
                    "name": "Arne Blankerts",
                    "email": "arne@blankerts.de",
                    "role": "Developer"
                }
            ],
            "description": "A small library for converting tokenized PHP source code into XML and potentially other formats",
            "support": {
                "issues": "https://github.com/theseer/tokenizer/issues",
                "source": "https://github.com/theseer/tokenizer/tree/master"
            },
            "funding": [
                {
                    "url": "https://github.com/theseer",
                    "type": "github"
                }
            ],
            "time": "2020-07-12T23:59:07+00:00"
        },
        {
            "name": "webmozart/assert",
            "version": "1.10.0",
            "source": {
                "type": "git",
                "url": "https://github.com/webmozarts/assert.git",
                "reference": "6964c76c7804814a842473e0c8fd15bab0f18e25"
            },
            "dist": {
                "type": "zip",
                "url": "https://api.github.com/repos/webmozarts/assert/zipball/6964c76c7804814a842473e0c8fd15bab0f18e25",
                "reference": "6964c76c7804814a842473e0c8fd15bab0f18e25",
                "shasum": ""
            },
            "require": {
                "php": "^7.2 || ^8.0",
                "symfony/polyfill-ctype": "^1.8"
            },
            "conflict": {
                "phpstan/phpstan": "<0.12.20",
                "vimeo/psalm": "<4.6.1 || 4.6.2"
            },
            "require-dev": {
                "phpunit/phpunit": "^8.5.13"
            },
            "type": "library",
            "extra": {
                "branch-alias": {
                    "dev-master": "1.10-dev"
                }
            },
            "autoload": {
                "psr-4": {
                    "Webmozart\\Assert\\": "src/"
                }
            },
            "notification-url": "https://packagist.org/downloads/",
            "license": [
                "MIT"
            ],
            "authors": [
                {
                    "name": "Bernhard Schussek",
                    "email": "bschussek@gmail.com"
                }
            ],
            "description": "Assertions to validate method input/output with nice error messages.",
            "keywords": [
                "assert",
                "check",
                "validate"
            ],
            "support": {
                "issues": "https://github.com/webmozarts/assert/issues",
                "source": "https://github.com/webmozarts/assert/tree/1.10.0"
            },
            "time": "2021-03-09T10:59:23+00:00"
        }
    ],
    "aliases": [],
    "minimum-stability": "stable",
    "stability-flags": {
        "pocketmine/classloader": 20,
        "pocketmine/math": 20,
        "pocketmine/spl": 20
    },
    "prefer-stable": false,
    "prefer-lowest": false,
    "platform": {
        "php": "^7.4 || ^8.0",
        "php-64bit": "*",
        "ext-chunkutils2": "^0.2.0",
        "ext-crypto": "^0.3.1",
        "ext-ctype": "*",
        "ext-curl": "*",
        "ext-date": "*",
        "ext-gmp": "*",
        "ext-hash": "*",
        "ext-igbinary": "^3.0.1",
        "ext-json": "*",
        "ext-leveldb": "^0.2.1",
        "ext-mbstring": "*",
        "ext-morton": "^0.1.0",
        "ext-openssl": "*",
        "ext-pcre": "*",
        "ext-phar": "*",
        "ext-pthreads": "~3.2.0",
        "ext-reflection": "*",
        "ext-simplexml": "*",
        "ext-sockets": "*",
        "ext-spl": "*",
        "ext-yaml": ">=2.0.0",
        "ext-zip": "*",
        "ext-zlib": ">=1.2.11",
        "composer-runtime-api": "^2.0"
    },
    "platform-dev": [],
    "platform-overrides": {
        "php": "7.4.0"
    },
    "plugin-api-version": "2.0.0"
}<|MERGE_RESOLUTION|>--- conflicted
+++ resolved
@@ -4,11 +4,7 @@
         "Read more about it at https://getcomposer.org/doc/01-basic-usage.md#installing-dependencies",
         "This file is @generated automatically"
     ],
-<<<<<<< HEAD
-    "content-hash": "f2a4e10d62b3a989bac574ac65555ad2",
-=======
-    "content-hash": "f44a7138679bc86f4feecb9f3dbf7f1a",
->>>>>>> 61077c48
+    "content-hash": "7e519325ae271d7d2c56a481a64b8d44",
     "packages": [
         {
             "name": "adhocore/json-comment",
