--- conflicted
+++ resolved
@@ -4,11 +4,7 @@
         "Read more about it at https://getcomposer.org/doc/01-basic-usage.md#installing-dependencies",
         "This file is @generated automatically"
     ],
-<<<<<<< HEAD
-    "content-hash": "d3e3f1bbaf2a7dd3b214287ba2acdff8",
-=======
-    "content-hash": "f9441d6ef46bddf299b260c672bfa54b",
->>>>>>> 54f41dc1
+    "content-hash": "c8ca5083f045613732190850991be6b1",
     "packages": [
         {
             "name": "adhocore/json-comment",
@@ -585,11 +581,7 @@
                     "type": "tidelift"
                 }
             ],
-<<<<<<< HEAD
-            "time": "2020-05-05T12:55:44+00:00"
-=======
             "time": "2020-05-10T20:36:16+00:00"
->>>>>>> 54f41dc1
         },
         {
             "name": "phpstan/phpstan-phpunit",
