--- conflicted
+++ resolved
@@ -4,11 +4,7 @@
         "Read more about it at https://getcomposer.org/doc/01-basic-usage.md#installing-dependencies",
         "This file is @generated automatically"
     ],
-<<<<<<< HEAD
-    "content-hash": "de5df55a11e2e2831fc0ce1303645cd7",
-=======
-    "content-hash": "ff2bc73e9b0acccb1e63ddef2412fe31",
->>>>>>> f0358b09
+    "content-hash": "9df4dbd2ecca7b08297518cd36f4c54b",
     "packages": [
         {
             "name": "adhocore/json-comment",
@@ -226,7 +222,6 @@
             "time": "2022-10-25T22:04:58+00:00"
         },
         {
-<<<<<<< HEAD
             "name": "nethergamesmc/bedrock-protocol",
             "version": "dev-master",
             "source": {
@@ -238,19 +233,6 @@
                 "type": "zip",
                 "url": "https://api.github.com/repos/NetherGamesMC/BedrockProtocol/zipball/a28980677798dc9646d335535aa0709af1f87888",
                 "reference": "a28980677798dc9646d335535aa0709af1f87888",
-=======
-            "name": "pocketmine/bedrock-protocol",
-            "version": "16.0.0+bedrock-1.19.40",
-            "source": {
-                "type": "git",
-                "url": "https://github.com/pmmp/BedrockProtocol.git",
-                "reference": "ce900ffa6a4cc07af92686f27d580dd2e2541382"
-            },
-            "dist": {
-                "type": "zip",
-                "url": "https://api.github.com/repos/pmmp/BedrockProtocol/zipball/ce900ffa6a4cc07af92686f27d580dd2e2541382",
-                "reference": "ce900ffa6a4cc07af92686f27d580dd2e2541382",
->>>>>>> f0358b09
                 "shasum": ""
             },
             "require": {
@@ -264,7 +246,7 @@
                 "ramsey/uuid": "^4.1"
             },
             "require-dev": {
-                "phpstan/phpstan": "1.9.0",
+                "phpstan/phpstan": "1.8.8",
                 "phpstan/phpstan-phpunit": "^1.0.0",
                 "phpstan/phpstan-strict-rules": "^1.0.0",
                 "phpunit/phpunit": "^9.5"
@@ -291,7 +273,6 @@
             ],
             "description": "An implementation of the Minecraft: Bedrock Edition protocol in PHP",
             "support": {
-<<<<<<< HEAD
                 "source": "https://github.com/NetherGamesMC/BedrockProtocol/tree/master"
             },
             "time": "2022-10-25T22:04:00+00:00"
@@ -346,12 +327,6 @@
                 "source": "https://github.com/cweiske/jsonmapper/tree/v4.0.0"
             },
             "time": "2020-12-01T19:48:11+00:00"
-=======
-                "issues": "https://github.com/pmmp/BedrockProtocol/issues",
-                "source": "https://github.com/pmmp/BedrockProtocol/tree/16.0.0+bedrock-1.19.40"
-            },
-            "time": "2022-11-19T16:11:48+00:00"
->>>>>>> f0358b09
         },
         {
             "name": "pocketmine/binaryutils",
