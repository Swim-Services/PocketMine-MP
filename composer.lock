--- conflicted
+++ resolved
@@ -4,11 +4,7 @@
         "Read more about it at https://getcomposer.org/doc/01-basic-usage.md#installing-dependencies",
         "This file is @generated automatically"
     ],
-<<<<<<< HEAD
-    "content-hash": "438d391135646f845eed034c362dffe3",
-=======
-    "content-hash": "d819da2b086b38c4dd2a5028084e251c",
->>>>>>> 84cb070d
+    "content-hash": "8c74b9fadbf1e7ea0777a1aa05f1ad29",
     "packages": [
         {
             "name": "adhocore/json-comment",
