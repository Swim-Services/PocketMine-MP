{
    "_readme": [
        "This file locks the dependencies of your project to a known state",
        "Read more about it at https://getcomposer.org/doc/01-basic-usage.md#installing-dependencies",
        "This file is @generated automatically"
    ],
<<<<<<< HEAD
    "content-hash": "614023b483badb5ec8720775dd2d3d12",
=======
    "content-hash": "393c7921d03d080d3ef3b836f90b4415",
>>>>>>> 99faeb8d
    "packages": [
        {
            "name": "adhocore/json-comment",
            "version": "1.2.1",
            "source": {
                "type": "git",
                "url": "https://github.com/adhocore/php-json-comment.git",
                "reference": "651023f9fe52e9efa2198cbaf6e481d1968e2377"
            },
            "dist": {
                "type": "zip",
                "url": "https://api.github.com/repos/adhocore/php-json-comment/zipball/651023f9fe52e9efa2198cbaf6e481d1968e2377",
                "reference": "651023f9fe52e9efa2198cbaf6e481d1968e2377",
                "shasum": ""
            },
            "require": {
                "ext-ctype": "*",
                "php": ">=7.0"
            },
            "require-dev": {
                "phpunit/phpunit": "^6.5 || ^7.5 || ^8.5"
            },
            "type": "library",
            "autoload": {
                "psr-4": {
                    "Ahc\\Json\\": "src/"
                }
            },
            "notification-url": "https://packagist.org/downloads/",
            "license": [
                "MIT"
            ],
            "authors": [
                {
                    "name": "Jitendra Adhikari",
                    "email": "jiten.adhikary@gmail.com"
                }
            ],
            "description": "Lightweight JSON comment stripper library for PHP",
            "keywords": [
                "comment",
                "json",
                "strip-comment"
            ],
            "support": {
                "issues": "https://github.com/adhocore/php-json-comment/issues",
                "source": "https://github.com/adhocore/php-json-comment/tree/1.2.1"
            },
            "funding": [
                {
                    "url": "https://paypal.me/ji10",
                    "type": "custom"
                },
                {
                    "url": "https://github.com/adhocore",
                    "type": "github"
                }
            ],
            "time": "2022-10-02T11:22:07+00:00"
        },
        {
            "name": "brick/math",
            "version": "0.10.2",
            "source": {
                "type": "git",
                "url": "https://github.com/brick/math.git",
                "reference": "459f2781e1a08d52ee56b0b1444086e038561e3f"
            },
            "dist": {
                "type": "zip",
                "url": "https://api.github.com/repos/brick/math/zipball/459f2781e1a08d52ee56b0b1444086e038561e3f",
                "reference": "459f2781e1a08d52ee56b0b1444086e038561e3f",
                "shasum": ""
            },
            "require": {
                "ext-json": "*",
                "php": "^7.4 || ^8.0"
            },
            "require-dev": {
                "php-coveralls/php-coveralls": "^2.2",
                "phpunit/phpunit": "^9.0",
                "vimeo/psalm": "4.25.0"
            },
            "type": "library",
            "autoload": {
                "psr-4": {
                    "Brick\\Math\\": "src/"
                }
            },
            "notification-url": "https://packagist.org/downloads/",
            "license": [
                "MIT"
            ],
            "description": "Arbitrary-precision arithmetic library",
            "keywords": [
                "Arbitrary-precision",
                "BigInteger",
                "BigRational",
                "arithmetic",
                "bigdecimal",
                "bignum",
                "brick",
                "math"
            ],
            "support": {
                "issues": "https://github.com/brick/math/issues",
                "source": "https://github.com/brick/math/tree/0.10.2"
            },
            "funding": [
                {
                    "url": "https://github.com/BenMorel",
                    "type": "github"
                }
            ],
            "time": "2022-08-10T22:54:19+00:00"
        },
        {
            "name": "fgrosse/phpasn1",
            "version": "v2.5.0",
            "source": {
                "type": "git",
                "url": "https://github.com/fgrosse/PHPASN1.git",
                "reference": "42060ed45344789fb9f21f9f1864fc47b9e3507b"
            },
            "dist": {
                "type": "zip",
                "url": "https://api.github.com/repos/fgrosse/PHPASN1/zipball/42060ed45344789fb9f21f9f1864fc47b9e3507b",
                "reference": "42060ed45344789fb9f21f9f1864fc47b9e3507b",
                "shasum": ""
            },
            "require": {
                "php": "^7.1 || ^8.0"
            },
            "require-dev": {
                "php-coveralls/php-coveralls": "~2.0",
                "phpunit/phpunit": "^7.0 || ^8.0 || ^9.0"
            },
            "suggest": {
                "ext-bcmath": "BCmath is the fallback extension for big integer calculations",
                "ext-curl": "For loading OID information from the web if they have not bee defined statically",
                "ext-gmp": "GMP is the preferred extension for big integer calculations",
                "phpseclib/bcmath_compat": "BCmath polyfill for servers where neither GMP nor BCmath is available"
            },
            "type": "library",
            "extra": {
                "branch-alias": {
                    "dev-master": "2.0.x-dev"
                }
            },
            "autoload": {
                "psr-4": {
                    "FG\\": "lib/"
                }
            },
            "notification-url": "https://packagist.org/downloads/",
            "license": [
                "MIT"
            ],
            "authors": [
                {
                    "name": "Friedrich Große",
                    "email": "friedrich.grosse@gmail.com",
                    "homepage": "https://github.com/FGrosse",
                    "role": "Author"
                },
                {
                    "name": "All contributors",
                    "homepage": "https://github.com/FGrosse/PHPASN1/contributors"
                }
            ],
            "description": "A PHP Framework that allows you to encode and decode arbitrary ASN.1 structures using the ITU-T X.690 Encoding Rules.",
            "homepage": "https://github.com/FGrosse/PHPASN1",
            "keywords": [
                "DER",
                "asn.1",
                "asn1",
                "ber",
                "binary",
                "decoding",
                "encoding",
                "x.509",
                "x.690",
                "x509",
                "x690"
            ],
            "support": {
                "issues": "https://github.com/fgrosse/PHPASN1/issues",
                "source": "https://github.com/fgrosse/PHPASN1/tree/v2.5.0"
            },
            "abandoned": true,
            "time": "2022-12-19T11:08:26+00:00"
        },
        {
            "name": "netresearch/jsonmapper",
            "version": "v4.1.0",
            "source": {
                "type": "git",
                "url": "https://github.com/cweiske/jsonmapper.git",
                "reference": "cfa81ea1d35294d64adb9c68aa4cb9e92400e53f"
            },
            "dist": {
                "type": "zip",
                "url": "https://api.github.com/repos/cweiske/jsonmapper/zipball/cfa81ea1d35294d64adb9c68aa4cb9e92400e53f",
                "reference": "cfa81ea1d35294d64adb9c68aa4cb9e92400e53f",
                "shasum": ""
            },
            "require": {
                "ext-json": "*",
                "ext-pcre": "*",
                "ext-reflection": "*",
                "ext-spl": "*",
                "php": ">=7.1"
            },
            "require-dev": {
                "phpunit/phpunit": "~7.5 || ~8.0 || ~9.0",
                "squizlabs/php_codesniffer": "~3.5"
            },
            "type": "library",
            "autoload": {
                "psr-0": {
                    "JsonMapper": "src/"
                }
            },
            "notification-url": "https://packagist.org/downloads/",
            "license": [
                "OSL-3.0"
            ],
            "authors": [
                {
                    "name": "Christian Weiske",
                    "email": "cweiske@cweiske.de",
                    "homepage": "http://github.com/cweiske/jsonmapper/",
                    "role": "Developer"
                }
            ],
            "description": "Map nested JSON structures onto PHP classes",
            "support": {
                "email": "cweiske@cweiske.de",
                "issues": "https://github.com/cweiske/jsonmapper/issues",
                "source": "https://github.com/cweiske/jsonmapper/tree/v4.1.0"
            },
            "time": "2022-12-08T20:46:14+00:00"
        },
        {
            "name": "pocketmine/bedrock-block-upgrade-schema",
            "version": "dev-master",
            "source": {
                "type": "git",
                "url": "https://github.com/pmmp/BedrockBlockUpgradeSchema.git",
                "reference": "63f5f5e02e952ffa196a4c0671d7fcf8b8cdd9a4"
            },
            "dist": {
                "type": "zip",
                "url": "https://api.github.com/repos/pmmp/BedrockBlockUpgradeSchema/zipball/63f5f5e02e952ffa196a4c0671d7fcf8b8cdd9a4",
                "reference": "63f5f5e02e952ffa196a4c0671d7fcf8b8cdd9a4",
                "shasum": ""
            },
            "default-branch": true,
            "type": "library",
            "notification-url": "https://packagist.org/downloads/",
            "license": [
                "CC0-1.0"
            ],
            "description": "Schemas describing how to upgrade saved block data in older Minecraft: Bedrock Edition world saves",
            "support": {
                "issues": "https://github.com/pmmp/BedrockBlockUpgradeSchema/issues",
                "source": "https://github.com/pmmp/BedrockBlockUpgradeSchema/tree/master"
            },
            "time": "2022-08-07T19:29:31+00:00"
        },
        {
            "name": "pocketmine/bedrock-data",
            "version": "dev-modern-world-support",
            "source": {
                "type": "git",
                "url": "https://github.com/pmmp/BedrockData.git",
                "reference": "d64617faab77300d828debcd1e3597b3403b63b7"
            },
            "dist": {
                "type": "zip",
                "url": "https://api.github.com/repos/pmmp/BedrockData/zipball/d64617faab77300d828debcd1e3597b3403b63b7",
                "reference": "d64617faab77300d828debcd1e3597b3403b63b7",
                "shasum": ""
            },
            "type": "library",
            "notification-url": "https://packagist.org/downloads/",
            "license": [
                "CC0-1.0"
            ],
            "description": "Blobs of data generated from Minecraft: Bedrock Edition, used by PocketMine-MP",
            "support": {
                "issues": "https://github.com/pmmp/BedrockData/issues",
                "source": "https://github.com/pmmp/BedrockData/tree/modern-world-support"
            },
            "time": "2022-12-02T13:01:28+00:00"
        },
        {
            "name": "pocketmine/bedrock-item-upgrade-schema",
            "version": "dev-master",
            "source": {
                "type": "git",
                "url": "https://github.com/pmmp/BedrockItemUpgradeSchema.git",
                "reference": "d984d2ee7283bc52e8733e7c7da1d0f6b6dc501f"
            },
            "dist": {
                "type": "zip",
                "url": "https://api.github.com/repos/pmmp/BedrockItemUpgradeSchema/zipball/d984d2ee7283bc52e8733e7c7da1d0f6b6dc501f",
                "reference": "d984d2ee7283bc52e8733e7c7da1d0f6b6dc501f",
                "shasum": ""
            },
            "default-branch": true,
            "type": "library",
            "notification-url": "https://packagist.org/downloads/",
            "license": [
                "CC0-1.0"
            ],
            "description": "JSON schemas for upgrading items found in older Minecraft: Bedrock world saves",
            "support": {
                "issues": "https://github.com/pmmp/BedrockItemUpgradeSchema/issues",
                "source": "https://github.com/pmmp/BedrockItemUpgradeSchema/tree/master"
            },
            "time": "2022-06-08T13:47:48+00:00"
        },
        {
            "name": "pocketmine/bedrock-protocol",
            "version": "17.1.0+bedrock-1.19.50",
            "source": {
                "type": "git",
                "url": "https://github.com/pmmp/BedrockProtocol.git",
                "reference": "c572706cf5e3202718dd35a35dd30fe08cd671de"
            },
            "dist": {
                "type": "zip",
                "url": "https://api.github.com/repos/pmmp/BedrockProtocol/zipball/c572706cf5e3202718dd35a35dd30fe08cd671de",
                "reference": "c572706cf5e3202718dd35a35dd30fe08cd671de",
                "shasum": ""
            },
            "require": {
                "ext-json": "*",
                "netresearch/jsonmapper": "^4.0",
                "php": "^8.0",
                "pocketmine/binaryutils": "^0.2.0",
                "pocketmine/color": "^0.2.0",
                "pocketmine/math": "^0.3.0 || ^0.4.0",
                "pocketmine/nbt": "^0.3.0",
                "ramsey/uuid": "^4.1"
            },
            "require-dev": {
                "phpstan/phpstan": "1.9.3",
                "phpstan/phpstan-phpunit": "^1.0.0",
                "phpstan/phpstan-strict-rules": "^1.0.0",
                "phpunit/phpunit": "^9.5"
            },
            "type": "library",
            "autoload": {
                "psr-4": {
                    "pocketmine\\network\\mcpe\\protocol\\": "src/"
                }
            },
            "notification-url": "https://packagist.org/downloads/",
            "license": [
                "LGPL-3.0"
            ],
            "description": "An implementation of the Minecraft: Bedrock Edition protocol in PHP",
            "support": {
                "issues": "https://github.com/pmmp/BedrockProtocol/issues",
                "source": "https://github.com/pmmp/BedrockProtocol/tree/17.1.0+bedrock-1.19.50"
            },
            "time": "2022-12-15T20:34:49+00:00"
        },
        {
            "name": "pocketmine/binaryutils",
            "version": "0.2.4",
            "source": {
                "type": "git",
                "url": "https://github.com/pmmp/BinaryUtils.git",
                "reference": "5ac7eea91afbad8dc498f5ce34ce6297d5e6ea9a"
            },
            "dist": {
                "type": "zip",
                "url": "https://api.github.com/repos/pmmp/BinaryUtils/zipball/5ac7eea91afbad8dc498f5ce34ce6297d5e6ea9a",
                "reference": "5ac7eea91afbad8dc498f5ce34ce6297d5e6ea9a",
                "shasum": ""
            },
            "require": {
                "php": "^7.4 || ^8.0",
                "php-64bit": "*"
            },
            "require-dev": {
                "phpstan/extension-installer": "^1.0",
                "phpstan/phpstan": "1.3.0",
                "phpstan/phpstan-phpunit": "^1.0",
                "phpstan/phpstan-strict-rules": "^1.0.0",
                "phpunit/phpunit": "^9.5"
            },
            "type": "library",
            "autoload": {
                "psr-4": {
                    "pocketmine\\utils\\": "src/"
                }
            },
            "notification-url": "https://packagist.org/downloads/",
            "license": [
                "LGPL-3.0"
            ],
            "description": "Classes and methods for conveniently handling binary data",
            "support": {
                "issues": "https://github.com/pmmp/BinaryUtils/issues",
                "source": "https://github.com/pmmp/BinaryUtils/tree/0.2.4"
            },
            "time": "2022-01-12T18:06:33+00:00"
        },
        {
            "name": "pocketmine/callback-validator",
            "version": "1.0.3",
            "source": {
                "type": "git",
                "url": "https://github.com/pmmp/CallbackValidator.git",
                "reference": "64787469766bcaa7e5885242e85c23c25e8c55a2"
            },
            "dist": {
                "type": "zip",
                "url": "https://api.github.com/repos/pmmp/CallbackValidator/zipball/64787469766bcaa7e5885242e85c23c25e8c55a2",
                "reference": "64787469766bcaa7e5885242e85c23c25e8c55a2",
                "shasum": ""
            },
            "require": {
                "ext-reflection": "*",
                "php": "^7.1 || ^8.0"
            },
            "replace": {
                "daverandom/callback-validator": "*"
            },
            "require-dev": {
                "phpstan/extension-installer": "^1.0",
                "phpstan/phpstan": "0.12.59",
                "phpstan/phpstan-strict-rules": "^0.12.4",
                "phpunit/phpunit": "^7.5 || ^8.5 || ^9.0"
            },
            "type": "library",
            "autoload": {
                "psr-4": {
                    "DaveRandom\\CallbackValidator\\": "src/"
                }
            },
            "notification-url": "https://packagist.org/downloads/",
            "license": [
                "MIT"
            ],
            "authors": [
                {
                    "name": "Chris Wright",
                    "email": "cw@daverandom.com"
                }
            ],
            "description": "Fork of daverandom/callback-validator - Tools for validating callback signatures",
            "support": {
                "issues": "https://github.com/pmmp/CallbackValidator/issues",
                "source": "https://github.com/pmmp/CallbackValidator/tree/1.0.3"
            },
            "time": "2020-12-11T01:45:37+00:00"
        },
        {
            "name": "pocketmine/classloader",
            "version": "0.2.0",
            "source": {
                "type": "git",
                "url": "https://github.com/pmmp/ClassLoader.git",
                "reference": "49ea303993efdfb39cd302e2156d50aa78209e78"
            },
            "dist": {
                "type": "zip",
                "url": "https://api.github.com/repos/pmmp/ClassLoader/zipball/49ea303993efdfb39cd302e2156d50aa78209e78",
                "reference": "49ea303993efdfb39cd302e2156d50aa78209e78",
                "shasum": ""
            },
            "require": {
                "ext-pthreads": "~3.2.0 || ^4.0",
                "ext-reflection": "*",
                "php": "^8.0"
            },
            "conflict": {
                "pocketmine/spl": "<0.4"
            },
            "require-dev": {
                "phpstan/extension-installer": "^1.0",
                "phpstan/phpstan": "0.12.99",
                "phpstan/phpstan-strict-rules": "^0.12.4",
                "phpunit/phpunit": "^9.5"
            },
            "type": "library",
            "autoload": {
                "classmap": [
                    "./src"
                ]
            },
            "notification-url": "https://packagist.org/downloads/",
            "license": [
                "LGPL-3.0"
            ],
            "description": "Ad-hoc autoloading components used by PocketMine-MP",
            "support": {
                "issues": "https://github.com/pmmp/ClassLoader/issues",
                "source": "https://github.com/pmmp/ClassLoader/tree/0.2.0"
            },
            "time": "2021-11-01T20:17:27+00:00"
        },
        {
            "name": "pocketmine/color",
            "version": "0.2.0",
            "source": {
                "type": "git",
                "url": "https://github.com/pmmp/Color.git",
                "reference": "09be6ea6d76f2e33d6813c39d29c22c46c17e1d2"
            },
            "dist": {
                "type": "zip",
                "url": "https://api.github.com/repos/pmmp/Color/zipball/09be6ea6d76f2e33d6813c39d29c22c46c17e1d2",
                "reference": "09be6ea6d76f2e33d6813c39d29c22c46c17e1d2",
                "shasum": ""
            },
            "require": {
                "php": "^7.2 || ^8.0"
            },
            "require-dev": {
                "phpstan/phpstan": "0.12.59",
                "phpstan/phpstan-strict-rules": "^0.12.2"
            },
            "type": "library",
            "autoload": {
                "psr-4": {
                    "pocketmine\\color\\": "src/"
                }
            },
            "notification-url": "https://packagist.org/downloads/",
            "license": [
                "LGPL-3.0"
            ],
            "description": "Color handling library used by PocketMine-MP and related projects",
            "support": {
                "issues": "https://github.com/pmmp/Color/issues",
                "source": "https://github.com/pmmp/Color/tree/0.2.0"
            },
            "time": "2020-12-11T01:24:32+00:00"
        },
        {
            "name": "pocketmine/errorhandler",
            "version": "0.6.0",
            "source": {
                "type": "git",
                "url": "https://github.com/pmmp/ErrorHandler.git",
                "reference": "dae214a04348b911e8219ebf125ff1c5589cc878"
            },
            "dist": {
                "type": "zip",
                "url": "https://api.github.com/repos/pmmp/ErrorHandler/zipball/dae214a04348b911e8219ebf125ff1c5589cc878",
                "reference": "dae214a04348b911e8219ebf125ff1c5589cc878",
                "shasum": ""
            },
            "require": {
                "php": "^8.0"
            },
            "require-dev": {
                "phpstan/phpstan": "0.12.99",
                "phpstan/phpstan-strict-rules": "^0.12.2",
                "phpunit/phpunit": "^9.5"
            },
            "type": "library",
            "autoload": {
                "psr-4": {
                    "pocketmine\\errorhandler\\": "src/"
                }
            },
            "notification-url": "https://packagist.org/downloads/",
            "license": [
                "LGPL-3.0"
            ],
            "description": "Utilities to handle nasty PHP E_* errors in a usable way",
            "support": {
                "issues": "https://github.com/pmmp/ErrorHandler/issues",
                "source": "https://github.com/pmmp/ErrorHandler/tree/0.6.0"
            },
            "time": "2022-01-08T21:05:46+00:00"
        },
        {
            "name": "pocketmine/locale-data",
            "version": "2.11.0",
            "source": {
                "type": "git",
                "url": "https://github.com/pmmp/Language.git",
                "reference": "4b33d8fa53eda53d9662a7478806ebae2e4a5c53"
            },
            "dist": {
                "type": "zip",
                "url": "https://api.github.com/repos/pmmp/Language/zipball/4b33d8fa53eda53d9662a7478806ebae2e4a5c53",
                "reference": "4b33d8fa53eda53d9662a7478806ebae2e4a5c53",
                "shasum": ""
            },
            "type": "library",
            "notification-url": "https://packagist.org/downloads/",
            "description": "Language resources used by PocketMine-MP",
            "support": {
                "issues": "https://github.com/pmmp/Language/issues",
                "source": "https://github.com/pmmp/Language/tree/2.11.0"
            },
            "time": "2022-11-25T14:24:34+00:00"
        },
        {
            "name": "pocketmine/log",
            "version": "0.4.0",
            "source": {
                "type": "git",
                "url": "https://github.com/pmmp/Log.git",
                "reference": "e6c912c0f9055c81d23108ec2d179b96f404c043"
            },
            "dist": {
                "type": "zip",
                "url": "https://api.github.com/repos/pmmp/Log/zipball/e6c912c0f9055c81d23108ec2d179b96f404c043",
                "reference": "e6c912c0f9055c81d23108ec2d179b96f404c043",
                "shasum": ""
            },
            "require": {
                "php": "^7.4 || ^8.0"
            },
            "conflict": {
                "pocketmine/spl": "<0.4"
            },
            "require-dev": {
                "phpstan/phpstan": "0.12.88",
                "phpstan/phpstan-strict-rules": "^0.12.2"
            },
            "type": "library",
            "autoload": {
                "classmap": [
                    "./src"
                ]
            },
            "notification-url": "https://packagist.org/downloads/",
            "license": [
                "LGPL-3.0"
            ],
            "description": "Logging components used by PocketMine-MP and related projects",
            "support": {
                "issues": "https://github.com/pmmp/Log/issues",
                "source": "https://github.com/pmmp/Log/tree/0.4.0"
            },
            "time": "2021-06-18T19:08:09+00:00"
        },
        {
            "name": "pocketmine/log-pthreads",
            "version": "0.4.0",
            "source": {
                "type": "git",
                "url": "https://github.com/pmmp/LogPthreads.git",
                "reference": "61f709e8cf36bcc24e4efe02acded680a1ce23cd"
            },
            "dist": {
                "type": "zip",
                "url": "https://api.github.com/repos/pmmp/LogPthreads/zipball/61f709e8cf36bcc24e4efe02acded680a1ce23cd",
                "reference": "61f709e8cf36bcc24e4efe02acded680a1ce23cd",
                "shasum": ""
            },
            "require": {
                "ext-pthreads": "~3.2.0 || ^4.0",
                "php": "^7.4 || ^8.0",
                "pocketmine/log": "^0.4.0"
            },
            "conflict": {
                "pocketmine/spl": "<0.4"
            },
            "require-dev": {
                "phpstan/extension-installer": "^1.0",
                "phpstan/phpstan": "0.12.88",
                "phpstan/phpstan-strict-rules": "^0.12.4"
            },
            "type": "library",
            "autoload": {
                "classmap": [
                    "./src"
                ]
            },
            "notification-url": "https://packagist.org/downloads/",
            "license": [
                "LGPL-3.0"
            ],
            "description": "Logging components specialized for pthreads used by PocketMine-MP and related projects",
            "support": {
                "issues": "https://github.com/pmmp/LogPthreads/issues",
                "source": "https://github.com/pmmp/LogPthreads/tree/0.4.0"
            },
            "time": "2021-11-01T21:42:09+00:00"
        },
        {
            "name": "pocketmine/math",
            "version": "0.4.3",
            "source": {
                "type": "git",
                "url": "https://github.com/pmmp/Math.git",
                "reference": "47a243d320b01c8099d65309967934c188111549"
            },
            "dist": {
                "type": "zip",
                "url": "https://api.github.com/repos/pmmp/Math/zipball/47a243d320b01c8099d65309967934c188111549",
                "reference": "47a243d320b01c8099d65309967934c188111549",
                "shasum": ""
            },
            "require": {
                "php": "^8.0",
                "php-64bit": "*"
            },
            "require-dev": {
                "phpstan/extension-installer": "^1.0",
                "phpstan/phpstan": "1.8.2",
                "phpstan/phpstan-strict-rules": "^1.0",
                "phpunit/phpunit": "^8.5 || ^9.5"
            },
            "type": "library",
            "autoload": {
                "psr-4": {
                    "pocketmine\\math\\": "src/"
                }
            },
            "notification-url": "https://packagist.org/downloads/",
            "license": [
                "LGPL-3.0"
            ],
            "description": "PHP library containing math related code used in PocketMine-MP",
            "support": {
                "issues": "https://github.com/pmmp/Math/issues",
                "source": "https://github.com/pmmp/Math/tree/0.4.3"
            },
            "time": "2022-08-25T18:43:37+00:00"
        },
        {
            "name": "pocketmine/nbt",
            "version": "0.3.3",
            "source": {
                "type": "git",
                "url": "https://github.com/pmmp/NBT.git",
                "reference": "f4321be50df1a18b9f4e94d428a2e68a6e2ac2b4"
            },
            "dist": {
                "type": "zip",
                "url": "https://api.github.com/repos/pmmp/NBT/zipball/f4321be50df1a18b9f4e94d428a2e68a6e2ac2b4",
                "reference": "f4321be50df1a18b9f4e94d428a2e68a6e2ac2b4",
                "shasum": ""
            },
            "require": {
                "php": "^7.4 || ^8.0",
                "php-64bit": "*",
                "pocketmine/binaryutils": "^0.2.0"
            },
            "require-dev": {
                "phpstan/extension-installer": "^1.0",
                "phpstan/phpstan": "1.7.7",
                "phpstan/phpstan-strict-rules": "^1.0",
                "phpunit/phpunit": "^9.5"
            },
            "type": "library",
            "autoload": {
                "psr-4": {
                    "pocketmine\\nbt\\": "src/"
                }
            },
            "notification-url": "https://packagist.org/downloads/",
            "license": [
                "LGPL-3.0"
            ],
            "description": "PHP library for working with Named Binary Tags",
            "support": {
                "issues": "https://github.com/pmmp/NBT/issues",
                "source": "https://github.com/pmmp/NBT/tree/0.3.3"
            },
            "time": "2022-07-06T14:13:26+00:00"
        },
        {
            "name": "pocketmine/raklib",
            "version": "0.14.5",
            "source": {
                "type": "git",
                "url": "https://github.com/pmmp/RakLib.git",
                "reference": "85b4e5cb7117d37e010eeadb3ff53b21276c6f48"
            },
            "dist": {
                "type": "zip",
                "url": "https://api.github.com/repos/pmmp/RakLib/zipball/85b4e5cb7117d37e010eeadb3ff53b21276c6f48",
                "reference": "85b4e5cb7117d37e010eeadb3ff53b21276c6f48",
                "shasum": ""
            },
            "require": {
                "ext-sockets": "*",
                "php": "^8.0",
                "php-64bit": "*",
                "php-ipv6": "*",
                "pocketmine/binaryutils": "^0.2.0",
                "pocketmine/log": "^0.3.0 || ^0.4.0"
            },
            "require-dev": {
                "phpstan/phpstan": "1.7.7",
                "phpstan/phpstan-strict-rules": "^1.0"
            },
            "type": "library",
            "autoload": {
                "psr-4": {
                    "raklib\\": "src/"
                }
            },
            "notification-url": "https://packagist.org/downloads/",
            "license": [
                "GPL-3.0"
            ],
            "description": "A RakNet server implementation written in PHP",
            "support": {
                "issues": "https://github.com/pmmp/RakLib/issues",
                "source": "https://github.com/pmmp/RakLib/tree/0.14.5"
            },
            "time": "2022-08-25T16:16:44+00:00"
        },
        {
            "name": "pocketmine/raklib-ipc",
            "version": "0.1.1",
            "source": {
                "type": "git",
                "url": "https://github.com/pmmp/RakLibIpc.git",
                "reference": "922a6444b0c6c7daaa5aa5a832107e1ec4738aed"
            },
            "dist": {
                "type": "zip",
                "url": "https://api.github.com/repos/pmmp/RakLibIpc/zipball/922a6444b0c6c7daaa5aa5a832107e1ec4738aed",
                "reference": "922a6444b0c6c7daaa5aa5a832107e1ec4738aed",
                "shasum": ""
            },
            "require": {
                "php": "^7.4 || ^8.0",
                "php-64bit": "*",
                "pocketmine/binaryutils": "^0.2.0",
                "pocketmine/raklib": "^0.13.1 || ^0.14.0"
            },
            "require-dev": {
                "phpstan/phpstan": "0.12.81",
                "phpstan/phpstan-strict-rules": "^0.12.2"
            },
            "type": "library",
            "autoload": {
                "psr-4": {
                    "raklib\\server\\ipc\\": "src/"
                }
            },
            "notification-url": "https://packagist.org/downloads/",
            "license": [
                "GPL-3.0"
            ],
            "description": "Channel-based protocols for inter-thread/inter-process communication with RakLib",
            "support": {
                "issues": "https://github.com/pmmp/RakLibIpc/issues",
                "source": "https://github.com/pmmp/RakLibIpc/tree/0.1.1"
            },
            "time": "2021-09-22T17:01:12+00:00"
        },
        {
            "name": "pocketmine/snooze",
            "version": "0.3.1",
            "source": {
                "type": "git",
                "url": "https://github.com/pmmp/Snooze.git",
                "reference": "0ac8fc2a781c419a1f64ebca4d5835028f59e29b"
            },
            "dist": {
                "type": "zip",
                "url": "https://api.github.com/repos/pmmp/Snooze/zipball/0ac8fc2a781c419a1f64ebca4d5835028f59e29b",
                "reference": "0ac8fc2a781c419a1f64ebca4d5835028f59e29b",
                "shasum": ""
            },
            "require": {
                "ext-pthreads": "~3.2.0 || ^4.0",
                "php-64bit": "^7.3 || ^8.0"
            },
            "require-dev": {
                "phpstan/extension-installer": "^1.0",
                "phpstan/phpstan": "0.12.99",
                "phpstan/phpstan-strict-rules": "^0.12.4"
            },
            "type": "library",
            "autoload": {
                "psr-4": {
                    "pocketmine\\snooze\\": "src/"
                }
            },
            "notification-url": "https://packagist.org/downloads/",
            "license": [
                "LGPL-3.0"
            ],
            "description": "Thread notification management library for code using the pthreads extension",
            "support": {
                "issues": "https://github.com/pmmp/Snooze/issues",
                "source": "https://github.com/pmmp/Snooze/tree/0.3.1"
            },
            "time": "2021-11-01T20:50:08+00:00"
        },
        {
            "name": "ramsey/collection",
            "version": "1.2.2",
            "source": {
                "type": "git",
                "url": "https://github.com/ramsey/collection.git",
                "reference": "cccc74ee5e328031b15640b51056ee8d3bb66c0a"
            },
            "dist": {
                "type": "zip",
                "url": "https://api.github.com/repos/ramsey/collection/zipball/cccc74ee5e328031b15640b51056ee8d3bb66c0a",
                "reference": "cccc74ee5e328031b15640b51056ee8d3bb66c0a",
                "shasum": ""
            },
            "require": {
                "php": "^7.3 || ^8",
                "symfony/polyfill-php81": "^1.23"
            },
            "require-dev": {
                "captainhook/captainhook": "^5.3",
                "dealerdirect/phpcodesniffer-composer-installer": "^0.7.0",
                "ergebnis/composer-normalize": "^2.6",
                "fakerphp/faker": "^1.5",
                "hamcrest/hamcrest-php": "^2",
                "jangregor/phpstan-prophecy": "^0.8",
                "mockery/mockery": "^1.3",
                "phpspec/prophecy-phpunit": "^2.0",
                "phpstan/extension-installer": "^1",
                "phpstan/phpstan": "^0.12.32",
                "phpstan/phpstan-mockery": "^0.12.5",
                "phpstan/phpstan-phpunit": "^0.12.11",
                "phpunit/phpunit": "^8.5 || ^9",
                "psy/psysh": "^0.10.4",
                "slevomat/coding-standard": "^6.3",
                "squizlabs/php_codesniffer": "^3.5",
                "vimeo/psalm": "^4.4"
            },
            "type": "library",
            "autoload": {
                "psr-4": {
                    "Ramsey\\Collection\\": "src/"
                }
            },
            "notification-url": "https://packagist.org/downloads/",
            "license": [
                "MIT"
            ],
            "authors": [
                {
                    "name": "Ben Ramsey",
                    "email": "ben@benramsey.com",
                    "homepage": "https://benramsey.com"
                }
            ],
            "description": "A PHP library for representing and manipulating collections.",
            "keywords": [
                "array",
                "collection",
                "hash",
                "map",
                "queue",
                "set"
            ],
            "support": {
                "issues": "https://github.com/ramsey/collection/issues",
                "source": "https://github.com/ramsey/collection/tree/1.2.2"
            },
            "funding": [
                {
                    "url": "https://github.com/ramsey",
                    "type": "github"
                },
                {
                    "url": "https://tidelift.com/funding/github/packagist/ramsey/collection",
                    "type": "tidelift"
                }
            ],
            "time": "2021-10-10T03:01:02+00:00"
        },
        {
            "name": "ramsey/uuid",
            "version": "4.6.0",
            "source": {
                "type": "git",
                "url": "https://github.com/ramsey/uuid.git",
                "reference": "ad63bc700e7d021039e30ce464eba384c4a1d40f"
            },
            "dist": {
                "type": "zip",
                "url": "https://api.github.com/repos/ramsey/uuid/zipball/ad63bc700e7d021039e30ce464eba384c4a1d40f",
                "reference": "ad63bc700e7d021039e30ce464eba384c4a1d40f",
                "shasum": ""
            },
            "require": {
                "brick/math": "^0.8.8 || ^0.9 || ^0.10",
                "ext-json": "*",
                "php": "^8.0",
                "ramsey/collection": "^1.0"
            },
            "replace": {
                "rhumsaa/uuid": "self.version"
            },
            "require-dev": {
                "captainhook/captainhook": "^5.10",
                "captainhook/plugin-composer": "^5.3",
                "dealerdirect/phpcodesniffer-composer-installer": "^0.7.0",
                "doctrine/annotations": "^1.8",
                "ergebnis/composer-normalize": "^2.15",
                "mockery/mockery": "^1.3",
                "paragonie/random-lib": "^2",
                "php-mock/php-mock": "^2.2",
                "php-mock/php-mock-mockery": "^1.3",
                "php-parallel-lint/php-parallel-lint": "^1.1",
                "phpbench/phpbench": "^1.0",
                "phpstan/extension-installer": "^1.1",
                "phpstan/phpstan": "^1.8",
                "phpstan/phpstan-mockery": "^1.1",
                "phpstan/phpstan-phpunit": "^1.1",
                "phpunit/phpunit": "^8.5 || ^9",
                "ramsey/composer-repl": "^1.4",
                "slevomat/coding-standard": "^8.4",
                "squizlabs/php_codesniffer": "^3.5",
                "vimeo/psalm": "^4.9"
            },
            "suggest": {
                "ext-bcmath": "Enables faster math with arbitrary-precision integers using BCMath.",
                "ext-gmp": "Enables faster math with arbitrary-precision integers using GMP.",
                "ext-uuid": "Enables the use of PeclUuidTimeGenerator and PeclUuidRandomGenerator.",
                "paragonie/random-lib": "Provides RandomLib for use with the RandomLibAdapter",
                "ramsey/uuid-doctrine": "Allows the use of Ramsey\\Uuid\\Uuid as Doctrine field type."
            },
            "type": "library",
            "extra": {
                "captainhook": {
                    "force-install": true
                }
            },
            "autoload": {
                "files": [
                    "src/functions.php"
                ],
                "psr-4": {
                    "Ramsey\\Uuid\\": "src/"
                }
            },
            "notification-url": "https://packagist.org/downloads/",
            "license": [
                "MIT"
            ],
            "description": "A PHP library for generating and working with universally unique identifiers (UUIDs).",
            "keywords": [
                "guid",
                "identifier",
                "uuid"
            ],
            "support": {
                "issues": "https://github.com/ramsey/uuid/issues",
                "source": "https://github.com/ramsey/uuid/tree/4.6.0"
            },
            "funding": [
                {
                    "url": "https://github.com/ramsey",
                    "type": "github"
                },
                {
                    "url": "https://tidelift.com/funding/github/packagist/ramsey/uuid",
                    "type": "tidelift"
                }
            ],
            "time": "2022-11-05T23:03:38+00:00"
        },
        {
            "name": "symfony/filesystem",
            "version": "v5.4.13",
            "source": {
                "type": "git",
                "url": "https://github.com/symfony/filesystem.git",
                "reference": "ac09569844a9109a5966b9438fc29113ce77cf51"
            },
            "dist": {
                "type": "zip",
                "url": "https://api.github.com/repos/symfony/filesystem/zipball/ac09569844a9109a5966b9438fc29113ce77cf51",
                "reference": "ac09569844a9109a5966b9438fc29113ce77cf51",
                "shasum": ""
            },
            "require": {
                "php": ">=7.2.5",
                "symfony/polyfill-ctype": "~1.8",
                "symfony/polyfill-mbstring": "~1.8",
                "symfony/polyfill-php80": "^1.16"
            },
            "type": "library",
            "autoload": {
                "psr-4": {
                    "Symfony\\Component\\Filesystem\\": ""
                },
                "exclude-from-classmap": [
                    "/Tests/"
                ]
            },
            "notification-url": "https://packagist.org/downloads/",
            "license": [
                "MIT"
            ],
            "authors": [
                {
                    "name": "Fabien Potencier",
                    "email": "fabien@symfony.com"
                },
                {
                    "name": "Symfony Community",
                    "homepage": "https://symfony.com/contributors"
                }
            ],
            "description": "Provides basic utilities for the filesystem",
            "homepage": "https://symfony.com",
            "support": {
                "source": "https://github.com/symfony/filesystem/tree/v5.4.13"
            },
            "funding": [
                {
                    "url": "https://symfony.com/sponsor",
                    "type": "custom"
                },
                {
                    "url": "https://github.com/fabpot",
                    "type": "github"
                },
                {
                    "url": "https://tidelift.com/funding/github/packagist/symfony/symfony",
                    "type": "tidelift"
                }
            ],
            "time": "2022-09-21T19:53:16+00:00"
        },
        {
            "name": "symfony/polyfill-ctype",
            "version": "v1.27.0",
            "source": {
                "type": "git",
                "url": "https://github.com/symfony/polyfill-ctype.git",
                "reference": "5bbc823adecdae860bb64756d639ecfec17b050a"
            },
            "dist": {
                "type": "zip",
                "url": "https://api.github.com/repos/symfony/polyfill-ctype/zipball/5bbc823adecdae860bb64756d639ecfec17b050a",
                "reference": "5bbc823adecdae860bb64756d639ecfec17b050a",
                "shasum": ""
            },
            "require": {
                "php": ">=7.1"
            },
            "provide": {
                "ext-ctype": "*"
            },
            "suggest": {
                "ext-ctype": "For best performance"
            },
            "type": "library",
            "extra": {
                "branch-alias": {
                    "dev-main": "1.27-dev"
                },
                "thanks": {
                    "name": "symfony/polyfill",
                    "url": "https://github.com/symfony/polyfill"
                }
            },
            "autoload": {
                "files": [
                    "bootstrap.php"
                ],
                "psr-4": {
                    "Symfony\\Polyfill\\Ctype\\": ""
                }
            },
            "notification-url": "https://packagist.org/downloads/",
            "license": [
                "MIT"
            ],
            "authors": [
                {
                    "name": "Gert de Pagter",
                    "email": "BackEndTea@gmail.com"
                },
                {
                    "name": "Symfony Community",
                    "homepage": "https://symfony.com/contributors"
                }
            ],
            "description": "Symfony polyfill for ctype functions",
            "homepage": "https://symfony.com",
            "keywords": [
                "compatibility",
                "ctype",
                "polyfill",
                "portable"
            ],
            "support": {
                "source": "https://github.com/symfony/polyfill-ctype/tree/v1.27.0"
            },
            "funding": [
                {
                    "url": "https://symfony.com/sponsor",
                    "type": "custom"
                },
                {
                    "url": "https://github.com/fabpot",
                    "type": "github"
                },
                {
                    "url": "https://tidelift.com/funding/github/packagist/symfony/symfony",
                    "type": "tidelift"
                }
            ],
            "time": "2022-11-03T14:55:06+00:00"
        },
        {
            "name": "symfony/polyfill-mbstring",
            "version": "v1.27.0",
            "source": {
                "type": "git",
                "url": "https://github.com/symfony/polyfill-mbstring.git",
                "reference": "8ad114f6b39e2c98a8b0e3bd907732c207c2b534"
            },
            "dist": {
                "type": "zip",
                "url": "https://api.github.com/repos/symfony/polyfill-mbstring/zipball/8ad114f6b39e2c98a8b0e3bd907732c207c2b534",
                "reference": "8ad114f6b39e2c98a8b0e3bd907732c207c2b534",
                "shasum": ""
            },
            "require": {
                "php": ">=7.1"
            },
            "provide": {
                "ext-mbstring": "*"
            },
            "suggest": {
                "ext-mbstring": "For best performance"
            },
            "type": "library",
            "extra": {
                "branch-alias": {
                    "dev-main": "1.27-dev"
                },
                "thanks": {
                    "name": "symfony/polyfill",
                    "url": "https://github.com/symfony/polyfill"
                }
            },
            "autoload": {
                "files": [
                    "bootstrap.php"
                ],
                "psr-4": {
                    "Symfony\\Polyfill\\Mbstring\\": ""
                }
            },
            "notification-url": "https://packagist.org/downloads/",
            "license": [
                "MIT"
            ],
            "authors": [
                {
                    "name": "Nicolas Grekas",
                    "email": "p@tchwork.com"
                },
                {
                    "name": "Symfony Community",
                    "homepage": "https://symfony.com/contributors"
                }
            ],
            "description": "Symfony polyfill for the Mbstring extension",
            "homepage": "https://symfony.com",
            "keywords": [
                "compatibility",
                "mbstring",
                "polyfill",
                "portable",
                "shim"
            ],
            "support": {
                "source": "https://github.com/symfony/polyfill-mbstring/tree/v1.27.0"
            },
            "funding": [
                {
                    "url": "https://symfony.com/sponsor",
                    "type": "custom"
                },
                {
                    "url": "https://github.com/fabpot",
                    "type": "github"
                },
                {
                    "url": "https://tidelift.com/funding/github/packagist/symfony/symfony",
                    "type": "tidelift"
                }
            ],
            "time": "2022-11-03T14:55:06+00:00"
        },
        {
            "name": "symfony/polyfill-php80",
            "version": "v1.27.0",
            "source": {
                "type": "git",
                "url": "https://github.com/symfony/polyfill-php80.git",
                "reference": "7a6ff3f1959bb01aefccb463a0f2cd3d3d2fd936"
            },
            "dist": {
                "type": "zip",
                "url": "https://api.github.com/repos/symfony/polyfill-php80/zipball/7a6ff3f1959bb01aefccb463a0f2cd3d3d2fd936",
                "reference": "7a6ff3f1959bb01aefccb463a0f2cd3d3d2fd936",
                "shasum": ""
            },
            "require": {
                "php": ">=7.1"
            },
            "type": "library",
            "extra": {
                "branch-alias": {
                    "dev-main": "1.27-dev"
                },
                "thanks": {
                    "name": "symfony/polyfill",
                    "url": "https://github.com/symfony/polyfill"
                }
            },
            "autoload": {
                "files": [
                    "bootstrap.php"
                ],
                "psr-4": {
                    "Symfony\\Polyfill\\Php80\\": ""
                },
                "classmap": [
                    "Resources/stubs"
                ]
            },
            "notification-url": "https://packagist.org/downloads/",
            "license": [
                "MIT"
            ],
            "authors": [
                {
                    "name": "Ion Bazan",
                    "email": "ion.bazan@gmail.com"
                },
                {
                    "name": "Nicolas Grekas",
                    "email": "p@tchwork.com"
                },
                {
                    "name": "Symfony Community",
                    "homepage": "https://symfony.com/contributors"
                }
            ],
            "description": "Symfony polyfill backporting some PHP 8.0+ features to lower PHP versions",
            "homepage": "https://symfony.com",
            "keywords": [
                "compatibility",
                "polyfill",
                "portable",
                "shim"
            ],
            "support": {
                "source": "https://github.com/symfony/polyfill-php80/tree/v1.27.0"
            },
            "funding": [
                {
                    "url": "https://symfony.com/sponsor",
                    "type": "custom"
                },
                {
                    "url": "https://github.com/fabpot",
                    "type": "github"
                },
                {
                    "url": "https://tidelift.com/funding/github/packagist/symfony/symfony",
                    "type": "tidelift"
                }
            ],
            "time": "2022-11-03T14:55:06+00:00"
        },
        {
            "name": "symfony/polyfill-php81",
            "version": "v1.27.0",
            "source": {
                "type": "git",
                "url": "https://github.com/symfony/polyfill-php81.git",
                "reference": "707403074c8ea6e2edaf8794b0157a0bfa52157a"
            },
            "dist": {
                "type": "zip",
                "url": "https://api.github.com/repos/symfony/polyfill-php81/zipball/707403074c8ea6e2edaf8794b0157a0bfa52157a",
                "reference": "707403074c8ea6e2edaf8794b0157a0bfa52157a",
                "shasum": ""
            },
            "require": {
                "php": ">=7.1"
            },
            "type": "library",
            "extra": {
                "branch-alias": {
                    "dev-main": "1.27-dev"
                },
                "thanks": {
                    "name": "symfony/polyfill",
                    "url": "https://github.com/symfony/polyfill"
                }
            },
            "autoload": {
                "files": [
                    "bootstrap.php"
                ],
                "psr-4": {
                    "Symfony\\Polyfill\\Php81\\": ""
                },
                "classmap": [
                    "Resources/stubs"
                ]
            },
            "notification-url": "https://packagist.org/downloads/",
            "license": [
                "MIT"
            ],
            "authors": [
                {
                    "name": "Nicolas Grekas",
                    "email": "p@tchwork.com"
                },
                {
                    "name": "Symfony Community",
                    "homepage": "https://symfony.com/contributors"
                }
            ],
            "description": "Symfony polyfill backporting some PHP 8.1+ features to lower PHP versions",
            "homepage": "https://symfony.com",
            "keywords": [
                "compatibility",
                "polyfill",
                "portable",
                "shim"
            ],
            "support": {
                "source": "https://github.com/symfony/polyfill-php81/tree/v1.27.0"
            },
            "funding": [
                {
                    "url": "https://symfony.com/sponsor",
                    "type": "custom"
                },
                {
                    "url": "https://github.com/fabpot",
                    "type": "github"
                },
                {
                    "url": "https://tidelift.com/funding/github/packagist/symfony/symfony",
                    "type": "tidelift"
                }
            ],
            "time": "2022-11-03T14:55:06+00:00"
        }
    ],
    "packages-dev": [
        {
            "name": "doctrine/instantiator",
            "version": "1.4.1",
            "source": {
                "type": "git",
                "url": "https://github.com/doctrine/instantiator.git",
                "reference": "10dcfce151b967d20fde1b34ae6640712c3891bc"
            },
            "dist": {
                "type": "zip",
                "url": "https://api.github.com/repos/doctrine/instantiator/zipball/10dcfce151b967d20fde1b34ae6640712c3891bc",
                "reference": "10dcfce151b967d20fde1b34ae6640712c3891bc",
                "shasum": ""
            },
            "require": {
                "php": "^7.1 || ^8.0"
            },
            "require-dev": {
                "doctrine/coding-standard": "^9",
                "ext-pdo": "*",
                "ext-phar": "*",
                "phpbench/phpbench": "^0.16 || ^1",
                "phpstan/phpstan": "^1.4",
                "phpstan/phpstan-phpunit": "^1",
                "phpunit/phpunit": "^7.5 || ^8.5 || ^9.5",
                "vimeo/psalm": "^4.22"
            },
            "type": "library",
            "autoload": {
                "psr-4": {
                    "Doctrine\\Instantiator\\": "src/Doctrine/Instantiator/"
                }
            },
            "notification-url": "https://packagist.org/downloads/",
            "license": [
                "MIT"
            ],
            "authors": [
                {
                    "name": "Marco Pivetta",
                    "email": "ocramius@gmail.com",
                    "homepage": "https://ocramius.github.io/"
                }
            ],
            "description": "A small, lightweight utility to instantiate objects in PHP without invoking their constructors",
            "homepage": "https://www.doctrine-project.org/projects/instantiator.html",
            "keywords": [
                "constructor",
                "instantiate"
            ],
            "support": {
                "issues": "https://github.com/doctrine/instantiator/issues",
                "source": "https://github.com/doctrine/instantiator/tree/1.4.1"
            },
            "funding": [
                {
                    "url": "https://www.doctrine-project.org/sponsorship.html",
                    "type": "custom"
                },
                {
                    "url": "https://www.patreon.com/phpdoctrine",
                    "type": "patreon"
                },
                {
                    "url": "https://tidelift.com/funding/github/packagist/doctrine%2Finstantiator",
                    "type": "tidelift"
                }
            ],
            "time": "2022-03-03T08:28:38+00:00"
        },
        {
            "name": "myclabs/deep-copy",
            "version": "1.11.0",
            "source": {
                "type": "git",
                "url": "https://github.com/myclabs/DeepCopy.git",
                "reference": "14daed4296fae74d9e3201d2c4925d1acb7aa614"
            },
            "dist": {
                "type": "zip",
                "url": "https://api.github.com/repos/myclabs/DeepCopy/zipball/14daed4296fae74d9e3201d2c4925d1acb7aa614",
                "reference": "14daed4296fae74d9e3201d2c4925d1acb7aa614",
                "shasum": ""
            },
            "require": {
                "php": "^7.1 || ^8.0"
            },
            "conflict": {
                "doctrine/collections": "<1.6.8",
                "doctrine/common": "<2.13.3 || >=3,<3.2.2"
            },
            "require-dev": {
                "doctrine/collections": "^1.6.8",
                "doctrine/common": "^2.13.3 || ^3.2.2",
                "phpunit/phpunit": "^7.5.20 || ^8.5.23 || ^9.5.13"
            },
            "type": "library",
            "autoload": {
                "files": [
                    "src/DeepCopy/deep_copy.php"
                ],
                "psr-4": {
                    "DeepCopy\\": "src/DeepCopy/"
                }
            },
            "notification-url": "https://packagist.org/downloads/",
            "license": [
                "MIT"
            ],
            "description": "Create deep copies (clones) of your objects",
            "keywords": [
                "clone",
                "copy",
                "duplicate",
                "object",
                "object graph"
            ],
            "support": {
                "issues": "https://github.com/myclabs/DeepCopy/issues",
                "source": "https://github.com/myclabs/DeepCopy/tree/1.11.0"
            },
            "funding": [
                {
                    "url": "https://tidelift.com/funding/github/packagist/myclabs/deep-copy",
                    "type": "tidelift"
                }
            ],
            "time": "2022-03-03T13:19:32+00:00"
        },
        {
            "name": "nikic/php-parser",
            "version": "v4.15.2",
            "source": {
                "type": "git",
                "url": "https://github.com/nikic/PHP-Parser.git",
                "reference": "f59bbe44bf7d96f24f3e2b4ddc21cd52c1d2adbc"
            },
            "dist": {
                "type": "zip",
                "url": "https://api.github.com/repos/nikic/PHP-Parser/zipball/f59bbe44bf7d96f24f3e2b4ddc21cd52c1d2adbc",
                "reference": "f59bbe44bf7d96f24f3e2b4ddc21cd52c1d2adbc",
                "shasum": ""
            },
            "require": {
                "ext-tokenizer": "*",
                "php": ">=7.0"
            },
            "require-dev": {
                "ircmaxell/php-yacc": "^0.0.7",
                "phpunit/phpunit": "^6.5 || ^7.0 || ^8.0 || ^9.0"
            },
            "bin": [
                "bin/php-parse"
            ],
            "type": "library",
            "extra": {
                "branch-alias": {
                    "dev-master": "4.9-dev"
                }
            },
            "autoload": {
                "psr-4": {
                    "PhpParser\\": "lib/PhpParser"
                }
            },
            "notification-url": "https://packagist.org/downloads/",
            "license": [
                "BSD-3-Clause"
            ],
            "authors": [
                {
                    "name": "Nikita Popov"
                }
            ],
            "description": "A PHP parser written in PHP",
            "keywords": [
                "parser",
                "php"
            ],
            "support": {
                "issues": "https://github.com/nikic/PHP-Parser/issues",
                "source": "https://github.com/nikic/PHP-Parser/tree/v4.15.2"
            },
            "time": "2022-11-12T15:38:23+00:00"
        },
        {
            "name": "phar-io/manifest",
            "version": "2.0.3",
            "source": {
                "type": "git",
                "url": "https://github.com/phar-io/manifest.git",
                "reference": "97803eca37d319dfa7826cc2437fc020857acb53"
            },
            "dist": {
                "type": "zip",
                "url": "https://api.github.com/repos/phar-io/manifest/zipball/97803eca37d319dfa7826cc2437fc020857acb53",
                "reference": "97803eca37d319dfa7826cc2437fc020857acb53",
                "shasum": ""
            },
            "require": {
                "ext-dom": "*",
                "ext-phar": "*",
                "ext-xmlwriter": "*",
                "phar-io/version": "^3.0.1",
                "php": "^7.2 || ^8.0"
            },
            "type": "library",
            "extra": {
                "branch-alias": {
                    "dev-master": "2.0.x-dev"
                }
            },
            "autoload": {
                "classmap": [
                    "src/"
                ]
            },
            "notification-url": "https://packagist.org/downloads/",
            "license": [
                "BSD-3-Clause"
            ],
            "authors": [
                {
                    "name": "Arne Blankerts",
                    "email": "arne@blankerts.de",
                    "role": "Developer"
                },
                {
                    "name": "Sebastian Heuer",
                    "email": "sebastian@phpeople.de",
                    "role": "Developer"
                },
                {
                    "name": "Sebastian Bergmann",
                    "email": "sebastian@phpunit.de",
                    "role": "Developer"
                }
            ],
            "description": "Component for reading phar.io manifest information from a PHP Archive (PHAR)",
            "support": {
                "issues": "https://github.com/phar-io/manifest/issues",
                "source": "https://github.com/phar-io/manifest/tree/2.0.3"
            },
            "time": "2021-07-20T11:28:43+00:00"
        },
        {
            "name": "phar-io/version",
            "version": "3.2.1",
            "source": {
                "type": "git",
                "url": "https://github.com/phar-io/version.git",
                "reference": "4f7fd7836c6f332bb2933569e566a0d6c4cbed74"
            },
            "dist": {
                "type": "zip",
                "url": "https://api.github.com/repos/phar-io/version/zipball/4f7fd7836c6f332bb2933569e566a0d6c4cbed74",
                "reference": "4f7fd7836c6f332bb2933569e566a0d6c4cbed74",
                "shasum": ""
            },
            "require": {
                "php": "^7.2 || ^8.0"
            },
            "type": "library",
            "autoload": {
                "classmap": [
                    "src/"
                ]
            },
            "notification-url": "https://packagist.org/downloads/",
            "license": [
                "BSD-3-Clause"
            ],
            "authors": [
                {
                    "name": "Arne Blankerts",
                    "email": "arne@blankerts.de",
                    "role": "Developer"
                },
                {
                    "name": "Sebastian Heuer",
                    "email": "sebastian@phpeople.de",
                    "role": "Developer"
                },
                {
                    "name": "Sebastian Bergmann",
                    "email": "sebastian@phpunit.de",
                    "role": "Developer"
                }
            ],
            "description": "Library for handling version information and constraints",
            "support": {
                "issues": "https://github.com/phar-io/version/issues",
                "source": "https://github.com/phar-io/version/tree/3.2.1"
            },
            "time": "2022-02-21T01:04:05+00:00"
        },
        {
            "name": "phpstan/phpstan",
            "version": "1.9.4",
            "source": {
                "type": "git",
                "url": "https://github.com/phpstan/phpstan.git",
                "reference": "d03bccee595e2146b7c9d174486b84f4dc61b0f2"
            },
            "dist": {
                "type": "zip",
                "url": "https://api.github.com/repos/phpstan/phpstan/zipball/d03bccee595e2146b7c9d174486b84f4dc61b0f2",
                "reference": "d03bccee595e2146b7c9d174486b84f4dc61b0f2",
                "shasum": ""
            },
            "require": {
                "php": "^7.2|^8.0"
            },
            "conflict": {
                "phpstan/phpstan-shim": "*"
            },
            "bin": [
                "phpstan",
                "phpstan.phar"
            ],
            "type": "library",
            "autoload": {
                "files": [
                    "bootstrap.php"
                ]
            },
            "notification-url": "https://packagist.org/downloads/",
            "license": [
                "MIT"
            ],
            "description": "PHPStan - PHP Static Analysis Tool",
            "keywords": [
                "dev",
                "static analysis"
            ],
            "support": {
                "issues": "https://github.com/phpstan/phpstan/issues",
                "source": "https://github.com/phpstan/phpstan/tree/1.9.4"
            },
            "funding": [
                {
                    "url": "https://github.com/ondrejmirtes",
                    "type": "github"
                },
                {
                    "url": "https://github.com/phpstan",
                    "type": "github"
                },
                {
                    "url": "https://tidelift.com/funding/github/packagist/phpstan/phpstan",
                    "type": "tidelift"
                }
            ],
            "time": "2022-12-17T13:33:52+00:00"
        },
        {
            "name": "phpstan/phpstan-phpunit",
            "version": "1.3.2",
            "source": {
                "type": "git",
                "url": "https://github.com/phpstan/phpstan-phpunit.git",
                "reference": "cd9c6938f8bbfcb6da3ed5a3c7ea60873825d088"
            },
            "dist": {
                "type": "zip",
                "url": "https://api.github.com/repos/phpstan/phpstan-phpunit/zipball/cd9c6938f8bbfcb6da3ed5a3c7ea60873825d088",
                "reference": "cd9c6938f8bbfcb6da3ed5a3c7ea60873825d088",
                "shasum": ""
            },
            "require": {
                "php": "^7.2 || ^8.0",
                "phpstan/phpstan": "^1.9.3"
            },
            "conflict": {
                "phpunit/phpunit": "<7.0"
            },
            "require-dev": {
                "nikic/php-parser": "^4.13.0",
                "php-parallel-lint/php-parallel-lint": "^1.2",
                "phpstan/phpstan-strict-rules": "^1.0",
                "phpunit/phpunit": "^9.5"
            },
            "type": "phpstan-extension",
            "extra": {
                "phpstan": {
                    "includes": [
                        "extension.neon",
                        "rules.neon"
                    ]
                }
            },
            "autoload": {
                "psr-4": {
                    "PHPStan\\": "src/"
                }
            },
            "notification-url": "https://packagist.org/downloads/",
            "license": [
                "MIT"
            ],
            "description": "PHPUnit extensions and rules for PHPStan",
            "support": {
                "issues": "https://github.com/phpstan/phpstan-phpunit/issues",
                "source": "https://github.com/phpstan/phpstan-phpunit/tree/1.3.2"
            },
            "time": "2022-12-13T15:08:22+00:00"
        },
        {
            "name": "phpstan/phpstan-strict-rules",
            "version": "1.4.4",
            "source": {
                "type": "git",
                "url": "https://github.com/phpstan/phpstan-strict-rules.git",
                "reference": "23e5f377ee6395a1a04842d3d6ed4bd25e7b44a6"
            },
            "dist": {
                "type": "zip",
                "url": "https://api.github.com/repos/phpstan/phpstan-strict-rules/zipball/23e5f377ee6395a1a04842d3d6ed4bd25e7b44a6",
                "reference": "23e5f377ee6395a1a04842d3d6ed4bd25e7b44a6",
                "shasum": ""
            },
            "require": {
                "php": "^7.2 || ^8.0",
                "phpstan/phpstan": "^1.8.6"
            },
            "require-dev": {
                "nikic/php-parser": "^4.13.0",
                "php-parallel-lint/php-parallel-lint": "^1.2",
                "phpstan/phpstan-phpunit": "^1.0",
                "phpunit/phpunit": "^9.5"
            },
            "type": "phpstan-extension",
            "extra": {
                "phpstan": {
                    "includes": [
                        "rules.neon"
                    ]
                }
            },
            "autoload": {
                "psr-4": {
                    "PHPStan\\": "src/"
                }
            },
            "notification-url": "https://packagist.org/downloads/",
            "license": [
                "MIT"
            ],
            "description": "Extra strict and opinionated rules for PHPStan",
            "support": {
                "issues": "https://github.com/phpstan/phpstan-strict-rules/issues",
                "source": "https://github.com/phpstan/phpstan-strict-rules/tree/1.4.4"
            },
            "time": "2022-09-21T11:38:17+00:00"
        },
        {
            "name": "phpunit/php-code-coverage",
            "version": "9.2.22",
            "source": {
                "type": "git",
                "url": "https://github.com/sebastianbergmann/php-code-coverage.git",
                "reference": "e4bf60d2220b4baaa0572986b5d69870226b06df"
            },
            "dist": {
                "type": "zip",
                "url": "https://api.github.com/repos/sebastianbergmann/php-code-coverage/zipball/e4bf60d2220b4baaa0572986b5d69870226b06df",
                "reference": "e4bf60d2220b4baaa0572986b5d69870226b06df",
                "shasum": ""
            },
            "require": {
                "ext-dom": "*",
                "ext-libxml": "*",
                "ext-xmlwriter": "*",
                "nikic/php-parser": "^4.14",
                "php": ">=7.3",
                "phpunit/php-file-iterator": "^3.0.3",
                "phpunit/php-text-template": "^2.0.2",
                "sebastian/code-unit-reverse-lookup": "^2.0.2",
                "sebastian/complexity": "^2.0",
                "sebastian/environment": "^5.1.2",
                "sebastian/lines-of-code": "^1.0.3",
                "sebastian/version": "^3.0.1",
                "theseer/tokenizer": "^1.2.0"
            },
            "require-dev": {
                "phpunit/phpunit": "^9.3"
            },
            "suggest": {
                "ext-pcov": "*",
                "ext-xdebug": "*"
            },
            "type": "library",
            "extra": {
                "branch-alias": {
                    "dev-master": "9.2-dev"
                }
            },
            "autoload": {
                "classmap": [
                    "src/"
                ]
            },
            "notification-url": "https://packagist.org/downloads/",
            "license": [
                "BSD-3-Clause"
            ],
            "authors": [
                {
                    "name": "Sebastian Bergmann",
                    "email": "sebastian@phpunit.de",
                    "role": "lead"
                }
            ],
            "description": "Library that provides collection, processing, and rendering functionality for PHP code coverage information.",
            "homepage": "https://github.com/sebastianbergmann/php-code-coverage",
            "keywords": [
                "coverage",
                "testing",
                "xunit"
            ],
            "support": {
                "issues": "https://github.com/sebastianbergmann/php-code-coverage/issues",
                "source": "https://github.com/sebastianbergmann/php-code-coverage/tree/9.2.22"
            },
            "funding": [
                {
                    "url": "https://github.com/sebastianbergmann",
                    "type": "github"
                }
            ],
            "time": "2022-12-18T16:40:55+00:00"
        },
        {
            "name": "phpunit/php-file-iterator",
            "version": "3.0.6",
            "source": {
                "type": "git",
                "url": "https://github.com/sebastianbergmann/php-file-iterator.git",
                "reference": "cf1c2e7c203ac650e352f4cc675a7021e7d1b3cf"
            },
            "dist": {
                "type": "zip",
                "url": "https://api.github.com/repos/sebastianbergmann/php-file-iterator/zipball/cf1c2e7c203ac650e352f4cc675a7021e7d1b3cf",
                "reference": "cf1c2e7c203ac650e352f4cc675a7021e7d1b3cf",
                "shasum": ""
            },
            "require": {
                "php": ">=7.3"
            },
            "require-dev": {
                "phpunit/phpunit": "^9.3"
            },
            "type": "library",
            "extra": {
                "branch-alias": {
                    "dev-master": "3.0-dev"
                }
            },
            "autoload": {
                "classmap": [
                    "src/"
                ]
            },
            "notification-url": "https://packagist.org/downloads/",
            "license": [
                "BSD-3-Clause"
            ],
            "authors": [
                {
                    "name": "Sebastian Bergmann",
                    "email": "sebastian@phpunit.de",
                    "role": "lead"
                }
            ],
            "description": "FilterIterator implementation that filters files based on a list of suffixes.",
            "homepage": "https://github.com/sebastianbergmann/php-file-iterator/",
            "keywords": [
                "filesystem",
                "iterator"
            ],
            "support": {
                "issues": "https://github.com/sebastianbergmann/php-file-iterator/issues",
                "source": "https://github.com/sebastianbergmann/php-file-iterator/tree/3.0.6"
            },
            "funding": [
                {
                    "url": "https://github.com/sebastianbergmann",
                    "type": "github"
                }
            ],
            "time": "2021-12-02T12:48:52+00:00"
        },
        {
            "name": "phpunit/php-invoker",
            "version": "3.1.1",
            "source": {
                "type": "git",
                "url": "https://github.com/sebastianbergmann/php-invoker.git",
                "reference": "5a10147d0aaf65b58940a0b72f71c9ac0423cc67"
            },
            "dist": {
                "type": "zip",
                "url": "https://api.github.com/repos/sebastianbergmann/php-invoker/zipball/5a10147d0aaf65b58940a0b72f71c9ac0423cc67",
                "reference": "5a10147d0aaf65b58940a0b72f71c9ac0423cc67",
                "shasum": ""
            },
            "require": {
                "php": ">=7.3"
            },
            "require-dev": {
                "ext-pcntl": "*",
                "phpunit/phpunit": "^9.3"
            },
            "suggest": {
                "ext-pcntl": "*"
            },
            "type": "library",
            "extra": {
                "branch-alias": {
                    "dev-master": "3.1-dev"
                }
            },
            "autoload": {
                "classmap": [
                    "src/"
                ]
            },
            "notification-url": "https://packagist.org/downloads/",
            "license": [
                "BSD-3-Clause"
            ],
            "authors": [
                {
                    "name": "Sebastian Bergmann",
                    "email": "sebastian@phpunit.de",
                    "role": "lead"
                }
            ],
            "description": "Invoke callables with a timeout",
            "homepage": "https://github.com/sebastianbergmann/php-invoker/",
            "keywords": [
                "process"
            ],
            "support": {
                "issues": "https://github.com/sebastianbergmann/php-invoker/issues",
                "source": "https://github.com/sebastianbergmann/php-invoker/tree/3.1.1"
            },
            "funding": [
                {
                    "url": "https://github.com/sebastianbergmann",
                    "type": "github"
                }
            ],
            "time": "2020-09-28T05:58:55+00:00"
        },
        {
            "name": "phpunit/php-text-template",
            "version": "2.0.4",
            "source": {
                "type": "git",
                "url": "https://github.com/sebastianbergmann/php-text-template.git",
                "reference": "5da5f67fc95621df9ff4c4e5a84d6a8a2acf7c28"
            },
            "dist": {
                "type": "zip",
                "url": "https://api.github.com/repos/sebastianbergmann/php-text-template/zipball/5da5f67fc95621df9ff4c4e5a84d6a8a2acf7c28",
                "reference": "5da5f67fc95621df9ff4c4e5a84d6a8a2acf7c28",
                "shasum": ""
            },
            "require": {
                "php": ">=7.3"
            },
            "require-dev": {
                "phpunit/phpunit": "^9.3"
            },
            "type": "library",
            "extra": {
                "branch-alias": {
                    "dev-master": "2.0-dev"
                }
            },
            "autoload": {
                "classmap": [
                    "src/"
                ]
            },
            "notification-url": "https://packagist.org/downloads/",
            "license": [
                "BSD-3-Clause"
            ],
            "authors": [
                {
                    "name": "Sebastian Bergmann",
                    "email": "sebastian@phpunit.de",
                    "role": "lead"
                }
            ],
            "description": "Simple template engine.",
            "homepage": "https://github.com/sebastianbergmann/php-text-template/",
            "keywords": [
                "template"
            ],
            "support": {
                "issues": "https://github.com/sebastianbergmann/php-text-template/issues",
                "source": "https://github.com/sebastianbergmann/php-text-template/tree/2.0.4"
            },
            "funding": [
                {
                    "url": "https://github.com/sebastianbergmann",
                    "type": "github"
                }
            ],
            "time": "2020-10-26T05:33:50+00:00"
        },
        {
            "name": "phpunit/php-timer",
            "version": "5.0.3",
            "source": {
                "type": "git",
                "url": "https://github.com/sebastianbergmann/php-timer.git",
                "reference": "5a63ce20ed1b5bf577850e2c4e87f4aa902afbd2"
            },
            "dist": {
                "type": "zip",
                "url": "https://api.github.com/repos/sebastianbergmann/php-timer/zipball/5a63ce20ed1b5bf577850e2c4e87f4aa902afbd2",
                "reference": "5a63ce20ed1b5bf577850e2c4e87f4aa902afbd2",
                "shasum": ""
            },
            "require": {
                "php": ">=7.3"
            },
            "require-dev": {
                "phpunit/phpunit": "^9.3"
            },
            "type": "library",
            "extra": {
                "branch-alias": {
                    "dev-master": "5.0-dev"
                }
            },
            "autoload": {
                "classmap": [
                    "src/"
                ]
            },
            "notification-url": "https://packagist.org/downloads/",
            "license": [
                "BSD-3-Clause"
            ],
            "authors": [
                {
                    "name": "Sebastian Bergmann",
                    "email": "sebastian@phpunit.de",
                    "role": "lead"
                }
            ],
            "description": "Utility class for timing",
            "homepage": "https://github.com/sebastianbergmann/php-timer/",
            "keywords": [
                "timer"
            ],
            "support": {
                "issues": "https://github.com/sebastianbergmann/php-timer/issues",
                "source": "https://github.com/sebastianbergmann/php-timer/tree/5.0.3"
            },
            "funding": [
                {
                    "url": "https://github.com/sebastianbergmann",
                    "type": "github"
                }
            ],
            "time": "2020-10-26T13:16:10+00:00"
        },
        {
            "name": "phpunit/phpunit",
            "version": "9.5.27",
            "source": {
                "type": "git",
                "url": "https://github.com/sebastianbergmann/phpunit.git",
                "reference": "a2bc7ffdca99f92d959b3f2270529334030bba38"
            },
            "dist": {
                "type": "zip",
                "url": "https://api.github.com/repos/sebastianbergmann/phpunit/zipball/a2bc7ffdca99f92d959b3f2270529334030bba38",
                "reference": "a2bc7ffdca99f92d959b3f2270529334030bba38",
                "shasum": ""
            },
            "require": {
                "doctrine/instantiator": "^1.3.1",
                "ext-dom": "*",
                "ext-json": "*",
                "ext-libxml": "*",
                "ext-mbstring": "*",
                "ext-xml": "*",
                "ext-xmlwriter": "*",
                "myclabs/deep-copy": "^1.10.1",
                "phar-io/manifest": "^2.0.3",
                "phar-io/version": "^3.0.2",
                "php": ">=7.3",
                "phpunit/php-code-coverage": "^9.2.13",
                "phpunit/php-file-iterator": "^3.0.5",
                "phpunit/php-invoker": "^3.1.1",
                "phpunit/php-text-template": "^2.0.3",
                "phpunit/php-timer": "^5.0.2",
                "sebastian/cli-parser": "^1.0.1",
                "sebastian/code-unit": "^1.0.6",
                "sebastian/comparator": "^4.0.8",
                "sebastian/diff": "^4.0.3",
                "sebastian/environment": "^5.1.3",
                "sebastian/exporter": "^4.0.5",
                "sebastian/global-state": "^5.0.1",
                "sebastian/object-enumerator": "^4.0.3",
                "sebastian/resource-operations": "^3.0.3",
                "sebastian/type": "^3.2",
                "sebastian/version": "^3.0.2"
            },
            "suggest": {
                "ext-soap": "*",
                "ext-xdebug": "*"
            },
            "bin": [
                "phpunit"
            ],
            "type": "library",
            "extra": {
                "branch-alias": {
                    "dev-master": "9.5-dev"
                }
            },
            "autoload": {
                "files": [
                    "src/Framework/Assert/Functions.php"
                ],
                "classmap": [
                    "src/"
                ]
            },
            "notification-url": "https://packagist.org/downloads/",
            "license": [
                "BSD-3-Clause"
            ],
            "authors": [
                {
                    "name": "Sebastian Bergmann",
                    "email": "sebastian@phpunit.de",
                    "role": "lead"
                }
            ],
            "description": "The PHP Unit Testing framework.",
            "homepage": "https://phpunit.de/",
            "keywords": [
                "phpunit",
                "testing",
                "xunit"
            ],
            "support": {
                "issues": "https://github.com/sebastianbergmann/phpunit/issues",
                "source": "https://github.com/sebastianbergmann/phpunit/tree/9.5.27"
            },
            "funding": [
                {
                    "url": "https://phpunit.de/sponsors.html",
                    "type": "custom"
                },
                {
                    "url": "https://github.com/sebastianbergmann",
                    "type": "github"
                },
                {
                    "url": "https://tidelift.com/funding/github/packagist/phpunit/phpunit",
                    "type": "tidelift"
                }
            ],
            "time": "2022-12-09T07:31:23+00:00"
        },
        {
            "name": "sebastian/cli-parser",
            "version": "1.0.1",
            "source": {
                "type": "git",
                "url": "https://github.com/sebastianbergmann/cli-parser.git",
                "reference": "442e7c7e687e42adc03470c7b668bc4b2402c0b2"
            },
            "dist": {
                "type": "zip",
                "url": "https://api.github.com/repos/sebastianbergmann/cli-parser/zipball/442e7c7e687e42adc03470c7b668bc4b2402c0b2",
                "reference": "442e7c7e687e42adc03470c7b668bc4b2402c0b2",
                "shasum": ""
            },
            "require": {
                "php": ">=7.3"
            },
            "require-dev": {
                "phpunit/phpunit": "^9.3"
            },
            "type": "library",
            "extra": {
                "branch-alias": {
                    "dev-master": "1.0-dev"
                }
            },
            "autoload": {
                "classmap": [
                    "src/"
                ]
            },
            "notification-url": "https://packagist.org/downloads/",
            "license": [
                "BSD-3-Clause"
            ],
            "authors": [
                {
                    "name": "Sebastian Bergmann",
                    "email": "sebastian@phpunit.de",
                    "role": "lead"
                }
            ],
            "description": "Library for parsing CLI options",
            "homepage": "https://github.com/sebastianbergmann/cli-parser",
            "support": {
                "issues": "https://github.com/sebastianbergmann/cli-parser/issues",
                "source": "https://github.com/sebastianbergmann/cli-parser/tree/1.0.1"
            },
            "funding": [
                {
                    "url": "https://github.com/sebastianbergmann",
                    "type": "github"
                }
            ],
            "time": "2020-09-28T06:08:49+00:00"
        },
        {
            "name": "sebastian/code-unit",
            "version": "1.0.8",
            "source": {
                "type": "git",
                "url": "https://github.com/sebastianbergmann/code-unit.git",
                "reference": "1fc9f64c0927627ef78ba436c9b17d967e68e120"
            },
            "dist": {
                "type": "zip",
                "url": "https://api.github.com/repos/sebastianbergmann/code-unit/zipball/1fc9f64c0927627ef78ba436c9b17d967e68e120",
                "reference": "1fc9f64c0927627ef78ba436c9b17d967e68e120",
                "shasum": ""
            },
            "require": {
                "php": ">=7.3"
            },
            "require-dev": {
                "phpunit/phpunit": "^9.3"
            },
            "type": "library",
            "extra": {
                "branch-alias": {
                    "dev-master": "1.0-dev"
                }
            },
            "autoload": {
                "classmap": [
                    "src/"
                ]
            },
            "notification-url": "https://packagist.org/downloads/",
            "license": [
                "BSD-3-Clause"
            ],
            "authors": [
                {
                    "name": "Sebastian Bergmann",
                    "email": "sebastian@phpunit.de",
                    "role": "lead"
                }
            ],
            "description": "Collection of value objects that represent the PHP code units",
            "homepage": "https://github.com/sebastianbergmann/code-unit",
            "support": {
                "issues": "https://github.com/sebastianbergmann/code-unit/issues",
                "source": "https://github.com/sebastianbergmann/code-unit/tree/1.0.8"
            },
            "funding": [
                {
                    "url": "https://github.com/sebastianbergmann",
                    "type": "github"
                }
            ],
            "time": "2020-10-26T13:08:54+00:00"
        },
        {
            "name": "sebastian/code-unit-reverse-lookup",
            "version": "2.0.3",
            "source": {
                "type": "git",
                "url": "https://github.com/sebastianbergmann/code-unit-reverse-lookup.git",
                "reference": "ac91f01ccec49fb77bdc6fd1e548bc70f7faa3e5"
            },
            "dist": {
                "type": "zip",
                "url": "https://api.github.com/repos/sebastianbergmann/code-unit-reverse-lookup/zipball/ac91f01ccec49fb77bdc6fd1e548bc70f7faa3e5",
                "reference": "ac91f01ccec49fb77bdc6fd1e548bc70f7faa3e5",
                "shasum": ""
            },
            "require": {
                "php": ">=7.3"
            },
            "require-dev": {
                "phpunit/phpunit": "^9.3"
            },
            "type": "library",
            "extra": {
                "branch-alias": {
                    "dev-master": "2.0-dev"
                }
            },
            "autoload": {
                "classmap": [
                    "src/"
                ]
            },
            "notification-url": "https://packagist.org/downloads/",
            "license": [
                "BSD-3-Clause"
            ],
            "authors": [
                {
                    "name": "Sebastian Bergmann",
                    "email": "sebastian@phpunit.de"
                }
            ],
            "description": "Looks up which function or method a line of code belongs to",
            "homepage": "https://github.com/sebastianbergmann/code-unit-reverse-lookup/",
            "support": {
                "issues": "https://github.com/sebastianbergmann/code-unit-reverse-lookup/issues",
                "source": "https://github.com/sebastianbergmann/code-unit-reverse-lookup/tree/2.0.3"
            },
            "funding": [
                {
                    "url": "https://github.com/sebastianbergmann",
                    "type": "github"
                }
            ],
            "time": "2020-09-28T05:30:19+00:00"
        },
        {
            "name": "sebastian/comparator",
            "version": "4.0.8",
            "source": {
                "type": "git",
                "url": "https://github.com/sebastianbergmann/comparator.git",
                "reference": "fa0f136dd2334583309d32b62544682ee972b51a"
            },
            "dist": {
                "type": "zip",
                "url": "https://api.github.com/repos/sebastianbergmann/comparator/zipball/fa0f136dd2334583309d32b62544682ee972b51a",
                "reference": "fa0f136dd2334583309d32b62544682ee972b51a",
                "shasum": ""
            },
            "require": {
                "php": ">=7.3",
                "sebastian/diff": "^4.0",
                "sebastian/exporter": "^4.0"
            },
            "require-dev": {
                "phpunit/phpunit": "^9.3"
            },
            "type": "library",
            "extra": {
                "branch-alias": {
                    "dev-master": "4.0-dev"
                }
            },
            "autoload": {
                "classmap": [
                    "src/"
                ]
            },
            "notification-url": "https://packagist.org/downloads/",
            "license": [
                "BSD-3-Clause"
            ],
            "authors": [
                {
                    "name": "Sebastian Bergmann",
                    "email": "sebastian@phpunit.de"
                },
                {
                    "name": "Jeff Welch",
                    "email": "whatthejeff@gmail.com"
                },
                {
                    "name": "Volker Dusch",
                    "email": "github@wallbash.com"
                },
                {
                    "name": "Bernhard Schussek",
                    "email": "bschussek@2bepublished.at"
                }
            ],
            "description": "Provides the functionality to compare PHP values for equality",
            "homepage": "https://github.com/sebastianbergmann/comparator",
            "keywords": [
                "comparator",
                "compare",
                "equality"
            ],
            "support": {
                "issues": "https://github.com/sebastianbergmann/comparator/issues",
                "source": "https://github.com/sebastianbergmann/comparator/tree/4.0.8"
            },
            "funding": [
                {
                    "url": "https://github.com/sebastianbergmann",
                    "type": "github"
                }
            ],
            "time": "2022-09-14T12:41:17+00:00"
        },
        {
            "name": "sebastian/complexity",
            "version": "2.0.2",
            "source": {
                "type": "git",
                "url": "https://github.com/sebastianbergmann/complexity.git",
                "reference": "739b35e53379900cc9ac327b2147867b8b6efd88"
            },
            "dist": {
                "type": "zip",
                "url": "https://api.github.com/repos/sebastianbergmann/complexity/zipball/739b35e53379900cc9ac327b2147867b8b6efd88",
                "reference": "739b35e53379900cc9ac327b2147867b8b6efd88",
                "shasum": ""
            },
            "require": {
                "nikic/php-parser": "^4.7",
                "php": ">=7.3"
            },
            "require-dev": {
                "phpunit/phpunit": "^9.3"
            },
            "type": "library",
            "extra": {
                "branch-alias": {
                    "dev-master": "2.0-dev"
                }
            },
            "autoload": {
                "classmap": [
                    "src/"
                ]
            },
            "notification-url": "https://packagist.org/downloads/",
            "license": [
                "BSD-3-Clause"
            ],
            "authors": [
                {
                    "name": "Sebastian Bergmann",
                    "email": "sebastian@phpunit.de",
                    "role": "lead"
                }
            ],
            "description": "Library for calculating the complexity of PHP code units",
            "homepage": "https://github.com/sebastianbergmann/complexity",
            "support": {
                "issues": "https://github.com/sebastianbergmann/complexity/issues",
                "source": "https://github.com/sebastianbergmann/complexity/tree/2.0.2"
            },
            "funding": [
                {
                    "url": "https://github.com/sebastianbergmann",
                    "type": "github"
                }
            ],
            "time": "2020-10-26T15:52:27+00:00"
        },
        {
            "name": "sebastian/diff",
            "version": "4.0.4",
            "source": {
                "type": "git",
                "url": "https://github.com/sebastianbergmann/diff.git",
                "reference": "3461e3fccc7cfdfc2720be910d3bd73c69be590d"
            },
            "dist": {
                "type": "zip",
                "url": "https://api.github.com/repos/sebastianbergmann/diff/zipball/3461e3fccc7cfdfc2720be910d3bd73c69be590d",
                "reference": "3461e3fccc7cfdfc2720be910d3bd73c69be590d",
                "shasum": ""
            },
            "require": {
                "php": ">=7.3"
            },
            "require-dev": {
                "phpunit/phpunit": "^9.3",
                "symfony/process": "^4.2 || ^5"
            },
            "type": "library",
            "extra": {
                "branch-alias": {
                    "dev-master": "4.0-dev"
                }
            },
            "autoload": {
                "classmap": [
                    "src/"
                ]
            },
            "notification-url": "https://packagist.org/downloads/",
            "license": [
                "BSD-3-Clause"
            ],
            "authors": [
                {
                    "name": "Sebastian Bergmann",
                    "email": "sebastian@phpunit.de"
                },
                {
                    "name": "Kore Nordmann",
                    "email": "mail@kore-nordmann.de"
                }
            ],
            "description": "Diff implementation",
            "homepage": "https://github.com/sebastianbergmann/diff",
            "keywords": [
                "diff",
                "udiff",
                "unidiff",
                "unified diff"
            ],
            "support": {
                "issues": "https://github.com/sebastianbergmann/diff/issues",
                "source": "https://github.com/sebastianbergmann/diff/tree/4.0.4"
            },
            "funding": [
                {
                    "url": "https://github.com/sebastianbergmann",
                    "type": "github"
                }
            ],
            "time": "2020-10-26T13:10:38+00:00"
        },
        {
            "name": "sebastian/environment",
            "version": "5.1.4",
            "source": {
                "type": "git",
                "url": "https://github.com/sebastianbergmann/environment.git",
                "reference": "1b5dff7bb151a4db11d49d90e5408e4e938270f7"
            },
            "dist": {
                "type": "zip",
                "url": "https://api.github.com/repos/sebastianbergmann/environment/zipball/1b5dff7bb151a4db11d49d90e5408e4e938270f7",
                "reference": "1b5dff7bb151a4db11d49d90e5408e4e938270f7",
                "shasum": ""
            },
            "require": {
                "php": ">=7.3"
            },
            "require-dev": {
                "phpunit/phpunit": "^9.3"
            },
            "suggest": {
                "ext-posix": "*"
            },
            "type": "library",
            "extra": {
                "branch-alias": {
                    "dev-master": "5.1-dev"
                }
            },
            "autoload": {
                "classmap": [
                    "src/"
                ]
            },
            "notification-url": "https://packagist.org/downloads/",
            "license": [
                "BSD-3-Clause"
            ],
            "authors": [
                {
                    "name": "Sebastian Bergmann",
                    "email": "sebastian@phpunit.de"
                }
            ],
            "description": "Provides functionality to handle HHVM/PHP environments",
            "homepage": "http://www.github.com/sebastianbergmann/environment",
            "keywords": [
                "Xdebug",
                "environment",
                "hhvm"
            ],
            "support": {
                "issues": "https://github.com/sebastianbergmann/environment/issues",
                "source": "https://github.com/sebastianbergmann/environment/tree/5.1.4"
            },
            "funding": [
                {
                    "url": "https://github.com/sebastianbergmann",
                    "type": "github"
                }
            ],
            "time": "2022-04-03T09:37:03+00:00"
        },
        {
            "name": "sebastian/exporter",
            "version": "4.0.5",
            "source": {
                "type": "git",
                "url": "https://github.com/sebastianbergmann/exporter.git",
                "reference": "ac230ed27f0f98f597c8a2b6eb7ac563af5e5b9d"
            },
            "dist": {
                "type": "zip",
                "url": "https://api.github.com/repos/sebastianbergmann/exporter/zipball/ac230ed27f0f98f597c8a2b6eb7ac563af5e5b9d",
                "reference": "ac230ed27f0f98f597c8a2b6eb7ac563af5e5b9d",
                "shasum": ""
            },
            "require": {
                "php": ">=7.3",
                "sebastian/recursion-context": "^4.0"
            },
            "require-dev": {
                "ext-mbstring": "*",
                "phpunit/phpunit": "^9.3"
            },
            "type": "library",
            "extra": {
                "branch-alias": {
                    "dev-master": "4.0-dev"
                }
            },
            "autoload": {
                "classmap": [
                    "src/"
                ]
            },
            "notification-url": "https://packagist.org/downloads/",
            "license": [
                "BSD-3-Clause"
            ],
            "authors": [
                {
                    "name": "Sebastian Bergmann",
                    "email": "sebastian@phpunit.de"
                },
                {
                    "name": "Jeff Welch",
                    "email": "whatthejeff@gmail.com"
                },
                {
                    "name": "Volker Dusch",
                    "email": "github@wallbash.com"
                },
                {
                    "name": "Adam Harvey",
                    "email": "aharvey@php.net"
                },
                {
                    "name": "Bernhard Schussek",
                    "email": "bschussek@gmail.com"
                }
            ],
            "description": "Provides the functionality to export PHP variables for visualization",
            "homepage": "https://www.github.com/sebastianbergmann/exporter",
            "keywords": [
                "export",
                "exporter"
            ],
            "support": {
                "issues": "https://github.com/sebastianbergmann/exporter/issues",
                "source": "https://github.com/sebastianbergmann/exporter/tree/4.0.5"
            },
            "funding": [
                {
                    "url": "https://github.com/sebastianbergmann",
                    "type": "github"
                }
            ],
            "time": "2022-09-14T06:03:37+00:00"
        },
        {
            "name": "sebastian/global-state",
            "version": "5.0.5",
            "source": {
                "type": "git",
                "url": "https://github.com/sebastianbergmann/global-state.git",
                "reference": "0ca8db5a5fc9c8646244e629625ac486fa286bf2"
            },
            "dist": {
                "type": "zip",
                "url": "https://api.github.com/repos/sebastianbergmann/global-state/zipball/0ca8db5a5fc9c8646244e629625ac486fa286bf2",
                "reference": "0ca8db5a5fc9c8646244e629625ac486fa286bf2",
                "shasum": ""
            },
            "require": {
                "php": ">=7.3",
                "sebastian/object-reflector": "^2.0",
                "sebastian/recursion-context": "^4.0"
            },
            "require-dev": {
                "ext-dom": "*",
                "phpunit/phpunit": "^9.3"
            },
            "suggest": {
                "ext-uopz": "*"
            },
            "type": "library",
            "extra": {
                "branch-alias": {
                    "dev-master": "5.0-dev"
                }
            },
            "autoload": {
                "classmap": [
                    "src/"
                ]
            },
            "notification-url": "https://packagist.org/downloads/",
            "license": [
                "BSD-3-Clause"
            ],
            "authors": [
                {
                    "name": "Sebastian Bergmann",
                    "email": "sebastian@phpunit.de"
                }
            ],
            "description": "Snapshotting of global state",
            "homepage": "http://www.github.com/sebastianbergmann/global-state",
            "keywords": [
                "global state"
            ],
            "support": {
                "issues": "https://github.com/sebastianbergmann/global-state/issues",
                "source": "https://github.com/sebastianbergmann/global-state/tree/5.0.5"
            },
            "funding": [
                {
                    "url": "https://github.com/sebastianbergmann",
                    "type": "github"
                }
            ],
            "time": "2022-02-14T08:28:10+00:00"
        },
        {
            "name": "sebastian/lines-of-code",
            "version": "1.0.3",
            "source": {
                "type": "git",
                "url": "https://github.com/sebastianbergmann/lines-of-code.git",
                "reference": "c1c2e997aa3146983ed888ad08b15470a2e22ecc"
            },
            "dist": {
                "type": "zip",
                "url": "https://api.github.com/repos/sebastianbergmann/lines-of-code/zipball/c1c2e997aa3146983ed888ad08b15470a2e22ecc",
                "reference": "c1c2e997aa3146983ed888ad08b15470a2e22ecc",
                "shasum": ""
            },
            "require": {
                "nikic/php-parser": "^4.6",
                "php": ">=7.3"
            },
            "require-dev": {
                "phpunit/phpunit": "^9.3"
            },
            "type": "library",
            "extra": {
                "branch-alias": {
                    "dev-master": "1.0-dev"
                }
            },
            "autoload": {
                "classmap": [
                    "src/"
                ]
            },
            "notification-url": "https://packagist.org/downloads/",
            "license": [
                "BSD-3-Clause"
            ],
            "authors": [
                {
                    "name": "Sebastian Bergmann",
                    "email": "sebastian@phpunit.de",
                    "role": "lead"
                }
            ],
            "description": "Library for counting the lines of code in PHP source code",
            "homepage": "https://github.com/sebastianbergmann/lines-of-code",
            "support": {
                "issues": "https://github.com/sebastianbergmann/lines-of-code/issues",
                "source": "https://github.com/sebastianbergmann/lines-of-code/tree/1.0.3"
            },
            "funding": [
                {
                    "url": "https://github.com/sebastianbergmann",
                    "type": "github"
                }
            ],
            "time": "2020-11-28T06:42:11+00:00"
        },
        {
            "name": "sebastian/object-enumerator",
            "version": "4.0.4",
            "source": {
                "type": "git",
                "url": "https://github.com/sebastianbergmann/object-enumerator.git",
                "reference": "5c9eeac41b290a3712d88851518825ad78f45c71"
            },
            "dist": {
                "type": "zip",
                "url": "https://api.github.com/repos/sebastianbergmann/object-enumerator/zipball/5c9eeac41b290a3712d88851518825ad78f45c71",
                "reference": "5c9eeac41b290a3712d88851518825ad78f45c71",
                "shasum": ""
            },
            "require": {
                "php": ">=7.3",
                "sebastian/object-reflector": "^2.0",
                "sebastian/recursion-context": "^4.0"
            },
            "require-dev": {
                "phpunit/phpunit": "^9.3"
            },
            "type": "library",
            "extra": {
                "branch-alias": {
                    "dev-master": "4.0-dev"
                }
            },
            "autoload": {
                "classmap": [
                    "src/"
                ]
            },
            "notification-url": "https://packagist.org/downloads/",
            "license": [
                "BSD-3-Clause"
            ],
            "authors": [
                {
                    "name": "Sebastian Bergmann",
                    "email": "sebastian@phpunit.de"
                }
            ],
            "description": "Traverses array structures and object graphs to enumerate all referenced objects",
            "homepage": "https://github.com/sebastianbergmann/object-enumerator/",
            "support": {
                "issues": "https://github.com/sebastianbergmann/object-enumerator/issues",
                "source": "https://github.com/sebastianbergmann/object-enumerator/tree/4.0.4"
            },
            "funding": [
                {
                    "url": "https://github.com/sebastianbergmann",
                    "type": "github"
                }
            ],
            "time": "2020-10-26T13:12:34+00:00"
        },
        {
            "name": "sebastian/object-reflector",
            "version": "2.0.4",
            "source": {
                "type": "git",
                "url": "https://github.com/sebastianbergmann/object-reflector.git",
                "reference": "b4f479ebdbf63ac605d183ece17d8d7fe49c15c7"
            },
            "dist": {
                "type": "zip",
                "url": "https://api.github.com/repos/sebastianbergmann/object-reflector/zipball/b4f479ebdbf63ac605d183ece17d8d7fe49c15c7",
                "reference": "b4f479ebdbf63ac605d183ece17d8d7fe49c15c7",
                "shasum": ""
            },
            "require": {
                "php": ">=7.3"
            },
            "require-dev": {
                "phpunit/phpunit": "^9.3"
            },
            "type": "library",
            "extra": {
                "branch-alias": {
                    "dev-master": "2.0-dev"
                }
            },
            "autoload": {
                "classmap": [
                    "src/"
                ]
            },
            "notification-url": "https://packagist.org/downloads/",
            "license": [
                "BSD-3-Clause"
            ],
            "authors": [
                {
                    "name": "Sebastian Bergmann",
                    "email": "sebastian@phpunit.de"
                }
            ],
            "description": "Allows reflection of object attributes, including inherited and non-public ones",
            "homepage": "https://github.com/sebastianbergmann/object-reflector/",
            "support": {
                "issues": "https://github.com/sebastianbergmann/object-reflector/issues",
                "source": "https://github.com/sebastianbergmann/object-reflector/tree/2.0.4"
            },
            "funding": [
                {
                    "url": "https://github.com/sebastianbergmann",
                    "type": "github"
                }
            ],
            "time": "2020-10-26T13:14:26+00:00"
        },
        {
            "name": "sebastian/recursion-context",
            "version": "4.0.4",
            "source": {
                "type": "git",
                "url": "https://github.com/sebastianbergmann/recursion-context.git",
                "reference": "cd9d8cf3c5804de4341c283ed787f099f5506172"
            },
            "dist": {
                "type": "zip",
                "url": "https://api.github.com/repos/sebastianbergmann/recursion-context/zipball/cd9d8cf3c5804de4341c283ed787f099f5506172",
                "reference": "cd9d8cf3c5804de4341c283ed787f099f5506172",
                "shasum": ""
            },
            "require": {
                "php": ">=7.3"
            },
            "require-dev": {
                "phpunit/phpunit": "^9.3"
            },
            "type": "library",
            "extra": {
                "branch-alias": {
                    "dev-master": "4.0-dev"
                }
            },
            "autoload": {
                "classmap": [
                    "src/"
                ]
            },
            "notification-url": "https://packagist.org/downloads/",
            "license": [
                "BSD-3-Clause"
            ],
            "authors": [
                {
                    "name": "Sebastian Bergmann",
                    "email": "sebastian@phpunit.de"
                },
                {
                    "name": "Jeff Welch",
                    "email": "whatthejeff@gmail.com"
                },
                {
                    "name": "Adam Harvey",
                    "email": "aharvey@php.net"
                }
            ],
            "description": "Provides functionality to recursively process PHP variables",
            "homepage": "http://www.github.com/sebastianbergmann/recursion-context",
            "support": {
                "issues": "https://github.com/sebastianbergmann/recursion-context/issues",
                "source": "https://github.com/sebastianbergmann/recursion-context/tree/4.0.4"
            },
            "funding": [
                {
                    "url": "https://github.com/sebastianbergmann",
                    "type": "github"
                }
            ],
            "time": "2020-10-26T13:17:30+00:00"
        },
        {
            "name": "sebastian/resource-operations",
            "version": "3.0.3",
            "source": {
                "type": "git",
                "url": "https://github.com/sebastianbergmann/resource-operations.git",
                "reference": "0f4443cb3a1d92ce809899753bc0d5d5a8dd19a8"
            },
            "dist": {
                "type": "zip",
                "url": "https://api.github.com/repos/sebastianbergmann/resource-operations/zipball/0f4443cb3a1d92ce809899753bc0d5d5a8dd19a8",
                "reference": "0f4443cb3a1d92ce809899753bc0d5d5a8dd19a8",
                "shasum": ""
            },
            "require": {
                "php": ">=7.3"
            },
            "require-dev": {
                "phpunit/phpunit": "^9.0"
            },
            "type": "library",
            "extra": {
                "branch-alias": {
                    "dev-master": "3.0-dev"
                }
            },
            "autoload": {
                "classmap": [
                    "src/"
                ]
            },
            "notification-url": "https://packagist.org/downloads/",
            "license": [
                "BSD-3-Clause"
            ],
            "authors": [
                {
                    "name": "Sebastian Bergmann",
                    "email": "sebastian@phpunit.de"
                }
            ],
            "description": "Provides a list of PHP built-in functions that operate on resources",
            "homepage": "https://www.github.com/sebastianbergmann/resource-operations",
            "support": {
                "issues": "https://github.com/sebastianbergmann/resource-operations/issues",
                "source": "https://github.com/sebastianbergmann/resource-operations/tree/3.0.3"
            },
            "funding": [
                {
                    "url": "https://github.com/sebastianbergmann",
                    "type": "github"
                }
            ],
            "time": "2020-09-28T06:45:17+00:00"
        },
        {
            "name": "sebastian/type",
            "version": "3.2.0",
            "source": {
                "type": "git",
                "url": "https://github.com/sebastianbergmann/type.git",
                "reference": "fb3fe09c5f0bae6bc27ef3ce933a1e0ed9464b6e"
            },
            "dist": {
                "type": "zip",
                "url": "https://api.github.com/repos/sebastianbergmann/type/zipball/fb3fe09c5f0bae6bc27ef3ce933a1e0ed9464b6e",
                "reference": "fb3fe09c5f0bae6bc27ef3ce933a1e0ed9464b6e",
                "shasum": ""
            },
            "require": {
                "php": ">=7.3"
            },
            "require-dev": {
                "phpunit/phpunit": "^9.5"
            },
            "type": "library",
            "extra": {
                "branch-alias": {
                    "dev-master": "3.2-dev"
                }
            },
            "autoload": {
                "classmap": [
                    "src/"
                ]
            },
            "notification-url": "https://packagist.org/downloads/",
            "license": [
                "BSD-3-Clause"
            ],
            "authors": [
                {
                    "name": "Sebastian Bergmann",
                    "email": "sebastian@phpunit.de",
                    "role": "lead"
                }
            ],
            "description": "Collection of value objects that represent the types of the PHP type system",
            "homepage": "https://github.com/sebastianbergmann/type",
            "support": {
                "issues": "https://github.com/sebastianbergmann/type/issues",
                "source": "https://github.com/sebastianbergmann/type/tree/3.2.0"
            },
            "funding": [
                {
                    "url": "https://github.com/sebastianbergmann",
                    "type": "github"
                }
            ],
            "time": "2022-09-12T14:47:03+00:00"
        },
        {
            "name": "sebastian/version",
            "version": "3.0.2",
            "source": {
                "type": "git",
                "url": "https://github.com/sebastianbergmann/version.git",
                "reference": "c6c1022351a901512170118436c764e473f6de8c"
            },
            "dist": {
                "type": "zip",
                "url": "https://api.github.com/repos/sebastianbergmann/version/zipball/c6c1022351a901512170118436c764e473f6de8c",
                "reference": "c6c1022351a901512170118436c764e473f6de8c",
                "shasum": ""
            },
            "require": {
                "php": ">=7.3"
            },
            "type": "library",
            "extra": {
                "branch-alias": {
                    "dev-master": "3.0-dev"
                }
            },
            "autoload": {
                "classmap": [
                    "src/"
                ]
            },
            "notification-url": "https://packagist.org/downloads/",
            "license": [
                "BSD-3-Clause"
            ],
            "authors": [
                {
                    "name": "Sebastian Bergmann",
                    "email": "sebastian@phpunit.de",
                    "role": "lead"
                }
            ],
            "description": "Library that helps with managing the version number of Git-hosted PHP projects",
            "homepage": "https://github.com/sebastianbergmann/version",
            "support": {
                "issues": "https://github.com/sebastianbergmann/version/issues",
                "source": "https://github.com/sebastianbergmann/version/tree/3.0.2"
            },
            "funding": [
                {
                    "url": "https://github.com/sebastianbergmann",
                    "type": "github"
                }
            ],
            "time": "2020-09-28T06:39:44+00:00"
        },
        {
            "name": "theseer/tokenizer",
            "version": "1.2.1",
            "source": {
                "type": "git",
                "url": "https://github.com/theseer/tokenizer.git",
                "reference": "34a41e998c2183e22995f158c581e7b5e755ab9e"
            },
            "dist": {
                "type": "zip",
                "url": "https://api.github.com/repos/theseer/tokenizer/zipball/34a41e998c2183e22995f158c581e7b5e755ab9e",
                "reference": "34a41e998c2183e22995f158c581e7b5e755ab9e",
                "shasum": ""
            },
            "require": {
                "ext-dom": "*",
                "ext-tokenizer": "*",
                "ext-xmlwriter": "*",
                "php": "^7.2 || ^8.0"
            },
            "type": "library",
            "autoload": {
                "classmap": [
                    "src/"
                ]
            },
            "notification-url": "https://packagist.org/downloads/",
            "license": [
                "BSD-3-Clause"
            ],
            "authors": [
                {
                    "name": "Arne Blankerts",
                    "email": "arne@blankerts.de",
                    "role": "Developer"
                }
            ],
            "description": "A small library for converting tokenized PHP source code into XML and potentially other formats",
            "support": {
                "issues": "https://github.com/theseer/tokenizer/issues",
                "source": "https://github.com/theseer/tokenizer/tree/1.2.1"
            },
            "funding": [
                {
                    "url": "https://github.com/theseer",
                    "type": "github"
                }
            ],
            "time": "2021-07-28T10:34:58+00:00"
        }
    ],
    "aliases": [],
    "minimum-stability": "stable",
    "stability-flags": {
        "pocketmine/bedrock-block-upgrade-schema": 20,
        "pocketmine/bedrock-data": 20,
        "pocketmine/bedrock-item-upgrade-schema": 20
    },
    "prefer-stable": false,
    "prefer-lowest": false,
    "platform": {
        "php": "^8.0",
        "php-64bit": "*",
        "ext-chunkutils2": "^0.3.1",
        "ext-crypto": "^0.3.1",
        "ext-ctype": "*",
        "ext-curl": "*",
        "ext-date": "*",
        "ext-gmp": "*",
        "ext-hash": "*",
        "ext-igbinary": "^3.0.1",
        "ext-json": "*",
        "ext-leveldb": "^0.2.1 || ^0.3.0",
        "ext-mbstring": "*",
        "ext-morton": "^0.1.0",
        "ext-openssl": "*",
        "ext-pcre": "*",
        "ext-phar": "*",
        "ext-pthreads": "^4.0",
        "ext-reflection": "*",
        "ext-simplexml": "*",
        "ext-sockets": "*",
        "ext-spl": "*",
        "ext-yaml": ">=2.0.0",
        "ext-zip": "*",
        "ext-zlib": ">=1.2.11",
        "composer-runtime-api": "^2.0"
    },
    "platform-dev": [],
    "platform-overrides": {
        "php": "8.0.0"
    },
    "plugin-api-version": "2.3.0"
}<|MERGE_RESOLUTION|>--- conflicted
+++ resolved
@@ -4,11 +4,7 @@
         "Read more about it at https://getcomposer.org/doc/01-basic-usage.md#installing-dependencies",
         "This file is @generated automatically"
     ],
-<<<<<<< HEAD
-    "content-hash": "614023b483badb5ec8720775dd2d3d12",
-=======
-    "content-hash": "393c7921d03d080d3ef3b836f90b4415",
->>>>>>> 99faeb8d
+    "content-hash": "2d4da4bb4787764fbe706a04311c3cbf",
     "packages": [
         {
             "name": "adhocore/json-comment",
