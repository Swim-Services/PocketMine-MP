{
    "_readme": [
        "This file locks the dependencies of your project to a known state",
        "Read more about it at https://getcomposer.org/doc/01-basic-usage.md#installing-dependencies",
        "This file is @generated automatically"
    ],
<<<<<<< HEAD
    "content-hash": "e4cfe198391e336599789b5df4cabfd3",
=======
    "content-hash": "4ed24eeab1fdf52c6b9a797a42e10638",
>>>>>>> ed842529
    "packages": [
        {
            "name": "adhocore/json-comment",
            "version": "0.1.0",
            "source": {
                "type": "git",
                "url": "https://github.com/adhocore/php-json-comment.git",
                "reference": "8448076039389f558f39ad0553aab87db3f81614"
            },
            "dist": {
                "type": "zip",
                "url": "https://api.github.com/repos/adhocore/php-json-comment/zipball/8448076039389f558f39ad0553aab87db3f81614",
                "reference": "8448076039389f558f39ad0553aab87db3f81614",
                "shasum": ""
            },
            "require": {
                "php": ">=5.4"
            },
            "require-dev": {
                "phpunit/phpunit": "^6.5 || ^7.5"
            },
            "type": "library",
            "autoload": {
                "psr-4": {
                    "Ahc\\Json\\": "src/"
                }
            },
            "notification-url": "https://packagist.org/downloads/",
            "license": [
                "MIT"
            ],
            "authors": [
                {
                    "name": "Jitendra Adhikari",
                    "email": "jiten.adhikary@gmail.com"
                }
            ],
            "description": "Lightweight JSON comment stripper library for PHP",
            "keywords": [
                "comment",
                "json",
                "strip-comment"
            ],
            "support": {
                "issues": "https://github.com/adhocore/php-json-comment/issues",
                "source": "https://github.com/adhocore/php-json-comment/tree/0.1.0"
            },
            "time": "2020-01-03T13:51:23+00:00"
        },
        {
            "name": "fgrosse/phpasn1",
            "version": "v2.2.0",
            "source": {
                "type": "git",
                "url": "https://github.com/fgrosse/PHPASN1.git",
                "reference": "d1978f7abd580f3fc33561e7f71d4c12c7531fad"
            },
            "dist": {
                "type": "zip",
                "url": "https://api.github.com/repos/fgrosse/PHPASN1/zipball/d1978f7abd580f3fc33561e7f71d4c12c7531fad",
                "reference": "d1978f7abd580f3fc33561e7f71d4c12c7531fad",
                "shasum": ""
            },
            "require": {
                "php": ">=7.0.0"
            },
            "require-dev": {
                "phpunit/phpunit": "~6.3",
                "satooshi/php-coveralls": "~2.0"
            },
            "suggest": {
                "ext-bcmath": "BCmath is the fallback extension for big integer calculations",
                "ext-curl": "For loading OID information from the web if they have not bee defined statically",
                "ext-gmp": "GMP is the preferred extension for big integer calculations",
                "phpseclib/bcmath_compat": "BCmath polyfill for servers where neither GMP nor BCmath is available"
            },
            "type": "library",
            "extra": {
                "branch-alias": {
                    "dev-master": "2.0.x-dev"
                }
            },
            "autoload": {
                "psr-4": {
                    "FG\\": "lib/"
                }
            },
            "notification-url": "https://packagist.org/downloads/",
            "license": [
                "MIT"
            ],
            "authors": [
                {
                    "name": "Friedrich Große",
                    "email": "friedrich.grosse@gmail.com",
                    "homepage": "https://github.com/FGrosse",
                    "role": "Author"
                },
                {
                    "name": "All contributors",
                    "homepage": "https://github.com/FGrosse/PHPASN1/contributors"
                }
            ],
            "description": "A PHP Framework that allows you to encode and decode arbitrary ASN.1 structures using the ITU-T X.690 Encoding Rules.",
            "homepage": "https://github.com/FGrosse/PHPASN1",
            "keywords": [
                "DER",
                "asn.1",
                "asn1",
                "ber",
                "binary",
                "decoding",
                "encoding",
                "x.509",
                "x.690",
                "x509",
                "x690"
            ],
            "support": {
                "issues": "https://github.com/fgrosse/PHPASN1/issues",
                "source": "https://github.com/fgrosse/PHPASN1/tree/v2.2.0"
            },
            "time": "2020-10-11T16:28:18+00:00"
        },
        {
            "name": "mdanter/ecc",
            "version": "v1.0.0",
            "source": {
                "type": "git",
                "url": "https://github.com/phpecc/phpecc.git",
                "reference": "34e2eec096bf3dcda814e8f66dd91ae87a2db7cd"
            },
            "dist": {
                "type": "zip",
                "url": "https://api.github.com/repos/phpecc/phpecc/zipball/34e2eec096bf3dcda814e8f66dd91ae87a2db7cd",
                "reference": "34e2eec096bf3dcda814e8f66dd91ae87a2db7cd",
                "shasum": ""
            },
            "require": {
                "ext-gmp": "*",
                "fgrosse/phpasn1": "^2.0",
                "php": "^7.0||^8.0"
            },
            "require-dev": {
                "phpunit/phpunit": "^6.0||^8.0||^9.0",
                "squizlabs/php_codesniffer": "^2.0",
                "symfony/yaml": "^2.6|^3.0"
            },
            "type": "library",
            "autoload": {
                "psr-4": {
                    "Mdanter\\Ecc\\": "src/"
                }
            },
            "notification-url": "https://packagist.org/downloads/",
            "license": [
                "MIT"
            ],
            "authors": [
                {
                    "name": "Matyas Danter",
                    "homepage": "http://matejdanter.com/",
                    "role": "Author"
                },
                {
                    "name": "Thibaud Fabre",
                    "email": "thibaud@aztech.io",
                    "homepage": "http://aztech.io",
                    "role": "Maintainer"
                },
                {
                    "name": "Thomas Kerin",
                    "email": "afk11@users.noreply.github.com",
                    "role": "Maintainer"
                }
            ],
            "description": "PHP Elliptic Curve Cryptography library",
            "homepage": "https://github.com/phpecc/phpecc",
            "keywords": [
                "Diffie",
                "ECDSA",
                "Hellman",
                "curve",
                "ecdh",
                "elliptic",
                "nistp192",
                "nistp224",
                "nistp256",
                "nistp384",
                "nistp521",
                "phpecc",
                "secp256k1",
                "secp256r1"
            ],
            "support": {
                "issues": "https://github.com/phpecc/phpecc/issues",
                "source": "https://github.com/phpecc/phpecc/tree/v1.0.0"
            },
            "time": "2021-01-16T19:42:14+00:00"
        },
        {
            "name": "netresearch/jsonmapper",
            "version": "v4.0.0",
            "source": {
                "type": "git",
                "url": "https://github.com/cweiske/jsonmapper.git",
                "reference": "8bbc021a8edb2e4a7ea2f8ad4fa9ec9dce2fcb8d"
            },
            "dist": {
                "type": "zip",
                "url": "https://api.github.com/repos/cweiske/jsonmapper/zipball/8bbc021a8edb2e4a7ea2f8ad4fa9ec9dce2fcb8d",
                "reference": "8bbc021a8edb2e4a7ea2f8ad4fa9ec9dce2fcb8d",
                "shasum": ""
            },
            "require": {
                "ext-json": "*",
                "ext-pcre": "*",
                "ext-reflection": "*",
                "ext-spl": "*",
                "php": ">=7.1"
            },
            "require-dev": {
                "phpunit/phpunit": "~7.5 || ~8.0 || ~9.0",
                "squizlabs/php_codesniffer": "~3.5"
            },
            "type": "library",
            "autoload": {
                "psr-0": {
                    "JsonMapper": "src/"
                }
            },
            "notification-url": "https://packagist.org/downloads/",
            "license": [
                "OSL-3.0"
            ],
            "authors": [
                {
                    "name": "Christian Weiske",
                    "email": "cweiske@cweiske.de",
                    "homepage": "http://github.com/cweiske/jsonmapper/",
                    "role": "Developer"
                }
            ],
            "description": "Map nested JSON structures onto PHP classes",
            "support": {
                "email": "cweiske@cweiske.de",
                "issues": "https://github.com/cweiske/jsonmapper/issues",
                "source": "https://github.com/cweiske/jsonmapper/tree/v4.0.0"
            },
            "time": "2020-12-01T19:48:11+00:00"
        },
        {
            "name": "pocketmine/binaryutils",
            "version": "dev-master",
            "source": {
                "type": "git",
                "url": "https://github.com/pmmp/BinaryUtils.git",
                "reference": "5959ad1259341fceeed080704a0c5a91ed5a8049"
            },
            "dist": {
                "type": "zip",
                "url": "https://api.github.com/repos/pmmp/BinaryUtils/zipball/5959ad1259341fceeed080704a0c5a91ed5a8049",
                "reference": "5959ad1259341fceeed080704a0c5a91ed5a8049",
                "shasum": ""
            },
            "require": {
                "php": "^7.2 || ^8.0",
                "php-64bit": "*"
            },
            "require-dev": {
                "phpstan/extension-installer": "^1.0",
                "phpstan/phpstan": "0.12.67",
                "phpstan/phpstan-strict-rules": "^0.12.4"
            },
            "type": "library",
            "autoload": {
                "psr-4": {
                    "pocketmine\\utils\\": "src/"
                }
            },
            "notification-url": "https://packagist.org/downloads/",
            "license": [
                "LGPL-3.0"
            ],
            "description": "Classes and methods for conveniently handling binary data",
            "support": {
                "issues": "https://github.com/pmmp/BinaryUtils/issues",
                "source": "https://github.com/pmmp/BinaryUtils/tree/master"
            },
            "time": "2021-01-15T14:19:25+00:00"
        },
        {
            "name": "pocketmine/callback-validator",
            "version": "1.0.3",
            "source": {
                "type": "git",
                "url": "https://github.com/pmmp/CallbackValidator.git",
                "reference": "64787469766bcaa7e5885242e85c23c25e8c55a2"
            },
            "dist": {
                "type": "zip",
                "url": "https://api.github.com/repos/pmmp/CallbackValidator/zipball/64787469766bcaa7e5885242e85c23c25e8c55a2",
                "reference": "64787469766bcaa7e5885242e85c23c25e8c55a2",
                "shasum": ""
            },
            "require": {
                "ext-reflection": "*",
                "php": "^7.1 || ^8.0"
            },
            "replace": {
                "daverandom/callback-validator": "*"
            },
            "require-dev": {
                "phpstan/extension-installer": "^1.0",
                "phpstan/phpstan": "0.12.59",
                "phpstan/phpstan-strict-rules": "^0.12.4",
                "phpunit/phpunit": "^7.5 || ^8.5 || ^9.0"
            },
            "type": "library",
            "autoload": {
                "psr-4": {
                    "DaveRandom\\CallbackValidator\\": "src/"
                }
            },
            "notification-url": "https://packagist.org/downloads/",
            "license": [
                "MIT"
            ],
            "authors": [
                {
                    "name": "Chris Wright",
                    "email": "cw@daverandom.com"
                }
            ],
            "description": "Fork of daverandom/callback-validator - Tools for validating callback signatures",
            "support": {
                "issues": "https://github.com/pmmp/CallbackValidator/issues",
                "source": "https://github.com/pmmp/CallbackValidator/tree/1.0.3"
            },
            "time": "2020-12-11T01:45:37+00:00"
        },
        {
            "name": "pocketmine/classloader",
            "version": "dev-master",
            "source": {
                "type": "git",
                "url": "https://github.com/pmmp/ClassLoader.git",
                "reference": "c0133050639cd4a8baefc56a4f334f269c66a7e0"
            },
            "dist": {
                "type": "zip",
                "url": "https://api.github.com/repos/pmmp/ClassLoader/zipball/c0133050639cd4a8baefc56a4f334f269c66a7e0",
                "reference": "c0133050639cd4a8baefc56a4f334f269c66a7e0",
                "shasum": ""
            },
            "require": {
                "ext-pthreads": "~3.2.0",
                "ext-reflection": "*",
                "php": "^7.2 || ^8.0"
            },
            "conflict": {
                "pocketmine/spl": "<0.4"
            },
            "require-dev": {
                "phpstan/extension-installer": "^1.0",
                "phpstan/phpstan": "0.12.66",
                "phpstan/phpstan-strict-rules": "^0.12.4"
            },
            "type": "library",
            "autoload": {
                "classmap": [
                    "./src"
                ]
            },
            "notification-url": "https://packagist.org/downloads/",
            "license": [
                "LGPL-3.0"
            ],
            "description": "Ad-hoc autoloading components used by PocketMine-MP",
            "support": {
                "issues": "https://github.com/pmmp/ClassLoader/issues",
                "source": "https://github.com/pmmp/ClassLoader/tree/master"
            },
            "time": "2021-01-15T00:41:29+00:00"
        },
        {
            "name": "pocketmine/color",
            "version": "0.2.0",
            "source": {
                "type": "git",
                "url": "https://github.com/pmmp/Color.git",
                "reference": "09be6ea6d76f2e33d6813c39d29c22c46c17e1d2"
            },
            "dist": {
                "type": "zip",
                "url": "https://api.github.com/repos/pmmp/Color/zipball/09be6ea6d76f2e33d6813c39d29c22c46c17e1d2",
                "reference": "09be6ea6d76f2e33d6813c39d29c22c46c17e1d2",
                "shasum": ""
            },
            "require": {
                "php": "^7.2 || ^8.0"
            },
            "require-dev": {
                "phpstan/phpstan": "0.12.59",
                "phpstan/phpstan-strict-rules": "^0.12.2"
            },
            "type": "library",
            "autoload": {
                "psr-4": {
                    "pocketmine\\color\\": "src/"
                }
            },
            "notification-url": "https://packagist.org/downloads/",
            "license": [
                "LGPL-3.0"
            ],
            "description": "Color handling library used by PocketMine-MP and related projects",
            "support": {
                "issues": "https://github.com/pmmp/Color/issues",
                "source": "https://github.com/pmmp/Color/tree/0.2.0"
            },
            "time": "2020-12-11T01:24:32+00:00"
        },
        {
            "name": "pocketmine/errorhandler",
            "version": "0.2.0",
            "source": {
                "type": "git",
                "url": "https://github.com/pmmp/ErrorHandler.git",
                "reference": "567fa056335efc295c4592c8aad72de66a2fcf34"
            },
            "dist": {
                "type": "zip",
                "url": "https://api.github.com/repos/pmmp/ErrorHandler/zipball/567fa056335efc295c4592c8aad72de66a2fcf34",
                "reference": "567fa056335efc295c4592c8aad72de66a2fcf34",
                "shasum": ""
            },
            "require": {
                "php": "^7.2 || ^8.0"
            },
            "require-dev": {
                "phpstan/phpstan": "0.12.59",
                "phpstan/phpstan-strict-rules": "^0.12.2"
            },
            "type": "library",
            "autoload": {
                "psr-4": {
                    "pocketmine\\errorhandler\\": "src/"
                }
            },
            "notification-url": "https://packagist.org/downloads/",
            "license": [
                "LGPL-3.0"
            ],
            "description": "Utilities to handle nasty PHP E_* errors in a usable way",
            "support": {
                "issues": "https://github.com/pmmp/ErrorHandler/issues",
                "source": "https://github.com/pmmp/ErrorHandler/tree/0.2.0"
            },
            "time": "2020-12-11T01:06:33+00:00"
        },
        {
            "name": "pocketmine/log",
            "version": "dev-master",
            "source": {
                "type": "git",
                "url": "https://github.com/pmmp/Log.git",
                "reference": "2b514ca0a3143e1d5dbfa30bdf9f7497611bbbda"
            },
            "dist": {
                "type": "zip",
                "url": "https://api.github.com/repos/pmmp/Log/zipball/2b514ca0a3143e1d5dbfa30bdf9f7497611bbbda",
                "reference": "2b514ca0a3143e1d5dbfa30bdf9f7497611bbbda",
                "shasum": ""
            },
            "require": {
                "php": "^7.2 || ^8.0"
            },
            "conflict": {
                "pocketmine/spl": "<0.4"
            },
            "require-dev": {
                "phpstan/phpstan": "0.12.67",
                "phpstan/phpstan-strict-rules": "^0.12.2"
            },
            "type": "library",
            "autoload": {
                "classmap": [
                    "./src"
                ]
            },
            "notification-url": "https://packagist.org/downloads/",
            "license": [
                "LGPL-3.0"
            ],
            "description": "Logging components used by PocketMine-MP and related projects",
            "support": {
                "issues": "https://github.com/pmmp/Log/issues",
                "source": "https://github.com/pmmp/Log/tree/master"
            },
            "time": "2021-01-15T14:33:25+00:00"
        },
        {
            "name": "pocketmine/log-pthreads",
            "version": "dev-master",
            "source": {
                "type": "git",
                "url": "https://github.com/pmmp/LogPthreads.git",
                "reference": "271ff55ee7cba80b9368d924f3a4c6093a2577fb"
            },
            "dist": {
                "type": "zip",
                "url": "https://api.github.com/repos/pmmp/LogPthreads/zipball/271ff55ee7cba80b9368d924f3a4c6093a2577fb",
                "reference": "271ff55ee7cba80b9368d924f3a4c6093a2577fb",
                "shasum": ""
            },
            "require": {
                "ext-pthreads": "~3.2.0",
                "php": "^7.2 || ^8.0",
                "pocketmine/log": "^0.2.0 || dev-master"
            },
            "conflict": {
                "pocketmine/spl": "<0.4"
            },
            "require-dev": {
                "phpstan/extension-installer": "^1.0",
                "phpstan/phpstan": "0.12.71",
                "phpstan/phpstan-strict-rules": "^0.12.4"
            },
            "type": "library",
            "autoload": {
                "classmap": [
                    "./src"
                ]
            },
            "notification-url": "https://packagist.org/downloads/",
            "license": [
                "LGPL-3.0"
            ],
            "description": "Logging components specialized for pthreads used by PocketMine-MP and related projects",
            "support": {
                "issues": "https://github.com/pmmp/LogPthreads/issues",
                "source": "https://github.com/pmmp/LogPthreads/tree/master"
            },
            "time": "2021-02-04T16:22:31+00:00"
        },
        {
            "name": "pocketmine/math",
            "version": "dev-master",
            "source": {
                "type": "git",
                "url": "https://github.com/pmmp/Math.git",
                "reference": "5c5ddc62725daad773d8c4eda180e6327d45b692"
            },
            "dist": {
                "type": "zip",
                "url": "https://api.github.com/repos/pmmp/Math/zipball/5c5ddc62725daad773d8c4eda180e6327d45b692",
                "reference": "5c5ddc62725daad773d8c4eda180e6327d45b692",
                "shasum": ""
            },
            "require": {
                "php": "^7.2 || ^8.0",
                "php-64bit": "*"
            },
            "require-dev": {
                "irstea/phpunit-shim": "^8.5 || ^9.5",
                "phpstan/extension-installer": "^1.0",
                "phpstan/phpstan": "0.12.67",
                "phpstan/phpstan-strict-rules": "^0.12.4"
            },
            "type": "library",
            "autoload": {
                "psr-4": {
                    "pocketmine\\math\\": "src/"
                }
            },
            "notification-url": "https://packagist.org/downloads/",
            "license": [
                "LGPL-3.0"
            ],
            "description": "PHP library containing math related code used in PocketMine-MP",
            "support": {
                "issues": "https://github.com/pmmp/Math/issues",
                "source": "https://github.com/pmmp/Math/tree/master"
            },
            "time": "2021-01-15T14:25:59+00:00"
        },
        {
            "name": "pocketmine/nbt",
            "version": "dev-master",
            "source": {
                "type": "git",
                "url": "https://github.com/pmmp/NBT.git",
                "reference": "3d4fd4ba5d0f4beb5623c5387dc9858242c02edd"
            },
            "dist": {
                "type": "zip",
                "url": "https://api.github.com/repos/pmmp/NBT/zipball/3d4fd4ba5d0f4beb5623c5387dc9858242c02edd",
                "reference": "3d4fd4ba5d0f4beb5623c5387dc9858242c02edd",
                "shasum": ""
            },
            "require": {
                "php": "^7.2 || ^8.0",
                "php-64bit": "*",
                "pocketmine/binaryutils": "dev-master"
            },
            "require-dev": {
                "irstea/phpunit-shim": "^7.5 || ^8.0",
                "phpstan/extension-installer": "^1.0",
                "phpstan/phpstan": "0.12.67",
                "phpstan/phpstan-strict-rules": "^0.12.4"
            },
            "type": "library",
            "autoload": {
                "psr-4": {
                    "pocketmine\\nbt\\": "src/"
                }
            },
            "notification-url": "https://packagist.org/downloads/",
            "license": [
                "LGPL-3.0"
            ],
            "description": "PHP library for working with Named Binary Tags",
            "support": {
                "issues": "https://github.com/pmmp/NBT/issues",
                "source": "https://github.com/pmmp/NBT/tree/master"
            },
            "time": "2021-01-15T15:29:32+00:00"
        },
        {
            "name": "pocketmine/raklib",
<<<<<<< HEAD
            "version": "dev-master",
            "source": {
                "type": "git",
                "url": "https://github.com/pmmp/RakLib.git",
                "reference": "edd403e465b0974ecfcd20d41da98ecada22e6a6"
            },
            "dist": {
                "type": "zip",
                "url": "https://api.github.com/repos/pmmp/RakLib/zipball/edd403e465b0974ecfcd20d41da98ecada22e6a6",
                "reference": "edd403e465b0974ecfcd20d41da98ecada22e6a6",
=======
            "version": "0.12.11",
            "source": {
                "type": "git",
                "url": "https://github.com/pmmp/RakLib.git",
                "reference": "9cce458b8bfde3e4dfdbf70c659fc7b7fe26b5c4"
            },
            "dist": {
                "type": "zip",
                "url": "https://api.github.com/repos/pmmp/RakLib/zipball/9cce458b8bfde3e4dfdbf70c659fc7b7fe26b5c4",
                "reference": "9cce458b8bfde3e4dfdbf70c659fc7b7fe26b5c4",
>>>>>>> ed842529
                "shasum": ""
            },
            "require": {
                "ext-sockets": "*",
                "php": "^7.2 || ^8.0",
                "php-64bit": "*",
                "php-ipv6": "*",
                "pocketmine/binaryutils": "dev-master",
                "pocketmine/log": "dev-master"
            },
            "require-dev": {
                "phpstan/phpstan": "0.12.76",
                "phpstan/phpstan-strict-rules": "^0.12.2"
            },
            "type": "library",
            "autoload": {
                "psr-4": {
                    "raklib\\": "src/"
                }
            },
            "notification-url": "https://packagist.org/downloads/",
            "license": [
                "GPL-3.0"
            ],
            "description": "A RakNet server implementation written in PHP",
            "support": {
                "issues": "https://github.com/pmmp/RakLib/issues",
<<<<<<< HEAD
                "source": "https://github.com/pmmp/RakLib/tree/master"
            },
            "time": "2021-01-15T16:23:13+00:00"
=======
                "source": "https://github.com/pmmp/RakLib/tree/0.12.11"
            },
            "time": "2021-02-15T11:21:05+00:00"
>>>>>>> ed842529
        },
        {
            "name": "pocketmine/snooze",
            "version": "0.1.5",
            "source": {
                "type": "git",
                "url": "https://github.com/pmmp/Snooze.git",
                "reference": "70b5e7937a06878dd321a3182ceb76d56298f2cd"
            },
            "dist": {
                "type": "zip",
                "url": "https://api.github.com/repos/pmmp/Snooze/zipball/70b5e7937a06878dd321a3182ceb76d56298f2cd",
                "reference": "70b5e7937a06878dd321a3182ceb76d56298f2cd",
                "shasum": ""
            },
            "require": {
                "ext-pthreads": ">=3.1.7dev",
                "php-64bit": "^7.2 || ^8.0"
            },
            "require-dev": {
                "phpstan/extension-installer": "^1.0",
                "phpstan/phpstan": "0.12.76",
                "phpstan/phpstan-strict-rules": "^0.12.4"
            },
            "type": "library",
            "autoload": {
                "psr-4": {
                    "pocketmine\\snooze\\": "src/"
                }
            },
            "notification-url": "https://packagist.org/downloads/",
            "license": [
                "LGPL-3.0"
            ],
            "description": "Thread notification management library for code using the pthreads extension",
            "support": {
                "issues": "https://github.com/pmmp/Snooze/issues",
                "source": "https://github.com/pmmp/Snooze/tree/0.1.5"
            },
            "time": "2021-02-22T16:16:12+00:00"
        },
        {
            "name": "pocketmine/spl",
            "version": "dev-master",
            "source": {
                "type": "git",
                "url": "https://github.com/pmmp/SPL.git",
                "reference": "b7a8904f912c1f6d38ad867ff1120614ccb80171"
            },
            "dist": {
                "type": "zip",
                "url": "https://api.github.com/repos/pmmp/SPL/zipball/b7a8904f912c1f6d38ad867ff1120614ccb80171",
                "reference": "b7a8904f912c1f6d38ad867ff1120614ccb80171",
                "shasum": ""
            },
            "require": {
                "php": "^7.2 || ^8.0"
            },
            "require-dev": {
                "phpstan/phpstan": "^0.12.8"
            },
            "type": "library",
            "autoload": {
                "classmap": [
                    "./src"
                ]
            },
            "notification-url": "https://packagist.org/downloads/",
            "license": [
                "LGPL-3.0"
            ],
            "description": "Standard library files required by PocketMine-MP and related projects",
            "support": {
                "issues": "https://github.com/pmmp/SPL/issues",
                "source": "https://github.com/pmmp/SPL/tree/master"
            },
            "time": "2021-01-15T15:19:34+00:00"
        },
        {
            "name": "pocketmine/uuid",
            "version": "0.1.1",
            "source": {
                "type": "git",
                "url": "https://github.com/pmmp/UUID.git",
                "reference": "385051ab7919966191d04b0c5c5009639a4b2ba3"
            },
            "dist": {
                "type": "zip",
                "url": "https://api.github.com/repos/pmmp/UUID/zipball/385051ab7919966191d04b0c5c5009639a4b2ba3",
                "reference": "385051ab7919966191d04b0c5c5009639a4b2ba3",
                "shasum": ""
            },
            "require": {
                "php": "^7.3 || ^8.0",
                "pocketmine/binaryutils": "^0.1 || dev-master"
            },
            "require-dev": {
                "phpstan/phpstan": "0.12.66",
                "phpstan/phpstan-strict-rules": "^0.12.2"
            },
            "type": "library",
            "autoload": {
                "psr-4": {
                    "pocketmine\\uuid\\": "src/"
                }
            },
            "notification-url": "https://packagist.org/downloads/",
            "license": [
                "LGPL-3.0"
            ],
            "description": "Basic UUID implementation used by PocketMine-MP and related projects",
            "support": {
                "issues": "https://github.com/pmmp/UUID/issues",
                "source": "https://github.com/pmmp/UUID/tree/0.1.1"
            },
            "time": "2021-01-15T00:33:02+00:00"
        },
        {
            "name": "respect/stringifier",
            "version": "0.2.0",
            "source": {
                "type": "git",
                "url": "https://github.com/Respect/Stringifier.git",
                "reference": "e55af3c8aeaeaa2abb5fa47a58a8e9688cc23b59"
            },
            "dist": {
                "type": "zip",
                "url": "https://api.github.com/repos/Respect/Stringifier/zipball/e55af3c8aeaeaa2abb5fa47a58a8e9688cc23b59",
                "reference": "e55af3c8aeaeaa2abb5fa47a58a8e9688cc23b59",
                "shasum": ""
            },
            "require": {
                "php": ">=7.1"
            },
            "require-dev": {
                "friendsofphp/php-cs-fixer": "^2.8",
                "malukenho/docheader": "^0.1.7",
                "phpunit/phpunit": "^6.4"
            },
            "type": "library",
            "autoload": {
                "psr-4": {
                    "Respect\\Stringifier\\": "src/"
                },
                "files": [
                    "src/stringify.php"
                ]
            },
            "notification-url": "https://packagist.org/downloads/",
            "license": [
                "MIT"
            ],
            "authors": [
                {
                    "name": "Respect/Stringifier Contributors",
                    "homepage": "https://github.com/Respect/Stringifier/graphs/contributors"
                }
            ],
            "description": "Converts any value to a string",
            "homepage": "http://respect.github.io/Stringifier/",
            "keywords": [
                "respect",
                "stringifier",
                "stringify"
            ],
            "support": {
                "issues": "https://github.com/Respect/Stringifier/issues",
                "source": "https://github.com/Respect/Stringifier/tree/0.2.0"
            },
            "time": "2017-12-29T19:39:25+00:00"
        },
        {
            "name": "respect/validation",
            "version": "2.2.1",
            "source": {
                "type": "git",
                "url": "https://github.com/Respect/Validation.git",
                "reference": "51ad23e24c83f222468174861de61fc8bcde9bfb"
            },
            "dist": {
                "type": "zip",
                "url": "https://api.github.com/repos/Respect/Validation/zipball/51ad23e24c83f222468174861de61fc8bcde9bfb",
                "reference": "51ad23e24c83f222468174861de61fc8bcde9bfb",
                "shasum": ""
            },
            "require": {
                "php": "^7.3 || ^8.0",
                "respect/stringifier": "^0.2.0",
                "sokil/php-isocodes": "^3.3",
                "symfony/polyfill-mbstring": "^1.2"
            },
            "require-dev": {
                "egulias/email-validator": "^3.0",
                "malukenho/docheader": "^0.1",
                "mikey179/vfsstream": "^1.6",
                "phpstan/phpstan": "^0.12",
                "phpstan/phpstan-deprecation-rules": "^0.12",
                "phpstan/phpstan-phpunit": "^0.12",
                "phpunit/phpunit": "^9.3",
                "psr/http-message": "^1.0",
                "respect/coding-standard": "^3.0",
                "squizlabs/php_codesniffer": "^3.5",
                "symfony/validator": "^3.0||^4.0",
                "zendframework/zend-validator": "^2.1"
            },
            "suggest": {
                "egulias/email-validator": "Strict (RFC compliant) email validation",
                "ext-bcmath": "Arbitrary Precision Mathematics",
                "ext-fileinfo": "File Information",
                "ext-mbstring": "Multibyte String Functions",
                "sokil/php-isocodes": "To enable ISO codes validations",
                "symfony/validator": "Use Symfony validator through Respect\\Validation",
                "zendframework/zend-validator": "Use Zend Framework validator through Respect\\Validation"
            },
            "type": "library",
            "autoload": {
                "psr-4": {
                    "Respect\\Validation\\": "library/"
                }
            },
            "notification-url": "https://packagist.org/downloads/",
            "license": [
                "MIT"
            ],
            "authors": [
                {
                    "name": "Respect/Validation Contributors",
                    "homepage": "https://github.com/Respect/Validation/graphs/contributors"
                }
            ],
            "description": "The most awesome validation engine ever created for PHP",
            "homepage": "http://respect.github.io/Validation/",
            "keywords": [
                "respect",
                "validation",
                "validator"
            ],
            "support": {
                "issues": "https://github.com/Respect/Validation/issues",
                "source": "https://github.com/Respect/Validation/tree/2.2.1"
            },
            "time": "2021-02-06T16:42:11+00:00"
        },
        {
            "name": "sokil/php-isocodes",
            "version": "3.3.3",
            "source": {
                "type": "git",
                "url": "https://github.com/sokil/php-isocodes.git",
                "reference": "d05d170a554f61ba793e31a78d2b4b3aaa80907f"
            },
            "dist": {
                "type": "zip",
                "url": "https://api.github.com/repos/sokil/php-isocodes/zipball/d05d170a554f61ba793e31a78d2b4b3aaa80907f",
                "reference": "d05d170a554f61ba793e31a78d2b4b3aaa80907f",
                "shasum": ""
            },
            "require": {
                "ext-json": "*",
                "php": ">=7.1"
            },
            "require-dev": {
                "ext-gettext": "*",
                "php-coveralls/php-coveralls": "^2.1",
                "phpmd/phpmd": "@stable",
                "phpunit/phpunit": ">=7.5.20",
                "squizlabs/php_codesniffer": "^3.4",
                "symfony/translation": "^4.4.17|^5.2",
                "vimeo/psalm": "^4.3"
            },
            "suggest": {
                "ext-gettext": "Required for gettext translation driver",
                "phpbench/phpbench": "Required to run benchmarks",
                "symfony/translation": "Translation driver by Symfont project"
            },
            "type": "library",
            "autoload": {
                "psr-4": {
                    "Sokil\\IsoCodes\\": [
                        "src/"
                    ]
                }
            },
            "notification-url": "https://packagist.org/downloads/",
            "license": [
                "MIT"
            ],
            "authors": [
                {
                    "name": "Dmytro Sokil",
                    "email": "dmytro.sokil@gmail.com"
                }
            ],
            "description": "ISO country, subdivision, language, currency and script definitions and their translations. Based on pythons pycountry and Debian's iso-codes.",
            "support": {
                "issues": "https://github.com/sokil/php-isocodes/issues",
                "source": "https://github.com/sokil/php-isocodes/tree/3.3.3"
            },
            "time": "2021-02-02T06:42:33+00:00"
        },
        {
            "name": "symfony/polyfill-mbstring",
            "version": "v1.22.0",
            "source": {
                "type": "git",
                "url": "https://github.com/symfony/polyfill-mbstring.git",
                "reference": "f377a3dd1fde44d37b9831d68dc8dea3ffd28e13"
            },
            "dist": {
                "type": "zip",
                "url": "https://api.github.com/repos/symfony/polyfill-mbstring/zipball/f377a3dd1fde44d37b9831d68dc8dea3ffd28e13",
                "reference": "f377a3dd1fde44d37b9831d68dc8dea3ffd28e13",
                "shasum": ""
            },
            "require": {
                "php": ">=7.1"
            },
            "suggest": {
                "ext-mbstring": "For best performance"
            },
            "type": "library",
            "extra": {
                "branch-alias": {
                    "dev-main": "1.22-dev"
                },
                "thanks": {
                    "name": "symfony/polyfill",
                    "url": "https://github.com/symfony/polyfill"
                }
            },
            "autoload": {
                "psr-4": {
                    "Symfony\\Polyfill\\Mbstring\\": ""
                },
                "files": [
                    "bootstrap.php"
                ]
            },
            "notification-url": "https://packagist.org/downloads/",
            "license": [
                "MIT"
            ],
            "authors": [
                {
                    "name": "Nicolas Grekas",
                    "email": "p@tchwork.com"
                },
                {
                    "name": "Symfony Community",
                    "homepage": "https://symfony.com/contributors"
                }
            ],
            "description": "Symfony polyfill for the Mbstring extension",
            "homepage": "https://symfony.com",
            "keywords": [
                "compatibility",
                "mbstring",
                "polyfill",
                "portable",
                "shim"
            ],
            "support": {
                "source": "https://github.com/symfony/polyfill-mbstring/tree/v1.22.0"
            },
            "funding": [
                {
                    "url": "https://symfony.com/sponsor",
                    "type": "custom"
                },
                {
                    "url": "https://github.com/fabpot",
                    "type": "github"
                },
                {
                    "url": "https://tidelift.com/funding/github/packagist/symfony/symfony",
                    "type": "tidelift"
                }
            ],
            "time": "2021-01-07T16:49:33+00:00"
        }
    ],
    "packages-dev": [
        {
            "name": "doctrine/instantiator",
            "version": "1.4.0",
            "source": {
                "type": "git",
                "url": "https://github.com/doctrine/instantiator.git",
                "reference": "d56bf6102915de5702778fe20f2de3b2fe570b5b"
            },
            "dist": {
                "type": "zip",
                "url": "https://api.github.com/repos/doctrine/instantiator/zipball/d56bf6102915de5702778fe20f2de3b2fe570b5b",
                "reference": "d56bf6102915de5702778fe20f2de3b2fe570b5b",
                "shasum": ""
            },
            "require": {
                "php": "^7.1 || ^8.0"
            },
            "require-dev": {
                "doctrine/coding-standard": "^8.0",
                "ext-pdo": "*",
                "ext-phar": "*",
                "phpbench/phpbench": "^0.13 || 1.0.0-alpha2",
                "phpstan/phpstan": "^0.12",
                "phpstan/phpstan-phpunit": "^0.12",
                "phpunit/phpunit": "^7.0 || ^8.0 || ^9.0"
            },
            "type": "library",
            "autoload": {
                "psr-4": {
                    "Doctrine\\Instantiator\\": "src/Doctrine/Instantiator/"
                }
            },
            "notification-url": "https://packagist.org/downloads/",
            "license": [
                "MIT"
            ],
            "authors": [
                {
                    "name": "Marco Pivetta",
                    "email": "ocramius@gmail.com",
                    "homepage": "https://ocramius.github.io/"
                }
            ],
            "description": "A small, lightweight utility to instantiate objects in PHP without invoking their constructors",
            "homepage": "https://www.doctrine-project.org/projects/instantiator.html",
            "keywords": [
                "constructor",
                "instantiate"
            ],
            "support": {
                "issues": "https://github.com/doctrine/instantiator/issues",
                "source": "https://github.com/doctrine/instantiator/tree/1.4.0"
            },
            "funding": [
                {
                    "url": "https://www.doctrine-project.org/sponsorship.html",
                    "type": "custom"
                },
                {
                    "url": "https://www.patreon.com/phpdoctrine",
                    "type": "patreon"
                },
                {
                    "url": "https://tidelift.com/funding/github/packagist/doctrine%2Finstantiator",
                    "type": "tidelift"
                }
            ],
            "time": "2020-11-10T18:47:58+00:00"
        },
        {
            "name": "myclabs/deep-copy",
            "version": "1.10.2",
            "source": {
                "type": "git",
                "url": "https://github.com/myclabs/DeepCopy.git",
                "reference": "776f831124e9c62e1a2c601ecc52e776d8bb7220"
            },
            "dist": {
                "type": "zip",
                "url": "https://api.github.com/repos/myclabs/DeepCopy/zipball/776f831124e9c62e1a2c601ecc52e776d8bb7220",
                "reference": "776f831124e9c62e1a2c601ecc52e776d8bb7220",
                "shasum": ""
            },
            "require": {
                "php": "^7.1 || ^8.0"
            },
            "replace": {
                "myclabs/deep-copy": "self.version"
            },
            "require-dev": {
                "doctrine/collections": "^1.0",
                "doctrine/common": "^2.6",
                "phpunit/phpunit": "^7.1"
            },
            "type": "library",
            "autoload": {
                "psr-4": {
                    "DeepCopy\\": "src/DeepCopy/"
                },
                "files": [
                    "src/DeepCopy/deep_copy.php"
                ]
            },
            "notification-url": "https://packagist.org/downloads/",
            "license": [
                "MIT"
            ],
            "description": "Create deep copies (clones) of your objects",
            "keywords": [
                "clone",
                "copy",
                "duplicate",
                "object",
                "object graph"
            ],
            "support": {
                "issues": "https://github.com/myclabs/DeepCopy/issues",
                "source": "https://github.com/myclabs/DeepCopy/tree/1.10.2"
            },
            "funding": [
                {
                    "url": "https://tidelift.com/funding/github/packagist/myclabs/deep-copy",
                    "type": "tidelift"
                }
            ],
            "time": "2020-11-13T09:40:50+00:00"
        },
        {
            "name": "nikic/php-parser",
            "version": "v4.10.4",
            "source": {
                "type": "git",
                "url": "https://github.com/nikic/PHP-Parser.git",
                "reference": "c6d052fc58cb876152f89f532b95a8d7907e7f0e"
            },
            "dist": {
                "type": "zip",
                "url": "https://api.github.com/repos/nikic/PHP-Parser/zipball/c6d052fc58cb876152f89f532b95a8d7907e7f0e",
                "reference": "c6d052fc58cb876152f89f532b95a8d7907e7f0e",
                "shasum": ""
            },
            "require": {
                "ext-tokenizer": "*",
                "php": ">=7.0"
            },
            "require-dev": {
                "ircmaxell/php-yacc": "^0.0.7",
                "phpunit/phpunit": "^6.5 || ^7.0 || ^8.0 || ^9.0"
            },
            "bin": [
                "bin/php-parse"
            ],
            "type": "library",
            "extra": {
                "branch-alias": {
                    "dev-master": "4.9-dev"
                }
            },
            "autoload": {
                "psr-4": {
                    "PhpParser\\": "lib/PhpParser"
                }
            },
            "notification-url": "https://packagist.org/downloads/",
            "license": [
                "BSD-3-Clause"
            ],
            "authors": [
                {
                    "name": "Nikita Popov"
                }
            ],
            "description": "A PHP parser written in PHP",
            "keywords": [
                "parser",
                "php"
            ],
            "support": {
                "issues": "https://github.com/nikic/PHP-Parser/issues",
                "source": "https://github.com/nikic/PHP-Parser/tree/v4.10.4"
            },
            "time": "2020-12-20T10:01:03+00:00"
        },
        {
            "name": "phar-io/manifest",
            "version": "2.0.1",
            "source": {
                "type": "git",
                "url": "https://github.com/phar-io/manifest.git",
                "reference": "85265efd3af7ba3ca4b2a2c34dbfc5788dd29133"
            },
            "dist": {
                "type": "zip",
                "url": "https://api.github.com/repos/phar-io/manifest/zipball/85265efd3af7ba3ca4b2a2c34dbfc5788dd29133",
                "reference": "85265efd3af7ba3ca4b2a2c34dbfc5788dd29133",
                "shasum": ""
            },
            "require": {
                "ext-dom": "*",
                "ext-phar": "*",
                "ext-xmlwriter": "*",
                "phar-io/version": "^3.0.1",
                "php": "^7.2 || ^8.0"
            },
            "type": "library",
            "extra": {
                "branch-alias": {
                    "dev-master": "2.0.x-dev"
                }
            },
            "autoload": {
                "classmap": [
                    "src/"
                ]
            },
            "notification-url": "https://packagist.org/downloads/",
            "license": [
                "BSD-3-Clause"
            ],
            "authors": [
                {
                    "name": "Arne Blankerts",
                    "email": "arne@blankerts.de",
                    "role": "Developer"
                },
                {
                    "name": "Sebastian Heuer",
                    "email": "sebastian@phpeople.de",
                    "role": "Developer"
                },
                {
                    "name": "Sebastian Bergmann",
                    "email": "sebastian@phpunit.de",
                    "role": "Developer"
                }
            ],
            "description": "Component for reading phar.io manifest information from a PHP Archive (PHAR)",
            "support": {
                "issues": "https://github.com/phar-io/manifest/issues",
                "source": "https://github.com/phar-io/manifest/tree/master"
            },
            "time": "2020-06-27T14:33:11+00:00"
        },
        {
            "name": "phar-io/version",
            "version": "3.0.4",
            "source": {
                "type": "git",
                "url": "https://github.com/phar-io/version.git",
                "reference": "e4782611070e50613683d2b9a57730e9a3ba5451"
            },
            "dist": {
                "type": "zip",
                "url": "https://api.github.com/repos/phar-io/version/zipball/e4782611070e50613683d2b9a57730e9a3ba5451",
                "reference": "e4782611070e50613683d2b9a57730e9a3ba5451",
                "shasum": ""
            },
            "require": {
                "php": "^7.2 || ^8.0"
            },
            "type": "library",
            "autoload": {
                "classmap": [
                    "src/"
                ]
            },
            "notification-url": "https://packagist.org/downloads/",
            "license": [
                "BSD-3-Clause"
            ],
            "authors": [
                {
                    "name": "Arne Blankerts",
                    "email": "arne@blankerts.de",
                    "role": "Developer"
                },
                {
                    "name": "Sebastian Heuer",
                    "email": "sebastian@phpeople.de",
                    "role": "Developer"
                },
                {
                    "name": "Sebastian Bergmann",
                    "email": "sebastian@phpunit.de",
                    "role": "Developer"
                }
            ],
            "description": "Library for handling version information and constraints",
            "support": {
                "issues": "https://github.com/phar-io/version/issues",
                "source": "https://github.com/phar-io/version/tree/3.0.4"
            },
            "time": "2020-12-13T23:18:30+00:00"
        },
        {
            "name": "phpdocumentor/reflection-common",
            "version": "2.2.0",
            "source": {
                "type": "git",
                "url": "https://github.com/phpDocumentor/ReflectionCommon.git",
                "reference": "1d01c49d4ed62f25aa84a747ad35d5a16924662b"
            },
            "dist": {
                "type": "zip",
                "url": "https://api.github.com/repos/phpDocumentor/ReflectionCommon/zipball/1d01c49d4ed62f25aa84a747ad35d5a16924662b",
                "reference": "1d01c49d4ed62f25aa84a747ad35d5a16924662b",
                "shasum": ""
            },
            "require": {
                "php": "^7.2 || ^8.0"
            },
            "type": "library",
            "extra": {
                "branch-alias": {
                    "dev-2.x": "2.x-dev"
                }
            },
            "autoload": {
                "psr-4": {
                    "phpDocumentor\\Reflection\\": "src/"
                }
            },
            "notification-url": "https://packagist.org/downloads/",
            "license": [
                "MIT"
            ],
            "authors": [
                {
                    "name": "Jaap van Otterdijk",
                    "email": "opensource@ijaap.nl"
                }
            ],
            "description": "Common reflection classes used by phpdocumentor to reflect the code structure",
            "homepage": "http://www.phpdoc.org",
            "keywords": [
                "FQSEN",
                "phpDocumentor",
                "phpdoc",
                "reflection",
                "static analysis"
            ],
            "support": {
                "issues": "https://github.com/phpDocumentor/ReflectionCommon/issues",
                "source": "https://github.com/phpDocumentor/ReflectionCommon/tree/2.x"
            },
            "time": "2020-06-27T09:03:43+00:00"
        },
        {
            "name": "phpdocumentor/reflection-docblock",
            "version": "5.2.2",
            "source": {
                "type": "git",
                "url": "https://github.com/phpDocumentor/ReflectionDocBlock.git",
                "reference": "069a785b2141f5bcf49f3e353548dc1cce6df556"
            },
            "dist": {
                "type": "zip",
                "url": "https://api.github.com/repos/phpDocumentor/ReflectionDocBlock/zipball/069a785b2141f5bcf49f3e353548dc1cce6df556",
                "reference": "069a785b2141f5bcf49f3e353548dc1cce6df556",
                "shasum": ""
            },
            "require": {
                "ext-filter": "*",
                "php": "^7.2 || ^8.0",
                "phpdocumentor/reflection-common": "^2.2",
                "phpdocumentor/type-resolver": "^1.3",
                "webmozart/assert": "^1.9.1"
            },
            "require-dev": {
                "mockery/mockery": "~1.3.2"
            },
            "type": "library",
            "extra": {
                "branch-alias": {
                    "dev-master": "5.x-dev"
                }
            },
            "autoload": {
                "psr-4": {
                    "phpDocumentor\\Reflection\\": "src"
                }
            },
            "notification-url": "https://packagist.org/downloads/",
            "license": [
                "MIT"
            ],
            "authors": [
                {
                    "name": "Mike van Riel",
                    "email": "me@mikevanriel.com"
                },
                {
                    "name": "Jaap van Otterdijk",
                    "email": "account@ijaap.nl"
                }
            ],
            "description": "With this component, a library can provide support for annotations via DocBlocks or otherwise retrieve information that is embedded in a DocBlock.",
            "support": {
                "issues": "https://github.com/phpDocumentor/ReflectionDocBlock/issues",
                "source": "https://github.com/phpDocumentor/ReflectionDocBlock/tree/master"
            },
            "time": "2020-09-03T19:13:55+00:00"
        },
        {
            "name": "phpdocumentor/type-resolver",
            "version": "1.4.0",
            "source": {
                "type": "git",
                "url": "https://github.com/phpDocumentor/TypeResolver.git",
                "reference": "6a467b8989322d92aa1c8bf2bebcc6e5c2ba55c0"
            },
            "dist": {
                "type": "zip",
                "url": "https://api.github.com/repos/phpDocumentor/TypeResolver/zipball/6a467b8989322d92aa1c8bf2bebcc6e5c2ba55c0",
                "reference": "6a467b8989322d92aa1c8bf2bebcc6e5c2ba55c0",
                "shasum": ""
            },
            "require": {
                "php": "^7.2 || ^8.0",
                "phpdocumentor/reflection-common": "^2.0"
            },
            "require-dev": {
                "ext-tokenizer": "*"
            },
            "type": "library",
            "extra": {
                "branch-alias": {
                    "dev-1.x": "1.x-dev"
                }
            },
            "autoload": {
                "psr-4": {
                    "phpDocumentor\\Reflection\\": "src"
                }
            },
            "notification-url": "https://packagist.org/downloads/",
            "license": [
                "MIT"
            ],
            "authors": [
                {
                    "name": "Mike van Riel",
                    "email": "me@mikevanriel.com"
                }
            ],
            "description": "A PSR-5 based resolver of Class names, Types and Structural Element Names",
            "support": {
                "issues": "https://github.com/phpDocumentor/TypeResolver/issues",
                "source": "https://github.com/phpDocumentor/TypeResolver/tree/1.4.0"
            },
            "time": "2020-09-17T18:55:26+00:00"
        },
        {
            "name": "phpspec/prophecy",
            "version": "1.12.2",
            "source": {
                "type": "git",
                "url": "https://github.com/phpspec/prophecy.git",
                "reference": "245710e971a030f42e08f4912863805570f23d39"
            },
            "dist": {
                "type": "zip",
                "url": "https://api.github.com/repos/phpspec/prophecy/zipball/245710e971a030f42e08f4912863805570f23d39",
                "reference": "245710e971a030f42e08f4912863805570f23d39",
                "shasum": ""
            },
            "require": {
                "doctrine/instantiator": "^1.2",
                "php": "^7.2 || ~8.0, <8.1",
                "phpdocumentor/reflection-docblock": "^5.2",
                "sebastian/comparator": "^3.0 || ^4.0",
                "sebastian/recursion-context": "^3.0 || ^4.0"
            },
            "require-dev": {
                "phpspec/phpspec": "^6.0",
                "phpunit/phpunit": "^8.0 || ^9.0"
            },
            "type": "library",
            "extra": {
                "branch-alias": {
                    "dev-master": "1.11.x-dev"
                }
            },
            "autoload": {
                "psr-4": {
                    "Prophecy\\": "src/Prophecy"
                }
            },
            "notification-url": "https://packagist.org/downloads/",
            "license": [
                "MIT"
            ],
            "authors": [
                {
                    "name": "Konstantin Kudryashov",
                    "email": "ever.zet@gmail.com",
                    "homepage": "http://everzet.com"
                },
                {
                    "name": "Marcello Duarte",
                    "email": "marcello.duarte@gmail.com"
                }
            ],
            "description": "Highly opinionated mocking framework for PHP 5.3+",
            "homepage": "https://github.com/phpspec/prophecy",
            "keywords": [
                "Double",
                "Dummy",
                "fake",
                "mock",
                "spy",
                "stub"
            ],
            "support": {
                "issues": "https://github.com/phpspec/prophecy/issues",
                "source": "https://github.com/phpspec/prophecy/tree/1.12.2"
            },
            "time": "2020-12-19T10:15:11+00:00"
        },
        {
            "name": "phpstan/phpstan",
            "version": "0.12.80",
            "source": {
                "type": "git",
                "url": "https://github.com/phpstan/phpstan.git",
                "reference": "c6a1b17f22ecf708d434d6bee05092647ec7e686"
            },
            "dist": {
                "type": "zip",
                "url": "https://api.github.com/repos/phpstan/phpstan/zipball/c6a1b17f22ecf708d434d6bee05092647ec7e686",
                "reference": "c6a1b17f22ecf708d434d6bee05092647ec7e686",
                "shasum": ""
            },
            "require": {
                "php": "^7.1|^8.0"
            },
            "conflict": {
                "phpstan/phpstan-shim": "*"
            },
            "bin": [
                "phpstan",
                "phpstan.phar"
            ],
            "type": "library",
            "extra": {
                "branch-alias": {
                    "dev-master": "0.12-dev"
                }
            },
            "autoload": {
                "files": [
                    "bootstrap.php"
                ]
            },
            "notification-url": "https://packagist.org/downloads/",
            "license": [
                "MIT"
            ],
            "description": "PHPStan - PHP Static Analysis Tool",
            "support": {
                "issues": "https://github.com/phpstan/phpstan/issues",
                "source": "https://github.com/phpstan/phpstan/tree/0.12.80"
            },
            "funding": [
                {
                    "url": "https://github.com/ondrejmirtes",
                    "type": "github"
                },
                {
                    "url": "https://www.patreon.com/phpstan",
                    "type": "patreon"
                },
                {
                    "url": "https://tidelift.com/funding/github/packagist/phpstan/phpstan",
                    "type": "tidelift"
                }
            ],
            "time": "2021-02-28T20:22:43+00:00"
        },
        {
            "name": "phpstan/phpstan-phpunit",
            "version": "0.12.17",
            "source": {
                "type": "git",
                "url": "https://github.com/phpstan/phpstan-phpunit.git",
                "reference": "432575b41cf2d4f44e460234acaf56119ed97d36"
            },
            "dist": {
                "type": "zip",
                "url": "https://api.github.com/repos/phpstan/phpstan-phpunit/zipball/432575b41cf2d4f44e460234acaf56119ed97d36",
                "reference": "432575b41cf2d4f44e460234acaf56119ed97d36",
                "shasum": ""
            },
            "require": {
                "php": "^7.1 || ^8.0",
                "phpstan/phpstan": "^0.12.60"
            },
            "conflict": {
                "phpunit/phpunit": "<7.0"
            },
            "require-dev": {
                "phing/phing": "^2.16.3",
                "php-parallel-lint/php-parallel-lint": "^1.2",
                "phpstan/phpstan-strict-rules": "^0.12.6",
                "phpunit/phpunit": "^7.5.20"
            },
            "type": "phpstan-extension",
            "extra": {
                "branch-alias": {
                    "dev-master": "0.12-dev"
                },
                "phpstan": {
                    "includes": [
                        "extension.neon",
                        "rules.neon"
                    ]
                }
            },
            "autoload": {
                "psr-4": {
                    "PHPStan\\": "src/"
                }
            },
            "notification-url": "https://packagist.org/downloads/",
            "license": [
                "MIT"
            ],
            "description": "PHPUnit extensions and rules for PHPStan",
            "support": {
                "issues": "https://github.com/phpstan/phpstan-phpunit/issues",
                "source": "https://github.com/phpstan/phpstan-phpunit/tree/0.12.17"
            },
            "time": "2020-12-13T12:12:51+00:00"
        },
        {
            "name": "phpstan/phpstan-strict-rules",
            "version": "0.12.9",
            "source": {
                "type": "git",
                "url": "https://github.com/phpstan/phpstan-strict-rules.git",
                "reference": "0705fefc7c9168529fd130e341428f5f10f4f01d"
            },
            "dist": {
                "type": "zip",
                "url": "https://api.github.com/repos/phpstan/phpstan-strict-rules/zipball/0705fefc7c9168529fd130e341428f5f10f4f01d",
                "reference": "0705fefc7c9168529fd130e341428f5f10f4f01d",
                "shasum": ""
            },
            "require": {
                "php": "^7.1 || ^8.0",
                "phpstan/phpstan": "^0.12.66"
            },
            "require-dev": {
                "phing/phing": "^2.16.3",
                "php-parallel-lint/php-parallel-lint": "^1.2",
                "phpstan/phpstan-phpunit": "^0.12.16",
                "phpunit/phpunit": "^7.5.20"
            },
            "type": "phpstan-extension",
            "extra": {
                "branch-alias": {
                    "dev-master": "0.12-dev"
                },
                "phpstan": {
                    "includes": [
                        "rules.neon"
                    ]
                }
            },
            "autoload": {
                "psr-4": {
                    "PHPStan\\": "src/"
                }
            },
            "notification-url": "https://packagist.org/downloads/",
            "license": [
                "MIT"
            ],
            "description": "Extra strict and opinionated rules for PHPStan",
            "support": {
                "issues": "https://github.com/phpstan/phpstan-strict-rules/issues",
                "source": "https://github.com/phpstan/phpstan-strict-rules/tree/0.12.9"
            },
            "time": "2021-01-13T08:50:28+00:00"
        },
        {
            "name": "phpunit/php-code-coverage",
            "version": "9.2.5",
            "source": {
                "type": "git",
                "url": "https://github.com/sebastianbergmann/php-code-coverage.git",
                "reference": "f3e026641cc91909d421802dd3ac7827ebfd97e1"
            },
            "dist": {
                "type": "zip",
                "url": "https://api.github.com/repos/sebastianbergmann/php-code-coverage/zipball/f3e026641cc91909d421802dd3ac7827ebfd97e1",
                "reference": "f3e026641cc91909d421802dd3ac7827ebfd97e1",
                "shasum": ""
            },
            "require": {
                "ext-dom": "*",
                "ext-libxml": "*",
                "ext-xmlwriter": "*",
                "nikic/php-parser": "^4.10.2",
                "php": ">=7.3",
                "phpunit/php-file-iterator": "^3.0.3",
                "phpunit/php-text-template": "^2.0.2",
                "sebastian/code-unit-reverse-lookup": "^2.0.2",
                "sebastian/complexity": "^2.0",
                "sebastian/environment": "^5.1.2",
                "sebastian/lines-of-code": "^1.0.3",
                "sebastian/version": "^3.0.1",
                "theseer/tokenizer": "^1.2.0"
            },
            "require-dev": {
                "phpunit/phpunit": "^9.3"
            },
            "suggest": {
                "ext-pcov": "*",
                "ext-xdebug": "*"
            },
            "type": "library",
            "extra": {
                "branch-alias": {
                    "dev-master": "9.2-dev"
                }
            },
            "autoload": {
                "classmap": [
                    "src/"
                ]
            },
            "notification-url": "https://packagist.org/downloads/",
            "license": [
                "BSD-3-Clause"
            ],
            "authors": [
                {
                    "name": "Sebastian Bergmann",
                    "email": "sebastian@phpunit.de",
                    "role": "lead"
                }
            ],
            "description": "Library that provides collection, processing, and rendering functionality for PHP code coverage information.",
            "homepage": "https://github.com/sebastianbergmann/php-code-coverage",
            "keywords": [
                "coverage",
                "testing",
                "xunit"
            ],
            "support": {
                "issues": "https://github.com/sebastianbergmann/php-code-coverage/issues",
                "source": "https://github.com/sebastianbergmann/php-code-coverage/tree/9.2.5"
            },
            "funding": [
                {
                    "url": "https://github.com/sebastianbergmann",
                    "type": "github"
                }
            ],
            "time": "2020-11-28T06:44:49+00:00"
        },
        {
            "name": "phpunit/php-file-iterator",
            "version": "3.0.5",
            "source": {
                "type": "git",
                "url": "https://github.com/sebastianbergmann/php-file-iterator.git",
                "reference": "aa4be8575f26070b100fccb67faabb28f21f66f8"
            },
            "dist": {
                "type": "zip",
                "url": "https://api.github.com/repos/sebastianbergmann/php-file-iterator/zipball/aa4be8575f26070b100fccb67faabb28f21f66f8",
                "reference": "aa4be8575f26070b100fccb67faabb28f21f66f8",
                "shasum": ""
            },
            "require": {
                "php": ">=7.3"
            },
            "require-dev": {
                "phpunit/phpunit": "^9.3"
            },
            "type": "library",
            "extra": {
                "branch-alias": {
                    "dev-master": "3.0-dev"
                }
            },
            "autoload": {
                "classmap": [
                    "src/"
                ]
            },
            "notification-url": "https://packagist.org/downloads/",
            "license": [
                "BSD-3-Clause"
            ],
            "authors": [
                {
                    "name": "Sebastian Bergmann",
                    "email": "sebastian@phpunit.de",
                    "role": "lead"
                }
            ],
            "description": "FilterIterator implementation that filters files based on a list of suffixes.",
            "homepage": "https://github.com/sebastianbergmann/php-file-iterator/",
            "keywords": [
                "filesystem",
                "iterator"
            ],
            "support": {
                "issues": "https://github.com/sebastianbergmann/php-file-iterator/issues",
                "source": "https://github.com/sebastianbergmann/php-file-iterator/tree/3.0.5"
            },
            "funding": [
                {
                    "url": "https://github.com/sebastianbergmann",
                    "type": "github"
                }
            ],
            "time": "2020-09-28T05:57:25+00:00"
        },
        {
            "name": "phpunit/php-invoker",
            "version": "3.1.1",
            "source": {
                "type": "git",
                "url": "https://github.com/sebastianbergmann/php-invoker.git",
                "reference": "5a10147d0aaf65b58940a0b72f71c9ac0423cc67"
            },
            "dist": {
                "type": "zip",
                "url": "https://api.github.com/repos/sebastianbergmann/php-invoker/zipball/5a10147d0aaf65b58940a0b72f71c9ac0423cc67",
                "reference": "5a10147d0aaf65b58940a0b72f71c9ac0423cc67",
                "shasum": ""
            },
            "require": {
                "php": ">=7.3"
            },
            "require-dev": {
                "ext-pcntl": "*",
                "phpunit/phpunit": "^9.3"
            },
            "suggest": {
                "ext-pcntl": "*"
            },
            "type": "library",
            "extra": {
                "branch-alias": {
                    "dev-master": "3.1-dev"
                }
            },
            "autoload": {
                "classmap": [
                    "src/"
                ]
            },
            "notification-url": "https://packagist.org/downloads/",
            "license": [
                "BSD-3-Clause"
            ],
            "authors": [
                {
                    "name": "Sebastian Bergmann",
                    "email": "sebastian@phpunit.de",
                    "role": "lead"
                }
            ],
            "description": "Invoke callables with a timeout",
            "homepage": "https://github.com/sebastianbergmann/php-invoker/",
            "keywords": [
                "process"
            ],
            "support": {
                "issues": "https://github.com/sebastianbergmann/php-invoker/issues",
                "source": "https://github.com/sebastianbergmann/php-invoker/tree/3.1.1"
            },
            "funding": [
                {
                    "url": "https://github.com/sebastianbergmann",
                    "type": "github"
                }
            ],
            "time": "2020-09-28T05:58:55+00:00"
        },
        {
            "name": "phpunit/php-text-template",
            "version": "2.0.4",
            "source": {
                "type": "git",
                "url": "https://github.com/sebastianbergmann/php-text-template.git",
                "reference": "5da5f67fc95621df9ff4c4e5a84d6a8a2acf7c28"
            },
            "dist": {
                "type": "zip",
                "url": "https://api.github.com/repos/sebastianbergmann/php-text-template/zipball/5da5f67fc95621df9ff4c4e5a84d6a8a2acf7c28",
                "reference": "5da5f67fc95621df9ff4c4e5a84d6a8a2acf7c28",
                "shasum": ""
            },
            "require": {
                "php": ">=7.3"
            },
            "require-dev": {
                "phpunit/phpunit": "^9.3"
            },
            "type": "library",
            "extra": {
                "branch-alias": {
                    "dev-master": "2.0-dev"
                }
            },
            "autoload": {
                "classmap": [
                    "src/"
                ]
            },
            "notification-url": "https://packagist.org/downloads/",
            "license": [
                "BSD-3-Clause"
            ],
            "authors": [
                {
                    "name": "Sebastian Bergmann",
                    "email": "sebastian@phpunit.de",
                    "role": "lead"
                }
            ],
            "description": "Simple template engine.",
            "homepage": "https://github.com/sebastianbergmann/php-text-template/",
            "keywords": [
                "template"
            ],
            "support": {
                "issues": "https://github.com/sebastianbergmann/php-text-template/issues",
                "source": "https://github.com/sebastianbergmann/php-text-template/tree/2.0.4"
            },
            "funding": [
                {
                    "url": "https://github.com/sebastianbergmann",
                    "type": "github"
                }
            ],
            "time": "2020-10-26T05:33:50+00:00"
        },
        {
            "name": "phpunit/php-timer",
            "version": "5.0.3",
            "source": {
                "type": "git",
                "url": "https://github.com/sebastianbergmann/php-timer.git",
                "reference": "5a63ce20ed1b5bf577850e2c4e87f4aa902afbd2"
            },
            "dist": {
                "type": "zip",
                "url": "https://api.github.com/repos/sebastianbergmann/php-timer/zipball/5a63ce20ed1b5bf577850e2c4e87f4aa902afbd2",
                "reference": "5a63ce20ed1b5bf577850e2c4e87f4aa902afbd2",
                "shasum": ""
            },
            "require": {
                "php": ">=7.3"
            },
            "require-dev": {
                "phpunit/phpunit": "^9.3"
            },
            "type": "library",
            "extra": {
                "branch-alias": {
                    "dev-master": "5.0-dev"
                }
            },
            "autoload": {
                "classmap": [
                    "src/"
                ]
            },
            "notification-url": "https://packagist.org/downloads/",
            "license": [
                "BSD-3-Clause"
            ],
            "authors": [
                {
                    "name": "Sebastian Bergmann",
                    "email": "sebastian@phpunit.de",
                    "role": "lead"
                }
            ],
            "description": "Utility class for timing",
            "homepage": "https://github.com/sebastianbergmann/php-timer/",
            "keywords": [
                "timer"
            ],
            "support": {
                "issues": "https://github.com/sebastianbergmann/php-timer/issues",
                "source": "https://github.com/sebastianbergmann/php-timer/tree/5.0.3"
            },
            "funding": [
                {
                    "url": "https://github.com/sebastianbergmann",
                    "type": "github"
                }
            ],
            "time": "2020-10-26T13:16:10+00:00"
        },
        {
            "name": "phpunit/phpunit",
            "version": "9.5.2",
            "source": {
                "type": "git",
                "url": "https://github.com/sebastianbergmann/phpunit.git",
                "reference": "f661659747f2f87f9e72095bb207bceb0f151cb4"
            },
            "dist": {
                "type": "zip",
                "url": "https://api.github.com/repos/sebastianbergmann/phpunit/zipball/f661659747f2f87f9e72095bb207bceb0f151cb4",
                "reference": "f661659747f2f87f9e72095bb207bceb0f151cb4",
                "shasum": ""
            },
            "require": {
                "doctrine/instantiator": "^1.3.1",
                "ext-dom": "*",
                "ext-json": "*",
                "ext-libxml": "*",
                "ext-mbstring": "*",
                "ext-xml": "*",
                "ext-xmlwriter": "*",
                "myclabs/deep-copy": "^1.10.1",
                "phar-io/manifest": "^2.0.1",
                "phar-io/version": "^3.0.2",
                "php": ">=7.3",
                "phpspec/prophecy": "^1.12.1",
                "phpunit/php-code-coverage": "^9.2.3",
                "phpunit/php-file-iterator": "^3.0.5",
                "phpunit/php-invoker": "^3.1.1",
                "phpunit/php-text-template": "^2.0.3",
                "phpunit/php-timer": "^5.0.2",
                "sebastian/cli-parser": "^1.0.1",
                "sebastian/code-unit": "^1.0.6",
                "sebastian/comparator": "^4.0.5",
                "sebastian/diff": "^4.0.3",
                "sebastian/environment": "^5.1.3",
                "sebastian/exporter": "^4.0.3",
                "sebastian/global-state": "^5.0.1",
                "sebastian/object-enumerator": "^4.0.3",
                "sebastian/resource-operations": "^3.0.3",
                "sebastian/type": "^2.3",
                "sebastian/version": "^3.0.2"
            },
            "require-dev": {
                "ext-pdo": "*",
                "phpspec/prophecy-phpunit": "^2.0.1"
            },
            "suggest": {
                "ext-soap": "*",
                "ext-xdebug": "*"
            },
            "bin": [
                "phpunit"
            ],
            "type": "library",
            "extra": {
                "branch-alias": {
                    "dev-master": "9.5-dev"
                }
            },
            "autoload": {
                "classmap": [
                    "src/"
                ],
                "files": [
                    "src/Framework/Assert/Functions.php"
                ]
            },
            "notification-url": "https://packagist.org/downloads/",
            "license": [
                "BSD-3-Clause"
            ],
            "authors": [
                {
                    "name": "Sebastian Bergmann",
                    "email": "sebastian@phpunit.de",
                    "role": "lead"
                }
            ],
            "description": "The PHP Unit Testing framework.",
            "homepage": "https://phpunit.de/",
            "keywords": [
                "phpunit",
                "testing",
                "xunit"
            ],
            "support": {
                "issues": "https://github.com/sebastianbergmann/phpunit/issues",
                "source": "https://github.com/sebastianbergmann/phpunit/tree/9.5.2"
            },
            "funding": [
                {
                    "url": "https://phpunit.de/donate.html",
                    "type": "custom"
                },
                {
                    "url": "https://github.com/sebastianbergmann",
                    "type": "github"
                }
            ],
            "time": "2021-02-02T14:45:58+00:00"
        },
        {
            "name": "sebastian/cli-parser",
            "version": "1.0.1",
            "source": {
                "type": "git",
                "url": "https://github.com/sebastianbergmann/cli-parser.git",
                "reference": "442e7c7e687e42adc03470c7b668bc4b2402c0b2"
            },
            "dist": {
                "type": "zip",
                "url": "https://api.github.com/repos/sebastianbergmann/cli-parser/zipball/442e7c7e687e42adc03470c7b668bc4b2402c0b2",
                "reference": "442e7c7e687e42adc03470c7b668bc4b2402c0b2",
                "shasum": ""
            },
            "require": {
                "php": ">=7.3"
            },
            "require-dev": {
                "phpunit/phpunit": "^9.3"
            },
            "type": "library",
            "extra": {
                "branch-alias": {
                    "dev-master": "1.0-dev"
                }
            },
            "autoload": {
                "classmap": [
                    "src/"
                ]
            },
            "notification-url": "https://packagist.org/downloads/",
            "license": [
                "BSD-3-Clause"
            ],
            "authors": [
                {
                    "name": "Sebastian Bergmann",
                    "email": "sebastian@phpunit.de",
                    "role": "lead"
                }
            ],
            "description": "Library for parsing CLI options",
            "homepage": "https://github.com/sebastianbergmann/cli-parser",
            "support": {
                "issues": "https://github.com/sebastianbergmann/cli-parser/issues",
                "source": "https://github.com/sebastianbergmann/cli-parser/tree/1.0.1"
            },
            "funding": [
                {
                    "url": "https://github.com/sebastianbergmann",
                    "type": "github"
                }
            ],
            "time": "2020-09-28T06:08:49+00:00"
        },
        {
            "name": "sebastian/code-unit",
            "version": "1.0.8",
            "source": {
                "type": "git",
                "url": "https://github.com/sebastianbergmann/code-unit.git",
                "reference": "1fc9f64c0927627ef78ba436c9b17d967e68e120"
            },
            "dist": {
                "type": "zip",
                "url": "https://api.github.com/repos/sebastianbergmann/code-unit/zipball/1fc9f64c0927627ef78ba436c9b17d967e68e120",
                "reference": "1fc9f64c0927627ef78ba436c9b17d967e68e120",
                "shasum": ""
            },
            "require": {
                "php": ">=7.3"
            },
            "require-dev": {
                "phpunit/phpunit": "^9.3"
            },
            "type": "library",
            "extra": {
                "branch-alias": {
                    "dev-master": "1.0-dev"
                }
            },
            "autoload": {
                "classmap": [
                    "src/"
                ]
            },
            "notification-url": "https://packagist.org/downloads/",
            "license": [
                "BSD-3-Clause"
            ],
            "authors": [
                {
                    "name": "Sebastian Bergmann",
                    "email": "sebastian@phpunit.de",
                    "role": "lead"
                }
            ],
            "description": "Collection of value objects that represent the PHP code units",
            "homepage": "https://github.com/sebastianbergmann/code-unit",
            "support": {
                "issues": "https://github.com/sebastianbergmann/code-unit/issues",
                "source": "https://github.com/sebastianbergmann/code-unit/tree/1.0.8"
            },
            "funding": [
                {
                    "url": "https://github.com/sebastianbergmann",
                    "type": "github"
                }
            ],
            "time": "2020-10-26T13:08:54+00:00"
        },
        {
            "name": "sebastian/code-unit-reverse-lookup",
            "version": "2.0.3",
            "source": {
                "type": "git",
                "url": "https://github.com/sebastianbergmann/code-unit-reverse-lookup.git",
                "reference": "ac91f01ccec49fb77bdc6fd1e548bc70f7faa3e5"
            },
            "dist": {
                "type": "zip",
                "url": "https://api.github.com/repos/sebastianbergmann/code-unit-reverse-lookup/zipball/ac91f01ccec49fb77bdc6fd1e548bc70f7faa3e5",
                "reference": "ac91f01ccec49fb77bdc6fd1e548bc70f7faa3e5",
                "shasum": ""
            },
            "require": {
                "php": ">=7.3"
            },
            "require-dev": {
                "phpunit/phpunit": "^9.3"
            },
            "type": "library",
            "extra": {
                "branch-alias": {
                    "dev-master": "2.0-dev"
                }
            },
            "autoload": {
                "classmap": [
                    "src/"
                ]
            },
            "notification-url": "https://packagist.org/downloads/",
            "license": [
                "BSD-3-Clause"
            ],
            "authors": [
                {
                    "name": "Sebastian Bergmann",
                    "email": "sebastian@phpunit.de"
                }
            ],
            "description": "Looks up which function or method a line of code belongs to",
            "homepage": "https://github.com/sebastianbergmann/code-unit-reverse-lookup/",
            "support": {
                "issues": "https://github.com/sebastianbergmann/code-unit-reverse-lookup/issues",
                "source": "https://github.com/sebastianbergmann/code-unit-reverse-lookup/tree/2.0.3"
            },
            "funding": [
                {
                    "url": "https://github.com/sebastianbergmann",
                    "type": "github"
                }
            ],
            "time": "2020-09-28T05:30:19+00:00"
        },
        {
            "name": "sebastian/comparator",
            "version": "4.0.6",
            "source": {
                "type": "git",
                "url": "https://github.com/sebastianbergmann/comparator.git",
                "reference": "55f4261989e546dc112258c7a75935a81a7ce382"
            },
            "dist": {
                "type": "zip",
                "url": "https://api.github.com/repos/sebastianbergmann/comparator/zipball/55f4261989e546dc112258c7a75935a81a7ce382",
                "reference": "55f4261989e546dc112258c7a75935a81a7ce382",
                "shasum": ""
            },
            "require": {
                "php": ">=7.3",
                "sebastian/diff": "^4.0",
                "sebastian/exporter": "^4.0"
            },
            "require-dev": {
                "phpunit/phpunit": "^9.3"
            },
            "type": "library",
            "extra": {
                "branch-alias": {
                    "dev-master": "4.0-dev"
                }
            },
            "autoload": {
                "classmap": [
                    "src/"
                ]
            },
            "notification-url": "https://packagist.org/downloads/",
            "license": [
                "BSD-3-Clause"
            ],
            "authors": [
                {
                    "name": "Sebastian Bergmann",
                    "email": "sebastian@phpunit.de"
                },
                {
                    "name": "Jeff Welch",
                    "email": "whatthejeff@gmail.com"
                },
                {
                    "name": "Volker Dusch",
                    "email": "github@wallbash.com"
                },
                {
                    "name": "Bernhard Schussek",
                    "email": "bschussek@2bepublished.at"
                }
            ],
            "description": "Provides the functionality to compare PHP values for equality",
            "homepage": "https://github.com/sebastianbergmann/comparator",
            "keywords": [
                "comparator",
                "compare",
                "equality"
            ],
            "support": {
                "issues": "https://github.com/sebastianbergmann/comparator/issues",
                "source": "https://github.com/sebastianbergmann/comparator/tree/4.0.6"
            },
            "funding": [
                {
                    "url": "https://github.com/sebastianbergmann",
                    "type": "github"
                }
            ],
            "time": "2020-10-26T15:49:45+00:00"
        },
        {
            "name": "sebastian/complexity",
            "version": "2.0.2",
            "source": {
                "type": "git",
                "url": "https://github.com/sebastianbergmann/complexity.git",
                "reference": "739b35e53379900cc9ac327b2147867b8b6efd88"
            },
            "dist": {
                "type": "zip",
                "url": "https://api.github.com/repos/sebastianbergmann/complexity/zipball/739b35e53379900cc9ac327b2147867b8b6efd88",
                "reference": "739b35e53379900cc9ac327b2147867b8b6efd88",
                "shasum": ""
            },
            "require": {
                "nikic/php-parser": "^4.7",
                "php": ">=7.3"
            },
            "require-dev": {
                "phpunit/phpunit": "^9.3"
            },
            "type": "library",
            "extra": {
                "branch-alias": {
                    "dev-master": "2.0-dev"
                }
            },
            "autoload": {
                "classmap": [
                    "src/"
                ]
            },
            "notification-url": "https://packagist.org/downloads/",
            "license": [
                "BSD-3-Clause"
            ],
            "authors": [
                {
                    "name": "Sebastian Bergmann",
                    "email": "sebastian@phpunit.de",
                    "role": "lead"
                }
            ],
            "description": "Library for calculating the complexity of PHP code units",
            "homepage": "https://github.com/sebastianbergmann/complexity",
            "support": {
                "issues": "https://github.com/sebastianbergmann/complexity/issues",
                "source": "https://github.com/sebastianbergmann/complexity/tree/2.0.2"
            },
            "funding": [
                {
                    "url": "https://github.com/sebastianbergmann",
                    "type": "github"
                }
            ],
            "time": "2020-10-26T15:52:27+00:00"
        },
        {
            "name": "sebastian/diff",
            "version": "4.0.4",
            "source": {
                "type": "git",
                "url": "https://github.com/sebastianbergmann/diff.git",
                "reference": "3461e3fccc7cfdfc2720be910d3bd73c69be590d"
            },
            "dist": {
                "type": "zip",
                "url": "https://api.github.com/repos/sebastianbergmann/diff/zipball/3461e3fccc7cfdfc2720be910d3bd73c69be590d",
                "reference": "3461e3fccc7cfdfc2720be910d3bd73c69be590d",
                "shasum": ""
            },
            "require": {
                "php": ">=7.3"
            },
            "require-dev": {
                "phpunit/phpunit": "^9.3",
                "symfony/process": "^4.2 || ^5"
            },
            "type": "library",
            "extra": {
                "branch-alias": {
                    "dev-master": "4.0-dev"
                }
            },
            "autoload": {
                "classmap": [
                    "src/"
                ]
            },
            "notification-url": "https://packagist.org/downloads/",
            "license": [
                "BSD-3-Clause"
            ],
            "authors": [
                {
                    "name": "Sebastian Bergmann",
                    "email": "sebastian@phpunit.de"
                },
                {
                    "name": "Kore Nordmann",
                    "email": "mail@kore-nordmann.de"
                }
            ],
            "description": "Diff implementation",
            "homepage": "https://github.com/sebastianbergmann/diff",
            "keywords": [
                "diff",
                "udiff",
                "unidiff",
                "unified diff"
            ],
            "support": {
                "issues": "https://github.com/sebastianbergmann/diff/issues",
                "source": "https://github.com/sebastianbergmann/diff/tree/4.0.4"
            },
            "funding": [
                {
                    "url": "https://github.com/sebastianbergmann",
                    "type": "github"
                }
            ],
            "time": "2020-10-26T13:10:38+00:00"
        },
        {
            "name": "sebastian/environment",
            "version": "5.1.3",
            "source": {
                "type": "git",
                "url": "https://github.com/sebastianbergmann/environment.git",
                "reference": "388b6ced16caa751030f6a69e588299fa09200ac"
            },
            "dist": {
                "type": "zip",
                "url": "https://api.github.com/repos/sebastianbergmann/environment/zipball/388b6ced16caa751030f6a69e588299fa09200ac",
                "reference": "388b6ced16caa751030f6a69e588299fa09200ac",
                "shasum": ""
            },
            "require": {
                "php": ">=7.3"
            },
            "require-dev": {
                "phpunit/phpunit": "^9.3"
            },
            "suggest": {
                "ext-posix": "*"
            },
            "type": "library",
            "extra": {
                "branch-alias": {
                    "dev-master": "5.1-dev"
                }
            },
            "autoload": {
                "classmap": [
                    "src/"
                ]
            },
            "notification-url": "https://packagist.org/downloads/",
            "license": [
                "BSD-3-Clause"
            ],
            "authors": [
                {
                    "name": "Sebastian Bergmann",
                    "email": "sebastian@phpunit.de"
                }
            ],
            "description": "Provides functionality to handle HHVM/PHP environments",
            "homepage": "http://www.github.com/sebastianbergmann/environment",
            "keywords": [
                "Xdebug",
                "environment",
                "hhvm"
            ],
            "support": {
                "issues": "https://github.com/sebastianbergmann/environment/issues",
                "source": "https://github.com/sebastianbergmann/environment/tree/5.1.3"
            },
            "funding": [
                {
                    "url": "https://github.com/sebastianbergmann",
                    "type": "github"
                }
            ],
            "time": "2020-09-28T05:52:38+00:00"
        },
        {
            "name": "sebastian/exporter",
            "version": "4.0.3",
            "source": {
                "type": "git",
                "url": "https://github.com/sebastianbergmann/exporter.git",
                "reference": "d89cc98761b8cb5a1a235a6b703ae50d34080e65"
            },
            "dist": {
                "type": "zip",
                "url": "https://api.github.com/repos/sebastianbergmann/exporter/zipball/d89cc98761b8cb5a1a235a6b703ae50d34080e65",
                "reference": "d89cc98761b8cb5a1a235a6b703ae50d34080e65",
                "shasum": ""
            },
            "require": {
                "php": ">=7.3",
                "sebastian/recursion-context": "^4.0"
            },
            "require-dev": {
                "ext-mbstring": "*",
                "phpunit/phpunit": "^9.3"
            },
            "type": "library",
            "extra": {
                "branch-alias": {
                    "dev-master": "4.0-dev"
                }
            },
            "autoload": {
                "classmap": [
                    "src/"
                ]
            },
            "notification-url": "https://packagist.org/downloads/",
            "license": [
                "BSD-3-Clause"
            ],
            "authors": [
                {
                    "name": "Sebastian Bergmann",
                    "email": "sebastian@phpunit.de"
                },
                {
                    "name": "Jeff Welch",
                    "email": "whatthejeff@gmail.com"
                },
                {
                    "name": "Volker Dusch",
                    "email": "github@wallbash.com"
                },
                {
                    "name": "Adam Harvey",
                    "email": "aharvey@php.net"
                },
                {
                    "name": "Bernhard Schussek",
                    "email": "bschussek@gmail.com"
                }
            ],
            "description": "Provides the functionality to export PHP variables for visualization",
            "homepage": "http://www.github.com/sebastianbergmann/exporter",
            "keywords": [
                "export",
                "exporter"
            ],
            "support": {
                "issues": "https://github.com/sebastianbergmann/exporter/issues",
                "source": "https://github.com/sebastianbergmann/exporter/tree/4.0.3"
            },
            "funding": [
                {
                    "url": "https://github.com/sebastianbergmann",
                    "type": "github"
                }
            ],
            "time": "2020-09-28T05:24:23+00:00"
        },
        {
            "name": "sebastian/global-state",
            "version": "5.0.2",
            "source": {
                "type": "git",
                "url": "https://github.com/sebastianbergmann/global-state.git",
                "reference": "a90ccbddffa067b51f574dea6eb25d5680839455"
            },
            "dist": {
                "type": "zip",
                "url": "https://api.github.com/repos/sebastianbergmann/global-state/zipball/a90ccbddffa067b51f574dea6eb25d5680839455",
                "reference": "a90ccbddffa067b51f574dea6eb25d5680839455",
                "shasum": ""
            },
            "require": {
                "php": ">=7.3",
                "sebastian/object-reflector": "^2.0",
                "sebastian/recursion-context": "^4.0"
            },
            "require-dev": {
                "ext-dom": "*",
                "phpunit/phpunit": "^9.3"
            },
            "suggest": {
                "ext-uopz": "*"
            },
            "type": "library",
            "extra": {
                "branch-alias": {
                    "dev-master": "5.0-dev"
                }
            },
            "autoload": {
                "classmap": [
                    "src/"
                ]
            },
            "notification-url": "https://packagist.org/downloads/",
            "license": [
                "BSD-3-Clause"
            ],
            "authors": [
                {
                    "name": "Sebastian Bergmann",
                    "email": "sebastian@phpunit.de"
                }
            ],
            "description": "Snapshotting of global state",
            "homepage": "http://www.github.com/sebastianbergmann/global-state",
            "keywords": [
                "global state"
            ],
            "support": {
                "issues": "https://github.com/sebastianbergmann/global-state/issues",
                "source": "https://github.com/sebastianbergmann/global-state/tree/5.0.2"
            },
            "funding": [
                {
                    "url": "https://github.com/sebastianbergmann",
                    "type": "github"
                }
            ],
            "time": "2020-10-26T15:55:19+00:00"
        },
        {
            "name": "sebastian/lines-of-code",
            "version": "1.0.3",
            "source": {
                "type": "git",
                "url": "https://github.com/sebastianbergmann/lines-of-code.git",
                "reference": "c1c2e997aa3146983ed888ad08b15470a2e22ecc"
            },
            "dist": {
                "type": "zip",
                "url": "https://api.github.com/repos/sebastianbergmann/lines-of-code/zipball/c1c2e997aa3146983ed888ad08b15470a2e22ecc",
                "reference": "c1c2e997aa3146983ed888ad08b15470a2e22ecc",
                "shasum": ""
            },
            "require": {
                "nikic/php-parser": "^4.6",
                "php": ">=7.3"
            },
            "require-dev": {
                "phpunit/phpunit": "^9.3"
            },
            "type": "library",
            "extra": {
                "branch-alias": {
                    "dev-master": "1.0-dev"
                }
            },
            "autoload": {
                "classmap": [
                    "src/"
                ]
            },
            "notification-url": "https://packagist.org/downloads/",
            "license": [
                "BSD-3-Clause"
            ],
            "authors": [
                {
                    "name": "Sebastian Bergmann",
                    "email": "sebastian@phpunit.de",
                    "role": "lead"
                }
            ],
            "description": "Library for counting the lines of code in PHP source code",
            "homepage": "https://github.com/sebastianbergmann/lines-of-code",
            "support": {
                "issues": "https://github.com/sebastianbergmann/lines-of-code/issues",
                "source": "https://github.com/sebastianbergmann/lines-of-code/tree/1.0.3"
            },
            "funding": [
                {
                    "url": "https://github.com/sebastianbergmann",
                    "type": "github"
                }
            ],
            "time": "2020-11-28T06:42:11+00:00"
        },
        {
            "name": "sebastian/object-enumerator",
            "version": "4.0.4",
            "source": {
                "type": "git",
                "url": "https://github.com/sebastianbergmann/object-enumerator.git",
                "reference": "5c9eeac41b290a3712d88851518825ad78f45c71"
            },
            "dist": {
                "type": "zip",
                "url": "https://api.github.com/repos/sebastianbergmann/object-enumerator/zipball/5c9eeac41b290a3712d88851518825ad78f45c71",
                "reference": "5c9eeac41b290a3712d88851518825ad78f45c71",
                "shasum": ""
            },
            "require": {
                "php": ">=7.3",
                "sebastian/object-reflector": "^2.0",
                "sebastian/recursion-context": "^4.0"
            },
            "require-dev": {
                "phpunit/phpunit": "^9.3"
            },
            "type": "library",
            "extra": {
                "branch-alias": {
                    "dev-master": "4.0-dev"
                }
            },
            "autoload": {
                "classmap": [
                    "src/"
                ]
            },
            "notification-url": "https://packagist.org/downloads/",
            "license": [
                "BSD-3-Clause"
            ],
            "authors": [
                {
                    "name": "Sebastian Bergmann",
                    "email": "sebastian@phpunit.de"
                }
            ],
            "description": "Traverses array structures and object graphs to enumerate all referenced objects",
            "homepage": "https://github.com/sebastianbergmann/object-enumerator/",
            "support": {
                "issues": "https://github.com/sebastianbergmann/object-enumerator/issues",
                "source": "https://github.com/sebastianbergmann/object-enumerator/tree/4.0.4"
            },
            "funding": [
                {
                    "url": "https://github.com/sebastianbergmann",
                    "type": "github"
                }
            ],
            "time": "2020-10-26T13:12:34+00:00"
        },
        {
            "name": "sebastian/object-reflector",
            "version": "2.0.4",
            "source": {
                "type": "git",
                "url": "https://github.com/sebastianbergmann/object-reflector.git",
                "reference": "b4f479ebdbf63ac605d183ece17d8d7fe49c15c7"
            },
            "dist": {
                "type": "zip",
                "url": "https://api.github.com/repos/sebastianbergmann/object-reflector/zipball/b4f479ebdbf63ac605d183ece17d8d7fe49c15c7",
                "reference": "b4f479ebdbf63ac605d183ece17d8d7fe49c15c7",
                "shasum": ""
            },
            "require": {
                "php": ">=7.3"
            },
            "require-dev": {
                "phpunit/phpunit": "^9.3"
            },
            "type": "library",
            "extra": {
                "branch-alias": {
                    "dev-master": "2.0-dev"
                }
            },
            "autoload": {
                "classmap": [
                    "src/"
                ]
            },
            "notification-url": "https://packagist.org/downloads/",
            "license": [
                "BSD-3-Clause"
            ],
            "authors": [
                {
                    "name": "Sebastian Bergmann",
                    "email": "sebastian@phpunit.de"
                }
            ],
            "description": "Allows reflection of object attributes, including inherited and non-public ones",
            "homepage": "https://github.com/sebastianbergmann/object-reflector/",
            "support": {
                "issues": "https://github.com/sebastianbergmann/object-reflector/issues",
                "source": "https://github.com/sebastianbergmann/object-reflector/tree/2.0.4"
            },
            "funding": [
                {
                    "url": "https://github.com/sebastianbergmann",
                    "type": "github"
                }
            ],
            "time": "2020-10-26T13:14:26+00:00"
        },
        {
            "name": "sebastian/recursion-context",
            "version": "4.0.4",
            "source": {
                "type": "git",
                "url": "https://github.com/sebastianbergmann/recursion-context.git",
                "reference": "cd9d8cf3c5804de4341c283ed787f099f5506172"
            },
            "dist": {
                "type": "zip",
                "url": "https://api.github.com/repos/sebastianbergmann/recursion-context/zipball/cd9d8cf3c5804de4341c283ed787f099f5506172",
                "reference": "cd9d8cf3c5804de4341c283ed787f099f5506172",
                "shasum": ""
            },
            "require": {
                "php": ">=7.3"
            },
            "require-dev": {
                "phpunit/phpunit": "^9.3"
            },
            "type": "library",
            "extra": {
                "branch-alias": {
                    "dev-master": "4.0-dev"
                }
            },
            "autoload": {
                "classmap": [
                    "src/"
                ]
            },
            "notification-url": "https://packagist.org/downloads/",
            "license": [
                "BSD-3-Clause"
            ],
            "authors": [
                {
                    "name": "Sebastian Bergmann",
                    "email": "sebastian@phpunit.de"
                },
                {
                    "name": "Jeff Welch",
                    "email": "whatthejeff@gmail.com"
                },
                {
                    "name": "Adam Harvey",
                    "email": "aharvey@php.net"
                }
            ],
            "description": "Provides functionality to recursively process PHP variables",
            "homepage": "http://www.github.com/sebastianbergmann/recursion-context",
            "support": {
                "issues": "https://github.com/sebastianbergmann/recursion-context/issues",
                "source": "https://github.com/sebastianbergmann/recursion-context/tree/4.0.4"
            },
            "funding": [
                {
                    "url": "https://github.com/sebastianbergmann",
                    "type": "github"
                }
            ],
            "time": "2020-10-26T13:17:30+00:00"
        },
        {
            "name": "sebastian/resource-operations",
            "version": "3.0.3",
            "source": {
                "type": "git",
                "url": "https://github.com/sebastianbergmann/resource-operations.git",
                "reference": "0f4443cb3a1d92ce809899753bc0d5d5a8dd19a8"
            },
            "dist": {
                "type": "zip",
                "url": "https://api.github.com/repos/sebastianbergmann/resource-operations/zipball/0f4443cb3a1d92ce809899753bc0d5d5a8dd19a8",
                "reference": "0f4443cb3a1d92ce809899753bc0d5d5a8dd19a8",
                "shasum": ""
            },
            "require": {
                "php": ">=7.3"
            },
            "require-dev": {
                "phpunit/phpunit": "^9.0"
            },
            "type": "library",
            "extra": {
                "branch-alias": {
                    "dev-master": "3.0-dev"
                }
            },
            "autoload": {
                "classmap": [
                    "src/"
                ]
            },
            "notification-url": "https://packagist.org/downloads/",
            "license": [
                "BSD-3-Clause"
            ],
            "authors": [
                {
                    "name": "Sebastian Bergmann",
                    "email": "sebastian@phpunit.de"
                }
            ],
            "description": "Provides a list of PHP built-in functions that operate on resources",
            "homepage": "https://www.github.com/sebastianbergmann/resource-operations",
            "support": {
                "issues": "https://github.com/sebastianbergmann/resource-operations/issues",
                "source": "https://github.com/sebastianbergmann/resource-operations/tree/3.0.3"
            },
            "funding": [
                {
                    "url": "https://github.com/sebastianbergmann",
                    "type": "github"
                }
            ],
            "time": "2020-09-28T06:45:17+00:00"
        },
        {
            "name": "sebastian/type",
            "version": "2.3.1",
            "source": {
                "type": "git",
                "url": "https://github.com/sebastianbergmann/type.git",
                "reference": "81cd61ab7bbf2de744aba0ea61fae32f721df3d2"
            },
            "dist": {
                "type": "zip",
                "url": "https://api.github.com/repos/sebastianbergmann/type/zipball/81cd61ab7bbf2de744aba0ea61fae32f721df3d2",
                "reference": "81cd61ab7bbf2de744aba0ea61fae32f721df3d2",
                "shasum": ""
            },
            "require": {
                "php": ">=7.3"
            },
            "require-dev": {
                "phpunit/phpunit": "^9.3"
            },
            "type": "library",
            "extra": {
                "branch-alias": {
                    "dev-master": "2.3-dev"
                }
            },
            "autoload": {
                "classmap": [
                    "src/"
                ]
            },
            "notification-url": "https://packagist.org/downloads/",
            "license": [
                "BSD-3-Clause"
            ],
            "authors": [
                {
                    "name": "Sebastian Bergmann",
                    "email": "sebastian@phpunit.de",
                    "role": "lead"
                }
            ],
            "description": "Collection of value objects that represent the types of the PHP type system",
            "homepage": "https://github.com/sebastianbergmann/type",
            "support": {
                "issues": "https://github.com/sebastianbergmann/type/issues",
                "source": "https://github.com/sebastianbergmann/type/tree/2.3.1"
            },
            "funding": [
                {
                    "url": "https://github.com/sebastianbergmann",
                    "type": "github"
                }
            ],
            "time": "2020-10-26T13:18:59+00:00"
        },
        {
            "name": "sebastian/version",
            "version": "3.0.2",
            "source": {
                "type": "git",
                "url": "https://github.com/sebastianbergmann/version.git",
                "reference": "c6c1022351a901512170118436c764e473f6de8c"
            },
            "dist": {
                "type": "zip",
                "url": "https://api.github.com/repos/sebastianbergmann/version/zipball/c6c1022351a901512170118436c764e473f6de8c",
                "reference": "c6c1022351a901512170118436c764e473f6de8c",
                "shasum": ""
            },
            "require": {
                "php": ">=7.3"
            },
            "type": "library",
            "extra": {
                "branch-alias": {
                    "dev-master": "3.0-dev"
                }
            },
            "autoload": {
                "classmap": [
                    "src/"
                ]
            },
            "notification-url": "https://packagist.org/downloads/",
            "license": [
                "BSD-3-Clause"
            ],
            "authors": [
                {
                    "name": "Sebastian Bergmann",
                    "email": "sebastian@phpunit.de",
                    "role": "lead"
                }
            ],
            "description": "Library that helps with managing the version number of Git-hosted PHP projects",
            "homepage": "https://github.com/sebastianbergmann/version",
            "support": {
                "issues": "https://github.com/sebastianbergmann/version/issues",
                "source": "https://github.com/sebastianbergmann/version/tree/3.0.2"
            },
            "funding": [
                {
                    "url": "https://github.com/sebastianbergmann",
                    "type": "github"
                }
            ],
            "time": "2020-09-28T06:39:44+00:00"
        },
        {
            "name": "symfony/polyfill-ctype",
            "version": "v1.22.1",
            "source": {
                "type": "git",
                "url": "https://github.com/symfony/polyfill-ctype.git",
                "reference": "c6c942b1ac76c82448322025e084cadc56048b4e"
            },
            "dist": {
                "type": "zip",
                "url": "https://api.github.com/repos/symfony/polyfill-ctype/zipball/c6c942b1ac76c82448322025e084cadc56048b4e",
                "reference": "c6c942b1ac76c82448322025e084cadc56048b4e",
                "shasum": ""
            },
            "require": {
                "php": ">=7.1"
            },
            "suggest": {
                "ext-ctype": "For best performance"
            },
            "type": "library",
            "extra": {
                "branch-alias": {
                    "dev-main": "1.22-dev"
                },
                "thanks": {
                    "name": "symfony/polyfill",
                    "url": "https://github.com/symfony/polyfill"
                }
            },
            "autoload": {
                "psr-4": {
                    "Symfony\\Polyfill\\Ctype\\": ""
                },
                "files": [
                    "bootstrap.php"
                ]
            },
            "notification-url": "https://packagist.org/downloads/",
            "license": [
                "MIT"
            ],
            "authors": [
                {
                    "name": "Gert de Pagter",
                    "email": "BackEndTea@gmail.com"
                },
                {
                    "name": "Symfony Community",
                    "homepage": "https://symfony.com/contributors"
                }
            ],
            "description": "Symfony polyfill for ctype functions",
            "homepage": "https://symfony.com",
            "keywords": [
                "compatibility",
                "ctype",
                "polyfill",
                "portable"
            ],
            "support": {
                "source": "https://github.com/symfony/polyfill-ctype/tree/v1.22.1"
            },
            "funding": [
                {
                    "url": "https://symfony.com/sponsor",
                    "type": "custom"
                },
                {
                    "url": "https://github.com/fabpot",
                    "type": "github"
                },
                {
                    "url": "https://tidelift.com/funding/github/packagist/symfony/symfony",
                    "type": "tidelift"
                }
            ],
            "time": "2021-01-07T16:49:33+00:00"
        },
        {
            "name": "theseer/tokenizer",
            "version": "1.2.0",
            "source": {
                "type": "git",
                "url": "https://github.com/theseer/tokenizer.git",
                "reference": "75a63c33a8577608444246075ea0af0d052e452a"
            },
            "dist": {
                "type": "zip",
                "url": "https://api.github.com/repos/theseer/tokenizer/zipball/75a63c33a8577608444246075ea0af0d052e452a",
                "reference": "75a63c33a8577608444246075ea0af0d052e452a",
                "shasum": ""
            },
            "require": {
                "ext-dom": "*",
                "ext-tokenizer": "*",
                "ext-xmlwriter": "*",
                "php": "^7.2 || ^8.0"
            },
            "type": "library",
            "autoload": {
                "classmap": [
                    "src/"
                ]
            },
            "notification-url": "https://packagist.org/downloads/",
            "license": [
                "BSD-3-Clause"
            ],
            "authors": [
                {
                    "name": "Arne Blankerts",
                    "email": "arne@blankerts.de",
                    "role": "Developer"
                }
            ],
            "description": "A small library for converting tokenized PHP source code into XML and potentially other formats",
            "support": {
                "issues": "https://github.com/theseer/tokenizer/issues",
                "source": "https://github.com/theseer/tokenizer/tree/master"
            },
            "funding": [
                {
                    "url": "https://github.com/theseer",
                    "type": "github"
                }
            ],
            "time": "2020-07-12T23:59:07+00:00"
        },
        {
            "name": "webmozart/assert",
            "version": "1.9.1",
            "source": {
                "type": "git",
                "url": "https://github.com/webmozarts/assert.git",
                "reference": "bafc69caeb4d49c39fd0779086c03a3738cbb389"
            },
            "dist": {
                "type": "zip",
                "url": "https://api.github.com/repos/webmozarts/assert/zipball/bafc69caeb4d49c39fd0779086c03a3738cbb389",
                "reference": "bafc69caeb4d49c39fd0779086c03a3738cbb389",
                "shasum": ""
            },
            "require": {
                "php": "^5.3.3 || ^7.0 || ^8.0",
                "symfony/polyfill-ctype": "^1.8"
            },
            "conflict": {
                "phpstan/phpstan": "<0.12.20",
                "vimeo/psalm": "<3.9.1"
            },
            "require-dev": {
                "phpunit/phpunit": "^4.8.36 || ^7.5.13"
            },
            "type": "library",
            "autoload": {
                "psr-4": {
                    "Webmozart\\Assert\\": "src/"
                }
            },
            "notification-url": "https://packagist.org/downloads/",
            "license": [
                "MIT"
            ],
            "authors": [
                {
                    "name": "Bernhard Schussek",
                    "email": "bschussek@gmail.com"
                }
            ],
            "description": "Assertions to validate method input/output with nice error messages.",
            "keywords": [
                "assert",
                "check",
                "validate"
            ],
            "support": {
                "issues": "https://github.com/webmozarts/assert/issues",
                "source": "https://github.com/webmozarts/assert/tree/1.9.1"
            },
            "time": "2020-07-08T17:02:28+00:00"
        }
    ],
    "aliases": [],
    "minimum-stability": "stable",
    "stability-flags": {
        "pocketmine/binaryutils": 20,
        "pocketmine/classloader": 20,
        "pocketmine/log": 20,
        "pocketmine/log-pthreads": 20,
        "pocketmine/math": 20,
        "pocketmine/nbt": 20,
        "pocketmine/raklib": 20,
        "pocketmine/spl": 20
    },
    "prefer-stable": false,
    "prefer-lowest": false,
    "platform": {
        "php": "^7.4 || ^8.0",
        "php-64bit": "*",
        "ext-chunkutils2": "^0.1.0",
        "ext-crypto": "^0.3.1",
        "ext-ctype": "*",
        "ext-curl": "*",
        "ext-date": "*",
        "ext-gmp": "*",
        "ext-hash": "*",
        "ext-igbinary": "^3.0.1",
        "ext-json": "*",
        "ext-leveldb": "^0.2.1",
        "ext-mbstring": "*",
        "ext-morton": "^0.1.0",
        "ext-openssl": "*",
        "ext-pcre": "*",
        "ext-phar": "*",
        "ext-pthreads": "~3.2.0",
        "ext-reflection": "*",
        "ext-sockets": "*",
        "ext-spl": "*",
        "ext-yaml": ">=2.0.0",
        "ext-zip": "*",
        "ext-zlib": ">=1.2.11",
        "composer-runtime-api": "^2.0"
    },
    "platform-dev": [],
    "platform-overrides": {
        "php": "7.4.0"
    },
    "plugin-api-version": "2.0.0"
}<|MERGE_RESOLUTION|>--- conflicted
+++ resolved
@@ -4,11 +4,7 @@
         "Read more about it at https://getcomposer.org/doc/01-basic-usage.md#installing-dependencies",
         "This file is @generated automatically"
     ],
-<<<<<<< HEAD
-    "content-hash": "e4cfe198391e336599789b5df4cabfd3",
-=======
-    "content-hash": "4ed24eeab1fdf52c6b9a797a42e10638",
->>>>>>> ed842529
+    "content-hash": "5aa48d296aa8e42c1d52fdce2cde29a7",
     "packages": [
         {
             "name": "adhocore/json-comment",
@@ -640,7 +636,6 @@
         },
         {
             "name": "pocketmine/raklib",
-<<<<<<< HEAD
             "version": "dev-master",
             "source": {
                 "type": "git",
@@ -651,18 +646,6 @@
                 "type": "zip",
                 "url": "https://api.github.com/repos/pmmp/RakLib/zipball/edd403e465b0974ecfcd20d41da98ecada22e6a6",
                 "reference": "edd403e465b0974ecfcd20d41da98ecada22e6a6",
-=======
-            "version": "0.12.11",
-            "source": {
-                "type": "git",
-                "url": "https://github.com/pmmp/RakLib.git",
-                "reference": "9cce458b8bfde3e4dfdbf70c659fc7b7fe26b5c4"
-            },
-            "dist": {
-                "type": "zip",
-                "url": "https://api.github.com/repos/pmmp/RakLib/zipball/9cce458b8bfde3e4dfdbf70c659fc7b7fe26b5c4",
-                "reference": "9cce458b8bfde3e4dfdbf70c659fc7b7fe26b5c4",
->>>>>>> ed842529
                 "shasum": ""
             },
             "require": {
@@ -674,7 +657,7 @@
                 "pocketmine/log": "dev-master"
             },
             "require-dev": {
-                "phpstan/phpstan": "0.12.76",
+                "phpstan/phpstan": "0.12.67",
                 "phpstan/phpstan-strict-rules": "^0.12.2"
             },
             "type": "library",
@@ -690,15 +673,9 @@
             "description": "A RakNet server implementation written in PHP",
             "support": {
                 "issues": "https://github.com/pmmp/RakLib/issues",
-<<<<<<< HEAD
                 "source": "https://github.com/pmmp/RakLib/tree/master"
             },
             "time": "2021-01-15T16:23:13+00:00"
-=======
-                "source": "https://github.com/pmmp/RakLib/tree/0.12.11"
-            },
-            "time": "2021-02-15T11:21:05+00:00"
->>>>>>> ed842529
         },
         {
             "name": "pocketmine/snooze",
@@ -944,16 +921,16 @@
         },
         {
             "name": "sokil/php-isocodes",
-            "version": "3.3.3",
+            "version": "3.3.5",
             "source": {
                 "type": "git",
                 "url": "https://github.com/sokil/php-isocodes.git",
-                "reference": "d05d170a554f61ba793e31a78d2b4b3aaa80907f"
-            },
-            "dist": {
-                "type": "zip",
-                "url": "https://api.github.com/repos/sokil/php-isocodes/zipball/d05d170a554f61ba793e31a78d2b4b3aaa80907f",
-                "reference": "d05d170a554f61ba793e31a78d2b4b3aaa80907f",
+                "reference": "1b3d6911c61a8e929f30367ac7fac5b9f48f4d58"
+            },
+            "dist": {
+                "type": "zip",
+                "url": "https://api.github.com/repos/sokil/php-isocodes/zipball/1b3d6911c61a8e929f30367ac7fac5b9f48f4d58",
+                "reference": "1b3d6911c61a8e929f30367ac7fac5b9f48f4d58",
                 "shasum": ""
             },
             "require": {
@@ -995,22 +972,22 @@
             "description": "ISO country, subdivision, language, currency and script definitions and their translations. Based on pythons pycountry and Debian's iso-codes.",
             "support": {
                 "issues": "https://github.com/sokil/php-isocodes/issues",
-                "source": "https://github.com/sokil/php-isocodes/tree/3.3.3"
-            },
-            "time": "2021-02-02T06:42:33+00:00"
+                "source": "https://github.com/sokil/php-isocodes/tree/3.3.5"
+            },
+            "time": "2021-03-02T08:18:52+00:00"
         },
         {
             "name": "symfony/polyfill-mbstring",
-            "version": "v1.22.0",
+            "version": "v1.22.1",
             "source": {
                 "type": "git",
                 "url": "https://github.com/symfony/polyfill-mbstring.git",
-                "reference": "f377a3dd1fde44d37b9831d68dc8dea3ffd28e13"
-            },
-            "dist": {
-                "type": "zip",
-                "url": "https://api.github.com/repos/symfony/polyfill-mbstring/zipball/f377a3dd1fde44d37b9831d68dc8dea3ffd28e13",
-                "reference": "f377a3dd1fde44d37b9831d68dc8dea3ffd28e13",
+                "reference": "5232de97ee3b75b0360528dae24e73db49566ab1"
+            },
+            "dist": {
+                "type": "zip",
+                "url": "https://api.github.com/repos/symfony/polyfill-mbstring/zipball/5232de97ee3b75b0360528dae24e73db49566ab1",
+                "reference": "5232de97ee3b75b0360528dae24e73db49566ab1",
                 "shasum": ""
             },
             "require": {
@@ -1061,7 +1038,7 @@
                 "shim"
             ],
             "support": {
-                "source": "https://github.com/symfony/polyfill-mbstring/tree/v1.22.0"
+                "source": "https://github.com/symfony/polyfill-mbstring/tree/v1.22.1"
             },
             "funding": [
                 {
@@ -1077,7 +1054,7 @@
                     "type": "tidelift"
                 }
             ],
-            "time": "2021-01-07T16:49:33+00:00"
+            "time": "2021-01-22T09:19:47+00:00"
         }
     ],
     "packages-dev": [
@@ -1326,16 +1303,16 @@
         },
         {
             "name": "phar-io/version",
-            "version": "3.0.4",
+            "version": "3.1.0",
             "source": {
                 "type": "git",
                 "url": "https://github.com/phar-io/version.git",
-                "reference": "e4782611070e50613683d2b9a57730e9a3ba5451"
-            },
-            "dist": {
-                "type": "zip",
-                "url": "https://api.github.com/repos/phar-io/version/zipball/e4782611070e50613683d2b9a57730e9a3ba5451",
-                "reference": "e4782611070e50613683d2b9a57730e9a3ba5451",
+                "reference": "bae7c545bef187884426f042434e561ab1ddb182"
+            },
+            "dist": {
+                "type": "zip",
+                "url": "https://api.github.com/repos/phar-io/version/zipball/bae7c545bef187884426f042434e561ab1ddb182",
+                "reference": "bae7c545bef187884426f042434e561ab1ddb182",
                 "shasum": ""
             },
             "require": {
@@ -1371,9 +1348,9 @@
             "description": "Library for handling version information and constraints",
             "support": {
                 "issues": "https://github.com/phar-io/version/issues",
-                "source": "https://github.com/phar-io/version/tree/3.0.4"
-            },
-            "time": "2020-12-13T23:18:30+00:00"
+                "source": "https://github.com/phar-io/version/tree/3.1.0"
+            },
+            "time": "2021-02-23T14:00:09+00:00"
         },
         {
             "name": "phpdocumentor/reflection-common",
@@ -1662,16 +1639,16 @@
         },
         {
             "name": "phpstan/phpstan-phpunit",
-            "version": "0.12.17",
+            "version": "0.12.18",
             "source": {
                 "type": "git",
                 "url": "https://github.com/phpstan/phpstan-phpunit.git",
-                "reference": "432575b41cf2d4f44e460234acaf56119ed97d36"
-            },
-            "dist": {
-                "type": "zip",
-                "url": "https://api.github.com/repos/phpstan/phpstan-phpunit/zipball/432575b41cf2d4f44e460234acaf56119ed97d36",
-                "reference": "432575b41cf2d4f44e460234acaf56119ed97d36",
+                "reference": "ab44aec7cfb5cb267b8bc30a8caea86dd50d1f72"
+            },
+            "dist": {
+                "type": "zip",
+                "url": "https://api.github.com/repos/phpstan/phpstan-phpunit/zipball/ab44aec7cfb5cb267b8bc30a8caea86dd50d1f72",
+                "reference": "ab44aec7cfb5cb267b8bc30a8caea86dd50d1f72",
                 "shasum": ""
             },
             "require": {
@@ -1711,9 +1688,9 @@
             "description": "PHPUnit extensions and rules for PHPStan",
             "support": {
                 "issues": "https://github.com/phpstan/phpstan-phpunit/issues",
-                "source": "https://github.com/phpstan/phpstan-phpunit/tree/0.12.17"
-            },
-            "time": "2020-12-13T12:12:51+00:00"
+                "source": "https://github.com/phpstan/phpstan-phpunit/tree/0.12.18"
+            },
+            "time": "2021-03-06T11:51:27+00:00"
         },
         {
             "name": "phpstan/phpstan-strict-rules",
