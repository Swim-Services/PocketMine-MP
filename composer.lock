--- conflicted
+++ resolved
@@ -4,11 +4,7 @@
         "Read more about it at https://getcomposer.org/doc/01-basic-usage.md#installing-dependencies",
         "This file is @generated automatically"
     ],
-<<<<<<< HEAD
-    "content-hash": "ee4a09cbfc0a65b4dd462b406bb412a1",
-=======
-    "content-hash": "41475569123dfa40907df1071269ee5f",
->>>>>>> 73e7201a
+    "content-hash": "6d78f1da66af41b5bc1281e5aa53aa08",
     "packages": [
         {
             "name": "adhocore/json-comment",
@@ -201,7 +197,6 @@
             "time": "2022-12-19T11:08:26+00:00"
         },
         {
-<<<<<<< HEAD
             "name": "nethergamesmc/bedrock-data",
             "version": "dev-master",
             "source": {
@@ -283,59 +278,6 @@
             "time": "2023-04-28T15:31:19+00:00"
         },
         {
-            "name": "netresearch/jsonmapper",
-            "version": "v4.2.0",
-            "source": {
-                "type": "git",
-                "url": "https://github.com/cweiske/jsonmapper.git",
-                "reference": "f60565f8c0566a31acf06884cdaa591867ecc956"
-            },
-            "dist": {
-                "type": "zip",
-                "url": "https://api.github.com/repos/cweiske/jsonmapper/zipball/f60565f8c0566a31acf06884cdaa591867ecc956",
-                "reference": "f60565f8c0566a31acf06884cdaa591867ecc956",
-                "shasum": ""
-            },
-            "require": {
-                "ext-json": "*",
-                "ext-pcre": "*",
-                "ext-reflection": "*",
-                "ext-spl": "*",
-                "php": ">=7.1"
-            },
-            "require-dev": {
-                "phpunit/phpunit": "~7.5 || ~8.0 || ~9.0",
-                "squizlabs/php_codesniffer": "~3.5"
-            },
-            "type": "library",
-            "autoload": {
-                "psr-0": {
-                    "JsonMapper": "src/"
-                }
-            },
-            "notification-url": "https://packagist.org/downloads/",
-            "license": [
-                "OSL-3.0"
-            ],
-            "authors": [
-                {
-                    "name": "Christian Weiske",
-                    "email": "cweiske@cweiske.de",
-                    "homepage": "http://github.com/cweiske/jsonmapper/",
-                    "role": "Developer"
-                }
-            ],
-            "description": "Map nested JSON structures onto PHP classes",
-            "support": {
-                "email": "cweiske@cweiske.de",
-                "issues": "https://github.com/cweiske/jsonmapper/issues",
-                "source": "https://github.com/cweiske/jsonmapper/tree/v4.2.0"
-            },
-            "time": "2023-04-09T17:37:40+00:00"
-        },
-        {
-=======
->>>>>>> 73e7201a
             "name": "pocketmine/bedrock-block-upgrade-schema",
             "version": "2.1.0",
             "source": {
