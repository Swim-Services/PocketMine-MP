{
    "_readme": [
        "This file locks the dependencies of your project to a known state",
        "Read more about it at https://getcomposer.org/doc/01-basic-usage.md#installing-dependencies",
        "This file is @generated automatically"
    ],
<<<<<<< HEAD
    "content-hash": "ae1ab9134dd79d6b23547c455504fb2c",
=======
    "content-hash": "2c2f012a5e233ee403e4638530be0bd7",
>>>>>>> 2094d4a5
    "packages": [
        {
            "name": "adhocore/json-comment",
            "version": "1.2.1",
            "source": {
                "type": "git",
                "url": "https://github.com/adhocore/php-json-comment.git",
                "reference": "651023f9fe52e9efa2198cbaf6e481d1968e2377"
            },
            "dist": {
                "type": "zip",
                "url": "https://api.github.com/repos/adhocore/php-json-comment/zipball/651023f9fe52e9efa2198cbaf6e481d1968e2377",
                "reference": "651023f9fe52e9efa2198cbaf6e481d1968e2377",
                "shasum": ""
            },
            "require": {
                "ext-ctype": "*",
                "php": ">=7.0"
            },
            "require-dev": {
                "phpunit/phpunit": "^6.5 || ^7.5 || ^8.5"
            },
            "type": "library",
            "autoload": {
                "psr-4": {
                    "Ahc\\Json\\": "src/"
                }
            },
            "notification-url": "https://packagist.org/downloads/",
            "license": [
                "MIT"
            ],
            "authors": [
                {
                    "name": "Jitendra Adhikari",
                    "email": "jiten.adhikary@gmail.com"
                }
            ],
            "description": "Lightweight JSON comment stripper library for PHP",
            "keywords": [
                "comment",
                "json",
                "strip-comment"
            ],
            "support": {
                "issues": "https://github.com/adhocore/php-json-comment/issues",
                "source": "https://github.com/adhocore/php-json-comment/tree/1.2.1"
            },
            "funding": [
                {
                    "url": "https://paypal.me/ji10",
                    "type": "custom"
                },
                {
                    "url": "https://github.com/adhocore",
                    "type": "github"
                }
            ],
            "time": "2022-10-02T11:22:07+00:00"
        },
        {
            "name": "brick/math",
            "version": "0.11.0",
            "source": {
                "type": "git",
                "url": "https://github.com/brick/math.git",
                "reference": "0ad82ce168c82ba30d1c01ec86116ab52f589478"
            },
            "dist": {
                "type": "zip",
                "url": "https://api.github.com/repos/brick/math/zipball/0ad82ce168c82ba30d1c01ec86116ab52f589478",
                "reference": "0ad82ce168c82ba30d1c01ec86116ab52f589478",
                "shasum": ""
            },
            "require": {
                "php": "^8.0"
            },
            "require-dev": {
                "php-coveralls/php-coveralls": "^2.2",
                "phpunit/phpunit": "^9.0",
                "vimeo/psalm": "5.0.0"
            },
            "type": "library",
            "autoload": {
                "psr-4": {
                    "Brick\\Math\\": "src/"
                }
            },
            "notification-url": "https://packagist.org/downloads/",
            "license": [
                "MIT"
            ],
            "description": "Arbitrary-precision arithmetic library",
            "keywords": [
                "Arbitrary-precision",
                "BigInteger",
                "BigRational",
                "arithmetic",
                "bigdecimal",
                "bignum",
                "brick",
                "math"
            ],
            "support": {
                "issues": "https://github.com/brick/math/issues",
                "source": "https://github.com/brick/math/tree/0.11.0"
            },
            "funding": [
                {
                    "url": "https://github.com/BenMorel",
                    "type": "github"
                }
            ],
            "time": "2023-01-15T23:15:59+00:00"
        },
        {
            "name": "gameparrot/bedrock-data",
            "version": "dev-master",
            "source": {
                "type": "git",
<<<<<<< HEAD
                "url": "https://github.com/GameParrot/BedrockData.git",
                "reference": "fe7a1fc463ced9809d4383d3d769ef15850922e8"
            },
            "dist": {
                "type": "zip",
                "url": "https://api.github.com/repos/GameParrot/BedrockData/zipball/fe7a1fc463ced9809d4383d3d769ef15850922e8",
                "reference": "fe7a1fc463ced9809d4383d3d769ef15850922e8",
=======
                "url": "https://github.com/NetherGamesMC/BedrockData.git",
                "reference": "06cc06bc9cc81767c2fa14b836b77c207e074db1"
            },
            "dist": {
                "type": "zip",
                "url": "https://api.github.com/repos/NetherGamesMC/BedrockData/zipball/06cc06bc9cc81767c2fa14b836b77c207e074db1",
                "reference": "06cc06bc9cc81767c2fa14b836b77c207e074db1",
>>>>>>> 2094d4a5
                "shasum": ""
            },
            "default-branch": true,
            "type": "library",
            "license": [
                "CC0-1.0"
            ],
            "description": "Blobs of data generated from Minecraft: Bedrock Edition, used by PocketMine-MP",
            "support": {
                "source": "https://github.com/GameParrot/BedrockData/tree/master"
            },
<<<<<<< HEAD
            "time": "2023-12-11T23:51:22+00:00"
=======
            "time": "2024-03-13T14:52:38+00:00"
>>>>>>> 2094d4a5
        },
        {
            "name": "gameparrot/bedrock-protocol",
            "version": "dev-master",
            "source": {
                "type": "git",
<<<<<<< HEAD
                "url": "https://github.com/GameParrot/BedrockProtocol.git",
                "reference": "7b8de6b98577bab165794c8127e7c616e4290e1a"
            },
            "dist": {
                "type": "zip",
                "url": "https://api.github.com/repos/GameParrot/BedrockProtocol/zipball/7b8de6b98577bab165794c8127e7c616e4290e1a",
                "reference": "7b8de6b98577bab165794c8127e7c616e4290e1a",
=======
                "url": "https://github.com/NetherGamesMC/BedrockProtocol.git",
                "reference": "f3fccf670f43cf89e5ed48031d569f9b5f67659b"
            },
            "dist": {
                "type": "zip",
                "url": "https://api.github.com/repos/NetherGamesMC/BedrockProtocol/zipball/f3fccf670f43cf89e5ed48031d569f9b5f67659b",
                "reference": "f3fccf670f43cf89e5ed48031d569f9b5f67659b",
>>>>>>> 2094d4a5
                "shasum": ""
            },
            "require": {
                "ext-json": "*",
                "php": "^8.1",
                "pocketmine/binaryutils": "^0.2.0",
                "pocketmine/color": "^0.2.0 || ^0.3.0",
                "pocketmine/math": "^0.3.0 || ^0.4.0 || ^1.0.0",
                "pocketmine/nbt": "^1.0.0",
                "ramsey/uuid": "^4.1"
            },
            "require-dev": {
                "phpstan/phpstan": "1.10.59",
                "phpstan/phpstan-phpunit": "^1.0.0",
                "phpstan/phpstan-strict-rules": "^1.0.0",
                "phpunit/phpunit": "^9.5 || ^10.0"
            },
            "default-branch": true,
            "type": "library",
            "autoload": {
                "psr-4": {
                    "pocketmine\\network\\mcpe\\protocol\\": "src/"
                }
            },
            "autoload-dev": {
                "psr-4": {
                    "pocketmine\\network\\mcpe\\protocol\\": "tests/phpunit/"
                }
            },
            "scripts": {
                "update-create-methods": [
                    "@php tools/generate-create-static-methods.php"
                ]
            },
            "license": [
                "LGPL-3.0"
            ],
            "description": "An implementation of the Minecraft: Bedrock Edition protocol in PHP",
            "support": {
                "source": "https://github.com/GameParrot/BedrockProtocol/tree/master"
            },
<<<<<<< HEAD
            "time": "2023-12-07T19:17:53+00:00"
=======
            "time": "2024-03-14T08:07:16+00:00"
>>>>>>> 2094d4a5
        },
        {
            "name": "pocketmine/bedrock-block-upgrade-schema",
            "version": "3.6.0",
            "source": {
                "type": "git",
                "url": "https://github.com/pmmp/BedrockBlockUpgradeSchema.git",
                "reference": "1496e275db5148cb96bdaa998115e5e31a5c1e4d"
            },
            "dist": {
                "type": "zip",
                "url": "https://api.github.com/repos/pmmp/BedrockBlockUpgradeSchema/zipball/1496e275db5148cb96bdaa998115e5e31a5c1e4d",
                "reference": "1496e275db5148cb96bdaa998115e5e31a5c1e4d",
                "shasum": ""
            },
            "type": "library",
            "notification-url": "https://packagist.org/downloads/",
            "license": [
                "CC0-1.0"
            ],
            "description": "Schemas describing how to upgrade saved block data in older Minecraft: Bedrock Edition world saves",
            "support": {
                "issues": "https://github.com/pmmp/BedrockBlockUpgradeSchema/issues",
<<<<<<< HEAD
                "source": "https://github.com/pmmp/BedrockBlockUpgradeSchema/tree/3.4.0"
=======
                "source": "https://github.com/pmmp/BedrockBlockUpgradeSchema/tree/3.6.0"
>>>>>>> 2094d4a5
            },
            "time": "2024-02-28T19:25:25+00:00"
        },
        {
            "name": "pocketmine/bedrock-item-upgrade-schema",
            "version": "1.8.0",
            "source": {
                "type": "git",
                "url": "https://github.com/pmmp/BedrockItemUpgradeSchema.git",
                "reference": "4c4dc3bbceb944c5de429b6e752ab7a15652078c"
            },
            "dist": {
                "type": "zip",
                "url": "https://api.github.com/repos/pmmp/BedrockItemUpgradeSchema/zipball/4c4dc3bbceb944c5de429b6e752ab7a15652078c",
                "reference": "4c4dc3bbceb944c5de429b6e752ab7a15652078c",
                "shasum": ""
            },
            "type": "library",
            "notification-url": "https://packagist.org/downloads/",
            "license": [
                "CC0-1.0"
            ],
            "description": "JSON schemas for upgrading items found in older Minecraft: Bedrock world saves",
            "support": {
                "issues": "https://github.com/pmmp/BedrockItemUpgradeSchema/issues",
<<<<<<< HEAD
                "source": "https://github.com/pmmp/BedrockItemUpgradeSchema/tree/1.6.0"
            },
            "time": "2023-11-08T18:12:14+00:00"
=======
                "source": "https://github.com/pmmp/BedrockItemUpgradeSchema/tree/1.8.0"
            },
            "time": "2024-02-28T19:25:53+00:00"
>>>>>>> 2094d4a5
        },
        {
            "name": "pocketmine/binaryutils",
            "version": "0.2.6",
            "source": {
                "type": "git",
                "url": "https://github.com/pmmp/BinaryUtils.git",
                "reference": "ccfc1899b859d45814ea3592e20ebec4cb731c84"
            },
            "dist": {
                "type": "zip",
                "url": "https://api.github.com/repos/pmmp/BinaryUtils/zipball/ccfc1899b859d45814ea3592e20ebec4cb731c84",
                "reference": "ccfc1899b859d45814ea3592e20ebec4cb731c84",
                "shasum": ""
            },
            "require": {
                "php": "^7.4 || ^8.0",
                "php-64bit": "*"
            },
            "require-dev": {
                "phpstan/extension-installer": "^1.0",
                "phpstan/phpstan": "~1.10.3",
                "phpstan/phpstan-phpunit": "^1.0",
                "phpstan/phpstan-strict-rules": "^1.0.0",
                "phpunit/phpunit": "^9.5 || ^10.0 || ^11.0"
            },
            "type": "library",
            "autoload": {
                "psr-4": {
                    "pocketmine\\utils\\": "src/"
                }
            },
            "notification-url": "https://packagist.org/downloads/",
            "license": [
                "LGPL-3.0"
            ],
            "description": "Classes and methods for conveniently handling binary data",
            "support": {
                "issues": "https://github.com/pmmp/BinaryUtils/issues",
                "source": "https://github.com/pmmp/BinaryUtils/tree/0.2.6"
            },
            "time": "2024-03-04T15:04:17+00:00"
        },
        {
            "name": "pocketmine/callback-validator",
            "version": "1.0.3",
            "source": {
                "type": "git",
                "url": "https://github.com/pmmp/CallbackValidator.git",
                "reference": "64787469766bcaa7e5885242e85c23c25e8c55a2"
            },
            "dist": {
                "type": "zip",
                "url": "https://api.github.com/repos/pmmp/CallbackValidator/zipball/64787469766bcaa7e5885242e85c23c25e8c55a2",
                "reference": "64787469766bcaa7e5885242e85c23c25e8c55a2",
                "shasum": ""
            },
            "require": {
                "ext-reflection": "*",
                "php": "^7.1 || ^8.0"
            },
            "replace": {
                "daverandom/callback-validator": "*"
            },
            "require-dev": {
                "phpstan/extension-installer": "^1.0",
                "phpstan/phpstan": "0.12.59",
                "phpstan/phpstan-strict-rules": "^0.12.4",
                "phpunit/phpunit": "^7.5 || ^8.5 || ^9.0"
            },
            "type": "library",
            "autoload": {
                "psr-4": {
                    "DaveRandom\\CallbackValidator\\": "src/"
                }
            },
            "notification-url": "https://packagist.org/downloads/",
            "license": [
                "MIT"
            ],
            "authors": [
                {
                    "name": "Chris Wright",
                    "email": "cw@daverandom.com"
                }
            ],
            "description": "Fork of daverandom/callback-validator - Tools for validating callback signatures",
            "support": {
                "issues": "https://github.com/pmmp/CallbackValidator/issues",
                "source": "https://github.com/pmmp/CallbackValidator/tree/1.0.3"
            },
            "time": "2020-12-11T01:45:37+00:00"
        },
        {
            "name": "pocketmine/color",
            "version": "0.3.1",
            "source": {
                "type": "git",
                "url": "https://github.com/pmmp/Color.git",
                "reference": "a0421f1e9e0b0c619300fb92d593283378f6a5e1"
            },
            "dist": {
                "type": "zip",
                "url": "https://api.github.com/repos/pmmp/Color/zipball/a0421f1e9e0b0c619300fb92d593283378f6a5e1",
                "reference": "a0421f1e9e0b0c619300fb92d593283378f6a5e1",
                "shasum": ""
            },
            "require": {
                "php": "^8.0"
            },
            "require-dev": {
                "phpstan/phpstan": "1.10.3",
                "phpstan/phpstan-strict-rules": "^1.2.0"
            },
            "type": "library",
            "autoload": {
                "psr-4": {
                    "pocketmine\\color\\": "src/"
                }
            },
            "notification-url": "https://packagist.org/downloads/",
            "license": [
                "LGPL-3.0"
            ],
            "description": "Color handling library used by PocketMine-MP and related projects",
            "support": {
                "issues": "https://github.com/pmmp/Color/issues",
                "source": "https://github.com/pmmp/Color/tree/0.3.1"
            },
            "time": "2023-04-10T11:38:05+00:00"
        },
        {
            "name": "pocketmine/errorhandler",
            "version": "0.6.0",
            "source": {
                "type": "git",
                "url": "https://github.com/pmmp/ErrorHandler.git",
                "reference": "dae214a04348b911e8219ebf125ff1c5589cc878"
            },
            "dist": {
                "type": "zip",
                "url": "https://api.github.com/repos/pmmp/ErrorHandler/zipball/dae214a04348b911e8219ebf125ff1c5589cc878",
                "reference": "dae214a04348b911e8219ebf125ff1c5589cc878",
                "shasum": ""
            },
            "require": {
                "php": "^8.0"
            },
            "require-dev": {
                "phpstan/phpstan": "0.12.99",
                "phpstan/phpstan-strict-rules": "^0.12.2",
                "phpunit/phpunit": "^9.5"
            },
            "type": "library",
            "autoload": {
                "psr-4": {
                    "pocketmine\\errorhandler\\": "src/"
                }
            },
            "notification-url": "https://packagist.org/downloads/",
            "license": [
                "LGPL-3.0"
            ],
            "description": "Utilities to handle nasty PHP E_* errors in a usable way",
            "support": {
                "issues": "https://github.com/pmmp/ErrorHandler/issues",
                "source": "https://github.com/pmmp/ErrorHandler/tree/0.6.0"
            },
            "time": "2022-01-08T21:05:46+00:00"
        },
        {
            "name": "pocketmine/locale-data",
            "version": "2.19.6",
            "source": {
                "type": "git",
                "url": "https://github.com/pmmp/Language.git",
                "reference": "93e473e20e7f4515ecf45c5ef0f9155b9247a86e"
            },
            "dist": {
                "type": "zip",
                "url": "https://api.github.com/repos/pmmp/Language/zipball/93e473e20e7f4515ecf45c5ef0f9155b9247a86e",
                "reference": "93e473e20e7f4515ecf45c5ef0f9155b9247a86e",
                "shasum": ""
            },
            "type": "library",
            "notification-url": "https://packagist.org/downloads/",
            "description": "Language resources used by PocketMine-MP",
            "support": {
                "issues": "https://github.com/pmmp/Language/issues",
                "source": "https://github.com/pmmp/Language/tree/2.19.6"
            },
            "time": "2023-08-08T16:53:23+00:00"
        },
        {
            "name": "pocketmine/log",
            "version": "0.4.0",
            "source": {
                "type": "git",
                "url": "https://github.com/pmmp/Log.git",
                "reference": "e6c912c0f9055c81d23108ec2d179b96f404c043"
            },
            "dist": {
                "type": "zip",
                "url": "https://api.github.com/repos/pmmp/Log/zipball/e6c912c0f9055c81d23108ec2d179b96f404c043",
                "reference": "e6c912c0f9055c81d23108ec2d179b96f404c043",
                "shasum": ""
            },
            "require": {
                "php": "^7.4 || ^8.0"
            },
            "conflict": {
                "pocketmine/spl": "<0.4"
            },
            "require-dev": {
                "phpstan/phpstan": "0.12.88",
                "phpstan/phpstan-strict-rules": "^0.12.2"
            },
            "type": "library",
            "autoload": {
                "classmap": [
                    "./src"
                ]
            },
            "notification-url": "https://packagist.org/downloads/",
            "license": [
                "LGPL-3.0"
            ],
            "description": "Logging components used by PocketMine-MP and related projects",
            "support": {
                "issues": "https://github.com/pmmp/Log/issues",
                "source": "https://github.com/pmmp/Log/tree/0.4.0"
            },
            "time": "2021-06-18T19:08:09+00:00"
        },
        {
            "name": "pocketmine/math",
            "version": "1.0.0",
            "source": {
                "type": "git",
                "url": "https://github.com/pmmp/Math.git",
                "reference": "dc132d93595b32e9f210d78b3c8d43c662a5edbf"
            },
            "dist": {
                "type": "zip",
                "url": "https://api.github.com/repos/pmmp/Math/zipball/dc132d93595b32e9f210d78b3c8d43c662a5edbf",
                "reference": "dc132d93595b32e9f210d78b3c8d43c662a5edbf",
                "shasum": ""
            },
            "require": {
                "php": "^8.0",
                "php-64bit": "*"
            },
            "require-dev": {
                "phpstan/extension-installer": "^1.0",
                "phpstan/phpstan": "~1.10.3",
                "phpstan/phpstan-strict-rules": "^1.0",
                "phpunit/phpunit": "^8.5 || ^9.5"
            },
            "type": "library",
            "autoload": {
                "psr-4": {
                    "pocketmine\\math\\": "src/"
                }
            },
            "notification-url": "https://packagist.org/downloads/",
            "license": [
                "LGPL-3.0"
            ],
            "description": "PHP library containing math related code used in PocketMine-MP",
            "support": {
                "issues": "https://github.com/pmmp/Math/issues",
                "source": "https://github.com/pmmp/Math/tree/1.0.0"
            },
            "time": "2023-08-03T12:56:33+00:00"
        },
        {
            "name": "pocketmine/nbt",
            "version": "1.0.0",
            "source": {
                "type": "git",
                "url": "https://github.com/pmmp/NBT.git",
                "reference": "20540271cb59e04672cb163dca73366f207974f1"
            },
            "dist": {
                "type": "zip",
                "url": "https://api.github.com/repos/pmmp/NBT/zipball/20540271cb59e04672cb163dca73366f207974f1",
                "reference": "20540271cb59e04672cb163dca73366f207974f1",
                "shasum": ""
            },
            "require": {
                "php": "^7.4 || ^8.0",
                "php-64bit": "*",
                "pocketmine/binaryutils": "^0.2.0"
            },
            "require-dev": {
                "phpstan/extension-installer": "^1.0",
                "phpstan/phpstan": "1.10.25",
                "phpstan/phpstan-strict-rules": "^1.0",
                "phpunit/phpunit": "^9.5"
            },
            "type": "library",
            "autoload": {
                "psr-4": {
                    "pocketmine\\nbt\\": "src/"
                }
            },
            "notification-url": "https://packagist.org/downloads/",
            "license": [
                "LGPL-3.0"
            ],
            "description": "PHP library for working with Named Binary Tags",
            "support": {
                "issues": "https://github.com/pmmp/NBT/issues",
                "source": "https://github.com/pmmp/NBT/tree/1.0.0"
            },
            "time": "2023-07-14T13:01:49+00:00"
        },
        {
            "name": "pocketmine/netresearch-jsonmapper",
            "version": "v4.4.999",
            "source": {
                "type": "git",
                "url": "https://github.com/pmmp/netresearch-jsonmapper.git",
                "reference": "9a6610033d56e358e86a3e4fd5f87063c7318833"
            },
            "dist": {
                "type": "zip",
                "url": "https://api.github.com/repos/pmmp/netresearch-jsonmapper/zipball/9a6610033d56e358e86a3e4fd5f87063c7318833",
                "reference": "9a6610033d56e358e86a3e4fd5f87063c7318833",
                "shasum": ""
            },
            "require": {
                "ext-json": "*",
                "ext-pcre": "*",
                "ext-reflection": "*",
                "ext-spl": "*",
                "php": ">=7.1"
            },
            "replace": {
                "netresearch/jsonmapper": "~4.2.0"
            },
            "require-dev": {
                "phpunit/phpunit": "~7.5 || ~8.0 || ~9.0 || ~10.0",
                "squizlabs/php_codesniffer": "~3.5"
            },
            "type": "library",
            "autoload": {
                "psr-0": {
                    "JsonMapper": "src/"
                }
            },
            "notification-url": "https://packagist.org/downloads/",
            "license": [
                "OSL-3.0"
            ],
            "authors": [
                {
                    "name": "Christian Weiske",
                    "email": "cweiske@cweiske.de",
                    "homepage": "http://github.com/cweiske/jsonmapper/",
                    "role": "Developer"
                }
            ],
            "description": "Fork of netresearch/jsonmapper with security fixes needed by pocketmine/pocketmine-mp",
            "support": {
                "email": "cweiske@cweiske.de",
                "issues": "https://github.com/cweiske/jsonmapper/issues",
                "source": "https://github.com/pmmp/netresearch-jsonmapper/tree/v4.4.999"
            },
            "time": "2024-02-23T13:17:01+00:00"
        },
        {
            "name": "pocketmine/raklib",
            "version": "0.15.1",
            "source": {
                "type": "git",
                "url": "https://github.com/pmmp/RakLib.git",
                "reference": "79b7b4d1d7516dc6e322514453645ad9452b20ca"
            },
            "dist": {
                "type": "zip",
                "url": "https://api.github.com/repos/pmmp/RakLib/zipball/79b7b4d1d7516dc6e322514453645ad9452b20ca",
                "reference": "79b7b4d1d7516dc6e322514453645ad9452b20ca",
                "shasum": ""
            },
            "require": {
                "ext-sockets": "*",
                "php": "^8.0",
                "php-64bit": "*",
                "php-ipv6": "*",
                "pocketmine/binaryutils": "^0.2.0",
                "pocketmine/log": "^0.3.0 || ^0.4.0"
            },
            "require-dev": {
                "phpstan/phpstan": "1.9.17",
                "phpstan/phpstan-strict-rules": "^1.0"
            },
            "type": "library",
            "autoload": {
                "psr-4": {
                    "raklib\\": "src/"
                }
            },
            "notification-url": "https://packagist.org/downloads/",
            "license": [
                "GPL-3.0"
            ],
            "description": "A RakNet server implementation written in PHP",
            "support": {
                "issues": "https://github.com/pmmp/RakLib/issues",
                "source": "https://github.com/pmmp/RakLib/tree/0.15.1"
            },
            "time": "2023-03-07T15:10:34+00:00"
        },
        {
            "name": "pocketmine/raklib-ipc",
            "version": "0.2.0",
            "source": {
                "type": "git",
                "url": "https://github.com/pmmp/RakLibIpc.git",
                "reference": "26ed56fa9db06e4ca6e8920c0ede2e01e219bb9c"
            },
            "dist": {
                "type": "zip",
                "url": "https://api.github.com/repos/pmmp/RakLibIpc/zipball/26ed56fa9db06e4ca6e8920c0ede2e01e219bb9c",
                "reference": "26ed56fa9db06e4ca6e8920c0ede2e01e219bb9c",
                "shasum": ""
            },
            "require": {
                "php": "^8.0",
                "php-64bit": "*",
                "pocketmine/binaryutils": "^0.2.0",
                "pocketmine/raklib": "^0.15.0"
            },
            "require-dev": {
                "phpstan/phpstan": "1.9.17",
                "phpstan/phpstan-strict-rules": "^1.0.0"
            },
            "type": "library",
            "autoload": {
                "psr-4": {
                    "raklib\\server\\ipc\\": "src/"
                }
            },
            "notification-url": "https://packagist.org/downloads/",
            "license": [
                "GPL-3.0"
            ],
            "description": "Channel-based protocols for inter-thread/inter-process communication with RakLib",
            "support": {
                "issues": "https://github.com/pmmp/RakLibIpc/issues",
                "source": "https://github.com/pmmp/RakLibIpc/tree/0.2.0"
            },
            "time": "2023-02-13T13:40:40+00:00"
        },
        {
            "name": "pocketmine/snooze",
            "version": "0.5.0",
            "source": {
                "type": "git",
                "url": "https://github.com/pmmp/Snooze.git",
                "reference": "a86d9ee60ce44755d166d3c7ba4b8b8be8360915"
            },
            "dist": {
                "type": "zip",
                "url": "https://api.github.com/repos/pmmp/Snooze/zipball/a86d9ee60ce44755d166d3c7ba4b8b8be8360915",
                "reference": "a86d9ee60ce44755d166d3c7ba4b8b8be8360915",
                "shasum": ""
            },
            "require": {
                "ext-pmmpthread": "^6.0",
                "php-64bit": "^8.1"
            },
            "require-dev": {
                "phpstan/extension-installer": "^1.0",
                "phpstan/phpstan": "1.10.3",
                "phpstan/phpstan-strict-rules": "^1.0"
            },
            "type": "library",
            "autoload": {
                "psr-4": {
                    "pocketmine\\snooze\\": "src/"
                }
            },
            "notification-url": "https://packagist.org/downloads/",
            "license": [
                "LGPL-3.0"
            ],
            "description": "Thread notification management library for code using the pthreads extension",
            "support": {
                "issues": "https://github.com/pmmp/Snooze/issues",
                "source": "https://github.com/pmmp/Snooze/tree/0.5.0"
            },
            "time": "2023-05-22T23:43:01+00:00"
        },
        {
            "name": "ramsey/collection",
            "version": "2.0.0",
            "source": {
                "type": "git",
                "url": "https://github.com/ramsey/collection.git",
                "reference": "a4b48764bfbb8f3a6a4d1aeb1a35bb5e9ecac4a5"
            },
            "dist": {
                "type": "zip",
                "url": "https://api.github.com/repos/ramsey/collection/zipball/a4b48764bfbb8f3a6a4d1aeb1a35bb5e9ecac4a5",
                "reference": "a4b48764bfbb8f3a6a4d1aeb1a35bb5e9ecac4a5",
                "shasum": ""
            },
            "require": {
                "php": "^8.1"
            },
            "require-dev": {
                "captainhook/plugin-composer": "^5.3",
                "ergebnis/composer-normalize": "^2.28.3",
                "fakerphp/faker": "^1.21",
                "hamcrest/hamcrest-php": "^2.0",
                "jangregor/phpstan-prophecy": "^1.0",
                "mockery/mockery": "^1.5",
                "php-parallel-lint/php-console-highlighter": "^1.0",
                "php-parallel-lint/php-parallel-lint": "^1.3",
                "phpcsstandards/phpcsutils": "^1.0.0-rc1",
                "phpspec/prophecy-phpunit": "^2.0",
                "phpstan/extension-installer": "^1.2",
                "phpstan/phpstan": "^1.9",
                "phpstan/phpstan-mockery": "^1.1",
                "phpstan/phpstan-phpunit": "^1.3",
                "phpunit/phpunit": "^9.5",
                "psalm/plugin-mockery": "^1.1",
                "psalm/plugin-phpunit": "^0.18.4",
                "ramsey/coding-standard": "^2.0.3",
                "ramsey/conventional-commits": "^1.3",
                "vimeo/psalm": "^5.4"
            },
            "type": "library",
            "extra": {
                "captainhook": {
                    "force-install": true
                },
                "ramsey/conventional-commits": {
                    "configFile": "conventional-commits.json"
                }
            },
            "autoload": {
                "psr-4": {
                    "Ramsey\\Collection\\": "src/"
                }
            },
            "notification-url": "https://packagist.org/downloads/",
            "license": [
                "MIT"
            ],
            "authors": [
                {
                    "name": "Ben Ramsey",
                    "email": "ben@benramsey.com",
                    "homepage": "https://benramsey.com"
                }
            ],
            "description": "A PHP library for representing and manipulating collections.",
            "keywords": [
                "array",
                "collection",
                "hash",
                "map",
                "queue",
                "set"
            ],
            "support": {
                "issues": "https://github.com/ramsey/collection/issues",
                "source": "https://github.com/ramsey/collection/tree/2.0.0"
            },
            "funding": [
                {
                    "url": "https://github.com/ramsey",
                    "type": "github"
                },
                {
                    "url": "https://tidelift.com/funding/github/packagist/ramsey/collection",
                    "type": "tidelift"
                }
            ],
            "time": "2022-12-31T21:50:55+00:00"
        },
        {
            "name": "ramsey/uuid",
            "version": "4.7.5",
            "source": {
                "type": "git",
                "url": "https://github.com/ramsey/uuid.git",
                "reference": "5f0df49ae5ad6efb7afa69e6bfab4e5b1e080d8e"
            },
            "dist": {
                "type": "zip",
                "url": "https://api.github.com/repos/ramsey/uuid/zipball/5f0df49ae5ad6efb7afa69e6bfab4e5b1e080d8e",
                "reference": "5f0df49ae5ad6efb7afa69e6bfab4e5b1e080d8e",
                "shasum": ""
            },
            "require": {
                "brick/math": "^0.8.8 || ^0.9 || ^0.10 || ^0.11",
                "ext-json": "*",
                "php": "^8.0",
                "ramsey/collection": "^1.2 || ^2.0"
            },
            "replace": {
                "rhumsaa/uuid": "self.version"
            },
            "require-dev": {
                "captainhook/captainhook": "^5.10",
                "captainhook/plugin-composer": "^5.3",
                "dealerdirect/phpcodesniffer-composer-installer": "^0.7.0",
                "doctrine/annotations": "^1.8",
                "ergebnis/composer-normalize": "^2.15",
                "mockery/mockery": "^1.3",
                "paragonie/random-lib": "^2",
                "php-mock/php-mock": "^2.2",
                "php-mock/php-mock-mockery": "^1.3",
                "php-parallel-lint/php-parallel-lint": "^1.1",
                "phpbench/phpbench": "^1.0",
                "phpstan/extension-installer": "^1.1",
                "phpstan/phpstan": "^1.8",
                "phpstan/phpstan-mockery": "^1.1",
                "phpstan/phpstan-phpunit": "^1.1",
                "phpunit/phpunit": "^8.5 || ^9",
                "ramsey/composer-repl": "^1.4",
                "slevomat/coding-standard": "^8.4",
                "squizlabs/php_codesniffer": "^3.5",
                "vimeo/psalm": "^4.9"
            },
            "suggest": {
                "ext-bcmath": "Enables faster math with arbitrary-precision integers using BCMath.",
                "ext-gmp": "Enables faster math with arbitrary-precision integers using GMP.",
                "ext-uuid": "Enables the use of PeclUuidTimeGenerator and PeclUuidRandomGenerator.",
                "paragonie/random-lib": "Provides RandomLib for use with the RandomLibAdapter",
                "ramsey/uuid-doctrine": "Allows the use of Ramsey\\Uuid\\Uuid as Doctrine field type."
            },
            "type": "library",
            "extra": {
                "captainhook": {
                    "force-install": true
                }
            },
            "autoload": {
                "files": [
                    "src/functions.php"
                ],
                "psr-4": {
                    "Ramsey\\Uuid\\": "src/"
                }
            },
            "notification-url": "https://packagist.org/downloads/",
            "license": [
                "MIT"
            ],
            "description": "A PHP library for generating and working with universally unique identifiers (UUIDs).",
            "keywords": [
                "guid",
                "identifier",
                "uuid"
            ],
            "support": {
                "issues": "https://github.com/ramsey/uuid/issues",
                "source": "https://github.com/ramsey/uuid/tree/4.7.5"
            },
            "funding": [
                {
                    "url": "https://github.com/ramsey",
                    "type": "github"
                },
                {
                    "url": "https://tidelift.com/funding/github/packagist/ramsey/uuid",
                    "type": "tidelift"
                }
            ],
            "time": "2023-11-08T05:53:05+00:00"
        },
        {
            "name": "symfony/filesystem",
            "version": "v6.4.3",
            "source": {
                "type": "git",
                "url": "https://github.com/symfony/filesystem.git",
<<<<<<< HEAD
                "reference": "edd36776956f2a6fcf577edb5b05eb0e3bdc52ae"
            },
            "dist": {
                "type": "zip",
                "url": "https://api.github.com/repos/symfony/filesystem/zipball/edd36776956f2a6fcf577edb5b05eb0e3bdc52ae",
                "reference": "edd36776956f2a6fcf577edb5b05eb0e3bdc52ae",
=======
                "reference": "7f3b1755eb49297a0827a7575d5d2b2fd11cc9fb"
            },
            "dist": {
                "type": "zip",
                "url": "https://api.github.com/repos/symfony/filesystem/zipball/7f3b1755eb49297a0827a7575d5d2b2fd11cc9fb",
                "reference": "7f3b1755eb49297a0827a7575d5d2b2fd11cc9fb",
>>>>>>> 2094d4a5
                "shasum": ""
            },
            "require": {
                "php": ">=8.1",
                "symfony/polyfill-ctype": "~1.8",
                "symfony/polyfill-mbstring": "~1.8"
            },
            "type": "library",
            "autoload": {
                "psr-4": {
                    "Symfony\\Component\\Filesystem\\": ""
                },
                "exclude-from-classmap": [
                    "/Tests/"
                ]
            },
            "notification-url": "https://packagist.org/downloads/",
            "license": [
                "MIT"
            ],
            "authors": [
                {
                    "name": "Fabien Potencier",
                    "email": "fabien@symfony.com"
                },
                {
                    "name": "Symfony Community",
                    "homepage": "https://symfony.com/contributors"
                }
            ],
            "description": "Provides basic utilities for the filesystem",
            "homepage": "https://symfony.com",
            "support": {
<<<<<<< HEAD
                "source": "https://github.com/symfony/filesystem/tree/v6.3.1"
=======
                "source": "https://github.com/symfony/filesystem/tree/v6.4.3"
>>>>>>> 2094d4a5
            },
            "funding": [
                {
                    "url": "https://symfony.com/sponsor",
                    "type": "custom"
                },
                {
                    "url": "https://github.com/fabpot",
                    "type": "github"
                },
                {
                    "url": "https://tidelift.com/funding/github/packagist/symfony/symfony",
                    "type": "tidelift"
                }
            ],
<<<<<<< HEAD
            "time": "2023-06-01T08:30:39+00:00"
=======
            "time": "2024-01-23T14:51:35+00:00"
>>>>>>> 2094d4a5
        },
        {
            "name": "symfony/polyfill-ctype",
            "version": "v1.29.0",
            "source": {
                "type": "git",
                "url": "https://github.com/symfony/polyfill-ctype.git",
                "reference": "ef4d7e442ca910c4764bce785146269b30cb5fc4"
            },
            "dist": {
                "type": "zip",
                "url": "https://api.github.com/repos/symfony/polyfill-ctype/zipball/ef4d7e442ca910c4764bce785146269b30cb5fc4",
                "reference": "ef4d7e442ca910c4764bce785146269b30cb5fc4",
                "shasum": ""
            },
            "require": {
                "php": ">=7.1"
            },
            "provide": {
                "ext-ctype": "*"
            },
            "suggest": {
                "ext-ctype": "For best performance"
            },
            "type": "library",
            "extra": {
                "thanks": {
                    "name": "symfony/polyfill",
                    "url": "https://github.com/symfony/polyfill"
                }
            },
            "autoload": {
                "files": [
                    "bootstrap.php"
                ],
                "psr-4": {
                    "Symfony\\Polyfill\\Ctype\\": ""
                }
            },
            "notification-url": "https://packagist.org/downloads/",
            "license": [
                "MIT"
            ],
            "authors": [
                {
                    "name": "Gert de Pagter",
                    "email": "BackEndTea@gmail.com"
                },
                {
                    "name": "Symfony Community",
                    "homepage": "https://symfony.com/contributors"
                }
            ],
            "description": "Symfony polyfill for ctype functions",
            "homepage": "https://symfony.com",
            "keywords": [
                "compatibility",
                "ctype",
                "polyfill",
                "portable"
            ],
            "support": {
                "source": "https://github.com/symfony/polyfill-ctype/tree/v1.29.0"
            },
            "funding": [
                {
                    "url": "https://symfony.com/sponsor",
                    "type": "custom"
                },
                {
                    "url": "https://github.com/fabpot",
                    "type": "github"
                },
                {
                    "url": "https://tidelift.com/funding/github/packagist/symfony/symfony",
                    "type": "tidelift"
                }
            ],
            "time": "2024-01-29T20:11:03+00:00"
        },
        {
            "name": "symfony/polyfill-mbstring",
            "version": "v1.29.0",
            "source": {
                "type": "git",
                "url": "https://github.com/symfony/polyfill-mbstring.git",
                "reference": "9773676c8a1bb1f8d4340a62efe641cf76eda7ec"
            },
            "dist": {
                "type": "zip",
                "url": "https://api.github.com/repos/symfony/polyfill-mbstring/zipball/9773676c8a1bb1f8d4340a62efe641cf76eda7ec",
                "reference": "9773676c8a1bb1f8d4340a62efe641cf76eda7ec",
                "shasum": ""
            },
            "require": {
                "php": ">=7.1"
            },
            "provide": {
                "ext-mbstring": "*"
            },
            "suggest": {
                "ext-mbstring": "For best performance"
            },
            "type": "library",
            "extra": {
                "thanks": {
                    "name": "symfony/polyfill",
                    "url": "https://github.com/symfony/polyfill"
                }
            },
            "autoload": {
                "files": [
                    "bootstrap.php"
                ],
                "psr-4": {
                    "Symfony\\Polyfill\\Mbstring\\": ""
                }
            },
            "notification-url": "https://packagist.org/downloads/",
            "license": [
                "MIT"
            ],
            "authors": [
                {
                    "name": "Nicolas Grekas",
                    "email": "p@tchwork.com"
                },
                {
                    "name": "Symfony Community",
                    "homepage": "https://symfony.com/contributors"
                }
            ],
            "description": "Symfony polyfill for the Mbstring extension",
            "homepage": "https://symfony.com",
            "keywords": [
                "compatibility",
                "mbstring",
                "polyfill",
                "portable",
                "shim"
            ],
            "support": {
                "source": "https://github.com/symfony/polyfill-mbstring/tree/v1.29.0"
            },
            "funding": [
                {
                    "url": "https://symfony.com/sponsor",
                    "type": "custom"
                },
                {
                    "url": "https://github.com/fabpot",
                    "type": "github"
                },
                {
                    "url": "https://tidelift.com/funding/github/packagist/symfony/symfony",
                    "type": "tidelift"
                }
            ],
            "time": "2024-01-29T20:11:03+00:00"
        }
    ],
    "packages-dev": [
        {
            "name": "myclabs/deep-copy",
            "version": "1.11.1",
            "source": {
                "type": "git",
                "url": "https://github.com/myclabs/DeepCopy.git",
                "reference": "7284c22080590fb39f2ffa3e9057f10a4ddd0e0c"
            },
            "dist": {
                "type": "zip",
                "url": "https://api.github.com/repos/myclabs/DeepCopy/zipball/7284c22080590fb39f2ffa3e9057f10a4ddd0e0c",
                "reference": "7284c22080590fb39f2ffa3e9057f10a4ddd0e0c",
                "shasum": ""
            },
            "require": {
                "php": "^7.1 || ^8.0"
            },
            "conflict": {
                "doctrine/collections": "<1.6.8",
                "doctrine/common": "<2.13.3 || >=3,<3.2.2"
            },
            "require-dev": {
                "doctrine/collections": "^1.6.8",
                "doctrine/common": "^2.13.3 || ^3.2.2",
                "phpunit/phpunit": "^7.5.20 || ^8.5.23 || ^9.5.13"
            },
            "type": "library",
            "autoload": {
                "files": [
                    "src/DeepCopy/deep_copy.php"
                ],
                "psr-4": {
                    "DeepCopy\\": "src/DeepCopy/"
                }
            },
            "notification-url": "https://packagist.org/downloads/",
            "license": [
                "MIT"
            ],
            "description": "Create deep copies (clones) of your objects",
            "keywords": [
                "clone",
                "copy",
                "duplicate",
                "object",
                "object graph"
            ],
            "support": {
                "issues": "https://github.com/myclabs/DeepCopy/issues",
                "source": "https://github.com/myclabs/DeepCopy/tree/1.11.1"
            },
            "funding": [
                {
                    "url": "https://tidelift.com/funding/github/packagist/myclabs/deep-copy",
                    "type": "tidelift"
                }
            ],
            "time": "2023-03-08T13:26:56+00:00"
        },
        {
            "name": "nikic/php-parser",
<<<<<<< HEAD
            "version": "v4.17.1",
            "source": {
                "type": "git",
                "url": "https://github.com/nikic/PHP-Parser.git",
                "reference": "a6303e50c90c355c7eeee2c4a8b27fe8dc8fef1d"
            },
            "dist": {
                "type": "zip",
                "url": "https://api.github.com/repos/nikic/PHP-Parser/zipball/a6303e50c90c355c7eeee2c4a8b27fe8dc8fef1d",
                "reference": "a6303e50c90c355c7eeee2c4a8b27fe8dc8fef1d",
=======
            "version": "v5.0.2",
            "source": {
                "type": "git",
                "url": "https://github.com/nikic/PHP-Parser.git",
                "reference": "139676794dc1e9231bf7bcd123cfc0c99182cb13"
            },
            "dist": {
                "type": "zip",
                "url": "https://api.github.com/repos/nikic/PHP-Parser/zipball/139676794dc1e9231bf7bcd123cfc0c99182cb13",
                "reference": "139676794dc1e9231bf7bcd123cfc0c99182cb13",
>>>>>>> 2094d4a5
                "shasum": ""
            },
            "require": {
                "ext-tokenizer": "*",
                "php": ">=7.0"
            },
            "require-dev": {
                "ircmaxell/php-yacc": "^0.0.7",
                "phpunit/phpunit": "^6.5 || ^7.0 || ^8.0 || ^9.0"
            },
            "bin": [
                "bin/php-parse"
            ],
            "type": "library",
            "extra": {
                "branch-alias": {
                    "dev-master": "4.9-dev"
                }
            },
            "autoload": {
                "psr-4": {
                    "PhpParser\\": "lib/PhpParser"
                }
            },
            "notification-url": "https://packagist.org/downloads/",
            "license": [
                "BSD-3-Clause"
            ],
            "authors": [
                {
                    "name": "Nikita Popov"
                }
            ],
            "description": "A PHP parser written in PHP",
            "keywords": [
                "parser",
                "php"
            ],
            "support": {
                "issues": "https://github.com/nikic/PHP-Parser/issues",
<<<<<<< HEAD
                "source": "https://github.com/nikic/PHP-Parser/tree/v4.17.1"
            },
            "time": "2023-08-13T19:53:39+00:00"
=======
                "source": "https://github.com/nikic/PHP-Parser/tree/v5.0.2"
            },
            "time": "2024-03-05T20:51:40+00:00"
>>>>>>> 2094d4a5
        },
        {
            "name": "phar-io/manifest",
            "version": "2.0.4",
            "source": {
                "type": "git",
                "url": "https://github.com/phar-io/manifest.git",
                "reference": "54750ef60c58e43759730615a392c31c80e23176"
            },
            "dist": {
                "type": "zip",
                "url": "https://api.github.com/repos/phar-io/manifest/zipball/54750ef60c58e43759730615a392c31c80e23176",
                "reference": "54750ef60c58e43759730615a392c31c80e23176",
                "shasum": ""
            },
            "require": {
                "ext-dom": "*",
                "ext-libxml": "*",
                "ext-phar": "*",
                "ext-xmlwriter": "*",
                "phar-io/version": "^3.0.1",
                "php": "^7.2 || ^8.0"
            },
            "type": "library",
            "extra": {
                "branch-alias": {
                    "dev-master": "2.0.x-dev"
                }
            },
            "autoload": {
                "classmap": [
                    "src/"
                ]
            },
            "notification-url": "https://packagist.org/downloads/",
            "license": [
                "BSD-3-Clause"
            ],
            "authors": [
                {
                    "name": "Arne Blankerts",
                    "email": "arne@blankerts.de",
                    "role": "Developer"
                },
                {
                    "name": "Sebastian Heuer",
                    "email": "sebastian@phpeople.de",
                    "role": "Developer"
                },
                {
                    "name": "Sebastian Bergmann",
                    "email": "sebastian@phpunit.de",
                    "role": "Developer"
                }
            ],
            "description": "Component for reading phar.io manifest information from a PHP Archive (PHAR)",
            "support": {
                "issues": "https://github.com/phar-io/manifest/issues",
                "source": "https://github.com/phar-io/manifest/tree/2.0.4"
            },
            "funding": [
                {
                    "url": "https://github.com/theseer",
                    "type": "github"
                }
            ],
            "time": "2024-03-03T12:33:53+00:00"
        },
        {
            "name": "phar-io/version",
            "version": "3.2.1",
            "source": {
                "type": "git",
                "url": "https://github.com/phar-io/version.git",
                "reference": "4f7fd7836c6f332bb2933569e566a0d6c4cbed74"
            },
            "dist": {
                "type": "zip",
                "url": "https://api.github.com/repos/phar-io/version/zipball/4f7fd7836c6f332bb2933569e566a0d6c4cbed74",
                "reference": "4f7fd7836c6f332bb2933569e566a0d6c4cbed74",
                "shasum": ""
            },
            "require": {
                "php": "^7.2 || ^8.0"
            },
            "type": "library",
            "autoload": {
                "classmap": [
                    "src/"
                ]
            },
            "notification-url": "https://packagist.org/downloads/",
            "license": [
                "BSD-3-Clause"
            ],
            "authors": [
                {
                    "name": "Arne Blankerts",
                    "email": "arne@blankerts.de",
                    "role": "Developer"
                },
                {
                    "name": "Sebastian Heuer",
                    "email": "sebastian@phpeople.de",
                    "role": "Developer"
                },
                {
                    "name": "Sebastian Bergmann",
                    "email": "sebastian@phpunit.de",
                    "role": "Developer"
                }
            ],
            "description": "Library for handling version information and constraints",
            "support": {
                "issues": "https://github.com/phar-io/version/issues",
                "source": "https://github.com/phar-io/version/tree/3.2.1"
            },
            "time": "2022-02-21T01:04:05+00:00"
        },
        {
            "name": "phpstan/phpstan",
<<<<<<< HEAD
            "version": "1.10.47",
            "source": {
                "type": "git",
                "url": "https://github.com/phpstan/phpstan.git",
                "reference": "84dbb33b520ea28b6cf5676a3941f4bae1c1ff39"
            },
            "dist": {
                "type": "zip",
                "url": "https://api.github.com/repos/phpstan/phpstan/zipball/84dbb33b520ea28b6cf5676a3941f4bae1c1ff39",
                "reference": "84dbb33b520ea28b6cf5676a3941f4bae1c1ff39",
=======
            "version": "1.10.60",
            "source": {
                "type": "git",
                "url": "https://github.com/phpstan/phpstan.git",
                "reference": "95dcea7d6c628a3f2f56d091d8a0219485a86bbe"
            },
            "dist": {
                "type": "zip",
                "url": "https://api.github.com/repos/phpstan/phpstan/zipball/95dcea7d6c628a3f2f56d091d8a0219485a86bbe",
                "reference": "95dcea7d6c628a3f2f56d091d8a0219485a86bbe",
>>>>>>> 2094d4a5
                "shasum": ""
            },
            "require": {
                "php": "^7.2|^8.0"
            },
            "conflict": {
                "phpstan/phpstan-shim": "*"
            },
            "bin": [
                "phpstan",
                "phpstan.phar"
            ],
            "type": "library",
            "autoload": {
                "files": [
                    "bootstrap.php"
                ]
            },
            "notification-url": "https://packagist.org/downloads/",
            "license": [
                "MIT"
            ],
            "description": "PHPStan - PHP Static Analysis Tool",
            "keywords": [
                "dev",
                "static analysis"
            ],
            "support": {
                "docs": "https://phpstan.org/user-guide/getting-started",
                "forum": "https://github.com/phpstan/phpstan/discussions",
                "issues": "https://github.com/phpstan/phpstan/issues",
                "security": "https://github.com/phpstan/phpstan/security/policy",
                "source": "https://github.com/phpstan/phpstan-src"
            },
            "funding": [
                {
                    "url": "https://github.com/ondrejmirtes",
                    "type": "github"
                },
                {
                    "url": "https://github.com/phpstan",
                    "type": "github"
                },
                {
                    "url": "https://tidelift.com/funding/github/packagist/phpstan/phpstan",
                    "type": "tidelift"
                }
            ],
<<<<<<< HEAD
            "time": "2023-12-01T15:19:17+00:00"
=======
            "time": "2024-03-07T13:30:19+00:00"
>>>>>>> 2094d4a5
        },
        {
            "name": "phpstan/phpstan-phpunit",
            "version": "1.3.16",
            "source": {
                "type": "git",
                "url": "https://github.com/phpstan/phpstan-phpunit.git",
                "reference": "d5242a59d035e46774f2e634b374bc39ff62cb95"
            },
            "dist": {
                "type": "zip",
                "url": "https://api.github.com/repos/phpstan/phpstan-phpunit/zipball/d5242a59d035e46774f2e634b374bc39ff62cb95",
                "reference": "d5242a59d035e46774f2e634b374bc39ff62cb95",
                "shasum": ""
            },
            "require": {
                "php": "^7.2 || ^8.0",
                "phpstan/phpstan": "^1.10"
            },
            "conflict": {
                "phpunit/phpunit": "<7.0"
            },
            "require-dev": {
                "nikic/php-parser": "^4.13.0",
                "php-parallel-lint/php-parallel-lint": "^1.2",
                "phpstan/phpstan-strict-rules": "^1.5.1",
                "phpunit/phpunit": "^9.5"
            },
            "type": "phpstan-extension",
            "extra": {
                "phpstan": {
                    "includes": [
                        "extension.neon",
                        "rules.neon"
                    ]
                }
            },
            "autoload": {
                "psr-4": {
                    "PHPStan\\": "src/"
                }
            },
            "notification-url": "https://packagist.org/downloads/",
            "license": [
                "MIT"
            ],
            "description": "PHPUnit extensions and rules for PHPStan",
            "support": {
                "issues": "https://github.com/phpstan/phpstan-phpunit/issues",
                "source": "https://github.com/phpstan/phpstan-phpunit/tree/1.3.16"
            },
            "time": "2024-02-23T09:51:20+00:00"
        },
        {
            "name": "phpstan/phpstan-strict-rules",
            "version": "1.5.2",
            "source": {
                "type": "git",
                "url": "https://github.com/phpstan/phpstan-strict-rules.git",
                "reference": "7a50e9662ee9f3942e4aaaf3d603653f60282542"
            },
            "dist": {
                "type": "zip",
                "url": "https://api.github.com/repos/phpstan/phpstan-strict-rules/zipball/7a50e9662ee9f3942e4aaaf3d603653f60282542",
                "reference": "7a50e9662ee9f3942e4aaaf3d603653f60282542",
                "shasum": ""
            },
            "require": {
                "php": "^7.2 || ^8.0",
                "phpstan/phpstan": "^1.10.34"
            },
            "require-dev": {
                "nikic/php-parser": "^4.13.0",
                "php-parallel-lint/php-parallel-lint": "^1.2",
                "phpstan/phpstan-deprecation-rules": "^1.1",
                "phpstan/phpstan-phpunit": "^1.0",
                "phpunit/phpunit": "^9.5"
            },
            "type": "phpstan-extension",
            "extra": {
                "phpstan": {
                    "includes": [
                        "rules.neon"
                    ]
                }
            },
            "autoload": {
                "psr-4": {
                    "PHPStan\\": "src/"
                }
            },
            "notification-url": "https://packagist.org/downloads/",
            "license": [
                "MIT"
            ],
            "description": "Extra strict and opinionated rules for PHPStan",
            "support": {
                "issues": "https://github.com/phpstan/phpstan-strict-rules/issues",
                "source": "https://github.com/phpstan/phpstan-strict-rules/tree/1.5.2"
            },
            "time": "2023-10-30T14:35:06+00:00"
        },
        {
            "name": "phpunit/php-code-coverage",
<<<<<<< HEAD
            "version": "10.1.9",
            "source": {
                "type": "git",
                "url": "https://github.com/sebastianbergmann/php-code-coverage.git",
                "reference": "a56a9ab2f680246adcf3db43f38ddf1765774735"
            },
            "dist": {
                "type": "zip",
                "url": "https://api.github.com/repos/sebastianbergmann/php-code-coverage/zipball/a56a9ab2f680246adcf3db43f38ddf1765774735",
                "reference": "a56a9ab2f680246adcf3db43f38ddf1765774735",
=======
            "version": "10.1.14",
            "source": {
                "type": "git",
                "url": "https://github.com/sebastianbergmann/php-code-coverage.git",
                "reference": "e3f51450ebffe8e0efdf7346ae966a656f7d5e5b"
            },
            "dist": {
                "type": "zip",
                "url": "https://api.github.com/repos/sebastianbergmann/php-code-coverage/zipball/e3f51450ebffe8e0efdf7346ae966a656f7d5e5b",
                "reference": "e3f51450ebffe8e0efdf7346ae966a656f7d5e5b",
>>>>>>> 2094d4a5
                "shasum": ""
            },
            "require": {
                "ext-dom": "*",
                "ext-libxml": "*",
                "ext-xmlwriter": "*",
                "nikic/php-parser": "^4.15",
                "php": ">=8.1",
                "phpunit/php-file-iterator": "^4.0",
                "phpunit/php-text-template": "^3.0",
                "sebastian/code-unit-reverse-lookup": "^3.0",
                "sebastian/complexity": "^3.0",
                "sebastian/environment": "^6.0",
                "sebastian/lines-of-code": "^2.0",
                "sebastian/version": "^4.0",
                "theseer/tokenizer": "^1.2.0"
            },
            "require-dev": {
                "phpunit/phpunit": "^10.1"
            },
            "suggest": {
                "ext-pcov": "PHP extension that provides line coverage",
                "ext-xdebug": "PHP extension that provides line coverage as well as branch and path coverage"
            },
            "type": "library",
            "extra": {
                "branch-alias": {
                    "dev-main": "10.1-dev"
                }
            },
            "autoload": {
                "classmap": [
                    "src/"
                ]
            },
            "notification-url": "https://packagist.org/downloads/",
            "license": [
                "BSD-3-Clause"
            ],
            "authors": [
                {
                    "name": "Sebastian Bergmann",
                    "email": "sebastian@phpunit.de",
                    "role": "lead"
                }
            ],
            "description": "Library that provides collection, processing, and rendering functionality for PHP code coverage information.",
            "homepage": "https://github.com/sebastianbergmann/php-code-coverage",
            "keywords": [
                "coverage",
                "testing",
                "xunit"
            ],
            "support": {
                "issues": "https://github.com/sebastianbergmann/php-code-coverage/issues",
                "security": "https://github.com/sebastianbergmann/php-code-coverage/security/policy",
<<<<<<< HEAD
                "source": "https://github.com/sebastianbergmann/php-code-coverage/tree/10.1.9"
=======
                "source": "https://github.com/sebastianbergmann/php-code-coverage/tree/10.1.14"
>>>>>>> 2094d4a5
            },
            "funding": [
                {
                    "url": "https://github.com/sebastianbergmann",
                    "type": "github"
                }
            ],
<<<<<<< HEAD
            "time": "2023-11-23T12:23:20+00:00"
=======
            "time": "2024-03-12T15:33:41+00:00"
>>>>>>> 2094d4a5
        },
        {
            "name": "phpunit/php-file-iterator",
            "version": "4.1.0",
            "source": {
                "type": "git",
                "url": "https://github.com/sebastianbergmann/php-file-iterator.git",
                "reference": "a95037b6d9e608ba092da1b23931e537cadc3c3c"
            },
            "dist": {
                "type": "zip",
                "url": "https://api.github.com/repos/sebastianbergmann/php-file-iterator/zipball/a95037b6d9e608ba092da1b23931e537cadc3c3c",
                "reference": "a95037b6d9e608ba092da1b23931e537cadc3c3c",
                "shasum": ""
            },
            "require": {
                "php": ">=8.1"
            },
            "require-dev": {
                "phpunit/phpunit": "^10.0"
            },
            "type": "library",
            "extra": {
                "branch-alias": {
                    "dev-main": "4.0-dev"
                }
            },
            "autoload": {
                "classmap": [
                    "src/"
                ]
            },
            "notification-url": "https://packagist.org/downloads/",
            "license": [
                "BSD-3-Clause"
            ],
            "authors": [
                {
                    "name": "Sebastian Bergmann",
                    "email": "sebastian@phpunit.de",
                    "role": "lead"
                }
            ],
            "description": "FilterIterator implementation that filters files based on a list of suffixes.",
            "homepage": "https://github.com/sebastianbergmann/php-file-iterator/",
            "keywords": [
                "filesystem",
                "iterator"
            ],
            "support": {
                "issues": "https://github.com/sebastianbergmann/php-file-iterator/issues",
                "security": "https://github.com/sebastianbergmann/php-file-iterator/security/policy",
                "source": "https://github.com/sebastianbergmann/php-file-iterator/tree/4.1.0"
            },
            "funding": [
                {
                    "url": "https://github.com/sebastianbergmann",
                    "type": "github"
                }
            ],
            "time": "2023-08-31T06:24:48+00:00"
        },
        {
            "name": "phpunit/php-invoker",
            "version": "4.0.0",
            "source": {
                "type": "git",
                "url": "https://github.com/sebastianbergmann/php-invoker.git",
                "reference": "f5e568ba02fa5ba0ddd0f618391d5a9ea50b06d7"
            },
            "dist": {
                "type": "zip",
                "url": "https://api.github.com/repos/sebastianbergmann/php-invoker/zipball/f5e568ba02fa5ba0ddd0f618391d5a9ea50b06d7",
                "reference": "f5e568ba02fa5ba0ddd0f618391d5a9ea50b06d7",
                "shasum": ""
            },
            "require": {
                "php": ">=8.1"
            },
            "require-dev": {
                "ext-pcntl": "*",
                "phpunit/phpunit": "^10.0"
            },
            "suggest": {
                "ext-pcntl": "*"
            },
            "type": "library",
            "extra": {
                "branch-alias": {
                    "dev-main": "4.0-dev"
                }
            },
            "autoload": {
                "classmap": [
                    "src/"
                ]
            },
            "notification-url": "https://packagist.org/downloads/",
            "license": [
                "BSD-3-Clause"
            ],
            "authors": [
                {
                    "name": "Sebastian Bergmann",
                    "email": "sebastian@phpunit.de",
                    "role": "lead"
                }
            ],
            "description": "Invoke callables with a timeout",
            "homepage": "https://github.com/sebastianbergmann/php-invoker/",
            "keywords": [
                "process"
            ],
            "support": {
                "issues": "https://github.com/sebastianbergmann/php-invoker/issues",
                "source": "https://github.com/sebastianbergmann/php-invoker/tree/4.0.0"
            },
            "funding": [
                {
                    "url": "https://github.com/sebastianbergmann",
                    "type": "github"
                }
            ],
            "time": "2023-02-03T06:56:09+00:00"
        },
        {
            "name": "phpunit/php-text-template",
            "version": "3.0.1",
            "source": {
                "type": "git",
                "url": "https://github.com/sebastianbergmann/php-text-template.git",
                "reference": "0c7b06ff49e3d5072f057eb1fa59258bf287a748"
            },
            "dist": {
                "type": "zip",
                "url": "https://api.github.com/repos/sebastianbergmann/php-text-template/zipball/0c7b06ff49e3d5072f057eb1fa59258bf287a748",
                "reference": "0c7b06ff49e3d5072f057eb1fa59258bf287a748",
                "shasum": ""
            },
            "require": {
                "php": ">=8.1"
            },
            "require-dev": {
                "phpunit/phpunit": "^10.0"
            },
            "type": "library",
            "extra": {
                "branch-alias": {
                    "dev-main": "3.0-dev"
                }
            },
            "autoload": {
                "classmap": [
                    "src/"
                ]
            },
            "notification-url": "https://packagist.org/downloads/",
            "license": [
                "BSD-3-Clause"
            ],
            "authors": [
                {
                    "name": "Sebastian Bergmann",
                    "email": "sebastian@phpunit.de",
                    "role": "lead"
                }
            ],
            "description": "Simple template engine.",
            "homepage": "https://github.com/sebastianbergmann/php-text-template/",
            "keywords": [
                "template"
            ],
            "support": {
                "issues": "https://github.com/sebastianbergmann/php-text-template/issues",
                "security": "https://github.com/sebastianbergmann/php-text-template/security/policy",
                "source": "https://github.com/sebastianbergmann/php-text-template/tree/3.0.1"
            },
            "funding": [
                {
                    "url": "https://github.com/sebastianbergmann",
                    "type": "github"
                }
            ],
            "time": "2023-08-31T14:07:24+00:00"
        },
        {
            "name": "phpunit/php-timer",
            "version": "6.0.0",
            "source": {
                "type": "git",
                "url": "https://github.com/sebastianbergmann/php-timer.git",
                "reference": "e2a2d67966e740530f4a3343fe2e030ffdc1161d"
            },
            "dist": {
                "type": "zip",
                "url": "https://api.github.com/repos/sebastianbergmann/php-timer/zipball/e2a2d67966e740530f4a3343fe2e030ffdc1161d",
                "reference": "e2a2d67966e740530f4a3343fe2e030ffdc1161d",
                "shasum": ""
            },
            "require": {
                "php": ">=8.1"
            },
            "require-dev": {
                "phpunit/phpunit": "^10.0"
            },
            "type": "library",
            "extra": {
                "branch-alias": {
                    "dev-main": "6.0-dev"
                }
            },
            "autoload": {
                "classmap": [
                    "src/"
                ]
            },
            "notification-url": "https://packagist.org/downloads/",
            "license": [
                "BSD-3-Clause"
            ],
            "authors": [
                {
                    "name": "Sebastian Bergmann",
                    "email": "sebastian@phpunit.de",
                    "role": "lead"
                }
            ],
            "description": "Utility class for timing",
            "homepage": "https://github.com/sebastianbergmann/php-timer/",
            "keywords": [
                "timer"
            ],
            "support": {
                "issues": "https://github.com/sebastianbergmann/php-timer/issues",
                "source": "https://github.com/sebastianbergmann/php-timer/tree/6.0.0"
            },
            "funding": [
                {
                    "url": "https://github.com/sebastianbergmann",
                    "type": "github"
                }
            ],
            "time": "2023-02-03T06:57:52+00:00"
        },
        {
            "name": "phpunit/phpunit",
            "version": "10.3.5",
            "source": {
                "type": "git",
                "url": "https://github.com/sebastianbergmann/phpunit.git",
                "reference": "747c3b2038f1139e3dcd9886a3f5a948648b7503"
            },
            "dist": {
                "type": "zip",
                "url": "https://api.github.com/repos/sebastianbergmann/phpunit/zipball/747c3b2038f1139e3dcd9886a3f5a948648b7503",
                "reference": "747c3b2038f1139e3dcd9886a3f5a948648b7503",
                "shasum": ""
            },
            "require": {
                "ext-dom": "*",
                "ext-json": "*",
                "ext-libxml": "*",
                "ext-mbstring": "*",
                "ext-xml": "*",
                "ext-xmlwriter": "*",
                "myclabs/deep-copy": "^1.10.1",
                "phar-io/manifest": "^2.0.3",
                "phar-io/version": "^3.0.2",
                "php": ">=8.1",
                "phpunit/php-code-coverage": "^10.1.5",
                "phpunit/php-file-iterator": "^4.0",
                "phpunit/php-invoker": "^4.0",
                "phpunit/php-text-template": "^3.0",
                "phpunit/php-timer": "^6.0",
                "sebastian/cli-parser": "^2.0",
                "sebastian/code-unit": "^2.0",
                "sebastian/comparator": "^5.0",
                "sebastian/diff": "^5.0",
                "sebastian/environment": "^6.0",
                "sebastian/exporter": "^5.1",
                "sebastian/global-state": "^6.0.1",
                "sebastian/object-enumerator": "^5.0",
                "sebastian/recursion-context": "^5.0",
                "sebastian/type": "^4.0",
                "sebastian/version": "^4.0"
            },
            "suggest": {
                "ext-soap": "To be able to generate mocks based on WSDL files"
            },
            "bin": [
                "phpunit"
            ],
            "type": "library",
            "extra": {
                "branch-alias": {
                    "dev-main": "10.3-dev"
                }
            },
            "autoload": {
                "files": [
                    "src/Framework/Assert/Functions.php"
                ],
                "classmap": [
                    "src/"
                ]
            },
            "notification-url": "https://packagist.org/downloads/",
            "license": [
                "BSD-3-Clause"
            ],
            "authors": [
                {
                    "name": "Sebastian Bergmann",
                    "email": "sebastian@phpunit.de",
                    "role": "lead"
                }
            ],
            "description": "The PHP Unit Testing framework.",
            "homepage": "https://phpunit.de/",
            "keywords": [
                "phpunit",
                "testing",
                "xunit"
            ],
            "support": {
                "issues": "https://github.com/sebastianbergmann/phpunit/issues",
                "security": "https://github.com/sebastianbergmann/phpunit/security/policy",
                "source": "https://github.com/sebastianbergmann/phpunit/tree/10.3.5"
            },
            "funding": [
                {
                    "url": "https://phpunit.de/sponsors.html",
                    "type": "custom"
                },
                {
                    "url": "https://github.com/sebastianbergmann",
                    "type": "github"
                },
                {
                    "url": "https://tidelift.com/funding/github/packagist/phpunit/phpunit",
                    "type": "tidelift"
                }
            ],
            "time": "2023-09-19T05:42:37+00:00"
        },
        {
            "name": "sebastian/cli-parser",
            "version": "2.0.1",
            "source": {
                "type": "git",
                "url": "https://github.com/sebastianbergmann/cli-parser.git",
                "reference": "c34583b87e7b7a8055bf6c450c2c77ce32a24084"
            },
            "dist": {
                "type": "zip",
                "url": "https://api.github.com/repos/sebastianbergmann/cli-parser/zipball/c34583b87e7b7a8055bf6c450c2c77ce32a24084",
                "reference": "c34583b87e7b7a8055bf6c450c2c77ce32a24084",
                "shasum": ""
            },
            "require": {
                "php": ">=8.1"
            },
            "require-dev": {
                "phpunit/phpunit": "^10.0"
            },
            "type": "library",
            "extra": {
                "branch-alias": {
                    "dev-main": "2.0-dev"
                }
            },
            "autoload": {
                "classmap": [
                    "src/"
                ]
            },
            "notification-url": "https://packagist.org/downloads/",
            "license": [
                "BSD-3-Clause"
            ],
            "authors": [
                {
                    "name": "Sebastian Bergmann",
                    "email": "sebastian@phpunit.de",
                    "role": "lead"
                }
            ],
            "description": "Library for parsing CLI options",
            "homepage": "https://github.com/sebastianbergmann/cli-parser",
            "support": {
                "issues": "https://github.com/sebastianbergmann/cli-parser/issues",
                "security": "https://github.com/sebastianbergmann/cli-parser/security/policy",
                "source": "https://github.com/sebastianbergmann/cli-parser/tree/2.0.1"
            },
            "funding": [
                {
                    "url": "https://github.com/sebastianbergmann",
                    "type": "github"
                }
            ],
            "time": "2024-03-02T07:12:49+00:00"
        },
        {
            "name": "sebastian/code-unit",
            "version": "2.0.0",
            "source": {
                "type": "git",
                "url": "https://github.com/sebastianbergmann/code-unit.git",
                "reference": "a81fee9eef0b7a76af11d121767abc44c104e503"
            },
            "dist": {
                "type": "zip",
                "url": "https://api.github.com/repos/sebastianbergmann/code-unit/zipball/a81fee9eef0b7a76af11d121767abc44c104e503",
                "reference": "a81fee9eef0b7a76af11d121767abc44c104e503",
                "shasum": ""
            },
            "require": {
                "php": ">=8.1"
            },
            "require-dev": {
                "phpunit/phpunit": "^10.0"
            },
            "type": "library",
            "extra": {
                "branch-alias": {
                    "dev-main": "2.0-dev"
                }
            },
            "autoload": {
                "classmap": [
                    "src/"
                ]
            },
            "notification-url": "https://packagist.org/downloads/",
            "license": [
                "BSD-3-Clause"
            ],
            "authors": [
                {
                    "name": "Sebastian Bergmann",
                    "email": "sebastian@phpunit.de",
                    "role": "lead"
                }
            ],
            "description": "Collection of value objects that represent the PHP code units",
            "homepage": "https://github.com/sebastianbergmann/code-unit",
            "support": {
                "issues": "https://github.com/sebastianbergmann/code-unit/issues",
                "source": "https://github.com/sebastianbergmann/code-unit/tree/2.0.0"
            },
            "funding": [
                {
                    "url": "https://github.com/sebastianbergmann",
                    "type": "github"
                }
            ],
            "time": "2023-02-03T06:58:43+00:00"
        },
        {
            "name": "sebastian/code-unit-reverse-lookup",
            "version": "3.0.0",
            "source": {
                "type": "git",
                "url": "https://github.com/sebastianbergmann/code-unit-reverse-lookup.git",
                "reference": "5e3a687f7d8ae33fb362c5c0743794bbb2420a1d"
            },
            "dist": {
                "type": "zip",
                "url": "https://api.github.com/repos/sebastianbergmann/code-unit-reverse-lookup/zipball/5e3a687f7d8ae33fb362c5c0743794bbb2420a1d",
                "reference": "5e3a687f7d8ae33fb362c5c0743794bbb2420a1d",
                "shasum": ""
            },
            "require": {
                "php": ">=8.1"
            },
            "require-dev": {
                "phpunit/phpunit": "^10.0"
            },
            "type": "library",
            "extra": {
                "branch-alias": {
                    "dev-main": "3.0-dev"
                }
            },
            "autoload": {
                "classmap": [
                    "src/"
                ]
            },
            "notification-url": "https://packagist.org/downloads/",
            "license": [
                "BSD-3-Clause"
            ],
            "authors": [
                {
                    "name": "Sebastian Bergmann",
                    "email": "sebastian@phpunit.de"
                }
            ],
            "description": "Looks up which function or method a line of code belongs to",
            "homepage": "https://github.com/sebastianbergmann/code-unit-reverse-lookup/",
            "support": {
                "issues": "https://github.com/sebastianbergmann/code-unit-reverse-lookup/issues",
                "source": "https://github.com/sebastianbergmann/code-unit-reverse-lookup/tree/3.0.0"
            },
            "funding": [
                {
                    "url": "https://github.com/sebastianbergmann",
                    "type": "github"
                }
            ],
            "time": "2023-02-03T06:59:15+00:00"
        },
        {
            "name": "sebastian/comparator",
            "version": "5.0.1",
            "source": {
                "type": "git",
                "url": "https://github.com/sebastianbergmann/comparator.git",
                "reference": "2db5010a484d53ebf536087a70b4a5423c102372"
            },
            "dist": {
                "type": "zip",
                "url": "https://api.github.com/repos/sebastianbergmann/comparator/zipball/2db5010a484d53ebf536087a70b4a5423c102372",
                "reference": "2db5010a484d53ebf536087a70b4a5423c102372",
                "shasum": ""
            },
            "require": {
                "ext-dom": "*",
                "ext-mbstring": "*",
                "php": ">=8.1",
                "sebastian/diff": "^5.0",
                "sebastian/exporter": "^5.0"
            },
            "require-dev": {
                "phpunit/phpunit": "^10.3"
            },
            "type": "library",
            "extra": {
                "branch-alias": {
                    "dev-main": "5.0-dev"
                }
            },
            "autoload": {
                "classmap": [
                    "src/"
                ]
            },
            "notification-url": "https://packagist.org/downloads/",
            "license": [
                "BSD-3-Clause"
            ],
            "authors": [
                {
                    "name": "Sebastian Bergmann",
                    "email": "sebastian@phpunit.de"
                },
                {
                    "name": "Jeff Welch",
                    "email": "whatthejeff@gmail.com"
                },
                {
                    "name": "Volker Dusch",
                    "email": "github@wallbash.com"
                },
                {
                    "name": "Bernhard Schussek",
                    "email": "bschussek@2bepublished.at"
                }
            ],
            "description": "Provides the functionality to compare PHP values for equality",
            "homepage": "https://github.com/sebastianbergmann/comparator",
            "keywords": [
                "comparator",
                "compare",
                "equality"
            ],
            "support": {
                "issues": "https://github.com/sebastianbergmann/comparator/issues",
                "security": "https://github.com/sebastianbergmann/comparator/security/policy",
                "source": "https://github.com/sebastianbergmann/comparator/tree/5.0.1"
            },
            "funding": [
                {
                    "url": "https://github.com/sebastianbergmann",
                    "type": "github"
                }
            ],
            "time": "2023-08-14T13:18:12+00:00"
        },
        {
            "name": "sebastian/complexity",
            "version": "3.1.0",
            "source": {
                "type": "git",
                "url": "https://github.com/sebastianbergmann/complexity.git",
                "reference": "68cfb347a44871f01e33ab0ef8215966432f6957"
            },
            "dist": {
                "type": "zip",
                "url": "https://api.github.com/repos/sebastianbergmann/complexity/zipball/68cfb347a44871f01e33ab0ef8215966432f6957",
                "reference": "68cfb347a44871f01e33ab0ef8215966432f6957",
                "shasum": ""
            },
            "require": {
                "nikic/php-parser": "^4.10",
                "php": ">=8.1"
            },
            "require-dev": {
                "phpunit/phpunit": "^10.0"
            },
            "type": "library",
            "extra": {
                "branch-alias": {
                    "dev-main": "3.1-dev"
                }
            },
            "autoload": {
                "classmap": [
                    "src/"
                ]
            },
            "notification-url": "https://packagist.org/downloads/",
            "license": [
                "BSD-3-Clause"
            ],
            "authors": [
                {
                    "name": "Sebastian Bergmann",
                    "email": "sebastian@phpunit.de",
                    "role": "lead"
                }
            ],
            "description": "Library for calculating the complexity of PHP code units",
            "homepage": "https://github.com/sebastianbergmann/complexity",
            "support": {
                "issues": "https://github.com/sebastianbergmann/complexity/issues",
                "security": "https://github.com/sebastianbergmann/complexity/security/policy",
                "source": "https://github.com/sebastianbergmann/complexity/tree/3.1.0"
            },
            "funding": [
                {
                    "url": "https://github.com/sebastianbergmann",
                    "type": "github"
                }
            ],
            "time": "2023-09-28T11:50:59+00:00"
        },
        {
            "name": "sebastian/diff",
<<<<<<< HEAD
            "version": "5.0.3",
            "source": {
                "type": "git",
                "url": "https://github.com/sebastianbergmann/diff.git",
                "reference": "912dc2fbe3e3c1e7873313cc801b100b6c68c87b"
            },
            "dist": {
                "type": "zip",
                "url": "https://api.github.com/repos/sebastianbergmann/diff/zipball/912dc2fbe3e3c1e7873313cc801b100b6c68c87b",
                "reference": "912dc2fbe3e3c1e7873313cc801b100b6c68c87b",
=======
            "version": "5.1.1",
            "source": {
                "type": "git",
                "url": "https://github.com/sebastianbergmann/diff.git",
                "reference": "c41e007b4b62af48218231d6c2275e4c9b975b2e"
            },
            "dist": {
                "type": "zip",
                "url": "https://api.github.com/repos/sebastianbergmann/diff/zipball/c41e007b4b62af48218231d6c2275e4c9b975b2e",
                "reference": "c41e007b4b62af48218231d6c2275e4c9b975b2e",
>>>>>>> 2094d4a5
                "shasum": ""
            },
            "require": {
                "php": ">=8.1"
            },
            "require-dev": {
                "phpunit/phpunit": "^10.0",
                "symfony/process": "^6.4"
            },
            "type": "library",
            "extra": {
                "branch-alias": {
                    "dev-main": "5.0-dev"
                }
            },
            "autoload": {
                "classmap": [
                    "src/"
                ]
            },
            "notification-url": "https://packagist.org/downloads/",
            "license": [
                "BSD-3-Clause"
            ],
            "authors": [
                {
                    "name": "Sebastian Bergmann",
                    "email": "sebastian@phpunit.de"
                },
                {
                    "name": "Kore Nordmann",
                    "email": "mail@kore-nordmann.de"
                }
            ],
            "description": "Diff implementation",
            "homepage": "https://github.com/sebastianbergmann/diff",
            "keywords": [
                "diff",
                "udiff",
                "unidiff",
                "unified diff"
            ],
            "support": {
                "issues": "https://github.com/sebastianbergmann/diff/issues",
                "security": "https://github.com/sebastianbergmann/diff/security/policy",
<<<<<<< HEAD
                "source": "https://github.com/sebastianbergmann/diff/tree/5.0.3"
=======
                "source": "https://github.com/sebastianbergmann/diff/tree/5.1.1"
>>>>>>> 2094d4a5
            },
            "funding": [
                {
                    "url": "https://github.com/sebastianbergmann",
                    "type": "github"
                }
            ],
<<<<<<< HEAD
            "time": "2023-05-01T07:48:21+00:00"
=======
            "time": "2024-03-02T07:15:17+00:00"
>>>>>>> 2094d4a5
        },
        {
            "name": "sebastian/environment",
            "version": "6.0.1",
            "source": {
                "type": "git",
                "url": "https://github.com/sebastianbergmann/environment.git",
                "reference": "43c751b41d74f96cbbd4e07b7aec9675651e2951"
            },
            "dist": {
                "type": "zip",
                "url": "https://api.github.com/repos/sebastianbergmann/environment/zipball/43c751b41d74f96cbbd4e07b7aec9675651e2951",
                "reference": "43c751b41d74f96cbbd4e07b7aec9675651e2951",
                "shasum": ""
            },
            "require": {
                "php": ">=8.1"
            },
            "require-dev": {
                "phpunit/phpunit": "^10.0"
            },
            "suggest": {
                "ext-posix": "*"
            },
            "type": "library",
            "extra": {
                "branch-alias": {
                    "dev-main": "6.0-dev"
                }
            },
            "autoload": {
                "classmap": [
                    "src/"
                ]
            },
            "notification-url": "https://packagist.org/downloads/",
            "license": [
                "BSD-3-Clause"
            ],
            "authors": [
                {
                    "name": "Sebastian Bergmann",
                    "email": "sebastian@phpunit.de"
                }
            ],
            "description": "Provides functionality to handle HHVM/PHP environments",
            "homepage": "https://github.com/sebastianbergmann/environment",
            "keywords": [
                "Xdebug",
                "environment",
                "hhvm"
            ],
            "support": {
                "issues": "https://github.com/sebastianbergmann/environment/issues",
                "security": "https://github.com/sebastianbergmann/environment/security/policy",
                "source": "https://github.com/sebastianbergmann/environment/tree/6.0.1"
            },
            "funding": [
                {
                    "url": "https://github.com/sebastianbergmann",
                    "type": "github"
                }
            ],
            "time": "2023-04-11T05:39:26+00:00"
        },
        {
            "name": "sebastian/exporter",
            "version": "5.1.2",
            "source": {
                "type": "git",
                "url": "https://github.com/sebastianbergmann/exporter.git",
                "reference": "955288482d97c19a372d3f31006ab3f37da47adf"
            },
            "dist": {
                "type": "zip",
                "url": "https://api.github.com/repos/sebastianbergmann/exporter/zipball/955288482d97c19a372d3f31006ab3f37da47adf",
                "reference": "955288482d97c19a372d3f31006ab3f37da47adf",
                "shasum": ""
            },
            "require": {
                "ext-mbstring": "*",
                "php": ">=8.1",
                "sebastian/recursion-context": "^5.0"
            },
            "require-dev": {
                "phpunit/phpunit": "^10.0"
            },
            "type": "library",
            "extra": {
                "branch-alias": {
                    "dev-main": "5.1-dev"
                }
            },
            "autoload": {
                "classmap": [
                    "src/"
                ]
            },
            "notification-url": "https://packagist.org/downloads/",
            "license": [
                "BSD-3-Clause"
            ],
            "authors": [
                {
                    "name": "Sebastian Bergmann",
                    "email": "sebastian@phpunit.de"
                },
                {
                    "name": "Jeff Welch",
                    "email": "whatthejeff@gmail.com"
                },
                {
                    "name": "Volker Dusch",
                    "email": "github@wallbash.com"
                },
                {
                    "name": "Adam Harvey",
                    "email": "aharvey@php.net"
                },
                {
                    "name": "Bernhard Schussek",
                    "email": "bschussek@gmail.com"
                }
            ],
            "description": "Provides the functionality to export PHP variables for visualization",
            "homepage": "https://www.github.com/sebastianbergmann/exporter",
            "keywords": [
                "export",
                "exporter"
            ],
            "support": {
                "issues": "https://github.com/sebastianbergmann/exporter/issues",
                "security": "https://github.com/sebastianbergmann/exporter/security/policy",
                "source": "https://github.com/sebastianbergmann/exporter/tree/5.1.2"
            },
            "funding": [
                {
                    "url": "https://github.com/sebastianbergmann",
                    "type": "github"
                }
            ],
            "time": "2024-03-02T07:17:12+00:00"
        },
        {
            "name": "sebastian/global-state",
            "version": "6.0.2",
            "source": {
                "type": "git",
                "url": "https://github.com/sebastianbergmann/global-state.git",
                "reference": "987bafff24ecc4c9ac418cab1145b96dd6e9cbd9"
            },
            "dist": {
                "type": "zip",
                "url": "https://api.github.com/repos/sebastianbergmann/global-state/zipball/987bafff24ecc4c9ac418cab1145b96dd6e9cbd9",
                "reference": "987bafff24ecc4c9ac418cab1145b96dd6e9cbd9",
                "shasum": ""
            },
            "require": {
                "php": ">=8.1",
                "sebastian/object-reflector": "^3.0",
                "sebastian/recursion-context": "^5.0"
            },
            "require-dev": {
                "ext-dom": "*",
                "phpunit/phpunit": "^10.0"
            },
            "type": "library",
            "extra": {
                "branch-alias": {
                    "dev-main": "6.0-dev"
                }
            },
            "autoload": {
                "classmap": [
                    "src/"
                ]
            },
            "notification-url": "https://packagist.org/downloads/",
            "license": [
                "BSD-3-Clause"
            ],
            "authors": [
                {
                    "name": "Sebastian Bergmann",
                    "email": "sebastian@phpunit.de"
                }
            ],
            "description": "Snapshotting of global state",
            "homepage": "https://www.github.com/sebastianbergmann/global-state",
            "keywords": [
                "global state"
            ],
            "support": {
                "issues": "https://github.com/sebastianbergmann/global-state/issues",
                "security": "https://github.com/sebastianbergmann/global-state/security/policy",
                "source": "https://github.com/sebastianbergmann/global-state/tree/6.0.2"
            },
            "funding": [
                {
                    "url": "https://github.com/sebastianbergmann",
                    "type": "github"
                }
            ],
            "time": "2024-03-02T07:19:19+00:00"
        },
        {
            "name": "sebastian/lines-of-code",
            "version": "2.0.1",
            "source": {
                "type": "git",
                "url": "https://github.com/sebastianbergmann/lines-of-code.git",
                "reference": "649e40d279e243d985aa8fb6e74dd5bb28dc185d"
            },
            "dist": {
                "type": "zip",
                "url": "https://api.github.com/repos/sebastianbergmann/lines-of-code/zipball/649e40d279e243d985aa8fb6e74dd5bb28dc185d",
                "reference": "649e40d279e243d985aa8fb6e74dd5bb28dc185d",
                "shasum": ""
            },
            "require": {
                "nikic/php-parser": "^4.10",
                "php": ">=8.1"
            },
            "require-dev": {
                "phpunit/phpunit": "^10.0"
            },
            "type": "library",
            "extra": {
                "branch-alias": {
                    "dev-main": "2.0-dev"
                }
            },
            "autoload": {
                "classmap": [
                    "src/"
                ]
            },
            "notification-url": "https://packagist.org/downloads/",
            "license": [
                "BSD-3-Clause"
            ],
            "authors": [
                {
                    "name": "Sebastian Bergmann",
                    "email": "sebastian@phpunit.de",
                    "role": "lead"
                }
            ],
            "description": "Library for counting the lines of code in PHP source code",
            "homepage": "https://github.com/sebastianbergmann/lines-of-code",
            "support": {
                "issues": "https://github.com/sebastianbergmann/lines-of-code/issues",
                "security": "https://github.com/sebastianbergmann/lines-of-code/security/policy",
                "source": "https://github.com/sebastianbergmann/lines-of-code/tree/2.0.1"
            },
            "funding": [
                {
                    "url": "https://github.com/sebastianbergmann",
                    "type": "github"
                }
            ],
            "time": "2023-08-31T09:25:50+00:00"
        },
        {
            "name": "sebastian/object-enumerator",
            "version": "5.0.0",
            "source": {
                "type": "git",
                "url": "https://github.com/sebastianbergmann/object-enumerator.git",
                "reference": "202d0e344a580d7f7d04b3fafce6933e59dae906"
            },
            "dist": {
                "type": "zip",
                "url": "https://api.github.com/repos/sebastianbergmann/object-enumerator/zipball/202d0e344a580d7f7d04b3fafce6933e59dae906",
                "reference": "202d0e344a580d7f7d04b3fafce6933e59dae906",
                "shasum": ""
            },
            "require": {
                "php": ">=8.1",
                "sebastian/object-reflector": "^3.0",
                "sebastian/recursion-context": "^5.0"
            },
            "require-dev": {
                "phpunit/phpunit": "^10.0"
            },
            "type": "library",
            "extra": {
                "branch-alias": {
                    "dev-main": "5.0-dev"
                }
            },
            "autoload": {
                "classmap": [
                    "src/"
                ]
            },
            "notification-url": "https://packagist.org/downloads/",
            "license": [
                "BSD-3-Clause"
            ],
            "authors": [
                {
                    "name": "Sebastian Bergmann",
                    "email": "sebastian@phpunit.de"
                }
            ],
            "description": "Traverses array structures and object graphs to enumerate all referenced objects",
            "homepage": "https://github.com/sebastianbergmann/object-enumerator/",
            "support": {
                "issues": "https://github.com/sebastianbergmann/object-enumerator/issues",
                "source": "https://github.com/sebastianbergmann/object-enumerator/tree/5.0.0"
            },
            "funding": [
                {
                    "url": "https://github.com/sebastianbergmann",
                    "type": "github"
                }
            ],
            "time": "2023-02-03T07:08:32+00:00"
        },
        {
            "name": "sebastian/object-reflector",
            "version": "3.0.0",
            "source": {
                "type": "git",
                "url": "https://github.com/sebastianbergmann/object-reflector.git",
                "reference": "24ed13d98130f0e7122df55d06c5c4942a577957"
            },
            "dist": {
                "type": "zip",
                "url": "https://api.github.com/repos/sebastianbergmann/object-reflector/zipball/24ed13d98130f0e7122df55d06c5c4942a577957",
                "reference": "24ed13d98130f0e7122df55d06c5c4942a577957",
                "shasum": ""
            },
            "require": {
                "php": ">=8.1"
            },
            "require-dev": {
                "phpunit/phpunit": "^10.0"
            },
            "type": "library",
            "extra": {
                "branch-alias": {
                    "dev-main": "3.0-dev"
                }
            },
            "autoload": {
                "classmap": [
                    "src/"
                ]
            },
            "notification-url": "https://packagist.org/downloads/",
            "license": [
                "BSD-3-Clause"
            ],
            "authors": [
                {
                    "name": "Sebastian Bergmann",
                    "email": "sebastian@phpunit.de"
                }
            ],
            "description": "Allows reflection of object attributes, including inherited and non-public ones",
            "homepage": "https://github.com/sebastianbergmann/object-reflector/",
            "support": {
                "issues": "https://github.com/sebastianbergmann/object-reflector/issues",
                "source": "https://github.com/sebastianbergmann/object-reflector/tree/3.0.0"
            },
            "funding": [
                {
                    "url": "https://github.com/sebastianbergmann",
                    "type": "github"
                }
            ],
            "time": "2023-02-03T07:06:18+00:00"
        },
        {
            "name": "sebastian/recursion-context",
            "version": "5.0.0",
            "source": {
                "type": "git",
                "url": "https://github.com/sebastianbergmann/recursion-context.git",
                "reference": "05909fb5bc7df4c52992396d0116aed689f93712"
            },
            "dist": {
                "type": "zip",
                "url": "https://api.github.com/repos/sebastianbergmann/recursion-context/zipball/05909fb5bc7df4c52992396d0116aed689f93712",
                "reference": "05909fb5bc7df4c52992396d0116aed689f93712",
                "shasum": ""
            },
            "require": {
                "php": ">=8.1"
            },
            "require-dev": {
                "phpunit/phpunit": "^10.0"
            },
            "type": "library",
            "extra": {
                "branch-alias": {
                    "dev-main": "5.0-dev"
                }
            },
            "autoload": {
                "classmap": [
                    "src/"
                ]
            },
            "notification-url": "https://packagist.org/downloads/",
            "license": [
                "BSD-3-Clause"
            ],
            "authors": [
                {
                    "name": "Sebastian Bergmann",
                    "email": "sebastian@phpunit.de"
                },
                {
                    "name": "Jeff Welch",
                    "email": "whatthejeff@gmail.com"
                },
                {
                    "name": "Adam Harvey",
                    "email": "aharvey@php.net"
                }
            ],
            "description": "Provides functionality to recursively process PHP variables",
            "homepage": "https://github.com/sebastianbergmann/recursion-context",
            "support": {
                "issues": "https://github.com/sebastianbergmann/recursion-context/issues",
                "source": "https://github.com/sebastianbergmann/recursion-context/tree/5.0.0"
            },
            "funding": [
                {
                    "url": "https://github.com/sebastianbergmann",
                    "type": "github"
                }
            ],
            "time": "2023-02-03T07:05:40+00:00"
        },
        {
            "name": "sebastian/type",
            "version": "4.0.0",
            "source": {
                "type": "git",
                "url": "https://github.com/sebastianbergmann/type.git",
                "reference": "462699a16464c3944eefc02ebdd77882bd3925bf"
            },
            "dist": {
                "type": "zip",
                "url": "https://api.github.com/repos/sebastianbergmann/type/zipball/462699a16464c3944eefc02ebdd77882bd3925bf",
                "reference": "462699a16464c3944eefc02ebdd77882bd3925bf",
                "shasum": ""
            },
            "require": {
                "php": ">=8.1"
            },
            "require-dev": {
                "phpunit/phpunit": "^10.0"
            },
            "type": "library",
            "extra": {
                "branch-alias": {
                    "dev-main": "4.0-dev"
                }
            },
            "autoload": {
                "classmap": [
                    "src/"
                ]
            },
            "notification-url": "https://packagist.org/downloads/",
            "license": [
                "BSD-3-Clause"
            ],
            "authors": [
                {
                    "name": "Sebastian Bergmann",
                    "email": "sebastian@phpunit.de",
                    "role": "lead"
                }
            ],
            "description": "Collection of value objects that represent the types of the PHP type system",
            "homepage": "https://github.com/sebastianbergmann/type",
            "support": {
                "issues": "https://github.com/sebastianbergmann/type/issues",
                "source": "https://github.com/sebastianbergmann/type/tree/4.0.0"
            },
            "funding": [
                {
                    "url": "https://github.com/sebastianbergmann",
                    "type": "github"
                }
            ],
            "time": "2023-02-03T07:10:45+00:00"
        },
        {
            "name": "sebastian/version",
            "version": "4.0.1",
            "source": {
                "type": "git",
                "url": "https://github.com/sebastianbergmann/version.git",
                "reference": "c51fa83a5d8f43f1402e3f32a005e6262244ef17"
            },
            "dist": {
                "type": "zip",
                "url": "https://api.github.com/repos/sebastianbergmann/version/zipball/c51fa83a5d8f43f1402e3f32a005e6262244ef17",
                "reference": "c51fa83a5d8f43f1402e3f32a005e6262244ef17",
                "shasum": ""
            },
            "require": {
                "php": ">=8.1"
            },
            "type": "library",
            "extra": {
                "branch-alias": {
                    "dev-main": "4.0-dev"
                }
            },
            "autoload": {
                "classmap": [
                    "src/"
                ]
            },
            "notification-url": "https://packagist.org/downloads/",
            "license": [
                "BSD-3-Clause"
            ],
            "authors": [
                {
                    "name": "Sebastian Bergmann",
                    "email": "sebastian@phpunit.de",
                    "role": "lead"
                }
            ],
            "description": "Library that helps with managing the version number of Git-hosted PHP projects",
            "homepage": "https://github.com/sebastianbergmann/version",
            "support": {
                "issues": "https://github.com/sebastianbergmann/version/issues",
                "source": "https://github.com/sebastianbergmann/version/tree/4.0.1"
            },
            "funding": [
                {
                    "url": "https://github.com/sebastianbergmann",
                    "type": "github"
                }
            ],
            "time": "2023-02-07T11:34:05+00:00"
        },
        {
            "name": "theseer/tokenizer",
            "version": "1.2.3",
            "source": {
                "type": "git",
                "url": "https://github.com/theseer/tokenizer.git",
                "reference": "737eda637ed5e28c3413cb1ebe8bb52cbf1ca7a2"
            },
            "dist": {
                "type": "zip",
                "url": "https://api.github.com/repos/theseer/tokenizer/zipball/737eda637ed5e28c3413cb1ebe8bb52cbf1ca7a2",
                "reference": "737eda637ed5e28c3413cb1ebe8bb52cbf1ca7a2",
                "shasum": ""
            },
            "require": {
                "ext-dom": "*",
                "ext-tokenizer": "*",
                "ext-xmlwriter": "*",
                "php": "^7.2 || ^8.0"
            },
            "type": "library",
            "autoload": {
                "classmap": [
                    "src/"
                ]
            },
            "notification-url": "https://packagist.org/downloads/",
            "license": [
                "BSD-3-Clause"
            ],
            "authors": [
                {
                    "name": "Arne Blankerts",
                    "email": "arne@blankerts.de",
                    "role": "Developer"
                }
            ],
            "description": "A small library for converting tokenized PHP source code into XML and potentially other formats",
            "support": {
                "issues": "https://github.com/theseer/tokenizer/issues",
                "source": "https://github.com/theseer/tokenizer/tree/1.2.3"
            },
            "funding": [
                {
                    "url": "https://github.com/theseer",
                    "type": "github"
                }
            ],
            "time": "2024-03-03T12:36:25+00:00"
        }
    ],
    "aliases": [],
    "minimum-stability": "stable",
    "stability-flags": {
        "gameparrot/bedrock-data": 20,
        "gameparrot/bedrock-protocol": 20
    },
    "prefer-stable": false,
    "prefer-lowest": false,
    "platform": {
        "php": "^8.1",
        "php-64bit": "*",
        "ext-chunkutils2": "^0.3.1",
        "ext-crypto": "^0.3.1",
        "ext-ctype": "*",
        "ext-curl": "*",
        "ext-date": "*",
        "ext-gmp": "*",
        "ext-hash": "*",
        "ext-igbinary": "^3.0.1",
        "ext-json": "*",
        "ext-leveldb": "^0.2.1 || ^0.3.0",
        "ext-mbstring": "*",
        "ext-morton": "^0.1.0",
        "ext-openssl": "*",
        "ext-pcre": "*",
        "ext-phar": "*",
        "ext-pmmpthread": "^6.0.7",
        "ext-reflection": "*",
        "ext-simplexml": "*",
        "ext-sockets": "*",
        "ext-spl": "*",
        "ext-yaml": ">=2.0.0",
        "ext-zip": "*",
        "ext-zlib": ">=1.2.11",
        "composer-runtime-api": "^2.0"
    },
    "platform-dev": [],
    "platform-overrides": {
        "php": "8.1.0"
    },
    "plugin-api-version": "2.3.0"
}<|MERGE_RESOLUTION|>--- conflicted
+++ resolved
@@ -4,11 +4,7 @@
         "Read more about it at https://getcomposer.org/doc/01-basic-usage.md#installing-dependencies",
         "This file is @generated automatically"
     ],
-<<<<<<< HEAD
-    "content-hash": "ae1ab9134dd79d6b23547c455504fb2c",
-=======
     "content-hash": "2c2f012a5e233ee403e4638530be0bd7",
->>>>>>> 2094d4a5
     "packages": [
         {
             "name": "adhocore/json-comment",
@@ -129,15 +125,6 @@
             "version": "dev-master",
             "source": {
                 "type": "git",
-<<<<<<< HEAD
-                "url": "https://github.com/GameParrot/BedrockData.git",
-                "reference": "fe7a1fc463ced9809d4383d3d769ef15850922e8"
-            },
-            "dist": {
-                "type": "zip",
-                "url": "https://api.github.com/repos/GameParrot/BedrockData/zipball/fe7a1fc463ced9809d4383d3d769ef15850922e8",
-                "reference": "fe7a1fc463ced9809d4383d3d769ef15850922e8",
-=======
                 "url": "https://github.com/NetherGamesMC/BedrockData.git",
                 "reference": "06cc06bc9cc81767c2fa14b836b77c207e074db1"
             },
@@ -145,7 +132,6 @@
                 "type": "zip",
                 "url": "https://api.github.com/repos/NetherGamesMC/BedrockData/zipball/06cc06bc9cc81767c2fa14b836b77c207e074db1",
                 "reference": "06cc06bc9cc81767c2fa14b836b77c207e074db1",
->>>>>>> 2094d4a5
                 "shasum": ""
             },
             "default-branch": true,
@@ -157,26 +143,13 @@
             "support": {
                 "source": "https://github.com/GameParrot/BedrockData/tree/master"
             },
-<<<<<<< HEAD
-            "time": "2023-12-11T23:51:22+00:00"
-=======
             "time": "2024-03-13T14:52:38+00:00"
->>>>>>> 2094d4a5
         },
         {
             "name": "gameparrot/bedrock-protocol",
             "version": "dev-master",
             "source": {
                 "type": "git",
-<<<<<<< HEAD
-                "url": "https://github.com/GameParrot/BedrockProtocol.git",
-                "reference": "7b8de6b98577bab165794c8127e7c616e4290e1a"
-            },
-            "dist": {
-                "type": "zip",
-                "url": "https://api.github.com/repos/GameParrot/BedrockProtocol/zipball/7b8de6b98577bab165794c8127e7c616e4290e1a",
-                "reference": "7b8de6b98577bab165794c8127e7c616e4290e1a",
-=======
                 "url": "https://github.com/NetherGamesMC/BedrockProtocol.git",
                 "reference": "f3fccf670f43cf89e5ed48031d569f9b5f67659b"
             },
@@ -184,7 +157,6 @@
                 "type": "zip",
                 "url": "https://api.github.com/repos/NetherGamesMC/BedrockProtocol/zipball/f3fccf670f43cf89e5ed48031d569f9b5f67659b",
                 "reference": "f3fccf670f43cf89e5ed48031d569f9b5f67659b",
->>>>>>> 2094d4a5
                 "shasum": ""
             },
             "require": {
@@ -226,11 +198,7 @@
             "support": {
                 "source": "https://github.com/GameParrot/BedrockProtocol/tree/master"
             },
-<<<<<<< HEAD
-            "time": "2023-12-07T19:17:53+00:00"
-=======
             "time": "2024-03-14T08:07:16+00:00"
->>>>>>> 2094d4a5
         },
         {
             "name": "pocketmine/bedrock-block-upgrade-schema",
@@ -254,11 +222,7 @@
             "description": "Schemas describing how to upgrade saved block data in older Minecraft: Bedrock Edition world saves",
             "support": {
                 "issues": "https://github.com/pmmp/BedrockBlockUpgradeSchema/issues",
-<<<<<<< HEAD
-                "source": "https://github.com/pmmp/BedrockBlockUpgradeSchema/tree/3.4.0"
-=======
                 "source": "https://github.com/pmmp/BedrockBlockUpgradeSchema/tree/3.6.0"
->>>>>>> 2094d4a5
             },
             "time": "2024-02-28T19:25:25+00:00"
         },
@@ -284,15 +248,9 @@
             "description": "JSON schemas for upgrading items found in older Minecraft: Bedrock world saves",
             "support": {
                 "issues": "https://github.com/pmmp/BedrockItemUpgradeSchema/issues",
-<<<<<<< HEAD
-                "source": "https://github.com/pmmp/BedrockItemUpgradeSchema/tree/1.6.0"
-            },
-            "time": "2023-11-08T18:12:14+00:00"
-=======
                 "source": "https://github.com/pmmp/BedrockItemUpgradeSchema/tree/1.8.0"
             },
             "time": "2024-02-28T19:25:53+00:00"
->>>>>>> 2094d4a5
         },
         {
             "name": "pocketmine/binaryutils",
@@ -975,21 +933,12 @@
             "source": {
                 "type": "git",
                 "url": "https://github.com/symfony/filesystem.git",
-<<<<<<< HEAD
-                "reference": "edd36776956f2a6fcf577edb5b05eb0e3bdc52ae"
-            },
-            "dist": {
-                "type": "zip",
-                "url": "https://api.github.com/repos/symfony/filesystem/zipball/edd36776956f2a6fcf577edb5b05eb0e3bdc52ae",
-                "reference": "edd36776956f2a6fcf577edb5b05eb0e3bdc52ae",
-=======
                 "reference": "7f3b1755eb49297a0827a7575d5d2b2fd11cc9fb"
             },
             "dist": {
                 "type": "zip",
                 "url": "https://api.github.com/repos/symfony/filesystem/zipball/7f3b1755eb49297a0827a7575d5d2b2fd11cc9fb",
                 "reference": "7f3b1755eb49297a0827a7575d5d2b2fd11cc9fb",
->>>>>>> 2094d4a5
                 "shasum": ""
             },
             "require": {
@@ -1023,11 +972,7 @@
             "description": "Provides basic utilities for the filesystem",
             "homepage": "https://symfony.com",
             "support": {
-<<<<<<< HEAD
-                "source": "https://github.com/symfony/filesystem/tree/v6.3.1"
-=======
                 "source": "https://github.com/symfony/filesystem/tree/v6.4.3"
->>>>>>> 2094d4a5
             },
             "funding": [
                 {
@@ -1043,11 +988,7 @@
                     "type": "tidelift"
                 }
             ],
-<<<<<<< HEAD
-            "time": "2023-06-01T08:30:39+00:00"
-=======
             "time": "2024-01-23T14:51:35+00:00"
->>>>>>> 2094d4a5
         },
         {
             "name": "symfony/polyfill-ctype",
@@ -1271,18 +1212,6 @@
         },
         {
             "name": "nikic/php-parser",
-<<<<<<< HEAD
-            "version": "v4.17.1",
-            "source": {
-                "type": "git",
-                "url": "https://github.com/nikic/PHP-Parser.git",
-                "reference": "a6303e50c90c355c7eeee2c4a8b27fe8dc8fef1d"
-            },
-            "dist": {
-                "type": "zip",
-                "url": "https://api.github.com/repos/nikic/PHP-Parser/zipball/a6303e50c90c355c7eeee2c4a8b27fe8dc8fef1d",
-                "reference": "a6303e50c90c355c7eeee2c4a8b27fe8dc8fef1d",
-=======
             "version": "v5.0.2",
             "source": {
                 "type": "git",
@@ -1293,7 +1222,6 @@
                 "type": "zip",
                 "url": "https://api.github.com/repos/nikic/PHP-Parser/zipball/139676794dc1e9231bf7bcd123cfc0c99182cb13",
                 "reference": "139676794dc1e9231bf7bcd123cfc0c99182cb13",
->>>>>>> 2094d4a5
                 "shasum": ""
             },
             "require": {
@@ -1334,15 +1262,9 @@
             ],
             "support": {
                 "issues": "https://github.com/nikic/PHP-Parser/issues",
-<<<<<<< HEAD
-                "source": "https://github.com/nikic/PHP-Parser/tree/v4.17.1"
-            },
-            "time": "2023-08-13T19:53:39+00:00"
-=======
                 "source": "https://github.com/nikic/PHP-Parser/tree/v5.0.2"
             },
             "time": "2024-03-05T20:51:40+00:00"
->>>>>>> 2094d4a5
         },
         {
             "name": "phar-io/manifest",
@@ -1464,18 +1386,6 @@
         },
         {
             "name": "phpstan/phpstan",
-<<<<<<< HEAD
-            "version": "1.10.47",
-            "source": {
-                "type": "git",
-                "url": "https://github.com/phpstan/phpstan.git",
-                "reference": "84dbb33b520ea28b6cf5676a3941f4bae1c1ff39"
-            },
-            "dist": {
-                "type": "zip",
-                "url": "https://api.github.com/repos/phpstan/phpstan/zipball/84dbb33b520ea28b6cf5676a3941f4bae1c1ff39",
-                "reference": "84dbb33b520ea28b6cf5676a3941f4bae1c1ff39",
-=======
             "version": "1.10.60",
             "source": {
                 "type": "git",
@@ -1486,7 +1396,6 @@
                 "type": "zip",
                 "url": "https://api.github.com/repos/phpstan/phpstan/zipball/95dcea7d6c628a3f2f56d091d8a0219485a86bbe",
                 "reference": "95dcea7d6c628a3f2f56d091d8a0219485a86bbe",
->>>>>>> 2094d4a5
                 "shasum": ""
             },
             "require": {
@@ -1535,11 +1444,7 @@
                     "type": "tidelift"
                 }
             ],
-<<<<<<< HEAD
-            "time": "2023-12-01T15:19:17+00:00"
-=======
             "time": "2024-03-07T13:30:19+00:00"
->>>>>>> 2094d4a5
         },
         {
             "name": "phpstan/phpstan-phpunit",
@@ -1644,18 +1549,6 @@
         },
         {
             "name": "phpunit/php-code-coverage",
-<<<<<<< HEAD
-            "version": "10.1.9",
-            "source": {
-                "type": "git",
-                "url": "https://github.com/sebastianbergmann/php-code-coverage.git",
-                "reference": "a56a9ab2f680246adcf3db43f38ddf1765774735"
-            },
-            "dist": {
-                "type": "zip",
-                "url": "https://api.github.com/repos/sebastianbergmann/php-code-coverage/zipball/a56a9ab2f680246adcf3db43f38ddf1765774735",
-                "reference": "a56a9ab2f680246adcf3db43f38ddf1765774735",
-=======
             "version": "10.1.14",
             "source": {
                 "type": "git",
@@ -1666,7 +1559,6 @@
                 "type": "zip",
                 "url": "https://api.github.com/repos/sebastianbergmann/php-code-coverage/zipball/e3f51450ebffe8e0efdf7346ae966a656f7d5e5b",
                 "reference": "e3f51450ebffe8e0efdf7346ae966a656f7d5e5b",
->>>>>>> 2094d4a5
                 "shasum": ""
             },
             "require": {
@@ -1723,11 +1615,7 @@
             "support": {
                 "issues": "https://github.com/sebastianbergmann/php-code-coverage/issues",
                 "security": "https://github.com/sebastianbergmann/php-code-coverage/security/policy",
-<<<<<<< HEAD
-                "source": "https://github.com/sebastianbergmann/php-code-coverage/tree/10.1.9"
-=======
                 "source": "https://github.com/sebastianbergmann/php-code-coverage/tree/10.1.14"
->>>>>>> 2094d4a5
             },
             "funding": [
                 {
@@ -1735,11 +1623,7 @@
                     "type": "github"
                 }
             ],
-<<<<<<< HEAD
-            "time": "2023-11-23T12:23:20+00:00"
-=======
             "time": "2024-03-12T15:33:41+00:00"
->>>>>>> 2094d4a5
         },
         {
             "name": "phpunit/php-file-iterator",
@@ -2390,18 +2274,6 @@
         },
         {
             "name": "sebastian/diff",
-<<<<<<< HEAD
-            "version": "5.0.3",
-            "source": {
-                "type": "git",
-                "url": "https://github.com/sebastianbergmann/diff.git",
-                "reference": "912dc2fbe3e3c1e7873313cc801b100b6c68c87b"
-            },
-            "dist": {
-                "type": "zip",
-                "url": "https://api.github.com/repos/sebastianbergmann/diff/zipball/912dc2fbe3e3c1e7873313cc801b100b6c68c87b",
-                "reference": "912dc2fbe3e3c1e7873313cc801b100b6c68c87b",
-=======
             "version": "5.1.1",
             "source": {
                 "type": "git",
@@ -2412,7 +2284,6 @@
                 "type": "zip",
                 "url": "https://api.github.com/repos/sebastianbergmann/diff/zipball/c41e007b4b62af48218231d6c2275e4c9b975b2e",
                 "reference": "c41e007b4b62af48218231d6c2275e4c9b975b2e",
->>>>>>> 2094d4a5
                 "shasum": ""
             },
             "require": {
@@ -2458,11 +2329,7 @@
             "support": {
                 "issues": "https://github.com/sebastianbergmann/diff/issues",
                 "security": "https://github.com/sebastianbergmann/diff/security/policy",
-<<<<<<< HEAD
-                "source": "https://github.com/sebastianbergmann/diff/tree/5.0.3"
-=======
                 "source": "https://github.com/sebastianbergmann/diff/tree/5.1.1"
->>>>>>> 2094d4a5
             },
             "funding": [
                 {
@@ -2470,11 +2337,7 @@
                     "type": "github"
                 }
             ],
-<<<<<<< HEAD
-            "time": "2023-05-01T07:48:21+00:00"
-=======
             "time": "2024-03-02T07:15:17+00:00"
->>>>>>> 2094d4a5
         },
         {
             "name": "sebastian/environment",
