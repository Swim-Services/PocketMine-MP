{
    "_readme": [
        "This file locks the dependencies of your project to a known state",
        "Read more about it at https://getcomposer.org/doc/01-basic-usage.md#installing-dependencies",
        "This file is @generated automatically"
    ],
<<<<<<< HEAD
    "content-hash": "eef162760909f19a54866fbb6d49b200",
=======
    "content-hash": "ff0fa864a7853011bf4620d870c47ac7",
>>>>>>> 8f217ca6
    "packages": [
        {
            "name": "adhocore/json-comment",
            "version": "1.2.1",
            "source": {
                "type": "git",
                "url": "https://github.com/adhocore/php-json-comment.git",
                "reference": "651023f9fe52e9efa2198cbaf6e481d1968e2377"
            },
            "dist": {
                "type": "zip",
                "url": "https://api.github.com/repos/adhocore/php-json-comment/zipball/651023f9fe52e9efa2198cbaf6e481d1968e2377",
                "reference": "651023f9fe52e9efa2198cbaf6e481d1968e2377",
                "shasum": ""
            },
            "require": {
                "ext-ctype": "*",
                "php": ">=7.0"
            },
            "require-dev": {
                "phpunit/phpunit": "^6.5 || ^7.5 || ^8.5"
            },
            "type": "library",
            "autoload": {
                "psr-4": {
                    "Ahc\\Json\\": "src/"
                }
            },
            "notification-url": "https://packagist.org/downloads/",
            "license": [
                "MIT"
            ],
            "authors": [
                {
                    "name": "Jitendra Adhikari",
                    "email": "jiten.adhikary@gmail.com"
                }
            ],
            "description": "Lightweight JSON comment stripper library for PHP",
            "keywords": [
                "comment",
                "json",
                "strip-comment"
            ],
            "support": {
                "issues": "https://github.com/adhocore/php-json-comment/issues",
                "source": "https://github.com/adhocore/php-json-comment/tree/1.2.1"
            },
            "funding": [
                {
                    "url": "https://paypal.me/ji10",
                    "type": "custom"
                },
                {
                    "url": "https://github.com/adhocore",
                    "type": "github"
                }
            ],
            "time": "2022-10-02T11:22:07+00:00"
        },
        {
            "name": "brick/math",
            "version": "0.11.0",
            "source": {
                "type": "git",
                "url": "https://github.com/brick/math.git",
                "reference": "0ad82ce168c82ba30d1c01ec86116ab52f589478"
            },
            "dist": {
                "type": "zip",
                "url": "https://api.github.com/repos/brick/math/zipball/0ad82ce168c82ba30d1c01ec86116ab52f589478",
                "reference": "0ad82ce168c82ba30d1c01ec86116ab52f589478",
                "shasum": ""
            },
            "require": {
                "php": "^8.0"
            },
            "require-dev": {
                "php-coveralls/php-coveralls": "^2.2",
                "phpunit/phpunit": "^9.0",
                "vimeo/psalm": "5.0.0"
            },
            "type": "library",
            "autoload": {
                "psr-4": {
                    "Brick\\Math\\": "src/"
                }
            },
            "notification-url": "https://packagist.org/downloads/",
            "license": [
                "MIT"
            ],
            "description": "Arbitrary-precision arithmetic library",
            "keywords": [
                "Arbitrary-precision",
                "BigInteger",
                "BigRational",
                "arithmetic",
                "bigdecimal",
                "bignum",
                "brick",
                "math"
            ],
            "support": {
                "issues": "https://github.com/brick/math/issues",
                "source": "https://github.com/brick/math/tree/0.11.0"
            },
            "funding": [
                {
                    "url": "https://github.com/BenMorel",
                    "type": "github"
                }
            ],
            "time": "2023-01-15T23:15:59+00:00"
        },
        {
            "name": "fgrosse/phpasn1",
            "version": "v2.5.0",
            "source": {
                "type": "git",
                "url": "https://github.com/fgrosse/PHPASN1.git",
                "reference": "42060ed45344789fb9f21f9f1864fc47b9e3507b"
            },
            "dist": {
                "type": "zip",
                "url": "https://api.github.com/repos/fgrosse/PHPASN1/zipball/42060ed45344789fb9f21f9f1864fc47b9e3507b",
                "reference": "42060ed45344789fb9f21f9f1864fc47b9e3507b",
                "shasum": ""
            },
            "require": {
                "php": "^7.1 || ^8.0"
            },
            "require-dev": {
                "php-coveralls/php-coveralls": "~2.0",
                "phpunit/phpunit": "^7.0 || ^8.0 || ^9.0"
            },
            "suggest": {
                "ext-bcmath": "BCmath is the fallback extension for big integer calculations",
                "ext-curl": "For loading OID information from the web if they have not bee defined statically",
                "ext-gmp": "GMP is the preferred extension for big integer calculations",
                "phpseclib/bcmath_compat": "BCmath polyfill for servers where neither GMP nor BCmath is available"
            },
            "type": "library",
            "extra": {
                "branch-alias": {
                    "dev-master": "2.0.x-dev"
                }
            },
            "autoload": {
                "psr-4": {
                    "FG\\": "lib/"
                }
            },
            "notification-url": "https://packagist.org/downloads/",
            "license": [
                "MIT"
            ],
            "authors": [
                {
                    "name": "Friedrich Große",
                    "email": "friedrich.grosse@gmail.com",
                    "homepage": "https://github.com/FGrosse",
                    "role": "Author"
                },
                {
                    "name": "All contributors",
                    "homepage": "https://github.com/FGrosse/PHPASN1/contributors"
                }
            ],
            "description": "A PHP Framework that allows you to encode and decode arbitrary ASN.1 structures using the ITU-T X.690 Encoding Rules.",
            "homepage": "https://github.com/FGrosse/PHPASN1",
            "keywords": [
                "DER",
                "asn.1",
                "asn1",
                "ber",
                "binary",
                "decoding",
                "encoding",
                "x.509",
                "x.690",
                "x509",
                "x690"
            ],
            "support": {
                "issues": "https://github.com/fgrosse/PHPASN1/issues",
                "source": "https://github.com/fgrosse/PHPASN1/tree/v2.5.0"
            },
            "abandoned": true,
            "time": "2022-12-19T11:08:26+00:00"
        },
        {
<<<<<<< HEAD
            "name": "nethergamesmc/bedrock-data",
            "version": "dev-master",
            "source": {
                "type": "git",
                "url": "https://github.com/NetherGamesMC/BedrockData.git",
                "reference": "cd5044ec0558f8a65eae85446703c325536896e0"
            },
            "dist": {
                "type": "zip",
                "url": "https://api.github.com/repos/NetherGamesMC/BedrockData/zipball/cd5044ec0558f8a65eae85446703c325536896e0",
                "reference": "cd5044ec0558f8a65eae85446703c325536896e0",
=======
            "name": "pocketmine/bedrock-block-upgrade-schema",
            "version": "3.0.0",
            "source": {
                "type": "git",
                "url": "https://github.com/pmmp/BedrockBlockUpgradeSchema.git",
                "reference": "8b72c47109e174ac7f17c3ac546748f8e49a5fdf"
            },
            "dist": {
                "type": "zip",
                "url": "https://api.github.com/repos/pmmp/BedrockBlockUpgradeSchema/zipball/8b72c47109e174ac7f17c3ac546748f8e49a5fdf",
                "reference": "8b72c47109e174ac7f17c3ac546748f8e49a5fdf",
>>>>>>> 8f217ca6
                "shasum": ""
            },
            "default-branch": true,
            "type": "library",
            "license": [
                "CC0-1.0"
            ],
            "description": "Blobs of data generated from Minecraft: Bedrock Edition, used by PocketMine-MP",
            "support": {
<<<<<<< HEAD
                "source": "https://github.com/NetherGamesMC/BedrockData/tree/master"
            },
            "time": "2023-07-01T11:58:24+00:00"
=======
                "issues": "https://github.com/pmmp/BedrockBlockUpgradeSchema/issues",
                "source": "https://github.com/pmmp/BedrockBlockUpgradeSchema/tree/3.0.0"
            },
            "time": "2023-07-03T16:35:44+00:00"
>>>>>>> 8f217ca6
        },
        {
            "name": "nethergamesmc/bedrock-protocol",
            "version": "dev-master",
            "source": {
                "type": "git",
                "url": "https://github.com/NetherGamesMC/BedrockProtocol.git",
                "reference": "1046e264edd4ee8bfdfa97267543c222cd50dfff"
            },
            "dist": {
                "type": "zip",
                "url": "https://api.github.com/repos/NetherGamesMC/BedrockProtocol/zipball/1046e264edd4ee8bfdfa97267543c222cd50dfff",
                "reference": "1046e264edd4ee8bfdfa97267543c222cd50dfff",
                "shasum": ""
            },
            "require": {
                "ext-json": "*",
                "netresearch/jsonmapper": "^4.0",
                "php": "^8.0",
                "pocketmine/binaryutils": "^0.2.0",
                "pocketmine/color": "^0.2.0 || ^0.3.0",
                "pocketmine/math": "^0.3.0 || ^0.4.0",
                "pocketmine/nbt": "^0.3.0",
                "ramsey/uuid": "^4.1"
            },
            "require-dev": {
                "phpstan/phpstan": "1.10.7",
                "phpstan/phpstan-phpunit": "^1.0.0",
                "phpstan/phpstan-strict-rules": "^1.0.0",
                "phpunit/phpunit": "^9.5"
            },
            "default-branch": true,
            "type": "library",
            "autoload": {
                "psr-4": {
                    "pocketmine\\network\\mcpe\\protocol\\": "src/"
                }
            },
            "autoload-dev": {
                "psr-4": {
                    "pocketmine\\network\\mcpe\\protocol\\": "tests/phpunit/"
                }
            },
            "scripts": {
                "update-create-methods": [
                    "@php tools/generate-create-static-methods.php"
                ]
            },
            "license": [
                "LGPL-3.0"
            ],
            "description": "An implementation of the Minecraft: Bedrock Edition protocol in PHP",
            "support": {
                "source": "https://github.com/NetherGamesMC/BedrockProtocol/tree/master"
            },
            "time": "2023-06-07T19:30:33+00:00"
        },
        {
            "name": "pocketmine/bedrock-block-upgrade-schema",
            "version": "2.2.0",
            "source": {
                "type": "git",
                "url": "https://github.com/pmmp/BedrockBlockUpgradeSchema.git",
                "reference": "79bb3ad542ef19e828fdf1fa6adc54f1fa4b3bb5"
            },
            "dist": {
                "type": "zip",
                "url": "https://api.github.com/repos/pmmp/BedrockBlockUpgradeSchema/zipball/79bb3ad542ef19e828fdf1fa6adc54f1fa4b3bb5",
                "reference": "79bb3ad542ef19e828fdf1fa6adc54f1fa4b3bb5",
                "shasum": ""
            },
            "type": "library",
            "notification-url": "https://packagist.org/downloads/",
            "license": [
                "CC0-1.0"
            ],
            "description": "Schemas describing how to upgrade saved block data in older Minecraft: Bedrock Edition world saves",
            "support": {
                "issues": "https://github.com/pmmp/BedrockBlockUpgradeSchema/issues",
                "source": "https://github.com/pmmp/BedrockBlockUpgradeSchema/tree/2.2.0"
            },
            "time": "2023-05-04T21:49:36+00:00"
        },
        {
            "name": "pocketmine/bedrock-item-upgrade-schema",
            "version": "1.3.0",
            "source": {
                "type": "git",
                "url": "https://github.com/pmmp/BedrockItemUpgradeSchema.git",
                "reference": "b16c59cfae08833f180dd82f88de7c1f43bc67c9"
            },
            "dist": {
                "type": "zip",
                "url": "https://api.github.com/repos/pmmp/BedrockItemUpgradeSchema/zipball/b16c59cfae08833f180dd82f88de7c1f43bc67c9",
                "reference": "b16c59cfae08833f180dd82f88de7c1f43bc67c9",
                "shasum": ""
            },
            "type": "library",
            "notification-url": "https://packagist.org/downloads/",
            "license": [
                "CC0-1.0"
            ],
            "description": "JSON schemas for upgrading items found in older Minecraft: Bedrock world saves",
            "support": {
                "issues": "https://github.com/pmmp/BedrockItemUpgradeSchema/issues",
                "source": "https://github.com/pmmp/BedrockItemUpgradeSchema/tree/1.3.0"
            },
            "time": "2023-05-18T15:34:32+00:00"
        },
        {
            "name": "pocketmine/binaryutils",
            "version": "0.2.4",
            "source": {
                "type": "git",
                "url": "https://github.com/pmmp/BinaryUtils.git",
                "reference": "5ac7eea91afbad8dc498f5ce34ce6297d5e6ea9a"
            },
            "dist": {
                "type": "zip",
                "url": "https://api.github.com/repos/pmmp/BinaryUtils/zipball/5ac7eea91afbad8dc498f5ce34ce6297d5e6ea9a",
                "reference": "5ac7eea91afbad8dc498f5ce34ce6297d5e6ea9a",
                "shasum": ""
            },
            "require": {
                "php": "^7.4 || ^8.0",
                "php-64bit": "*"
            },
            "require-dev": {
                "phpstan/extension-installer": "^1.0",
                "phpstan/phpstan": "1.3.0",
                "phpstan/phpstan-phpunit": "^1.0",
                "phpstan/phpstan-strict-rules": "^1.0.0",
                "phpunit/phpunit": "^9.5"
            },
            "type": "library",
            "autoload": {
                "psr-4": {
                    "pocketmine\\utils\\": "src/"
                }
            },
            "notification-url": "https://packagist.org/downloads/",
            "license": [
                "LGPL-3.0"
            ],
            "description": "Classes and methods for conveniently handling binary data",
            "support": {
                "issues": "https://github.com/pmmp/BinaryUtils/issues",
                "source": "https://github.com/pmmp/BinaryUtils/tree/0.2.4"
            },
            "time": "2022-01-12T18:06:33+00:00"
        },
        {
            "name": "pocketmine/callback-validator",
            "version": "1.0.3",
            "source": {
                "type": "git",
                "url": "https://github.com/pmmp/CallbackValidator.git",
                "reference": "64787469766bcaa7e5885242e85c23c25e8c55a2"
            },
            "dist": {
                "type": "zip",
                "url": "https://api.github.com/repos/pmmp/CallbackValidator/zipball/64787469766bcaa7e5885242e85c23c25e8c55a2",
                "reference": "64787469766bcaa7e5885242e85c23c25e8c55a2",
                "shasum": ""
            },
            "require": {
                "ext-reflection": "*",
                "php": "^7.1 || ^8.0"
            },
            "replace": {
                "daverandom/callback-validator": "*"
            },
            "require-dev": {
                "phpstan/extension-installer": "^1.0",
                "phpstan/phpstan": "0.12.59",
                "phpstan/phpstan-strict-rules": "^0.12.4",
                "phpunit/phpunit": "^7.5 || ^8.5 || ^9.0"
            },
            "type": "library",
            "autoload": {
                "psr-4": {
                    "DaveRandom\\CallbackValidator\\": "src/"
                }
            },
            "notification-url": "https://packagist.org/downloads/",
            "license": [
                "MIT"
            ],
            "authors": [
                {
                    "name": "Chris Wright",
                    "email": "cw@daverandom.com"
                }
            ],
            "description": "Fork of daverandom/callback-validator - Tools for validating callback signatures",
            "support": {
                "issues": "https://github.com/pmmp/CallbackValidator/issues",
                "source": "https://github.com/pmmp/CallbackValidator/tree/1.0.3"
            },
            "time": "2020-12-11T01:45:37+00:00"
        },
        {
            "name": "pocketmine/color",
            "version": "0.3.1",
            "source": {
                "type": "git",
                "url": "https://github.com/pmmp/Color.git",
                "reference": "a0421f1e9e0b0c619300fb92d593283378f6a5e1"
            },
            "dist": {
                "type": "zip",
                "url": "https://api.github.com/repos/pmmp/Color/zipball/a0421f1e9e0b0c619300fb92d593283378f6a5e1",
                "reference": "a0421f1e9e0b0c619300fb92d593283378f6a5e1",
                "shasum": ""
            },
            "require": {
                "php": "^8.0"
            },
            "require-dev": {
                "phpstan/phpstan": "1.10.3",
                "phpstan/phpstan-strict-rules": "^1.2.0"
            },
            "type": "library",
            "autoload": {
                "psr-4": {
                    "pocketmine\\color\\": "src/"
                }
            },
            "notification-url": "https://packagist.org/downloads/",
            "license": [
                "LGPL-3.0"
            ],
            "description": "Color handling library used by PocketMine-MP and related projects",
            "support": {
                "issues": "https://github.com/pmmp/Color/issues",
                "source": "https://github.com/pmmp/Color/tree/0.3.1"
            },
            "time": "2023-04-10T11:38:05+00:00"
        },
        {
            "name": "pocketmine/errorhandler",
            "version": "0.6.0",
            "source": {
                "type": "git",
                "url": "https://github.com/pmmp/ErrorHandler.git",
                "reference": "dae214a04348b911e8219ebf125ff1c5589cc878"
            },
            "dist": {
                "type": "zip",
                "url": "https://api.github.com/repos/pmmp/ErrorHandler/zipball/dae214a04348b911e8219ebf125ff1c5589cc878",
                "reference": "dae214a04348b911e8219ebf125ff1c5589cc878",
                "shasum": ""
            },
            "require": {
                "php": "^8.0"
            },
            "require-dev": {
                "phpstan/phpstan": "0.12.99",
                "phpstan/phpstan-strict-rules": "^0.12.2",
                "phpunit/phpunit": "^9.5"
            },
            "type": "library",
            "autoload": {
                "psr-4": {
                    "pocketmine\\errorhandler\\": "src/"
                }
            },
            "notification-url": "https://packagist.org/downloads/",
            "license": [
                "LGPL-3.0"
            ],
            "description": "Utilities to handle nasty PHP E_* errors in a usable way",
            "support": {
                "issues": "https://github.com/pmmp/ErrorHandler/issues",
                "source": "https://github.com/pmmp/ErrorHandler/tree/0.6.0"
            },
            "time": "2022-01-08T21:05:46+00:00"
        },
        {
            "name": "pocketmine/locale-data",
            "version": "2.19.5",
            "source": {
                "type": "git",
                "url": "https://github.com/pmmp/Language.git",
                "reference": "71af5f9bd23b4e4bad8920dac7f4fe08e5205f7d"
            },
            "dist": {
                "type": "zip",
                "url": "https://api.github.com/repos/pmmp/Language/zipball/71af5f9bd23b4e4bad8920dac7f4fe08e5205f7d",
                "reference": "71af5f9bd23b4e4bad8920dac7f4fe08e5205f7d",
                "shasum": ""
            },
            "type": "library",
            "notification-url": "https://packagist.org/downloads/",
            "description": "Language resources used by PocketMine-MP",
            "support": {
                "issues": "https://github.com/pmmp/Language/issues",
                "source": "https://github.com/pmmp/Language/tree/2.19.5"
            },
            "time": "2023-03-19T16:45:15+00:00"
        },
        {
            "name": "pocketmine/log",
            "version": "0.4.0",
            "source": {
                "type": "git",
                "url": "https://github.com/pmmp/Log.git",
                "reference": "e6c912c0f9055c81d23108ec2d179b96f404c043"
            },
            "dist": {
                "type": "zip",
                "url": "https://api.github.com/repos/pmmp/Log/zipball/e6c912c0f9055c81d23108ec2d179b96f404c043",
                "reference": "e6c912c0f9055c81d23108ec2d179b96f404c043",
                "shasum": ""
            },
            "require": {
                "php": "^7.4 || ^8.0"
            },
            "conflict": {
                "pocketmine/spl": "<0.4"
            },
            "require-dev": {
                "phpstan/phpstan": "0.12.88",
                "phpstan/phpstan-strict-rules": "^0.12.2"
            },
            "type": "library",
            "autoload": {
                "classmap": [
                    "./src"
                ]
            },
            "notification-url": "https://packagist.org/downloads/",
            "license": [
                "LGPL-3.0"
            ],
            "description": "Logging components used by PocketMine-MP and related projects",
            "support": {
                "issues": "https://github.com/pmmp/Log/issues",
                "source": "https://github.com/pmmp/Log/tree/0.4.0"
            },
            "time": "2021-06-18T19:08:09+00:00"
        },
        {
            "name": "pocketmine/math",
            "version": "0.4.3",
            "source": {
                "type": "git",
                "url": "https://github.com/pmmp/Math.git",
                "reference": "47a243d320b01c8099d65309967934c188111549"
            },
            "dist": {
                "type": "zip",
                "url": "https://api.github.com/repos/pmmp/Math/zipball/47a243d320b01c8099d65309967934c188111549",
                "reference": "47a243d320b01c8099d65309967934c188111549",
                "shasum": ""
            },
            "require": {
                "php": "^8.0",
                "php-64bit": "*"
            },
            "require-dev": {
                "phpstan/extension-installer": "^1.0",
                "phpstan/phpstan": "1.8.2",
                "phpstan/phpstan-strict-rules": "^1.0",
                "phpunit/phpunit": "^8.5 || ^9.5"
            },
            "type": "library",
            "autoload": {
                "psr-4": {
                    "pocketmine\\math\\": "src/"
                }
            },
            "notification-url": "https://packagist.org/downloads/",
            "license": [
                "LGPL-3.0"
            ],
            "description": "PHP library containing math related code used in PocketMine-MP",
            "support": {
                "issues": "https://github.com/pmmp/Math/issues",
                "source": "https://github.com/pmmp/Math/tree/0.4.3"
            },
            "time": "2022-08-25T18:43:37+00:00"
        },
        {
            "name": "pocketmine/nbt",
            "version": "0.3.4",
            "source": {
                "type": "git",
                "url": "https://github.com/pmmp/NBT.git",
                "reference": "62c02464c6708b2467c1e1a2af01af09d5114eda"
            },
            "dist": {
                "type": "zip",
                "url": "https://api.github.com/repos/pmmp/NBT/zipball/62c02464c6708b2467c1e1a2af01af09d5114eda",
                "reference": "62c02464c6708b2467c1e1a2af01af09d5114eda",
                "shasum": ""
            },
            "require": {
                "php": "^7.4 || ^8.0",
                "php-64bit": "*",
                "pocketmine/binaryutils": "^0.2.0"
            },
            "require-dev": {
                "phpstan/extension-installer": "^1.0",
                "phpstan/phpstan": "1.10.3",
                "phpstan/phpstan-strict-rules": "^1.0",
                "phpunit/phpunit": "^9.5"
            },
            "type": "library",
            "autoload": {
                "psr-4": {
                    "pocketmine\\nbt\\": "src/"
                }
            },
            "notification-url": "https://packagist.org/downloads/",
            "license": [
                "LGPL-3.0"
            ],
            "description": "PHP library for working with Named Binary Tags",
            "support": {
                "issues": "https://github.com/pmmp/NBT/issues",
                "source": "https://github.com/pmmp/NBT/tree/0.3.4"
            },
            "time": "2023-04-10T11:31:20+00:00"
        },
        {
            "name": "pocketmine/netresearch-jsonmapper",
            "version": "v4.2.999",
            "source": {
                "type": "git",
                "url": "https://github.com/pmmp/netresearch-jsonmapper.git",
                "reference": "f700806dec756ed825a8200dc2950ead98265956"
            },
            "dist": {
                "type": "zip",
                "url": "https://api.github.com/repos/pmmp/netresearch-jsonmapper/zipball/f700806dec756ed825a8200dc2950ead98265956",
                "reference": "f700806dec756ed825a8200dc2950ead98265956",
                "shasum": ""
            },
            "require": {
                "ext-json": "*",
                "ext-pcre": "*",
                "ext-reflection": "*",
                "ext-spl": "*",
                "php": ">=7.1"
            },
            "replace": {
                "netresearch/jsonmapper": "~4.2.0"
            },
            "require-dev": {
                "phpunit/phpunit": "~7.5 || ~8.0 || ~9.0",
                "squizlabs/php_codesniffer": "~3.5"
            },
            "type": "library",
            "autoload": {
                "psr-0": {
                    "JsonMapper": "src/"
                }
            },
            "notification-url": "https://packagist.org/downloads/",
            "license": [
                "OSL-3.0"
            ],
            "authors": [
                {
                    "name": "Christian Weiske",
                    "email": "cweiske@cweiske.de",
                    "homepage": "http://github.com/cweiske/jsonmapper/",
                    "role": "Developer"
                }
            ],
            "description": "Fork of netresearch/jsonmapper with security fixes needed by pocketmine/pocketmine-mp",
            "support": {
                "email": "cweiske@cweiske.de",
                "issues": "https://github.com/cweiske/jsonmapper/issues",
                "source": "https://github.com/pmmp/netresearch-jsonmapper/tree/v4.2.999"
            },
            "time": "2023-06-01T13:43:01+00:00"
        },
        {
            "name": "pocketmine/raklib",
            "version": "0.15.1",
            "source": {
                "type": "git",
                "url": "https://github.com/pmmp/RakLib.git",
                "reference": "79b7b4d1d7516dc6e322514453645ad9452b20ca"
            },
            "dist": {
                "type": "zip",
                "url": "https://api.github.com/repos/pmmp/RakLib/zipball/79b7b4d1d7516dc6e322514453645ad9452b20ca",
                "reference": "79b7b4d1d7516dc6e322514453645ad9452b20ca",
                "shasum": ""
            },
            "require": {
                "ext-sockets": "*",
                "php": "^8.0",
                "php-64bit": "*",
                "php-ipv6": "*",
                "pocketmine/binaryutils": "^0.2.0",
                "pocketmine/log": "^0.3.0 || ^0.4.0"
            },
            "require-dev": {
                "phpstan/phpstan": "1.9.17",
                "phpstan/phpstan-strict-rules": "^1.0"
            },
            "type": "library",
            "autoload": {
                "psr-4": {
                    "raklib\\": "src/"
                }
            },
            "notification-url": "https://packagist.org/downloads/",
            "license": [
                "GPL-3.0"
            ],
            "description": "A RakNet server implementation written in PHP",
            "support": {
                "issues": "https://github.com/pmmp/RakLib/issues",
                "source": "https://github.com/pmmp/RakLib/tree/0.15.1"
            },
            "time": "2023-03-07T15:10:34+00:00"
        },
        {
            "name": "pocketmine/raklib-ipc",
            "version": "0.2.0",
            "source": {
                "type": "git",
                "url": "https://github.com/pmmp/RakLibIpc.git",
                "reference": "26ed56fa9db06e4ca6e8920c0ede2e01e219bb9c"
            },
            "dist": {
                "type": "zip",
                "url": "https://api.github.com/repos/pmmp/RakLibIpc/zipball/26ed56fa9db06e4ca6e8920c0ede2e01e219bb9c",
                "reference": "26ed56fa9db06e4ca6e8920c0ede2e01e219bb9c",
                "shasum": ""
            },
            "require": {
                "php": "^8.0",
                "php-64bit": "*",
                "pocketmine/binaryutils": "^0.2.0",
                "pocketmine/raklib": "^0.15.0"
            },
            "require-dev": {
                "phpstan/phpstan": "1.9.17",
                "phpstan/phpstan-strict-rules": "^1.0.0"
            },
            "type": "library",
            "autoload": {
                "psr-4": {
                    "raklib\\server\\ipc\\": "src/"
                }
            },
            "notification-url": "https://packagist.org/downloads/",
            "license": [
                "GPL-3.0"
            ],
            "description": "Channel-based protocols for inter-thread/inter-process communication with RakLib",
            "support": {
                "issues": "https://github.com/pmmp/RakLibIpc/issues",
                "source": "https://github.com/pmmp/RakLibIpc/tree/0.2.0"
            },
            "time": "2023-02-13T13:40:40+00:00"
        },
        {
            "name": "pocketmine/snooze",
            "version": "0.5.0",
            "source": {
                "type": "git",
                "url": "https://github.com/pmmp/Snooze.git",
                "reference": "a86d9ee60ce44755d166d3c7ba4b8b8be8360915"
            },
            "dist": {
                "type": "zip",
                "url": "https://api.github.com/repos/pmmp/Snooze/zipball/a86d9ee60ce44755d166d3c7ba4b8b8be8360915",
                "reference": "a86d9ee60ce44755d166d3c7ba4b8b8be8360915",
                "shasum": ""
            },
            "require": {
                "ext-pmmpthread": "^6.0",
                "php-64bit": "^8.1"
            },
            "require-dev": {
                "phpstan/extension-installer": "^1.0",
                "phpstan/phpstan": "1.10.3",
                "phpstan/phpstan-strict-rules": "^1.0"
            },
            "type": "library",
            "autoload": {
                "psr-4": {
                    "pocketmine\\snooze\\": "src/"
                }
            },
            "notification-url": "https://packagist.org/downloads/",
            "license": [
                "LGPL-3.0"
            ],
            "description": "Thread notification management library for code using the pthreads extension",
            "support": {
                "issues": "https://github.com/pmmp/Snooze/issues",
                "source": "https://github.com/pmmp/Snooze/tree/0.5.0"
            },
            "time": "2023-05-22T23:43:01+00:00"
        },
        {
            "name": "ramsey/collection",
            "version": "2.0.0",
            "source": {
                "type": "git",
                "url": "https://github.com/ramsey/collection.git",
                "reference": "a4b48764bfbb8f3a6a4d1aeb1a35bb5e9ecac4a5"
            },
            "dist": {
                "type": "zip",
                "url": "https://api.github.com/repos/ramsey/collection/zipball/a4b48764bfbb8f3a6a4d1aeb1a35bb5e9ecac4a5",
                "reference": "a4b48764bfbb8f3a6a4d1aeb1a35bb5e9ecac4a5",
                "shasum": ""
            },
            "require": {
                "php": "^8.1"
            },
            "require-dev": {
                "captainhook/plugin-composer": "^5.3",
                "ergebnis/composer-normalize": "^2.28.3",
                "fakerphp/faker": "^1.21",
                "hamcrest/hamcrest-php": "^2.0",
                "jangregor/phpstan-prophecy": "^1.0",
                "mockery/mockery": "^1.5",
                "php-parallel-lint/php-console-highlighter": "^1.0",
                "php-parallel-lint/php-parallel-lint": "^1.3",
                "phpcsstandards/phpcsutils": "^1.0.0-rc1",
                "phpspec/prophecy-phpunit": "^2.0",
                "phpstan/extension-installer": "^1.2",
                "phpstan/phpstan": "^1.9",
                "phpstan/phpstan-mockery": "^1.1",
                "phpstan/phpstan-phpunit": "^1.3",
                "phpunit/phpunit": "^9.5",
                "psalm/plugin-mockery": "^1.1",
                "psalm/plugin-phpunit": "^0.18.4",
                "ramsey/coding-standard": "^2.0.3",
                "ramsey/conventional-commits": "^1.3",
                "vimeo/psalm": "^5.4"
            },
            "type": "library",
            "extra": {
                "captainhook": {
                    "force-install": true
                },
                "ramsey/conventional-commits": {
                    "configFile": "conventional-commits.json"
                }
            },
            "autoload": {
                "psr-4": {
                    "Ramsey\\Collection\\": "src/"
                }
            },
            "notification-url": "https://packagist.org/downloads/",
            "license": [
                "MIT"
            ],
            "authors": [
                {
                    "name": "Ben Ramsey",
                    "email": "ben@benramsey.com",
                    "homepage": "https://benramsey.com"
                }
            ],
            "description": "A PHP library for representing and manipulating collections.",
            "keywords": [
                "array",
                "collection",
                "hash",
                "map",
                "queue",
                "set"
            ],
            "support": {
                "issues": "https://github.com/ramsey/collection/issues",
                "source": "https://github.com/ramsey/collection/tree/2.0.0"
            },
            "funding": [
                {
                    "url": "https://github.com/ramsey",
                    "type": "github"
                },
                {
                    "url": "https://tidelift.com/funding/github/packagist/ramsey/collection",
                    "type": "tidelift"
                }
            ],
            "time": "2022-12-31T21:50:55+00:00"
        },
        {
            "name": "ramsey/uuid",
            "version": "4.7.4",
            "source": {
                "type": "git",
                "url": "https://github.com/ramsey/uuid.git",
                "reference": "60a4c63ab724854332900504274f6150ff26d286"
            },
            "dist": {
                "type": "zip",
                "url": "https://api.github.com/repos/ramsey/uuid/zipball/60a4c63ab724854332900504274f6150ff26d286",
                "reference": "60a4c63ab724854332900504274f6150ff26d286",
                "shasum": ""
            },
            "require": {
                "brick/math": "^0.8.8 || ^0.9 || ^0.10 || ^0.11",
                "ext-json": "*",
                "php": "^8.0",
                "ramsey/collection": "^1.2 || ^2.0"
            },
            "replace": {
                "rhumsaa/uuid": "self.version"
            },
            "require-dev": {
                "captainhook/captainhook": "^5.10",
                "captainhook/plugin-composer": "^5.3",
                "dealerdirect/phpcodesniffer-composer-installer": "^0.7.0",
                "doctrine/annotations": "^1.8",
                "ergebnis/composer-normalize": "^2.15",
                "mockery/mockery": "^1.3",
                "paragonie/random-lib": "^2",
                "php-mock/php-mock": "^2.2",
                "php-mock/php-mock-mockery": "^1.3",
                "php-parallel-lint/php-parallel-lint": "^1.1",
                "phpbench/phpbench": "^1.0",
                "phpstan/extension-installer": "^1.1",
                "phpstan/phpstan": "^1.8",
                "phpstan/phpstan-mockery": "^1.1",
                "phpstan/phpstan-phpunit": "^1.1",
                "phpunit/phpunit": "^8.5 || ^9",
                "ramsey/composer-repl": "^1.4",
                "slevomat/coding-standard": "^8.4",
                "squizlabs/php_codesniffer": "^3.5",
                "vimeo/psalm": "^4.9"
            },
            "suggest": {
                "ext-bcmath": "Enables faster math with arbitrary-precision integers using BCMath.",
                "ext-gmp": "Enables faster math with arbitrary-precision integers using GMP.",
                "ext-uuid": "Enables the use of PeclUuidTimeGenerator and PeclUuidRandomGenerator.",
                "paragonie/random-lib": "Provides RandomLib for use with the RandomLibAdapter",
                "ramsey/uuid-doctrine": "Allows the use of Ramsey\\Uuid\\Uuid as Doctrine field type."
            },
            "type": "library",
            "extra": {
                "captainhook": {
                    "force-install": true
                }
            },
            "autoload": {
                "files": [
                    "src/functions.php"
                ],
                "psr-4": {
                    "Ramsey\\Uuid\\": "src/"
                }
            },
            "notification-url": "https://packagist.org/downloads/",
            "license": [
                "MIT"
            ],
            "description": "A PHP library for generating and working with universally unique identifiers (UUIDs).",
            "keywords": [
                "guid",
                "identifier",
                "uuid"
            ],
            "support": {
                "issues": "https://github.com/ramsey/uuid/issues",
                "source": "https://github.com/ramsey/uuid/tree/4.7.4"
            },
            "funding": [
                {
                    "url": "https://github.com/ramsey",
                    "type": "github"
                },
                {
                    "url": "https://tidelift.com/funding/github/packagist/ramsey/uuid",
                    "type": "tidelift"
                }
            ],
            "time": "2023-04-15T23:01:58+00:00"
        },
        {
            "name": "symfony/filesystem",
            "version": "v6.2.12",
            "source": {
                "type": "git",
                "url": "https://github.com/symfony/filesystem.git",
                "reference": "b0818e7203e53540f2a5c9a5017d97897df1e9bb"
            },
            "dist": {
                "type": "zip",
                "url": "https://api.github.com/repos/symfony/filesystem/zipball/b0818e7203e53540f2a5c9a5017d97897df1e9bb",
                "reference": "b0818e7203e53540f2a5c9a5017d97897df1e9bb",
                "shasum": ""
            },
            "require": {
                "php": ">=8.1",
                "symfony/polyfill-ctype": "~1.8",
                "symfony/polyfill-mbstring": "~1.8"
            },
            "type": "library",
            "autoload": {
                "psr-4": {
                    "Symfony\\Component\\Filesystem\\": ""
                },
                "exclude-from-classmap": [
                    "/Tests/"
                ]
            },
            "notification-url": "https://packagist.org/downloads/",
            "license": [
                "MIT"
            ],
            "authors": [
                {
                    "name": "Fabien Potencier",
                    "email": "fabien@symfony.com"
                },
                {
                    "name": "Symfony Community",
                    "homepage": "https://symfony.com/contributors"
                }
            ],
            "description": "Provides basic utilities for the filesystem",
            "homepage": "https://symfony.com",
            "support": {
                "source": "https://github.com/symfony/filesystem/tree/v6.2.12"
            },
            "funding": [
                {
                    "url": "https://symfony.com/sponsor",
                    "type": "custom"
                },
                {
                    "url": "https://github.com/fabpot",
                    "type": "github"
                },
                {
                    "url": "https://tidelift.com/funding/github/packagist/symfony/symfony",
                    "type": "tidelift"
                }
            ],
            "time": "2023-06-01T08:29:37+00:00"
        },
        {
            "name": "symfony/polyfill-ctype",
            "version": "v1.27.0",
            "source": {
                "type": "git",
                "url": "https://github.com/symfony/polyfill-ctype.git",
                "reference": "5bbc823adecdae860bb64756d639ecfec17b050a"
            },
            "dist": {
                "type": "zip",
                "url": "https://api.github.com/repos/symfony/polyfill-ctype/zipball/5bbc823adecdae860bb64756d639ecfec17b050a",
                "reference": "5bbc823adecdae860bb64756d639ecfec17b050a",
                "shasum": ""
            },
            "require": {
                "php": ">=7.1"
            },
            "provide": {
                "ext-ctype": "*"
            },
            "suggest": {
                "ext-ctype": "For best performance"
            },
            "type": "library",
            "extra": {
                "branch-alias": {
                    "dev-main": "1.27-dev"
                },
                "thanks": {
                    "name": "symfony/polyfill",
                    "url": "https://github.com/symfony/polyfill"
                }
            },
            "autoload": {
                "files": [
                    "bootstrap.php"
                ],
                "psr-4": {
                    "Symfony\\Polyfill\\Ctype\\": ""
                }
            },
            "notification-url": "https://packagist.org/downloads/",
            "license": [
                "MIT"
            ],
            "authors": [
                {
                    "name": "Gert de Pagter",
                    "email": "BackEndTea@gmail.com"
                },
                {
                    "name": "Symfony Community",
                    "homepage": "https://symfony.com/contributors"
                }
            ],
            "description": "Symfony polyfill for ctype functions",
            "homepage": "https://symfony.com",
            "keywords": [
                "compatibility",
                "ctype",
                "polyfill",
                "portable"
            ],
            "support": {
                "source": "https://github.com/symfony/polyfill-ctype/tree/v1.27.0"
            },
            "funding": [
                {
                    "url": "https://symfony.com/sponsor",
                    "type": "custom"
                },
                {
                    "url": "https://github.com/fabpot",
                    "type": "github"
                },
                {
                    "url": "https://tidelift.com/funding/github/packagist/symfony/symfony",
                    "type": "tidelift"
                }
            ],
            "time": "2022-11-03T14:55:06+00:00"
        },
        {
            "name": "symfony/polyfill-mbstring",
            "version": "v1.27.0",
            "source": {
                "type": "git",
                "url": "https://github.com/symfony/polyfill-mbstring.git",
                "reference": "8ad114f6b39e2c98a8b0e3bd907732c207c2b534"
            },
            "dist": {
                "type": "zip",
                "url": "https://api.github.com/repos/symfony/polyfill-mbstring/zipball/8ad114f6b39e2c98a8b0e3bd907732c207c2b534",
                "reference": "8ad114f6b39e2c98a8b0e3bd907732c207c2b534",
                "shasum": ""
            },
            "require": {
                "php": ">=7.1"
            },
            "provide": {
                "ext-mbstring": "*"
            },
            "suggest": {
                "ext-mbstring": "For best performance"
            },
            "type": "library",
            "extra": {
                "branch-alias": {
                    "dev-main": "1.27-dev"
                },
                "thanks": {
                    "name": "symfony/polyfill",
                    "url": "https://github.com/symfony/polyfill"
                }
            },
            "autoload": {
                "files": [
                    "bootstrap.php"
                ],
                "psr-4": {
                    "Symfony\\Polyfill\\Mbstring\\": ""
                }
            },
            "notification-url": "https://packagist.org/downloads/",
            "license": [
                "MIT"
            ],
            "authors": [
                {
                    "name": "Nicolas Grekas",
                    "email": "p@tchwork.com"
                },
                {
                    "name": "Symfony Community",
                    "homepage": "https://symfony.com/contributors"
                }
            ],
            "description": "Symfony polyfill for the Mbstring extension",
            "homepage": "https://symfony.com",
            "keywords": [
                "compatibility",
                "mbstring",
                "polyfill",
                "portable",
                "shim"
            ],
            "support": {
                "source": "https://github.com/symfony/polyfill-mbstring/tree/v1.27.0"
            },
            "funding": [
                {
                    "url": "https://symfony.com/sponsor",
                    "type": "custom"
                },
                {
                    "url": "https://github.com/fabpot",
                    "type": "github"
                },
                {
                    "url": "https://tidelift.com/funding/github/packagist/symfony/symfony",
                    "type": "tidelift"
                }
            ],
            "time": "2022-11-03T14:55:06+00:00"
        }
    ],
    "packages-dev": [
        {
            "name": "myclabs/deep-copy",
            "version": "1.11.1",
            "source": {
                "type": "git",
                "url": "https://github.com/myclabs/DeepCopy.git",
                "reference": "7284c22080590fb39f2ffa3e9057f10a4ddd0e0c"
            },
            "dist": {
                "type": "zip",
                "url": "https://api.github.com/repos/myclabs/DeepCopy/zipball/7284c22080590fb39f2ffa3e9057f10a4ddd0e0c",
                "reference": "7284c22080590fb39f2ffa3e9057f10a4ddd0e0c",
                "shasum": ""
            },
            "require": {
                "php": "^7.1 || ^8.0"
            },
            "conflict": {
                "doctrine/collections": "<1.6.8",
                "doctrine/common": "<2.13.3 || >=3,<3.2.2"
            },
            "require-dev": {
                "doctrine/collections": "^1.6.8",
                "doctrine/common": "^2.13.3 || ^3.2.2",
                "phpunit/phpunit": "^7.5.20 || ^8.5.23 || ^9.5.13"
            },
            "type": "library",
            "autoload": {
                "files": [
                    "src/DeepCopy/deep_copy.php"
                ],
                "psr-4": {
                    "DeepCopy\\": "src/DeepCopy/"
                }
            },
            "notification-url": "https://packagist.org/downloads/",
            "license": [
                "MIT"
            ],
            "description": "Create deep copies (clones) of your objects",
            "keywords": [
                "clone",
                "copy",
                "duplicate",
                "object",
                "object graph"
            ],
            "support": {
                "issues": "https://github.com/myclabs/DeepCopy/issues",
                "source": "https://github.com/myclabs/DeepCopy/tree/1.11.1"
            },
            "funding": [
                {
                    "url": "https://tidelift.com/funding/github/packagist/myclabs/deep-copy",
                    "type": "tidelift"
                }
            ],
            "time": "2023-03-08T13:26:56+00:00"
        },
        {
            "name": "nikic/php-parser",
            "version": "v4.16.0",
            "source": {
                "type": "git",
                "url": "https://github.com/nikic/PHP-Parser.git",
                "reference": "19526a33fb561ef417e822e85f08a00db4059c17"
            },
            "dist": {
                "type": "zip",
                "url": "https://api.github.com/repos/nikic/PHP-Parser/zipball/19526a33fb561ef417e822e85f08a00db4059c17",
                "reference": "19526a33fb561ef417e822e85f08a00db4059c17",
                "shasum": ""
            },
            "require": {
                "ext-tokenizer": "*",
                "php": ">=7.0"
            },
            "require-dev": {
                "ircmaxell/php-yacc": "^0.0.7",
                "phpunit/phpunit": "^6.5 || ^7.0 || ^8.0 || ^9.0"
            },
            "bin": [
                "bin/php-parse"
            ],
            "type": "library",
            "extra": {
                "branch-alias": {
                    "dev-master": "4.9-dev"
                }
            },
            "autoload": {
                "psr-4": {
                    "PhpParser\\": "lib/PhpParser"
                }
            },
            "notification-url": "https://packagist.org/downloads/",
            "license": [
                "BSD-3-Clause"
            ],
            "authors": [
                {
                    "name": "Nikita Popov"
                }
            ],
            "description": "A PHP parser written in PHP",
            "keywords": [
                "parser",
                "php"
            ],
            "support": {
                "issues": "https://github.com/nikic/PHP-Parser/issues",
                "source": "https://github.com/nikic/PHP-Parser/tree/v4.16.0"
            },
            "time": "2023-06-25T14:52:30+00:00"
        },
        {
            "name": "phar-io/manifest",
            "version": "2.0.3",
            "source": {
                "type": "git",
                "url": "https://github.com/phar-io/manifest.git",
                "reference": "97803eca37d319dfa7826cc2437fc020857acb53"
            },
            "dist": {
                "type": "zip",
                "url": "https://api.github.com/repos/phar-io/manifest/zipball/97803eca37d319dfa7826cc2437fc020857acb53",
                "reference": "97803eca37d319dfa7826cc2437fc020857acb53",
                "shasum": ""
            },
            "require": {
                "ext-dom": "*",
                "ext-phar": "*",
                "ext-xmlwriter": "*",
                "phar-io/version": "^3.0.1",
                "php": "^7.2 || ^8.0"
            },
            "type": "library",
            "extra": {
                "branch-alias": {
                    "dev-master": "2.0.x-dev"
                }
            },
            "autoload": {
                "classmap": [
                    "src/"
                ]
            },
            "notification-url": "https://packagist.org/downloads/",
            "license": [
                "BSD-3-Clause"
            ],
            "authors": [
                {
                    "name": "Arne Blankerts",
                    "email": "arne@blankerts.de",
                    "role": "Developer"
                },
                {
                    "name": "Sebastian Heuer",
                    "email": "sebastian@phpeople.de",
                    "role": "Developer"
                },
                {
                    "name": "Sebastian Bergmann",
                    "email": "sebastian@phpunit.de",
                    "role": "Developer"
                }
            ],
            "description": "Component for reading phar.io manifest information from a PHP Archive (PHAR)",
            "support": {
                "issues": "https://github.com/phar-io/manifest/issues",
                "source": "https://github.com/phar-io/manifest/tree/2.0.3"
            },
            "time": "2021-07-20T11:28:43+00:00"
        },
        {
            "name": "phar-io/version",
            "version": "3.2.1",
            "source": {
                "type": "git",
                "url": "https://github.com/phar-io/version.git",
                "reference": "4f7fd7836c6f332bb2933569e566a0d6c4cbed74"
            },
            "dist": {
                "type": "zip",
                "url": "https://api.github.com/repos/phar-io/version/zipball/4f7fd7836c6f332bb2933569e566a0d6c4cbed74",
                "reference": "4f7fd7836c6f332bb2933569e566a0d6c4cbed74",
                "shasum": ""
            },
            "require": {
                "php": "^7.2 || ^8.0"
            },
            "type": "library",
            "autoload": {
                "classmap": [
                    "src/"
                ]
            },
            "notification-url": "https://packagist.org/downloads/",
            "license": [
                "BSD-3-Clause"
            ],
            "authors": [
                {
                    "name": "Arne Blankerts",
                    "email": "arne@blankerts.de",
                    "role": "Developer"
                },
                {
                    "name": "Sebastian Heuer",
                    "email": "sebastian@phpeople.de",
                    "role": "Developer"
                },
                {
                    "name": "Sebastian Bergmann",
                    "email": "sebastian@phpunit.de",
                    "role": "Developer"
                }
            ],
            "description": "Library for handling version information and constraints",
            "support": {
                "issues": "https://github.com/phar-io/version/issues",
                "source": "https://github.com/phar-io/version/tree/3.2.1"
            },
            "time": "2022-02-21T01:04:05+00:00"
        },
        {
            "name": "phpstan/phpstan",
            "version": "1.10.16",
            "source": {
                "type": "git",
                "url": "https://github.com/phpstan/phpstan.git",
                "reference": "352bdbb960bb523e3d71b834862589f910921c23"
            },
            "dist": {
                "type": "zip",
                "url": "https://api.github.com/repos/phpstan/phpstan/zipball/352bdbb960bb523e3d71b834862589f910921c23",
                "reference": "352bdbb960bb523e3d71b834862589f910921c23",
                "shasum": ""
            },
            "require": {
                "php": "^7.2|^8.0"
            },
            "conflict": {
                "phpstan/phpstan-shim": "*"
            },
            "bin": [
                "phpstan",
                "phpstan.phar"
            ],
            "type": "library",
            "autoload": {
                "files": [
                    "bootstrap.php"
                ]
            },
            "notification-url": "https://packagist.org/downloads/",
            "license": [
                "MIT"
            ],
            "description": "PHPStan - PHP Static Analysis Tool",
            "keywords": [
                "dev",
                "static analysis"
            ],
            "support": {
                "docs": "https://phpstan.org/user-guide/getting-started",
                "forum": "https://github.com/phpstan/phpstan/discussions",
                "issues": "https://github.com/phpstan/phpstan/issues",
                "security": "https://github.com/phpstan/phpstan/security/policy",
                "source": "https://github.com/phpstan/phpstan-src"
            },
            "funding": [
                {
                    "url": "https://github.com/ondrejmirtes",
                    "type": "github"
                },
                {
                    "url": "https://github.com/phpstan",
                    "type": "github"
                },
                {
                    "url": "https://tidelift.com/funding/github/packagist/phpstan/phpstan",
                    "type": "tidelift"
                }
            ],
            "time": "2023-06-05T08:21:46+00:00"
        },
        {
            "name": "phpstan/phpstan-phpunit",
            "version": "1.3.13",
            "source": {
                "type": "git",
                "url": "https://github.com/phpstan/phpstan-phpunit.git",
                "reference": "d8bdab0218c5eb0964338d24a8511b65e9c94fa5"
            },
            "dist": {
                "type": "zip",
                "url": "https://api.github.com/repos/phpstan/phpstan-phpunit/zipball/d8bdab0218c5eb0964338d24a8511b65e9c94fa5",
                "reference": "d8bdab0218c5eb0964338d24a8511b65e9c94fa5",
                "shasum": ""
            },
            "require": {
                "php": "^7.2 || ^8.0",
                "phpstan/phpstan": "^1.10"
            },
            "conflict": {
                "phpunit/phpunit": "<7.0"
            },
            "require-dev": {
                "nikic/php-parser": "^4.13.0",
                "php-parallel-lint/php-parallel-lint": "^1.2",
                "phpstan/phpstan-strict-rules": "^1.0",
                "phpunit/phpunit": "^9.5"
            },
            "type": "phpstan-extension",
            "extra": {
                "phpstan": {
                    "includes": [
                        "extension.neon",
                        "rules.neon"
                    ]
                }
            },
            "autoload": {
                "psr-4": {
                    "PHPStan\\": "src/"
                }
            },
            "notification-url": "https://packagist.org/downloads/",
            "license": [
                "MIT"
            ],
            "description": "PHPUnit extensions and rules for PHPStan",
            "support": {
                "issues": "https://github.com/phpstan/phpstan-phpunit/issues",
                "source": "https://github.com/phpstan/phpstan-phpunit/tree/1.3.13"
            },
            "time": "2023-05-26T11:05:59+00:00"
        },
        {
            "name": "phpstan/phpstan-strict-rules",
            "version": "1.5.1",
            "source": {
                "type": "git",
                "url": "https://github.com/phpstan/phpstan-strict-rules.git",
                "reference": "b21c03d4f6f3a446e4311155f4be9d65048218e6"
            },
            "dist": {
                "type": "zip",
                "url": "https://api.github.com/repos/phpstan/phpstan-strict-rules/zipball/b21c03d4f6f3a446e4311155f4be9d65048218e6",
                "reference": "b21c03d4f6f3a446e4311155f4be9d65048218e6",
                "shasum": ""
            },
            "require": {
                "php": "^7.2 || ^8.0",
                "phpstan/phpstan": "^1.10"
            },
            "require-dev": {
                "nikic/php-parser": "^4.13.0",
                "php-parallel-lint/php-parallel-lint": "^1.2",
                "phpstan/phpstan-deprecation-rules": "^1.1",
                "phpstan/phpstan-phpunit": "^1.0",
                "phpunit/phpunit": "^9.5"
            },
            "type": "phpstan-extension",
            "extra": {
                "phpstan": {
                    "includes": [
                        "rules.neon"
                    ]
                }
            },
            "autoload": {
                "psr-4": {
                    "PHPStan\\": "src/"
                }
            },
            "notification-url": "https://packagist.org/downloads/",
            "license": [
                "MIT"
            ],
            "description": "Extra strict and opinionated rules for PHPStan",
            "support": {
                "issues": "https://github.com/phpstan/phpstan-strict-rules/issues",
                "source": "https://github.com/phpstan/phpstan-strict-rules/tree/1.5.1"
            },
            "time": "2023-03-29T14:47:40+00:00"
        },
        {
            "name": "phpunit/php-code-coverage",
            "version": "10.1.2",
            "source": {
                "type": "git",
                "url": "https://github.com/sebastianbergmann/php-code-coverage.git",
                "reference": "db1497ec8dd382e82c962f7abbe0320e4882ee4e"
            },
            "dist": {
                "type": "zip",
                "url": "https://api.github.com/repos/sebastianbergmann/php-code-coverage/zipball/db1497ec8dd382e82c962f7abbe0320e4882ee4e",
                "reference": "db1497ec8dd382e82c962f7abbe0320e4882ee4e",
                "shasum": ""
            },
            "require": {
                "ext-dom": "*",
                "ext-libxml": "*",
                "ext-xmlwriter": "*",
                "nikic/php-parser": "^4.15",
                "php": ">=8.1",
                "phpunit/php-file-iterator": "^4.0",
                "phpunit/php-text-template": "^3.0",
                "sebastian/code-unit-reverse-lookup": "^3.0",
                "sebastian/complexity": "^3.0",
                "sebastian/environment": "^6.0",
                "sebastian/lines-of-code": "^2.0",
                "sebastian/version": "^4.0",
                "theseer/tokenizer": "^1.2.0"
            },
            "require-dev": {
                "phpunit/phpunit": "^10.1"
            },
            "suggest": {
                "ext-pcov": "PHP extension that provides line coverage",
                "ext-xdebug": "PHP extension that provides line coverage as well as branch and path coverage"
            },
            "type": "library",
            "extra": {
                "branch-alias": {
                    "dev-main": "10.1-dev"
                }
            },
            "autoload": {
                "classmap": [
                    "src/"
                ]
            },
            "notification-url": "https://packagist.org/downloads/",
            "license": [
                "BSD-3-Clause"
            ],
            "authors": [
                {
                    "name": "Sebastian Bergmann",
                    "email": "sebastian@phpunit.de",
                    "role": "lead"
                }
            ],
            "description": "Library that provides collection, processing, and rendering functionality for PHP code coverage information.",
            "homepage": "https://github.com/sebastianbergmann/php-code-coverage",
            "keywords": [
                "coverage",
                "testing",
                "xunit"
            ],
            "support": {
                "issues": "https://github.com/sebastianbergmann/php-code-coverage/issues",
                "security": "https://github.com/sebastianbergmann/php-code-coverage/security/policy",
                "source": "https://github.com/sebastianbergmann/php-code-coverage/tree/10.1.2"
            },
            "funding": [
                {
                    "url": "https://github.com/sebastianbergmann",
                    "type": "github"
                }
            ],
            "time": "2023-05-22T09:04:27+00:00"
        },
        {
            "name": "phpunit/php-file-iterator",
            "version": "4.0.2",
            "source": {
                "type": "git",
                "url": "https://github.com/sebastianbergmann/php-file-iterator.git",
                "reference": "5647d65443818959172645e7ed999217360654b6"
            },
            "dist": {
                "type": "zip",
                "url": "https://api.github.com/repos/sebastianbergmann/php-file-iterator/zipball/5647d65443818959172645e7ed999217360654b6",
                "reference": "5647d65443818959172645e7ed999217360654b6",
                "shasum": ""
            },
            "require": {
                "php": ">=8.1"
            },
            "require-dev": {
                "phpunit/phpunit": "^10.0"
            },
            "type": "library",
            "extra": {
                "branch-alias": {
                    "dev-main": "4.0-dev"
                }
            },
            "autoload": {
                "classmap": [
                    "src/"
                ]
            },
            "notification-url": "https://packagist.org/downloads/",
            "license": [
                "BSD-3-Clause"
            ],
            "authors": [
                {
                    "name": "Sebastian Bergmann",
                    "email": "sebastian@phpunit.de",
                    "role": "lead"
                }
            ],
            "description": "FilterIterator implementation that filters files based on a list of suffixes.",
            "homepage": "https://github.com/sebastianbergmann/php-file-iterator/",
            "keywords": [
                "filesystem",
                "iterator"
            ],
            "support": {
                "issues": "https://github.com/sebastianbergmann/php-file-iterator/issues",
                "security": "https://github.com/sebastianbergmann/php-file-iterator/security/policy",
                "source": "https://github.com/sebastianbergmann/php-file-iterator/tree/4.0.2"
            },
            "funding": [
                {
                    "url": "https://github.com/sebastianbergmann",
                    "type": "github"
                }
            ],
            "time": "2023-05-07T09:13:23+00:00"
        },
        {
            "name": "phpunit/php-invoker",
            "version": "4.0.0",
            "source": {
                "type": "git",
                "url": "https://github.com/sebastianbergmann/php-invoker.git",
                "reference": "f5e568ba02fa5ba0ddd0f618391d5a9ea50b06d7"
            },
            "dist": {
                "type": "zip",
                "url": "https://api.github.com/repos/sebastianbergmann/php-invoker/zipball/f5e568ba02fa5ba0ddd0f618391d5a9ea50b06d7",
                "reference": "f5e568ba02fa5ba0ddd0f618391d5a9ea50b06d7",
                "shasum": ""
            },
            "require": {
                "php": ">=8.1"
            },
            "require-dev": {
                "ext-pcntl": "*",
                "phpunit/phpunit": "^10.0"
            },
            "suggest": {
                "ext-pcntl": "*"
            },
            "type": "library",
            "extra": {
                "branch-alias": {
                    "dev-main": "4.0-dev"
                }
            },
            "autoload": {
                "classmap": [
                    "src/"
                ]
            },
            "notification-url": "https://packagist.org/downloads/",
            "license": [
                "BSD-3-Clause"
            ],
            "authors": [
                {
                    "name": "Sebastian Bergmann",
                    "email": "sebastian@phpunit.de",
                    "role": "lead"
                }
            ],
            "description": "Invoke callables with a timeout",
            "homepage": "https://github.com/sebastianbergmann/php-invoker/",
            "keywords": [
                "process"
            ],
            "support": {
                "issues": "https://github.com/sebastianbergmann/php-invoker/issues",
                "source": "https://github.com/sebastianbergmann/php-invoker/tree/4.0.0"
            },
            "funding": [
                {
                    "url": "https://github.com/sebastianbergmann",
                    "type": "github"
                }
            ],
            "time": "2023-02-03T06:56:09+00:00"
        },
        {
            "name": "phpunit/php-text-template",
            "version": "3.0.0",
            "source": {
                "type": "git",
                "url": "https://github.com/sebastianbergmann/php-text-template.git",
                "reference": "9f3d3709577a527025f55bcf0f7ab8052c8bb37d"
            },
            "dist": {
                "type": "zip",
                "url": "https://api.github.com/repos/sebastianbergmann/php-text-template/zipball/9f3d3709577a527025f55bcf0f7ab8052c8bb37d",
                "reference": "9f3d3709577a527025f55bcf0f7ab8052c8bb37d",
                "shasum": ""
            },
            "require": {
                "php": ">=8.1"
            },
            "require-dev": {
                "phpunit/phpunit": "^10.0"
            },
            "type": "library",
            "extra": {
                "branch-alias": {
                    "dev-main": "3.0-dev"
                }
            },
            "autoload": {
                "classmap": [
                    "src/"
                ]
            },
            "notification-url": "https://packagist.org/downloads/",
            "license": [
                "BSD-3-Clause"
            ],
            "authors": [
                {
                    "name": "Sebastian Bergmann",
                    "email": "sebastian@phpunit.de",
                    "role": "lead"
                }
            ],
            "description": "Simple template engine.",
            "homepage": "https://github.com/sebastianbergmann/php-text-template/",
            "keywords": [
                "template"
            ],
            "support": {
                "issues": "https://github.com/sebastianbergmann/php-text-template/issues",
                "source": "https://github.com/sebastianbergmann/php-text-template/tree/3.0.0"
            },
            "funding": [
                {
                    "url": "https://github.com/sebastianbergmann",
                    "type": "github"
                }
            ],
            "time": "2023-02-03T06:56:46+00:00"
        },
        {
            "name": "phpunit/php-timer",
            "version": "6.0.0",
            "source": {
                "type": "git",
                "url": "https://github.com/sebastianbergmann/php-timer.git",
                "reference": "e2a2d67966e740530f4a3343fe2e030ffdc1161d"
            },
            "dist": {
                "type": "zip",
                "url": "https://api.github.com/repos/sebastianbergmann/php-timer/zipball/e2a2d67966e740530f4a3343fe2e030ffdc1161d",
                "reference": "e2a2d67966e740530f4a3343fe2e030ffdc1161d",
                "shasum": ""
            },
            "require": {
                "php": ">=8.1"
            },
            "require-dev": {
                "phpunit/phpunit": "^10.0"
            },
            "type": "library",
            "extra": {
                "branch-alias": {
                    "dev-main": "6.0-dev"
                }
            },
            "autoload": {
                "classmap": [
                    "src/"
                ]
            },
            "notification-url": "https://packagist.org/downloads/",
            "license": [
                "BSD-3-Clause"
            ],
            "authors": [
                {
                    "name": "Sebastian Bergmann",
                    "email": "sebastian@phpunit.de",
                    "role": "lead"
                }
            ],
            "description": "Utility class for timing",
            "homepage": "https://github.com/sebastianbergmann/php-timer/",
            "keywords": [
                "timer"
            ],
            "support": {
                "issues": "https://github.com/sebastianbergmann/php-timer/issues",
                "source": "https://github.com/sebastianbergmann/php-timer/tree/6.0.0"
            },
            "funding": [
                {
                    "url": "https://github.com/sebastianbergmann",
                    "type": "github"
                }
            ],
            "time": "2023-02-03T06:57:52+00:00"
        },
        {
            "name": "phpunit/phpunit",
            "version": "10.2.3",
            "source": {
                "type": "git",
                "url": "https://github.com/sebastianbergmann/phpunit.git",
                "reference": "35c8cac1734ede2ae354a6644f7088356ff5b08e"
            },
            "dist": {
                "type": "zip",
                "url": "https://api.github.com/repos/sebastianbergmann/phpunit/zipball/35c8cac1734ede2ae354a6644f7088356ff5b08e",
                "reference": "35c8cac1734ede2ae354a6644f7088356ff5b08e",
                "shasum": ""
            },
            "require": {
                "ext-dom": "*",
                "ext-json": "*",
                "ext-libxml": "*",
                "ext-mbstring": "*",
                "ext-xml": "*",
                "ext-xmlwriter": "*",
                "myclabs/deep-copy": "^1.10.1",
                "phar-io/manifest": "^2.0.3",
                "phar-io/version": "^3.0.2",
                "php": ">=8.1",
                "phpunit/php-code-coverage": "^10.1.1",
                "phpunit/php-file-iterator": "^4.0",
                "phpunit/php-invoker": "^4.0",
                "phpunit/php-text-template": "^3.0",
                "phpunit/php-timer": "^6.0",
                "sebastian/cli-parser": "^2.0",
                "sebastian/code-unit": "^2.0",
                "sebastian/comparator": "^5.0",
                "sebastian/diff": "^5.0",
                "sebastian/environment": "^6.0",
                "sebastian/exporter": "^5.0",
                "sebastian/global-state": "^6.0",
                "sebastian/object-enumerator": "^5.0",
                "sebastian/recursion-context": "^5.0",
                "sebastian/type": "^4.0",
                "sebastian/version": "^4.0"
            },
            "suggest": {
                "ext-soap": "To be able to generate mocks based on WSDL files"
            },
            "bin": [
                "phpunit"
            ],
            "type": "library",
            "extra": {
                "branch-alias": {
                    "dev-main": "10.2-dev"
                }
            },
            "autoload": {
                "files": [
                    "src/Framework/Assert/Functions.php"
                ],
                "classmap": [
                    "src/"
                ]
            },
            "notification-url": "https://packagist.org/downloads/",
            "license": [
                "BSD-3-Clause"
            ],
            "authors": [
                {
                    "name": "Sebastian Bergmann",
                    "email": "sebastian@phpunit.de",
                    "role": "lead"
                }
            ],
            "description": "The PHP Unit Testing framework.",
            "homepage": "https://phpunit.de/",
            "keywords": [
                "phpunit",
                "testing",
                "xunit"
            ],
            "support": {
                "issues": "https://github.com/sebastianbergmann/phpunit/issues",
                "security": "https://github.com/sebastianbergmann/phpunit/security/policy",
                "source": "https://github.com/sebastianbergmann/phpunit/tree/10.2.3"
            },
            "funding": [
                {
                    "url": "https://phpunit.de/sponsors.html",
                    "type": "custom"
                },
                {
                    "url": "https://github.com/sebastianbergmann",
                    "type": "github"
                },
                {
                    "url": "https://tidelift.com/funding/github/packagist/phpunit/phpunit",
                    "type": "tidelift"
                }
            ],
            "time": "2023-06-30T06:17:38+00:00"
        },
        {
            "name": "sebastian/cli-parser",
            "version": "2.0.0",
            "source": {
                "type": "git",
                "url": "https://github.com/sebastianbergmann/cli-parser.git",
                "reference": "efdc130dbbbb8ef0b545a994fd811725c5282cae"
            },
            "dist": {
                "type": "zip",
                "url": "https://api.github.com/repos/sebastianbergmann/cli-parser/zipball/efdc130dbbbb8ef0b545a994fd811725c5282cae",
                "reference": "efdc130dbbbb8ef0b545a994fd811725c5282cae",
                "shasum": ""
            },
            "require": {
                "php": ">=8.1"
            },
            "require-dev": {
                "phpunit/phpunit": "^10.0"
            },
            "type": "library",
            "extra": {
                "branch-alias": {
                    "dev-main": "2.0-dev"
                }
            },
            "autoload": {
                "classmap": [
                    "src/"
                ]
            },
            "notification-url": "https://packagist.org/downloads/",
            "license": [
                "BSD-3-Clause"
            ],
            "authors": [
                {
                    "name": "Sebastian Bergmann",
                    "email": "sebastian@phpunit.de",
                    "role": "lead"
                }
            ],
            "description": "Library for parsing CLI options",
            "homepage": "https://github.com/sebastianbergmann/cli-parser",
            "support": {
                "issues": "https://github.com/sebastianbergmann/cli-parser/issues",
                "source": "https://github.com/sebastianbergmann/cli-parser/tree/2.0.0"
            },
            "funding": [
                {
                    "url": "https://github.com/sebastianbergmann",
                    "type": "github"
                }
            ],
            "time": "2023-02-03T06:58:15+00:00"
        },
        {
            "name": "sebastian/code-unit",
            "version": "2.0.0",
            "source": {
                "type": "git",
                "url": "https://github.com/sebastianbergmann/code-unit.git",
                "reference": "a81fee9eef0b7a76af11d121767abc44c104e503"
            },
            "dist": {
                "type": "zip",
                "url": "https://api.github.com/repos/sebastianbergmann/code-unit/zipball/a81fee9eef0b7a76af11d121767abc44c104e503",
                "reference": "a81fee9eef0b7a76af11d121767abc44c104e503",
                "shasum": ""
            },
            "require": {
                "php": ">=8.1"
            },
            "require-dev": {
                "phpunit/phpunit": "^10.0"
            },
            "type": "library",
            "extra": {
                "branch-alias": {
                    "dev-main": "2.0-dev"
                }
            },
            "autoload": {
                "classmap": [
                    "src/"
                ]
            },
            "notification-url": "https://packagist.org/downloads/",
            "license": [
                "BSD-3-Clause"
            ],
            "authors": [
                {
                    "name": "Sebastian Bergmann",
                    "email": "sebastian@phpunit.de",
                    "role": "lead"
                }
            ],
            "description": "Collection of value objects that represent the PHP code units",
            "homepage": "https://github.com/sebastianbergmann/code-unit",
            "support": {
                "issues": "https://github.com/sebastianbergmann/code-unit/issues",
                "source": "https://github.com/sebastianbergmann/code-unit/tree/2.0.0"
            },
            "funding": [
                {
                    "url": "https://github.com/sebastianbergmann",
                    "type": "github"
                }
            ],
            "time": "2023-02-03T06:58:43+00:00"
        },
        {
            "name": "sebastian/code-unit-reverse-lookup",
            "version": "3.0.0",
            "source": {
                "type": "git",
                "url": "https://github.com/sebastianbergmann/code-unit-reverse-lookup.git",
                "reference": "5e3a687f7d8ae33fb362c5c0743794bbb2420a1d"
            },
            "dist": {
                "type": "zip",
                "url": "https://api.github.com/repos/sebastianbergmann/code-unit-reverse-lookup/zipball/5e3a687f7d8ae33fb362c5c0743794bbb2420a1d",
                "reference": "5e3a687f7d8ae33fb362c5c0743794bbb2420a1d",
                "shasum": ""
            },
            "require": {
                "php": ">=8.1"
            },
            "require-dev": {
                "phpunit/phpunit": "^10.0"
            },
            "type": "library",
            "extra": {
                "branch-alias": {
                    "dev-main": "3.0-dev"
                }
            },
            "autoload": {
                "classmap": [
                    "src/"
                ]
            },
            "notification-url": "https://packagist.org/downloads/",
            "license": [
                "BSD-3-Clause"
            ],
            "authors": [
                {
                    "name": "Sebastian Bergmann",
                    "email": "sebastian@phpunit.de"
                }
            ],
            "description": "Looks up which function or method a line of code belongs to",
            "homepage": "https://github.com/sebastianbergmann/code-unit-reverse-lookup/",
            "support": {
                "issues": "https://github.com/sebastianbergmann/code-unit-reverse-lookup/issues",
                "source": "https://github.com/sebastianbergmann/code-unit-reverse-lookup/tree/3.0.0"
            },
            "funding": [
                {
                    "url": "https://github.com/sebastianbergmann",
                    "type": "github"
                }
            ],
            "time": "2023-02-03T06:59:15+00:00"
        },
        {
            "name": "sebastian/comparator",
            "version": "5.0.0",
            "source": {
                "type": "git",
                "url": "https://github.com/sebastianbergmann/comparator.git",
                "reference": "72f01e6586e0caf6af81297897bd112eb7e9627c"
            },
            "dist": {
                "type": "zip",
                "url": "https://api.github.com/repos/sebastianbergmann/comparator/zipball/72f01e6586e0caf6af81297897bd112eb7e9627c",
                "reference": "72f01e6586e0caf6af81297897bd112eb7e9627c",
                "shasum": ""
            },
            "require": {
                "ext-dom": "*",
                "ext-mbstring": "*",
                "php": ">=8.1",
                "sebastian/diff": "^5.0",
                "sebastian/exporter": "^5.0"
            },
            "require-dev": {
                "phpunit/phpunit": "^10.0"
            },
            "type": "library",
            "extra": {
                "branch-alias": {
                    "dev-main": "5.0-dev"
                }
            },
            "autoload": {
                "classmap": [
                    "src/"
                ]
            },
            "notification-url": "https://packagist.org/downloads/",
            "license": [
                "BSD-3-Clause"
            ],
            "authors": [
                {
                    "name": "Sebastian Bergmann",
                    "email": "sebastian@phpunit.de"
                },
                {
                    "name": "Jeff Welch",
                    "email": "whatthejeff@gmail.com"
                },
                {
                    "name": "Volker Dusch",
                    "email": "github@wallbash.com"
                },
                {
                    "name": "Bernhard Schussek",
                    "email": "bschussek@2bepublished.at"
                }
            ],
            "description": "Provides the functionality to compare PHP values for equality",
            "homepage": "https://github.com/sebastianbergmann/comparator",
            "keywords": [
                "comparator",
                "compare",
                "equality"
            ],
            "support": {
                "issues": "https://github.com/sebastianbergmann/comparator/issues",
                "source": "https://github.com/sebastianbergmann/comparator/tree/5.0.0"
            },
            "funding": [
                {
                    "url": "https://github.com/sebastianbergmann",
                    "type": "github"
                }
            ],
            "time": "2023-02-03T07:07:16+00:00"
        },
        {
            "name": "sebastian/complexity",
            "version": "3.0.0",
            "source": {
                "type": "git",
                "url": "https://github.com/sebastianbergmann/complexity.git",
                "reference": "e67d240970c9dc7ea7b2123a6d520e334dd61dc6"
            },
            "dist": {
                "type": "zip",
                "url": "https://api.github.com/repos/sebastianbergmann/complexity/zipball/e67d240970c9dc7ea7b2123a6d520e334dd61dc6",
                "reference": "e67d240970c9dc7ea7b2123a6d520e334dd61dc6",
                "shasum": ""
            },
            "require": {
                "nikic/php-parser": "^4.10",
                "php": ">=8.1"
            },
            "require-dev": {
                "phpunit/phpunit": "^10.0"
            },
            "type": "library",
            "extra": {
                "branch-alias": {
                    "dev-main": "3.0-dev"
                }
            },
            "autoload": {
                "classmap": [
                    "src/"
                ]
            },
            "notification-url": "https://packagist.org/downloads/",
            "license": [
                "BSD-3-Clause"
            ],
            "authors": [
                {
                    "name": "Sebastian Bergmann",
                    "email": "sebastian@phpunit.de",
                    "role": "lead"
                }
            ],
            "description": "Library for calculating the complexity of PHP code units",
            "homepage": "https://github.com/sebastianbergmann/complexity",
            "support": {
                "issues": "https://github.com/sebastianbergmann/complexity/issues",
                "source": "https://github.com/sebastianbergmann/complexity/tree/3.0.0"
            },
            "funding": [
                {
                    "url": "https://github.com/sebastianbergmann",
                    "type": "github"
                }
            ],
            "time": "2023-02-03T06:59:47+00:00"
        },
        {
            "name": "sebastian/diff",
            "version": "5.0.3",
            "source": {
                "type": "git",
                "url": "https://github.com/sebastianbergmann/diff.git",
                "reference": "912dc2fbe3e3c1e7873313cc801b100b6c68c87b"
            },
            "dist": {
                "type": "zip",
                "url": "https://api.github.com/repos/sebastianbergmann/diff/zipball/912dc2fbe3e3c1e7873313cc801b100b6c68c87b",
                "reference": "912dc2fbe3e3c1e7873313cc801b100b6c68c87b",
                "shasum": ""
            },
            "require": {
                "php": ">=8.1"
            },
            "require-dev": {
                "phpunit/phpunit": "^10.0",
                "symfony/process": "^4.2 || ^5"
            },
            "type": "library",
            "extra": {
                "branch-alias": {
                    "dev-main": "5.0-dev"
                }
            },
            "autoload": {
                "classmap": [
                    "src/"
                ]
            },
            "notification-url": "https://packagist.org/downloads/",
            "license": [
                "BSD-3-Clause"
            ],
            "authors": [
                {
                    "name": "Sebastian Bergmann",
                    "email": "sebastian@phpunit.de"
                },
                {
                    "name": "Kore Nordmann",
                    "email": "mail@kore-nordmann.de"
                }
            ],
            "description": "Diff implementation",
            "homepage": "https://github.com/sebastianbergmann/diff",
            "keywords": [
                "diff",
                "udiff",
                "unidiff",
                "unified diff"
            ],
            "support": {
                "issues": "https://github.com/sebastianbergmann/diff/issues",
                "security": "https://github.com/sebastianbergmann/diff/security/policy",
                "source": "https://github.com/sebastianbergmann/diff/tree/5.0.3"
            },
            "funding": [
                {
                    "url": "https://github.com/sebastianbergmann",
                    "type": "github"
                }
            ],
            "time": "2023-05-01T07:48:21+00:00"
        },
        {
            "name": "sebastian/environment",
            "version": "6.0.1",
            "source": {
                "type": "git",
                "url": "https://github.com/sebastianbergmann/environment.git",
                "reference": "43c751b41d74f96cbbd4e07b7aec9675651e2951"
            },
            "dist": {
                "type": "zip",
                "url": "https://api.github.com/repos/sebastianbergmann/environment/zipball/43c751b41d74f96cbbd4e07b7aec9675651e2951",
                "reference": "43c751b41d74f96cbbd4e07b7aec9675651e2951",
                "shasum": ""
            },
            "require": {
                "php": ">=8.1"
            },
            "require-dev": {
                "phpunit/phpunit": "^10.0"
            },
            "suggest": {
                "ext-posix": "*"
            },
            "type": "library",
            "extra": {
                "branch-alias": {
                    "dev-main": "6.0-dev"
                }
            },
            "autoload": {
                "classmap": [
                    "src/"
                ]
            },
            "notification-url": "https://packagist.org/downloads/",
            "license": [
                "BSD-3-Clause"
            ],
            "authors": [
                {
                    "name": "Sebastian Bergmann",
                    "email": "sebastian@phpunit.de"
                }
            ],
            "description": "Provides functionality to handle HHVM/PHP environments",
            "homepage": "https://github.com/sebastianbergmann/environment",
            "keywords": [
                "Xdebug",
                "environment",
                "hhvm"
            ],
            "support": {
                "issues": "https://github.com/sebastianbergmann/environment/issues",
                "security": "https://github.com/sebastianbergmann/environment/security/policy",
                "source": "https://github.com/sebastianbergmann/environment/tree/6.0.1"
            },
            "funding": [
                {
                    "url": "https://github.com/sebastianbergmann",
                    "type": "github"
                }
            ],
            "time": "2023-04-11T05:39:26+00:00"
        },
        {
            "name": "sebastian/exporter",
            "version": "5.0.0",
            "source": {
                "type": "git",
                "url": "https://github.com/sebastianbergmann/exporter.git",
                "reference": "f3ec4bf931c0b31e5b413f5b4fc970a7d03338c0"
            },
            "dist": {
                "type": "zip",
                "url": "https://api.github.com/repos/sebastianbergmann/exporter/zipball/f3ec4bf931c0b31e5b413f5b4fc970a7d03338c0",
                "reference": "f3ec4bf931c0b31e5b413f5b4fc970a7d03338c0",
                "shasum": ""
            },
            "require": {
                "ext-mbstring": "*",
                "php": ">=8.1",
                "sebastian/recursion-context": "^5.0"
            },
            "require-dev": {
                "phpunit/phpunit": "^10.0"
            },
            "type": "library",
            "extra": {
                "branch-alias": {
                    "dev-main": "5.0-dev"
                }
            },
            "autoload": {
                "classmap": [
                    "src/"
                ]
            },
            "notification-url": "https://packagist.org/downloads/",
            "license": [
                "BSD-3-Clause"
            ],
            "authors": [
                {
                    "name": "Sebastian Bergmann",
                    "email": "sebastian@phpunit.de"
                },
                {
                    "name": "Jeff Welch",
                    "email": "whatthejeff@gmail.com"
                },
                {
                    "name": "Volker Dusch",
                    "email": "github@wallbash.com"
                },
                {
                    "name": "Adam Harvey",
                    "email": "aharvey@php.net"
                },
                {
                    "name": "Bernhard Schussek",
                    "email": "bschussek@gmail.com"
                }
            ],
            "description": "Provides the functionality to export PHP variables for visualization",
            "homepage": "https://www.github.com/sebastianbergmann/exporter",
            "keywords": [
                "export",
                "exporter"
            ],
            "support": {
                "issues": "https://github.com/sebastianbergmann/exporter/issues",
                "source": "https://github.com/sebastianbergmann/exporter/tree/5.0.0"
            },
            "funding": [
                {
                    "url": "https://github.com/sebastianbergmann",
                    "type": "github"
                }
            ],
            "time": "2023-02-03T07:06:49+00:00"
        },
        {
            "name": "sebastian/global-state",
            "version": "6.0.0",
            "source": {
                "type": "git",
                "url": "https://github.com/sebastianbergmann/global-state.git",
                "reference": "aab257c712de87b90194febd52e4d184551c2d44"
            },
            "dist": {
                "type": "zip",
                "url": "https://api.github.com/repos/sebastianbergmann/global-state/zipball/aab257c712de87b90194febd52e4d184551c2d44",
                "reference": "aab257c712de87b90194febd52e4d184551c2d44",
                "shasum": ""
            },
            "require": {
                "php": ">=8.1",
                "sebastian/object-reflector": "^3.0",
                "sebastian/recursion-context": "^5.0"
            },
            "require-dev": {
                "ext-dom": "*",
                "phpunit/phpunit": "^10.0"
            },
            "type": "library",
            "extra": {
                "branch-alias": {
                    "dev-main": "6.0-dev"
                }
            },
            "autoload": {
                "classmap": [
                    "src/"
                ]
            },
            "notification-url": "https://packagist.org/downloads/",
            "license": [
                "BSD-3-Clause"
            ],
            "authors": [
                {
                    "name": "Sebastian Bergmann",
                    "email": "sebastian@phpunit.de"
                }
            ],
            "description": "Snapshotting of global state",
            "homepage": "http://www.github.com/sebastianbergmann/global-state",
            "keywords": [
                "global state"
            ],
            "support": {
                "issues": "https://github.com/sebastianbergmann/global-state/issues",
                "source": "https://github.com/sebastianbergmann/global-state/tree/6.0.0"
            },
            "funding": [
                {
                    "url": "https://github.com/sebastianbergmann",
                    "type": "github"
                }
            ],
            "time": "2023-02-03T07:07:38+00:00"
        },
        {
            "name": "sebastian/lines-of-code",
            "version": "2.0.0",
            "source": {
                "type": "git",
                "url": "https://github.com/sebastianbergmann/lines-of-code.git",
                "reference": "17c4d940ecafb3d15d2cf916f4108f664e28b130"
            },
            "dist": {
                "type": "zip",
                "url": "https://api.github.com/repos/sebastianbergmann/lines-of-code/zipball/17c4d940ecafb3d15d2cf916f4108f664e28b130",
                "reference": "17c4d940ecafb3d15d2cf916f4108f664e28b130",
                "shasum": ""
            },
            "require": {
                "nikic/php-parser": "^4.10",
                "php": ">=8.1"
            },
            "require-dev": {
                "phpunit/phpunit": "^10.0"
            },
            "type": "library",
            "extra": {
                "branch-alias": {
                    "dev-main": "2.0-dev"
                }
            },
            "autoload": {
                "classmap": [
                    "src/"
                ]
            },
            "notification-url": "https://packagist.org/downloads/",
            "license": [
                "BSD-3-Clause"
            ],
            "authors": [
                {
                    "name": "Sebastian Bergmann",
                    "email": "sebastian@phpunit.de",
                    "role": "lead"
                }
            ],
            "description": "Library for counting the lines of code in PHP source code",
            "homepage": "https://github.com/sebastianbergmann/lines-of-code",
            "support": {
                "issues": "https://github.com/sebastianbergmann/lines-of-code/issues",
                "source": "https://github.com/sebastianbergmann/lines-of-code/tree/2.0.0"
            },
            "funding": [
                {
                    "url": "https://github.com/sebastianbergmann",
                    "type": "github"
                }
            ],
            "time": "2023-02-03T07:08:02+00:00"
        },
        {
            "name": "sebastian/object-enumerator",
            "version": "5.0.0",
            "source": {
                "type": "git",
                "url": "https://github.com/sebastianbergmann/object-enumerator.git",
                "reference": "202d0e344a580d7f7d04b3fafce6933e59dae906"
            },
            "dist": {
                "type": "zip",
                "url": "https://api.github.com/repos/sebastianbergmann/object-enumerator/zipball/202d0e344a580d7f7d04b3fafce6933e59dae906",
                "reference": "202d0e344a580d7f7d04b3fafce6933e59dae906",
                "shasum": ""
            },
            "require": {
                "php": ">=8.1",
                "sebastian/object-reflector": "^3.0",
                "sebastian/recursion-context": "^5.0"
            },
            "require-dev": {
                "phpunit/phpunit": "^10.0"
            },
            "type": "library",
            "extra": {
                "branch-alias": {
                    "dev-main": "5.0-dev"
                }
            },
            "autoload": {
                "classmap": [
                    "src/"
                ]
            },
            "notification-url": "https://packagist.org/downloads/",
            "license": [
                "BSD-3-Clause"
            ],
            "authors": [
                {
                    "name": "Sebastian Bergmann",
                    "email": "sebastian@phpunit.de"
                }
            ],
            "description": "Traverses array structures and object graphs to enumerate all referenced objects",
            "homepage": "https://github.com/sebastianbergmann/object-enumerator/",
            "support": {
                "issues": "https://github.com/sebastianbergmann/object-enumerator/issues",
                "source": "https://github.com/sebastianbergmann/object-enumerator/tree/5.0.0"
            },
            "funding": [
                {
                    "url": "https://github.com/sebastianbergmann",
                    "type": "github"
                }
            ],
            "time": "2023-02-03T07:08:32+00:00"
        },
        {
            "name": "sebastian/object-reflector",
            "version": "3.0.0",
            "source": {
                "type": "git",
                "url": "https://github.com/sebastianbergmann/object-reflector.git",
                "reference": "24ed13d98130f0e7122df55d06c5c4942a577957"
            },
            "dist": {
                "type": "zip",
                "url": "https://api.github.com/repos/sebastianbergmann/object-reflector/zipball/24ed13d98130f0e7122df55d06c5c4942a577957",
                "reference": "24ed13d98130f0e7122df55d06c5c4942a577957",
                "shasum": ""
            },
            "require": {
                "php": ">=8.1"
            },
            "require-dev": {
                "phpunit/phpunit": "^10.0"
            },
            "type": "library",
            "extra": {
                "branch-alias": {
                    "dev-main": "3.0-dev"
                }
            },
            "autoload": {
                "classmap": [
                    "src/"
                ]
            },
            "notification-url": "https://packagist.org/downloads/",
            "license": [
                "BSD-3-Clause"
            ],
            "authors": [
                {
                    "name": "Sebastian Bergmann",
                    "email": "sebastian@phpunit.de"
                }
            ],
            "description": "Allows reflection of object attributes, including inherited and non-public ones",
            "homepage": "https://github.com/sebastianbergmann/object-reflector/",
            "support": {
                "issues": "https://github.com/sebastianbergmann/object-reflector/issues",
                "source": "https://github.com/sebastianbergmann/object-reflector/tree/3.0.0"
            },
            "funding": [
                {
                    "url": "https://github.com/sebastianbergmann",
                    "type": "github"
                }
            ],
            "time": "2023-02-03T07:06:18+00:00"
        },
        {
            "name": "sebastian/recursion-context",
            "version": "5.0.0",
            "source": {
                "type": "git",
                "url": "https://github.com/sebastianbergmann/recursion-context.git",
                "reference": "05909fb5bc7df4c52992396d0116aed689f93712"
            },
            "dist": {
                "type": "zip",
                "url": "https://api.github.com/repos/sebastianbergmann/recursion-context/zipball/05909fb5bc7df4c52992396d0116aed689f93712",
                "reference": "05909fb5bc7df4c52992396d0116aed689f93712",
                "shasum": ""
            },
            "require": {
                "php": ">=8.1"
            },
            "require-dev": {
                "phpunit/phpunit": "^10.0"
            },
            "type": "library",
            "extra": {
                "branch-alias": {
                    "dev-main": "5.0-dev"
                }
            },
            "autoload": {
                "classmap": [
                    "src/"
                ]
            },
            "notification-url": "https://packagist.org/downloads/",
            "license": [
                "BSD-3-Clause"
            ],
            "authors": [
                {
                    "name": "Sebastian Bergmann",
                    "email": "sebastian@phpunit.de"
                },
                {
                    "name": "Jeff Welch",
                    "email": "whatthejeff@gmail.com"
                },
                {
                    "name": "Adam Harvey",
                    "email": "aharvey@php.net"
                }
            ],
            "description": "Provides functionality to recursively process PHP variables",
            "homepage": "https://github.com/sebastianbergmann/recursion-context",
            "support": {
                "issues": "https://github.com/sebastianbergmann/recursion-context/issues",
                "source": "https://github.com/sebastianbergmann/recursion-context/tree/5.0.0"
            },
            "funding": [
                {
                    "url": "https://github.com/sebastianbergmann",
                    "type": "github"
                }
            ],
            "time": "2023-02-03T07:05:40+00:00"
        },
        {
            "name": "sebastian/type",
            "version": "4.0.0",
            "source": {
                "type": "git",
                "url": "https://github.com/sebastianbergmann/type.git",
                "reference": "462699a16464c3944eefc02ebdd77882bd3925bf"
            },
            "dist": {
                "type": "zip",
                "url": "https://api.github.com/repos/sebastianbergmann/type/zipball/462699a16464c3944eefc02ebdd77882bd3925bf",
                "reference": "462699a16464c3944eefc02ebdd77882bd3925bf",
                "shasum": ""
            },
            "require": {
                "php": ">=8.1"
            },
            "require-dev": {
                "phpunit/phpunit": "^10.0"
            },
            "type": "library",
            "extra": {
                "branch-alias": {
                    "dev-main": "4.0-dev"
                }
            },
            "autoload": {
                "classmap": [
                    "src/"
                ]
            },
            "notification-url": "https://packagist.org/downloads/",
            "license": [
                "BSD-3-Clause"
            ],
            "authors": [
                {
                    "name": "Sebastian Bergmann",
                    "email": "sebastian@phpunit.de",
                    "role": "lead"
                }
            ],
            "description": "Collection of value objects that represent the types of the PHP type system",
            "homepage": "https://github.com/sebastianbergmann/type",
            "support": {
                "issues": "https://github.com/sebastianbergmann/type/issues",
                "source": "https://github.com/sebastianbergmann/type/tree/4.0.0"
            },
            "funding": [
                {
                    "url": "https://github.com/sebastianbergmann",
                    "type": "github"
                }
            ],
            "time": "2023-02-03T07:10:45+00:00"
        },
        {
            "name": "sebastian/version",
            "version": "4.0.1",
            "source": {
                "type": "git",
                "url": "https://github.com/sebastianbergmann/version.git",
                "reference": "c51fa83a5d8f43f1402e3f32a005e6262244ef17"
            },
            "dist": {
                "type": "zip",
                "url": "https://api.github.com/repos/sebastianbergmann/version/zipball/c51fa83a5d8f43f1402e3f32a005e6262244ef17",
                "reference": "c51fa83a5d8f43f1402e3f32a005e6262244ef17",
                "shasum": ""
            },
            "require": {
                "php": ">=8.1"
            },
            "type": "library",
            "extra": {
                "branch-alias": {
                    "dev-main": "4.0-dev"
                }
            },
            "autoload": {
                "classmap": [
                    "src/"
                ]
            },
            "notification-url": "https://packagist.org/downloads/",
            "license": [
                "BSD-3-Clause"
            ],
            "authors": [
                {
                    "name": "Sebastian Bergmann",
                    "email": "sebastian@phpunit.de",
                    "role": "lead"
                }
            ],
            "description": "Library that helps with managing the version number of Git-hosted PHP projects",
            "homepage": "https://github.com/sebastianbergmann/version",
            "support": {
                "issues": "https://github.com/sebastianbergmann/version/issues",
                "source": "https://github.com/sebastianbergmann/version/tree/4.0.1"
            },
            "funding": [
                {
                    "url": "https://github.com/sebastianbergmann",
                    "type": "github"
                }
            ],
            "time": "2023-02-07T11:34:05+00:00"
        },
        {
            "name": "theseer/tokenizer",
            "version": "1.2.1",
            "source": {
                "type": "git",
                "url": "https://github.com/theseer/tokenizer.git",
                "reference": "34a41e998c2183e22995f158c581e7b5e755ab9e"
            },
            "dist": {
                "type": "zip",
                "url": "https://api.github.com/repos/theseer/tokenizer/zipball/34a41e998c2183e22995f158c581e7b5e755ab9e",
                "reference": "34a41e998c2183e22995f158c581e7b5e755ab9e",
                "shasum": ""
            },
            "require": {
                "ext-dom": "*",
                "ext-tokenizer": "*",
                "ext-xmlwriter": "*",
                "php": "^7.2 || ^8.0"
            },
            "type": "library",
            "autoload": {
                "classmap": [
                    "src/"
                ]
            },
            "notification-url": "https://packagist.org/downloads/",
            "license": [
                "BSD-3-Clause"
            ],
            "authors": [
                {
                    "name": "Arne Blankerts",
                    "email": "arne@blankerts.de",
                    "role": "Developer"
                }
            ],
            "description": "A small library for converting tokenized PHP source code into XML and potentially other formats",
            "support": {
                "issues": "https://github.com/theseer/tokenizer/issues",
                "source": "https://github.com/theseer/tokenizer/tree/1.2.1"
            },
            "funding": [
                {
                    "url": "https://github.com/theseer",
                    "type": "github"
                }
            ],
            "time": "2021-07-28T10:34:58+00:00"
        }
    ],
    "aliases": [],
    "minimum-stability": "stable",
    "stability-flags": {
        "nethergamesmc/bedrock-data": 20,
        "nethergamesmc/bedrock-protocol": 20
    },
    "prefer-stable": false,
    "prefer-lowest": false,
    "platform": {
        "php": "^8.1",
        "php-64bit": "*",
        "ext-chunkutils2": "^0.3.1",
        "ext-crypto": "^0.3.1",
        "ext-ctype": "*",
        "ext-curl": "*",
        "ext-date": "*",
        "ext-gmp": "*",
        "ext-hash": "*",
        "ext-igbinary": "^3.0.1",
        "ext-json": "*",
        "ext-leveldb": "^0.2.1 || ^0.3.0",
        "ext-mbstring": "*",
        "ext-morton": "^0.1.0",
        "ext-openssl": "*",
        "ext-pcre": "*",
        "ext-phar": "*",
        "ext-pmmpthread": "^6.0.4",
        "ext-reflection": "*",
        "ext-simplexml": "*",
        "ext-sockets": "*",
        "ext-spl": "*",
        "ext-yaml": ">=2.0.0",
        "ext-zip": "*",
        "ext-zlib": ">=1.2.11",
        "composer-runtime-api": "^2.0"
    },
    "platform-dev": [],
    "platform-overrides": {
        "php": "8.1.0"
    },
    "plugin-api-version": "2.3.0"
}<|MERGE_RESOLUTION|>--- conflicted
+++ resolved
@@ -4,11 +4,7 @@
         "Read more about it at https://getcomposer.org/doc/01-basic-usage.md#installing-dependencies",
         "This file is @generated automatically"
     ],
-<<<<<<< HEAD
-    "content-hash": "eef162760909f19a54866fbb6d49b200",
-=======
-    "content-hash": "ff0fa864a7853011bf4620d870c47ac7",
->>>>>>> 8f217ca6
+    "content-hash": "a38cca8592915ab4535f40ad29cb55dd",
     "packages": [
         {
             "name": "adhocore/json-comment",
@@ -201,7 +197,6 @@
             "time": "2022-12-19T11:08:26+00:00"
         },
         {
-<<<<<<< HEAD
             "name": "nethergamesmc/bedrock-data",
             "version": "dev-master",
             "source": {
@@ -213,19 +208,6 @@
                 "type": "zip",
                 "url": "https://api.github.com/repos/NetherGamesMC/BedrockData/zipball/cd5044ec0558f8a65eae85446703c325536896e0",
                 "reference": "cd5044ec0558f8a65eae85446703c325536896e0",
-=======
-            "name": "pocketmine/bedrock-block-upgrade-schema",
-            "version": "3.0.0",
-            "source": {
-                "type": "git",
-                "url": "https://github.com/pmmp/BedrockBlockUpgradeSchema.git",
-                "reference": "8b72c47109e174ac7f17c3ac546748f8e49a5fdf"
-            },
-            "dist": {
-                "type": "zip",
-                "url": "https://api.github.com/repos/pmmp/BedrockBlockUpgradeSchema/zipball/8b72c47109e174ac7f17c3ac546748f8e49a5fdf",
-                "reference": "8b72c47109e174ac7f17c3ac546748f8e49a5fdf",
->>>>>>> 8f217ca6
                 "shasum": ""
             },
             "default-branch": true,
@@ -235,16 +217,9 @@
             ],
             "description": "Blobs of data generated from Minecraft: Bedrock Edition, used by PocketMine-MP",
             "support": {
-<<<<<<< HEAD
                 "source": "https://github.com/NetherGamesMC/BedrockData/tree/master"
             },
             "time": "2023-07-01T11:58:24+00:00"
-=======
-                "issues": "https://github.com/pmmp/BedrockBlockUpgradeSchema/issues",
-                "source": "https://github.com/pmmp/BedrockBlockUpgradeSchema/tree/3.0.0"
-            },
-            "time": "2023-07-03T16:35:44+00:00"
->>>>>>> 8f217ca6
         },
         {
             "name": "nethergamesmc/bedrock-protocol",
@@ -304,16 +279,16 @@
         },
         {
             "name": "pocketmine/bedrock-block-upgrade-schema",
-            "version": "2.2.0",
+            "version": "3.0.0",
             "source": {
                 "type": "git",
                 "url": "https://github.com/pmmp/BedrockBlockUpgradeSchema.git",
-                "reference": "79bb3ad542ef19e828fdf1fa6adc54f1fa4b3bb5"
-            },
-            "dist": {
-                "type": "zip",
-                "url": "https://api.github.com/repos/pmmp/BedrockBlockUpgradeSchema/zipball/79bb3ad542ef19e828fdf1fa6adc54f1fa4b3bb5",
-                "reference": "79bb3ad542ef19e828fdf1fa6adc54f1fa4b3bb5",
+                "reference": "8b72c47109e174ac7f17c3ac546748f8e49a5fdf"
+            },
+            "dist": {
+                "type": "zip",
+                "url": "https://api.github.com/repos/pmmp/BedrockBlockUpgradeSchema/zipball/8b72c47109e174ac7f17c3ac546748f8e49a5fdf",
+                "reference": "8b72c47109e174ac7f17c3ac546748f8e49a5fdf",
                 "shasum": ""
             },
             "type": "library",
@@ -324,9 +299,9 @@
             "description": "Schemas describing how to upgrade saved block data in older Minecraft: Bedrock Edition world saves",
             "support": {
                 "issues": "https://github.com/pmmp/BedrockBlockUpgradeSchema/issues",
-                "source": "https://github.com/pmmp/BedrockBlockUpgradeSchema/tree/2.2.0"
-            },
-            "time": "2023-05-04T21:49:36+00:00"
+                "source": "https://github.com/pmmp/BedrockBlockUpgradeSchema/tree/3.0.0"
+            },
+            "time": "2023-07-03T16:35:44+00:00"
         },
         {
             "name": "pocketmine/bedrock-item-upgrade-schema",
