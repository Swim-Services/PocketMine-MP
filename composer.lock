{
    "_readme": [
        "This file locks the dependencies of your project to a known state",
        "Read more about it at https://getcomposer.org/doc/01-basic-usage.md#installing-dependencies",
        "This file is @generated automatically"
    ],
<<<<<<< HEAD
    "content-hash": "a0ddb1d976de0f692e804b7115e3f611",
=======
    "content-hash": "9751c90077792bd5d12ebb53a0214ec1",
>>>>>>> fff8f0f8
    "packages": [
        {
            "name": "adhocore/json-comment",
            "version": "1.2.1",
            "source": {
                "type": "git",
                "url": "https://github.com/adhocore/php-json-comment.git",
                "reference": "651023f9fe52e9efa2198cbaf6e481d1968e2377"
            },
            "dist": {
                "type": "zip",
                "url": "https://api.github.com/repos/adhocore/php-json-comment/zipball/651023f9fe52e9efa2198cbaf6e481d1968e2377",
                "reference": "651023f9fe52e9efa2198cbaf6e481d1968e2377",
                "shasum": ""
            },
            "require": {
                "ext-ctype": "*",
                "php": ">=7.0"
            },
            "require-dev": {
                "phpunit/phpunit": "^6.5 || ^7.5 || ^8.5"
            },
            "type": "library",
            "autoload": {
                "psr-4": {
                    "Ahc\\Json\\": "src/"
                }
            },
            "notification-url": "https://packagist.org/downloads/",
            "license": [
                "MIT"
            ],
            "authors": [
                {
                    "name": "Jitendra Adhikari",
                    "email": "jiten.adhikary@gmail.com"
                }
            ],
            "description": "Lightweight JSON comment stripper library for PHP",
            "keywords": [
                "comment",
                "json",
                "strip-comment"
            ],
            "support": {
                "issues": "https://github.com/adhocore/php-json-comment/issues",
                "source": "https://github.com/adhocore/php-json-comment/tree/1.2.1"
            },
            "funding": [
                {
                    "url": "https://paypal.me/ji10",
                    "type": "custom"
                },
                {
                    "url": "https://github.com/adhocore",
                    "type": "github"
                }
            ],
            "time": "2022-10-02T11:22:07+00:00"
        },
        {
            "name": "brick/math",
            "version": "0.10.2",
            "source": {
                "type": "git",
                "url": "https://github.com/brick/math.git",
                "reference": "459f2781e1a08d52ee56b0b1444086e038561e3f"
            },
            "dist": {
                "type": "zip",
                "url": "https://api.github.com/repos/brick/math/zipball/459f2781e1a08d52ee56b0b1444086e038561e3f",
                "reference": "459f2781e1a08d52ee56b0b1444086e038561e3f",
                "shasum": ""
            },
            "require": {
                "ext-json": "*",
                "php": "^7.4 || ^8.0"
            },
            "require-dev": {
                "php-coveralls/php-coveralls": "^2.2",
                "phpunit/phpunit": "^9.0",
                "vimeo/psalm": "4.25.0"
            },
            "type": "library",
            "autoload": {
                "psr-4": {
                    "Brick\\Math\\": "src/"
                }
            },
            "notification-url": "https://packagist.org/downloads/",
            "license": [
                "MIT"
            ],
            "description": "Arbitrary-precision arithmetic library",
            "keywords": [
                "Arbitrary-precision",
                "BigInteger",
                "BigRational",
                "arithmetic",
                "bigdecimal",
                "bignum",
                "brick",
                "math"
            ],
            "support": {
                "issues": "https://github.com/brick/math/issues",
                "source": "https://github.com/brick/math/tree/0.10.2"
            },
            "funding": [
                {
                    "url": "https://github.com/BenMorel",
                    "type": "github"
                }
            ],
            "time": "2022-08-10T22:54:19+00:00"
        },
        {
            "name": "fgrosse/phpasn1",
            "version": "v2.5.0",
            "source": {
                "type": "git",
                "url": "https://github.com/fgrosse/PHPASN1.git",
                "reference": "42060ed45344789fb9f21f9f1864fc47b9e3507b"
            },
            "dist": {
                "type": "zip",
                "url": "https://api.github.com/repos/fgrosse/PHPASN1/zipball/42060ed45344789fb9f21f9f1864fc47b9e3507b",
                "reference": "42060ed45344789fb9f21f9f1864fc47b9e3507b",
                "shasum": ""
            },
            "require": {
                "php": "^7.1 || ^8.0"
            },
            "require-dev": {
                "php-coveralls/php-coveralls": "~2.0",
                "phpunit/phpunit": "^7.0 || ^8.0 || ^9.0"
            },
            "suggest": {
                "ext-bcmath": "BCmath is the fallback extension for big integer calculations",
                "ext-curl": "For loading OID information from the web if they have not bee defined statically",
                "ext-gmp": "GMP is the preferred extension for big integer calculations",
                "phpseclib/bcmath_compat": "BCmath polyfill for servers where neither GMP nor BCmath is available"
            },
            "type": "library",
            "extra": {
                "branch-alias": {
                    "dev-master": "2.0.x-dev"
                }
            },
            "autoload": {
                "psr-4": {
                    "FG\\": "lib/"
                }
            },
            "notification-url": "https://packagist.org/downloads/",
            "license": [
                "MIT"
            ],
            "authors": [
                {
                    "name": "Friedrich Große",
                    "email": "friedrich.grosse@gmail.com",
                    "homepage": "https://github.com/FGrosse",
                    "role": "Author"
                },
                {
                    "name": "All contributors",
                    "homepage": "https://github.com/FGrosse/PHPASN1/contributors"
                }
            ],
            "description": "A PHP Framework that allows you to encode and decode arbitrary ASN.1 structures using the ITU-T X.690 Encoding Rules.",
            "homepage": "https://github.com/FGrosse/PHPASN1",
            "keywords": [
                "DER",
                "asn.1",
                "asn1",
                "ber",
                "binary",
                "decoding",
                "encoding",
                "x.509",
                "x.690",
                "x509",
                "x690"
            ],
            "support": {
                "issues": "https://github.com/fgrosse/PHPASN1/issues",
                "source": "https://github.com/fgrosse/PHPASN1/tree/v2.5.0"
            },
            "abandoned": true,
            "time": "2022-12-19T11:08:26+00:00"
        },
        {
            "name": "nethergamesmc/bedrock-data",
            "version": "dev-master",
            "source": {
                "type": "git",
                "url": "https://github.com/NetherGamesMC/BedrockData.git",
                "reference": "17f124c9a6634b735229e9091341173e445c1cf6"
            },
            "dist": {
                "type": "zip",
                "url": "https://api.github.com/repos/NetherGamesMC/BedrockData/zipball/17f124c9a6634b735229e9091341173e445c1cf6",
                "reference": "17f124c9a6634b735229e9091341173e445c1cf6",
                "shasum": ""
            },
            "default-branch": true,
            "type": "library",
            "license": [
                "CC0-1.0"
            ],
            "description": "Blobs of data generated from Minecraft: Bedrock Edition, used by PocketMine-MP",
            "support": {
                "source": "https://github.com/NetherGamesMC/BedrockData/tree/master"
            },
            "time": "2023-03-05T15:44:32+00:00"
        },
        {
            "name": "nethergamesmc/bedrock-protocol",
            "version": "dev-master",
            "source": {
                "type": "git",
                "url": "https://github.com/NetherGamesMC/BedrockProtocol.git",
                "reference": "c4d2ffebb1a450b2a4f886b62012059bcbfbee86"
            },
            "dist": {
                "type": "zip",
                "url": "https://api.github.com/repos/NetherGamesMC/BedrockProtocol/zipball/c4d2ffebb1a450b2a4f886b62012059bcbfbee86",
                "reference": "c4d2ffebb1a450b2a4f886b62012059bcbfbee86",
                "shasum": ""
            },
            "require": {
                "ext-json": "*",
                "netresearch/jsonmapper": "^4.0",
                "php": "^8.0",
                "pocketmine/binaryutils": "^0.2.0",
                "pocketmine/color": "^0.2.0 || ^0.3.0",
                "pocketmine/math": "^0.3.0 || ^0.4.0",
                "pocketmine/nbt": "^0.3.0",
                "ramsey/uuid": "^4.1"
            },
            "require-dev": {
                "phpstan/phpstan": "1.10.1",
                "phpstan/phpstan-phpunit": "^1.0.0",
                "phpstan/phpstan-strict-rules": "^1.0.0",
                "phpunit/phpunit": "^9.5"
            },
            "default-branch": true,
            "type": "library",
            "autoload": {
                "psr-4": {
                    "pocketmine\\network\\mcpe\\protocol\\": "src/"
                }
            },
            "autoload-dev": {
                "psr-4": {
                    "pocketmine\\network\\mcpe\\protocol\\": "tests/phpunit/"
                }
            },
            "scripts": {
                "update-create-methods": [
                    "@php tools/generate-create-static-methods.php"
                ]
            },
            "license": [
                "LGPL-3.0"
            ],
            "description": "An implementation of the Minecraft: Bedrock Edition protocol in PHP",
            "support": {
                "source": "https://github.com/NetherGamesMC/BedrockProtocol/tree/master"
            },
            "time": "2023-03-05T15:43:28+00:00"
        },
        {
            "name": "netresearch/jsonmapper",
            "version": "v4.1.0",
            "source": {
                "type": "git",
                "url": "https://github.com/cweiske/jsonmapper.git",
                "reference": "cfa81ea1d35294d64adb9c68aa4cb9e92400e53f"
            },
            "dist": {
                "type": "zip",
                "url": "https://api.github.com/repos/cweiske/jsonmapper/zipball/cfa81ea1d35294d64adb9c68aa4cb9e92400e53f",
                "reference": "cfa81ea1d35294d64adb9c68aa4cb9e92400e53f",
                "shasum": ""
            },
            "require": {
                "ext-json": "*",
                "ext-pcre": "*",
                "ext-reflection": "*",
                "ext-spl": "*",
                "php": ">=7.1"
            },
            "require-dev": {
                "phpunit/phpunit": "~7.5 || ~8.0 || ~9.0",
                "squizlabs/php_codesniffer": "~3.5"
            },
            "type": "library",
            "autoload": {
                "psr-0": {
                    "JsonMapper": "src/"
                }
            },
            "notification-url": "https://packagist.org/downloads/",
            "license": [
                "OSL-3.0"
            ],
            "authors": [
                {
                    "name": "Christian Weiske",
                    "email": "cweiske@cweiske.de",
                    "homepage": "http://github.com/cweiske/jsonmapper/",
                    "role": "Developer"
                }
            ],
            "description": "Map nested JSON structures onto PHP classes",
            "support": {
                "email": "cweiske@cweiske.de",
                "issues": "https://github.com/cweiske/jsonmapper/issues",
                "source": "https://github.com/cweiske/jsonmapper/tree/v4.1.0"
            },
            "time": "2022-12-08T20:46:14+00:00"
        },
        {
            "name": "pocketmine/bedrock-block-upgrade-schema",
            "version": "1.1.0",
            "source": {
                "type": "git",
                "url": "https://github.com/pmmp/BedrockBlockUpgradeSchema.git",
                "reference": "78c965a2316986ac0eaf3235d75efb187127e7a2"
            },
            "dist": {
                "type": "zip",
                "url": "https://api.github.com/repos/pmmp/BedrockBlockUpgradeSchema/zipball/78c965a2316986ac0eaf3235d75efb187127e7a2",
                "reference": "78c965a2316986ac0eaf3235d75efb187127e7a2",
                "shasum": ""
            },
            "type": "library",
            "notification-url": "https://packagist.org/downloads/",
            "license": [
                "CC0-1.0"
            ],
            "description": "Schemas describing how to upgrade saved block data in older Minecraft: Bedrock Edition world saves",
            "support": {
                "issues": "https://github.com/pmmp/BedrockBlockUpgradeSchema/issues",
                "source": "https://github.com/pmmp/BedrockBlockUpgradeSchema/tree/1.1.0"
            },
            "time": "2023-03-06T17:53:36+00:00"
        },
        {
            "name": "pocketmine/bedrock-item-upgrade-schema",
            "version": "1.0.0",
            "source": {
                "type": "git",
                "url": "https://github.com/pmmp/BedrockItemUpgradeSchema.git",
                "reference": "7e53f77ea34ba30b1f94d3c24e64e19d3c4296e7"
            },
            "dist": {
                "type": "zip",
                "url": "https://api.github.com/repos/pmmp/BedrockItemUpgradeSchema/zipball/7e53f77ea34ba30b1f94d3c24e64e19d3c4296e7",
                "reference": "7e53f77ea34ba30b1f94d3c24e64e19d3c4296e7",
                "shasum": ""
            },
            "type": "library",
            "notification-url": "https://packagist.org/downloads/",
            "license": [
                "CC0-1.0"
            ],
            "description": "JSON schemas for upgrading items found in older Minecraft: Bedrock world saves",
            "support": {
                "issues": "https://github.com/pmmp/BedrockItemUpgradeSchema/issues",
                "source": "https://github.com/pmmp/BedrockItemUpgradeSchema/tree/1.0.0"
            },
            "time": "2023-02-01T22:50:02+00:00"
        },
        {
            "name": "pocketmine/binaryutils",
            "version": "0.2.4",
            "source": {
                "type": "git",
                "url": "https://github.com/pmmp/BinaryUtils.git",
                "reference": "5ac7eea91afbad8dc498f5ce34ce6297d5e6ea9a"
            },
            "dist": {
                "type": "zip",
                "url": "https://api.github.com/repos/pmmp/BinaryUtils/zipball/5ac7eea91afbad8dc498f5ce34ce6297d5e6ea9a",
                "reference": "5ac7eea91afbad8dc498f5ce34ce6297d5e6ea9a",
                "shasum": ""
            },
            "require": {
                "php": "^7.4 || ^8.0",
                "php-64bit": "*"
            },
            "require-dev": {
                "phpstan/extension-installer": "^1.0",
                "phpstan/phpstan": "1.3.0",
                "phpstan/phpstan-phpunit": "^1.0",
                "phpstan/phpstan-strict-rules": "^1.0.0",
                "phpunit/phpunit": "^9.5"
            },
            "type": "library",
            "autoload": {
                "psr-4": {
                    "pocketmine\\utils\\": "src/"
                }
            },
            "notification-url": "https://packagist.org/downloads/",
            "license": [
                "LGPL-3.0"
            ],
            "description": "Classes and methods for conveniently handling binary data",
            "support": {
                "issues": "https://github.com/pmmp/BinaryUtils/issues",
                "source": "https://github.com/pmmp/BinaryUtils/tree/0.2.4"
            },
            "time": "2022-01-12T18:06:33+00:00"
        },
        {
            "name": "pocketmine/callback-validator",
            "version": "1.0.3",
            "source": {
                "type": "git",
                "url": "https://github.com/pmmp/CallbackValidator.git",
                "reference": "64787469766bcaa7e5885242e85c23c25e8c55a2"
            },
            "dist": {
                "type": "zip",
                "url": "https://api.github.com/repos/pmmp/CallbackValidator/zipball/64787469766bcaa7e5885242e85c23c25e8c55a2",
                "reference": "64787469766bcaa7e5885242e85c23c25e8c55a2",
                "shasum": ""
            },
            "require": {
                "ext-reflection": "*",
                "php": "^7.1 || ^8.0"
            },
            "replace": {
                "daverandom/callback-validator": "*"
            },
            "require-dev": {
                "phpstan/extension-installer": "^1.0",
                "phpstan/phpstan": "0.12.59",
                "phpstan/phpstan-strict-rules": "^0.12.4",
                "phpunit/phpunit": "^7.5 || ^8.5 || ^9.0"
            },
            "type": "library",
            "autoload": {
                "psr-4": {
                    "DaveRandom\\CallbackValidator\\": "src/"
                }
            },
            "notification-url": "https://packagist.org/downloads/",
            "license": [
                "MIT"
            ],
            "authors": [
                {
                    "name": "Chris Wright",
                    "email": "cw@daverandom.com"
                }
            ],
            "description": "Fork of daverandom/callback-validator - Tools for validating callback signatures",
            "support": {
                "issues": "https://github.com/pmmp/CallbackValidator/issues",
                "source": "https://github.com/pmmp/CallbackValidator/tree/1.0.3"
            },
            "time": "2020-12-11T01:45:37+00:00"
        },
        {
            "name": "pocketmine/classloader",
            "version": "0.3.0",
            "source": {
                "type": "git",
                "url": "https://github.com/pmmp/ClassLoader.git",
                "reference": "407caf521186ec1f03024f39031cc681ad491026"
            },
            "dist": {
                "type": "zip",
                "url": "https://api.github.com/repos/pmmp/ClassLoader/zipball/407caf521186ec1f03024f39031cc681ad491026",
                "reference": "407caf521186ec1f03024f39031cc681ad491026",
                "shasum": ""
            },
            "require": {
                "ext-pthreads": "^5.0",
                "ext-reflection": "*",
                "php": "^8.0"
            },
            "conflict": {
                "pocketmine/spl": "<0.4"
            },
            "require-dev": {
                "phpstan/extension-installer": "^1.0",
                "phpstan/phpstan": "1.9.4",
                "phpstan/phpstan-strict-rules": "^1.0",
                "phpunit/phpunit": "^9.5"
            },
            "type": "library",
            "autoload": {
                "classmap": [
                    "./src"
                ]
            },
            "notification-url": "https://packagist.org/downloads/",
            "license": [
                "LGPL-3.0"
            ],
            "description": "Ad-hoc autoloading components used by PocketMine-MP",
            "support": {
                "issues": "https://github.com/pmmp/ClassLoader/issues",
                "source": "https://github.com/pmmp/ClassLoader/tree/0.3.0"
            },
            "time": "2023-01-23T19:46:53+00:00"
        },
        {
            "name": "pocketmine/color",
            "version": "0.3.0",
            "source": {
                "type": "git",
                "url": "https://github.com/pmmp/Color.git",
                "reference": "8cb346d0a21ad3287cc8d7175e4b643416607249"
            },
            "dist": {
                "type": "zip",
                "url": "https://api.github.com/repos/pmmp/Color/zipball/8cb346d0a21ad3287cc8d7175e4b643416607249",
                "reference": "8cb346d0a21ad3287cc8d7175e4b643416607249",
                "shasum": ""
            },
            "require": {
                "php": "^8.0"
            },
            "require-dev": {
                "phpstan/phpstan": "1.9.4",
                "phpstan/phpstan-strict-rules": "^1.2.0"
            },
            "type": "library",
            "autoload": {
                "psr-4": {
                    "pocketmine\\color\\": "src/"
                }
            },
            "notification-url": "https://packagist.org/downloads/",
            "license": [
                "LGPL-3.0"
            ],
            "description": "Color handling library used by PocketMine-MP and related projects",
            "support": {
                "issues": "https://github.com/pmmp/Color/issues",
                "source": "https://github.com/pmmp/Color/tree/0.3.0"
            },
            "time": "2022-12-18T19:49:21+00:00"
        },
        {
            "name": "pocketmine/errorhandler",
            "version": "0.6.0",
            "source": {
                "type": "git",
                "url": "https://github.com/pmmp/ErrorHandler.git",
                "reference": "dae214a04348b911e8219ebf125ff1c5589cc878"
            },
            "dist": {
                "type": "zip",
                "url": "https://api.github.com/repos/pmmp/ErrorHandler/zipball/dae214a04348b911e8219ebf125ff1c5589cc878",
                "reference": "dae214a04348b911e8219ebf125ff1c5589cc878",
                "shasum": ""
            },
            "require": {
                "php": "^8.0"
            },
            "require-dev": {
                "phpstan/phpstan": "0.12.99",
                "phpstan/phpstan-strict-rules": "^0.12.2",
                "phpunit/phpunit": "^9.5"
            },
            "type": "library",
            "autoload": {
                "psr-4": {
                    "pocketmine\\errorhandler\\": "src/"
                }
            },
            "notification-url": "https://packagist.org/downloads/",
            "license": [
                "LGPL-3.0"
            ],
            "description": "Utilities to handle nasty PHP E_* errors in a usable way",
            "support": {
                "issues": "https://github.com/pmmp/ErrorHandler/issues",
                "source": "https://github.com/pmmp/ErrorHandler/tree/0.6.0"
            },
            "time": "2022-01-08T21:05:46+00:00"
        },
        {
            "name": "pocketmine/locale-data",
            "version": "2.19.0",
            "source": {
                "type": "git",
                "url": "https://github.com/pmmp/Language.git",
                "reference": "f47d1687f21f09d2858f040873184a11746b1cf7"
            },
            "dist": {
                "type": "zip",
                "url": "https://api.github.com/repos/pmmp/Language/zipball/f47d1687f21f09d2858f040873184a11746b1cf7",
                "reference": "f47d1687f21f09d2858f040873184a11746b1cf7",
                "shasum": ""
            },
            "type": "library",
            "notification-url": "https://packagist.org/downloads/",
            "description": "Language resources used by PocketMine-MP",
            "support": {
                "issues": "https://github.com/pmmp/Language/issues",
                "source": "https://github.com/pmmp/Language/tree/2.19.0"
            },
            "time": "2023-02-13T13:55:22+00:00"
        },
        {
            "name": "pocketmine/log",
            "version": "0.4.0",
            "source": {
                "type": "git",
                "url": "https://github.com/pmmp/Log.git",
                "reference": "e6c912c0f9055c81d23108ec2d179b96f404c043"
            },
            "dist": {
                "type": "zip",
                "url": "https://api.github.com/repos/pmmp/Log/zipball/e6c912c0f9055c81d23108ec2d179b96f404c043",
                "reference": "e6c912c0f9055c81d23108ec2d179b96f404c043",
                "shasum": ""
            },
            "require": {
                "php": "^7.4 || ^8.0"
            },
            "conflict": {
                "pocketmine/spl": "<0.4"
            },
            "require-dev": {
                "phpstan/phpstan": "0.12.88",
                "phpstan/phpstan-strict-rules": "^0.12.2"
            },
            "type": "library",
            "autoload": {
                "classmap": [
                    "./src"
                ]
            },
            "notification-url": "https://packagist.org/downloads/",
            "license": [
                "LGPL-3.0"
            ],
            "description": "Logging components used by PocketMine-MP and related projects",
            "support": {
                "issues": "https://github.com/pmmp/Log/issues",
                "source": "https://github.com/pmmp/Log/tree/0.4.0"
            },
            "time": "2021-06-18T19:08:09+00:00"
        },
        {
            "name": "pocketmine/log-pthreads",
            "version": "0.5.0",
            "source": {
                "type": "git",
                "url": "https://github.com/pmmp/LogPthreads.git",
                "reference": "0ecfea6dcfc9a9f5c86e126ac1661732de5c5666"
            },
            "dist": {
                "type": "zip",
                "url": "https://api.github.com/repos/pmmp/LogPthreads/zipball/0ecfea6dcfc9a9f5c86e126ac1661732de5c5666",
                "reference": "0ecfea6dcfc9a9f5c86e126ac1661732de5c5666",
                "shasum": ""
            },
            "require": {
                "ext-pthreads": "^5.0",
                "php": "^8.0",
                "pocketmine/log": "^0.4.0"
            },
            "conflict": {
                "pocketmine/spl": "<0.4"
            },
            "require-dev": {
                "phpstan/extension-installer": "^1.0",
                "phpstan/phpstan": "1.8.11",
                "phpstan/phpstan-strict-rules": "^1.0"
            },
            "type": "library",
            "autoload": {
                "classmap": [
                    "./src"
                ]
            },
            "notification-url": "https://packagist.org/downloads/",
            "license": [
                "LGPL-3.0"
            ],
            "description": "Logging components specialized for pthreads used by PocketMine-MP and related projects",
            "support": {
                "issues": "https://github.com/pmmp/LogPthreads/issues",
                "source": "https://github.com/pmmp/LogPthreads/tree/0.5.0"
            },
            "time": "2023-01-23T19:52:12+00:00"
        },
        {
            "name": "pocketmine/math",
            "version": "0.4.3",
            "source": {
                "type": "git",
                "url": "https://github.com/pmmp/Math.git",
                "reference": "47a243d320b01c8099d65309967934c188111549"
            },
            "dist": {
                "type": "zip",
                "url": "https://api.github.com/repos/pmmp/Math/zipball/47a243d320b01c8099d65309967934c188111549",
                "reference": "47a243d320b01c8099d65309967934c188111549",
                "shasum": ""
            },
            "require": {
                "php": "^8.0",
                "php-64bit": "*"
            },
            "require-dev": {
                "phpstan/extension-installer": "^1.0",
                "phpstan/phpstan": "1.8.2",
                "phpstan/phpstan-strict-rules": "^1.0",
                "phpunit/phpunit": "^8.5 || ^9.5"
            },
            "type": "library",
            "autoload": {
                "psr-4": {
                    "pocketmine\\math\\": "src/"
                }
            },
            "notification-url": "https://packagist.org/downloads/",
            "license": [
                "LGPL-3.0"
            ],
            "description": "PHP library containing math related code used in PocketMine-MP",
            "support": {
                "issues": "https://github.com/pmmp/Math/issues",
                "source": "https://github.com/pmmp/Math/tree/0.4.3"
            },
            "time": "2022-08-25T18:43:37+00:00"
        },
        {
            "name": "pocketmine/nbt",
            "version": "0.3.3",
            "source": {
                "type": "git",
                "url": "https://github.com/pmmp/NBT.git",
                "reference": "f4321be50df1a18b9f4e94d428a2e68a6e2ac2b4"
            },
            "dist": {
                "type": "zip",
                "url": "https://api.github.com/repos/pmmp/NBT/zipball/f4321be50df1a18b9f4e94d428a2e68a6e2ac2b4",
                "reference": "f4321be50df1a18b9f4e94d428a2e68a6e2ac2b4",
                "shasum": ""
            },
            "require": {
                "php": "^7.4 || ^8.0",
                "php-64bit": "*",
                "pocketmine/binaryutils": "^0.2.0"
            },
            "require-dev": {
                "phpstan/extension-installer": "^1.0",
                "phpstan/phpstan": "1.7.7",
                "phpstan/phpstan-strict-rules": "^1.0",
                "phpunit/phpunit": "^9.5"
            },
            "type": "library",
            "autoload": {
                "psr-4": {
                    "pocketmine\\nbt\\": "src/"
                }
            },
            "notification-url": "https://packagist.org/downloads/",
            "license": [
                "LGPL-3.0"
            ],
            "description": "PHP library for working with Named Binary Tags",
            "support": {
                "issues": "https://github.com/pmmp/NBT/issues",
                "source": "https://github.com/pmmp/NBT/tree/0.3.3"
            },
            "time": "2022-07-06T14:13:26+00:00"
        },
        {
            "name": "pocketmine/raklib",
            "version": "0.15.1",
            "source": {
                "type": "git",
                "url": "https://github.com/pmmp/RakLib.git",
                "reference": "79b7b4d1d7516dc6e322514453645ad9452b20ca"
            },
            "dist": {
                "type": "zip",
                "url": "https://api.github.com/repos/pmmp/RakLib/zipball/79b7b4d1d7516dc6e322514453645ad9452b20ca",
                "reference": "79b7b4d1d7516dc6e322514453645ad9452b20ca",
                "shasum": ""
            },
            "require": {
                "ext-sockets": "*",
                "php": "^8.0",
                "php-64bit": "*",
                "php-ipv6": "*",
                "pocketmine/binaryutils": "^0.2.0",
                "pocketmine/log": "^0.3.0 || ^0.4.0"
            },
            "require-dev": {
                "phpstan/phpstan": "1.9.17",
                "phpstan/phpstan-strict-rules": "^1.0"
            },
            "type": "library",
            "autoload": {
                "psr-4": {
                    "raklib\\": "src/"
                }
            },
            "notification-url": "https://packagist.org/downloads/",
            "license": [
                "GPL-3.0"
            ],
            "description": "A RakNet server implementation written in PHP",
            "support": {
                "issues": "https://github.com/pmmp/RakLib/issues",
                "source": "https://github.com/pmmp/RakLib/tree/0.15.1"
            },
            "time": "2023-03-07T15:10:34+00:00"
        },
        {
            "name": "pocketmine/raklib-ipc",
            "version": "0.2.0",
            "source": {
                "type": "git",
                "url": "https://github.com/pmmp/RakLibIpc.git",
                "reference": "26ed56fa9db06e4ca6e8920c0ede2e01e219bb9c"
            },
            "dist": {
                "type": "zip",
                "url": "https://api.github.com/repos/pmmp/RakLibIpc/zipball/26ed56fa9db06e4ca6e8920c0ede2e01e219bb9c",
                "reference": "26ed56fa9db06e4ca6e8920c0ede2e01e219bb9c",
                "shasum": ""
            },
            "require": {
                "php": "^8.0",
                "php-64bit": "*",
                "pocketmine/binaryutils": "^0.2.0",
                "pocketmine/raklib": "^0.15.0"
            },
            "require-dev": {
                "phpstan/phpstan": "1.9.17",
                "phpstan/phpstan-strict-rules": "^1.0.0"
            },
            "type": "library",
            "autoload": {
                "psr-4": {
                    "raklib\\server\\ipc\\": "src/"
                }
            },
            "notification-url": "https://packagist.org/downloads/",
            "license": [
                "GPL-3.0"
            ],
            "description": "Channel-based protocols for inter-thread/inter-process communication with RakLib",
            "support": {
                "issues": "https://github.com/pmmp/RakLibIpc/issues",
                "source": "https://github.com/pmmp/RakLibIpc/tree/0.2.0"
            },
            "time": "2023-02-13T13:40:40+00:00"
        },
        {
            "name": "pocketmine/snooze",
            "version": "0.4.0",
            "source": {
                "type": "git",
                "url": "https://github.com/pmmp/Snooze.git",
                "reference": "6b1d6cc645d674590ff9be2438ac00032f9ee292"
            },
            "dist": {
                "type": "zip",
                "url": "https://api.github.com/repos/pmmp/Snooze/zipball/6b1d6cc645d674590ff9be2438ac00032f9ee292",
                "reference": "6b1d6cc645d674590ff9be2438ac00032f9ee292",
                "shasum": ""
            },
            "require": {
                "ext-pthreads": "^5.0",
                "php-64bit": "^8.0"
            },
            "require-dev": {
                "phpstan/extension-installer": "^1.0",
                "phpstan/phpstan": "1.9.14",
                "phpstan/phpstan-strict-rules": "^1.0"
            },
            "type": "library",
            "autoload": {
                "psr-4": {
                    "pocketmine\\snooze\\": "src/"
                }
            },
            "notification-url": "https://packagist.org/downloads/",
            "license": [
                "LGPL-3.0"
            ],
            "description": "Thread notification management library for code using the pthreads extension",
            "support": {
                "issues": "https://github.com/pmmp/Snooze/issues",
                "source": "https://github.com/pmmp/Snooze/tree/0.4.0"
            },
            "time": "2023-01-23T19:43:19+00:00"
        },
        {
            "name": "ramsey/collection",
            "version": "1.3.0",
            "source": {
                "type": "git",
                "url": "https://github.com/ramsey/collection.git",
                "reference": "ad7475d1c9e70b190ecffc58f2d989416af339b4"
            },
            "dist": {
                "type": "zip",
                "url": "https://api.github.com/repos/ramsey/collection/zipball/ad7475d1c9e70b190ecffc58f2d989416af339b4",
                "reference": "ad7475d1c9e70b190ecffc58f2d989416af339b4",
                "shasum": ""
            },
            "require": {
                "php": "^7.4 || ^8.0",
                "symfony/polyfill-php81": "^1.23"
            },
            "require-dev": {
                "captainhook/plugin-composer": "^5.3",
                "ergebnis/composer-normalize": "^2.28.3",
                "fakerphp/faker": "^1.21",
                "hamcrest/hamcrest-php": "^2.0",
                "jangregor/phpstan-prophecy": "^1.0",
                "mockery/mockery": "^1.5",
                "php-parallel-lint/php-console-highlighter": "^1.0",
                "php-parallel-lint/php-parallel-lint": "^1.3",
                "phpcsstandards/phpcsutils": "^1.0.0-rc1",
                "phpspec/prophecy-phpunit": "^2.0",
                "phpstan/extension-installer": "^1.2",
                "phpstan/phpstan": "^1.9",
                "phpstan/phpstan-mockery": "^1.1",
                "phpstan/phpstan-phpunit": "^1.3",
                "phpunit/phpunit": "^9.5",
                "psalm/plugin-mockery": "^1.1",
                "psalm/plugin-phpunit": "^0.18.4",
                "ramsey/coding-standard": "^2.0.3",
                "ramsey/conventional-commits": "^1.3",
                "vimeo/psalm": "^5.4"
            },
            "type": "library",
            "extra": {
                "captainhook": {
                    "force-install": true
                },
                "ramsey/conventional-commits": {
                    "configFile": "conventional-commits.json"
                }
            },
            "autoload": {
                "psr-4": {
                    "Ramsey\\Collection\\": "src/"
                }
            },
            "notification-url": "https://packagist.org/downloads/",
            "license": [
                "MIT"
            ],
            "authors": [
                {
                    "name": "Ben Ramsey",
                    "email": "ben@benramsey.com",
                    "homepage": "https://benramsey.com"
                }
            ],
            "description": "A PHP library for representing and manipulating collections.",
            "keywords": [
                "array",
                "collection",
                "hash",
                "map",
                "queue",
                "set"
            ],
            "support": {
                "issues": "https://github.com/ramsey/collection/issues",
                "source": "https://github.com/ramsey/collection/tree/1.3.0"
            },
            "funding": [
                {
                    "url": "https://github.com/ramsey",
                    "type": "github"
                },
                {
                    "url": "https://tidelift.com/funding/github/packagist/ramsey/collection",
                    "type": "tidelift"
                }
            ],
            "time": "2022-12-27T19:12:24+00:00"
        },
        {
            "name": "ramsey/uuid",
            "version": "4.7.3",
            "source": {
                "type": "git",
                "url": "https://github.com/ramsey/uuid.git",
                "reference": "433b2014e3979047db08a17a205f410ba3869cf2"
            },
            "dist": {
                "type": "zip",
                "url": "https://api.github.com/repos/ramsey/uuid/zipball/433b2014e3979047db08a17a205f410ba3869cf2",
                "reference": "433b2014e3979047db08a17a205f410ba3869cf2",
                "shasum": ""
            },
            "require": {
                "brick/math": "^0.8.8 || ^0.9 || ^0.10",
                "ext-json": "*",
                "php": "^8.0",
                "ramsey/collection": "^1.2 || ^2.0"
            },
            "replace": {
                "rhumsaa/uuid": "self.version"
            },
            "require-dev": {
                "captainhook/captainhook": "^5.10",
                "captainhook/plugin-composer": "^5.3",
                "dealerdirect/phpcodesniffer-composer-installer": "^0.7.0",
                "doctrine/annotations": "^1.8",
                "ergebnis/composer-normalize": "^2.15",
                "mockery/mockery": "^1.3",
                "paragonie/random-lib": "^2",
                "php-mock/php-mock": "^2.2",
                "php-mock/php-mock-mockery": "^1.3",
                "php-parallel-lint/php-parallel-lint": "^1.1",
                "phpbench/phpbench": "^1.0",
                "phpstan/extension-installer": "^1.1",
                "phpstan/phpstan": "^1.8",
                "phpstan/phpstan-mockery": "^1.1",
                "phpstan/phpstan-phpunit": "^1.1",
                "phpunit/phpunit": "^8.5 || ^9",
                "ramsey/composer-repl": "^1.4",
                "slevomat/coding-standard": "^8.4",
                "squizlabs/php_codesniffer": "^3.5",
                "vimeo/psalm": "^4.9"
            },
            "suggest": {
                "ext-bcmath": "Enables faster math with arbitrary-precision integers using BCMath.",
                "ext-gmp": "Enables faster math with arbitrary-precision integers using GMP.",
                "ext-uuid": "Enables the use of PeclUuidTimeGenerator and PeclUuidRandomGenerator.",
                "paragonie/random-lib": "Provides RandomLib for use with the RandomLibAdapter",
                "ramsey/uuid-doctrine": "Allows the use of Ramsey\\Uuid\\Uuid as Doctrine field type."
            },
            "type": "library",
            "extra": {
                "captainhook": {
                    "force-install": true
                }
            },
            "autoload": {
                "files": [
                    "src/functions.php"
                ],
                "psr-4": {
                    "Ramsey\\Uuid\\": "src/"
                }
            },
            "notification-url": "https://packagist.org/downloads/",
            "license": [
                "MIT"
            ],
            "description": "A PHP library for generating and working with universally unique identifiers (UUIDs).",
            "keywords": [
                "guid",
                "identifier",
                "uuid"
            ],
            "support": {
                "issues": "https://github.com/ramsey/uuid/issues",
                "source": "https://github.com/ramsey/uuid/tree/4.7.3"
            },
            "funding": [
                {
                    "url": "https://github.com/ramsey",
                    "type": "github"
                },
                {
                    "url": "https://tidelift.com/funding/github/packagist/ramsey/uuid",
                    "type": "tidelift"
                }
            ],
            "time": "2023-01-12T18:13:24+00:00"
        },
        {
            "name": "symfony/filesystem",
            "version": "v5.4.21",
            "source": {
                "type": "git",
                "url": "https://github.com/symfony/filesystem.git",
                "reference": "e75960b1bbfd2b8c9e483e0d74811d555ca3de9f"
            },
            "dist": {
                "type": "zip",
                "url": "https://api.github.com/repos/symfony/filesystem/zipball/e75960b1bbfd2b8c9e483e0d74811d555ca3de9f",
                "reference": "e75960b1bbfd2b8c9e483e0d74811d555ca3de9f",
                "shasum": ""
            },
            "require": {
                "php": ">=7.2.5",
                "symfony/polyfill-ctype": "~1.8",
                "symfony/polyfill-mbstring": "~1.8",
                "symfony/polyfill-php80": "^1.16"
            },
            "type": "library",
            "autoload": {
                "psr-4": {
                    "Symfony\\Component\\Filesystem\\": ""
                },
                "exclude-from-classmap": [
                    "/Tests/"
                ]
            },
            "notification-url": "https://packagist.org/downloads/",
            "license": [
                "MIT"
            ],
            "authors": [
                {
                    "name": "Fabien Potencier",
                    "email": "fabien@symfony.com"
                },
                {
                    "name": "Symfony Community",
                    "homepage": "https://symfony.com/contributors"
                }
            ],
            "description": "Provides basic utilities for the filesystem",
            "homepage": "https://symfony.com",
            "support": {
                "source": "https://github.com/symfony/filesystem/tree/v5.4.21"
            },
            "funding": [
                {
                    "url": "https://symfony.com/sponsor",
                    "type": "custom"
                },
                {
                    "url": "https://github.com/fabpot",
                    "type": "github"
                },
                {
                    "url": "https://tidelift.com/funding/github/packagist/symfony/symfony",
                    "type": "tidelift"
                }
            ],
            "time": "2023-02-14T08:03:56+00:00"
        },
        {
            "name": "symfony/polyfill-ctype",
            "version": "v1.27.0",
            "source": {
                "type": "git",
                "url": "https://github.com/symfony/polyfill-ctype.git",
                "reference": "5bbc823adecdae860bb64756d639ecfec17b050a"
            },
            "dist": {
                "type": "zip",
                "url": "https://api.github.com/repos/symfony/polyfill-ctype/zipball/5bbc823adecdae860bb64756d639ecfec17b050a",
                "reference": "5bbc823adecdae860bb64756d639ecfec17b050a",
                "shasum": ""
            },
            "require": {
                "php": ">=7.1"
            },
            "provide": {
                "ext-ctype": "*"
            },
            "suggest": {
                "ext-ctype": "For best performance"
            },
            "type": "library",
            "extra": {
                "branch-alias": {
                    "dev-main": "1.27-dev"
                },
                "thanks": {
                    "name": "symfony/polyfill",
                    "url": "https://github.com/symfony/polyfill"
                }
            },
            "autoload": {
                "files": [
                    "bootstrap.php"
                ],
                "psr-4": {
                    "Symfony\\Polyfill\\Ctype\\": ""
                }
            },
            "notification-url": "https://packagist.org/downloads/",
            "license": [
                "MIT"
            ],
            "authors": [
                {
                    "name": "Gert de Pagter",
                    "email": "BackEndTea@gmail.com"
                },
                {
                    "name": "Symfony Community",
                    "homepage": "https://symfony.com/contributors"
                }
            ],
            "description": "Symfony polyfill for ctype functions",
            "homepage": "https://symfony.com",
            "keywords": [
                "compatibility",
                "ctype",
                "polyfill",
                "portable"
            ],
            "support": {
                "source": "https://github.com/symfony/polyfill-ctype/tree/v1.27.0"
            },
            "funding": [
                {
                    "url": "https://symfony.com/sponsor",
                    "type": "custom"
                },
                {
                    "url": "https://github.com/fabpot",
                    "type": "github"
                },
                {
                    "url": "https://tidelift.com/funding/github/packagist/symfony/symfony",
                    "type": "tidelift"
                }
            ],
            "time": "2022-11-03T14:55:06+00:00"
        },
        {
            "name": "symfony/polyfill-mbstring",
            "version": "v1.27.0",
            "source": {
                "type": "git",
                "url": "https://github.com/symfony/polyfill-mbstring.git",
                "reference": "8ad114f6b39e2c98a8b0e3bd907732c207c2b534"
            },
            "dist": {
                "type": "zip",
                "url": "https://api.github.com/repos/symfony/polyfill-mbstring/zipball/8ad114f6b39e2c98a8b0e3bd907732c207c2b534",
                "reference": "8ad114f6b39e2c98a8b0e3bd907732c207c2b534",
                "shasum": ""
            },
            "require": {
                "php": ">=7.1"
            },
            "provide": {
                "ext-mbstring": "*"
            },
            "suggest": {
                "ext-mbstring": "For best performance"
            },
            "type": "library",
            "extra": {
                "branch-alias": {
                    "dev-main": "1.27-dev"
                },
                "thanks": {
                    "name": "symfony/polyfill",
                    "url": "https://github.com/symfony/polyfill"
                }
            },
            "autoload": {
                "files": [
                    "bootstrap.php"
                ],
                "psr-4": {
                    "Symfony\\Polyfill\\Mbstring\\": ""
                }
            },
            "notification-url": "https://packagist.org/downloads/",
            "license": [
                "MIT"
            ],
            "authors": [
                {
                    "name": "Nicolas Grekas",
                    "email": "p@tchwork.com"
                },
                {
                    "name": "Symfony Community",
                    "homepage": "https://symfony.com/contributors"
                }
            ],
            "description": "Symfony polyfill for the Mbstring extension",
            "homepage": "https://symfony.com",
            "keywords": [
                "compatibility",
                "mbstring",
                "polyfill",
                "portable",
                "shim"
            ],
            "support": {
                "source": "https://github.com/symfony/polyfill-mbstring/tree/v1.27.0"
            },
            "funding": [
                {
                    "url": "https://symfony.com/sponsor",
                    "type": "custom"
                },
                {
                    "url": "https://github.com/fabpot",
                    "type": "github"
                },
                {
                    "url": "https://tidelift.com/funding/github/packagist/symfony/symfony",
                    "type": "tidelift"
                }
            ],
            "time": "2022-11-03T14:55:06+00:00"
        },
        {
            "name": "symfony/polyfill-php80",
            "version": "v1.27.0",
            "source": {
                "type": "git",
                "url": "https://github.com/symfony/polyfill-php80.git",
                "reference": "7a6ff3f1959bb01aefccb463a0f2cd3d3d2fd936"
            },
            "dist": {
                "type": "zip",
                "url": "https://api.github.com/repos/symfony/polyfill-php80/zipball/7a6ff3f1959bb01aefccb463a0f2cd3d3d2fd936",
                "reference": "7a6ff3f1959bb01aefccb463a0f2cd3d3d2fd936",
                "shasum": ""
            },
            "require": {
                "php": ">=7.1"
            },
            "type": "library",
            "extra": {
                "branch-alias": {
                    "dev-main": "1.27-dev"
                },
                "thanks": {
                    "name": "symfony/polyfill",
                    "url": "https://github.com/symfony/polyfill"
                }
            },
            "autoload": {
                "files": [
                    "bootstrap.php"
                ],
                "psr-4": {
                    "Symfony\\Polyfill\\Php80\\": ""
                },
                "classmap": [
                    "Resources/stubs"
                ]
            },
            "notification-url": "https://packagist.org/downloads/",
            "license": [
                "MIT"
            ],
            "authors": [
                {
                    "name": "Ion Bazan",
                    "email": "ion.bazan@gmail.com"
                },
                {
                    "name": "Nicolas Grekas",
                    "email": "p@tchwork.com"
                },
                {
                    "name": "Symfony Community",
                    "homepage": "https://symfony.com/contributors"
                }
            ],
            "description": "Symfony polyfill backporting some PHP 8.0+ features to lower PHP versions",
            "homepage": "https://symfony.com",
            "keywords": [
                "compatibility",
                "polyfill",
                "portable",
                "shim"
            ],
            "support": {
                "source": "https://github.com/symfony/polyfill-php80/tree/v1.27.0"
            },
            "funding": [
                {
                    "url": "https://symfony.com/sponsor",
                    "type": "custom"
                },
                {
                    "url": "https://github.com/fabpot",
                    "type": "github"
                },
                {
                    "url": "https://tidelift.com/funding/github/packagist/symfony/symfony",
                    "type": "tidelift"
                }
            ],
            "time": "2022-11-03T14:55:06+00:00"
        },
        {
            "name": "symfony/polyfill-php81",
            "version": "v1.27.0",
            "source": {
                "type": "git",
                "url": "https://github.com/symfony/polyfill-php81.git",
                "reference": "707403074c8ea6e2edaf8794b0157a0bfa52157a"
            },
            "dist": {
                "type": "zip",
                "url": "https://api.github.com/repos/symfony/polyfill-php81/zipball/707403074c8ea6e2edaf8794b0157a0bfa52157a",
                "reference": "707403074c8ea6e2edaf8794b0157a0bfa52157a",
                "shasum": ""
            },
            "require": {
                "php": ">=7.1"
            },
            "type": "library",
            "extra": {
                "branch-alias": {
                    "dev-main": "1.27-dev"
                },
                "thanks": {
                    "name": "symfony/polyfill",
                    "url": "https://github.com/symfony/polyfill"
                }
            },
            "autoload": {
                "files": [
                    "bootstrap.php"
                ],
                "psr-4": {
                    "Symfony\\Polyfill\\Php81\\": ""
                },
                "classmap": [
                    "Resources/stubs"
                ]
            },
            "notification-url": "https://packagist.org/downloads/",
            "license": [
                "MIT"
            ],
            "authors": [
                {
                    "name": "Nicolas Grekas",
                    "email": "p@tchwork.com"
                },
                {
                    "name": "Symfony Community",
                    "homepage": "https://symfony.com/contributors"
                }
            ],
            "description": "Symfony polyfill backporting some PHP 8.1+ features to lower PHP versions",
            "homepage": "https://symfony.com",
            "keywords": [
                "compatibility",
                "polyfill",
                "portable",
                "shim"
            ],
            "support": {
                "source": "https://github.com/symfony/polyfill-php81/tree/v1.27.0"
            },
            "funding": [
                {
                    "url": "https://symfony.com/sponsor",
                    "type": "custom"
                },
                {
                    "url": "https://github.com/fabpot",
                    "type": "github"
                },
                {
                    "url": "https://tidelift.com/funding/github/packagist/symfony/symfony",
                    "type": "tidelift"
                }
            ],
            "time": "2022-11-03T14:55:06+00:00"
        }
    ],
    "packages-dev": [
        {
            "name": "doctrine/instantiator",
            "version": "1.5.0",
            "source": {
                "type": "git",
                "url": "https://github.com/doctrine/instantiator.git",
                "reference": "0a0fa9780f5d4e507415a065172d26a98d02047b"
            },
            "dist": {
                "type": "zip",
                "url": "https://api.github.com/repos/doctrine/instantiator/zipball/0a0fa9780f5d4e507415a065172d26a98d02047b",
                "reference": "0a0fa9780f5d4e507415a065172d26a98d02047b",
                "shasum": ""
            },
            "require": {
                "php": "^7.1 || ^8.0"
            },
            "require-dev": {
                "doctrine/coding-standard": "^9 || ^11",
                "ext-pdo": "*",
                "ext-phar": "*",
                "phpbench/phpbench": "^0.16 || ^1",
                "phpstan/phpstan": "^1.4",
                "phpstan/phpstan-phpunit": "^1",
                "phpunit/phpunit": "^7.5 || ^8.5 || ^9.5",
                "vimeo/psalm": "^4.30 || ^5.4"
            },
            "type": "library",
            "autoload": {
                "psr-4": {
                    "Doctrine\\Instantiator\\": "src/Doctrine/Instantiator/"
                }
            },
            "notification-url": "https://packagist.org/downloads/",
            "license": [
                "MIT"
            ],
            "authors": [
                {
                    "name": "Marco Pivetta",
                    "email": "ocramius@gmail.com",
                    "homepage": "https://ocramius.github.io/"
                }
            ],
            "description": "A small, lightweight utility to instantiate objects in PHP without invoking their constructors",
            "homepage": "https://www.doctrine-project.org/projects/instantiator.html",
            "keywords": [
                "constructor",
                "instantiate"
            ],
            "support": {
                "issues": "https://github.com/doctrine/instantiator/issues",
                "source": "https://github.com/doctrine/instantiator/tree/1.5.0"
            },
            "funding": [
                {
                    "url": "https://www.doctrine-project.org/sponsorship.html",
                    "type": "custom"
                },
                {
                    "url": "https://www.patreon.com/phpdoctrine",
                    "type": "patreon"
                },
                {
                    "url": "https://tidelift.com/funding/github/packagist/doctrine%2Finstantiator",
                    "type": "tidelift"
                }
            ],
            "time": "2022-12-30T00:15:36+00:00"
        },
        {
            "name": "myclabs/deep-copy",
            "version": "1.11.0",
            "source": {
                "type": "git",
                "url": "https://github.com/myclabs/DeepCopy.git",
                "reference": "14daed4296fae74d9e3201d2c4925d1acb7aa614"
            },
            "dist": {
                "type": "zip",
                "url": "https://api.github.com/repos/myclabs/DeepCopy/zipball/14daed4296fae74d9e3201d2c4925d1acb7aa614",
                "reference": "14daed4296fae74d9e3201d2c4925d1acb7aa614",
                "shasum": ""
            },
            "require": {
                "php": "^7.1 || ^8.0"
            },
            "conflict": {
                "doctrine/collections": "<1.6.8",
                "doctrine/common": "<2.13.3 || >=3,<3.2.2"
            },
            "require-dev": {
                "doctrine/collections": "^1.6.8",
                "doctrine/common": "^2.13.3 || ^3.2.2",
                "phpunit/phpunit": "^7.5.20 || ^8.5.23 || ^9.5.13"
            },
            "type": "library",
            "autoload": {
                "files": [
                    "src/DeepCopy/deep_copy.php"
                ],
                "psr-4": {
                    "DeepCopy\\": "src/DeepCopy/"
                }
            },
            "notification-url": "https://packagist.org/downloads/",
            "license": [
                "MIT"
            ],
            "description": "Create deep copies (clones) of your objects",
            "keywords": [
                "clone",
                "copy",
                "duplicate",
                "object",
                "object graph"
            ],
            "support": {
                "issues": "https://github.com/myclabs/DeepCopy/issues",
                "source": "https://github.com/myclabs/DeepCopy/tree/1.11.0"
            },
            "funding": [
                {
                    "url": "https://tidelift.com/funding/github/packagist/myclabs/deep-copy",
                    "type": "tidelift"
                }
            ],
            "time": "2022-03-03T13:19:32+00:00"
        },
        {
            "name": "nikic/php-parser",
            "version": "v4.15.4",
            "source": {
                "type": "git",
                "url": "https://github.com/nikic/PHP-Parser.git",
                "reference": "6bb5176bc4af8bcb7d926f88718db9b96a2d4290"
            },
            "dist": {
                "type": "zip",
                "url": "https://api.github.com/repos/nikic/PHP-Parser/zipball/6bb5176bc4af8bcb7d926f88718db9b96a2d4290",
                "reference": "6bb5176bc4af8bcb7d926f88718db9b96a2d4290",
                "shasum": ""
            },
            "require": {
                "ext-tokenizer": "*",
                "php": ">=7.0"
            },
            "require-dev": {
                "ircmaxell/php-yacc": "^0.0.7",
                "phpunit/phpunit": "^6.5 || ^7.0 || ^8.0 || ^9.0"
            },
            "bin": [
                "bin/php-parse"
            ],
            "type": "library",
            "extra": {
                "branch-alias": {
                    "dev-master": "4.9-dev"
                }
            },
            "autoload": {
                "psr-4": {
                    "PhpParser\\": "lib/PhpParser"
                }
            },
            "notification-url": "https://packagist.org/downloads/",
            "license": [
                "BSD-3-Clause"
            ],
            "authors": [
                {
                    "name": "Nikita Popov"
                }
            ],
            "description": "A PHP parser written in PHP",
            "keywords": [
                "parser",
                "php"
            ],
            "support": {
                "issues": "https://github.com/nikic/PHP-Parser/issues",
                "source": "https://github.com/nikic/PHP-Parser/tree/v4.15.4"
            },
            "time": "2023-03-05T19:49:14+00:00"
        },
        {
            "name": "phar-io/manifest",
            "version": "2.0.3",
            "source": {
                "type": "git",
                "url": "https://github.com/phar-io/manifest.git",
                "reference": "97803eca37d319dfa7826cc2437fc020857acb53"
            },
            "dist": {
                "type": "zip",
                "url": "https://api.github.com/repos/phar-io/manifest/zipball/97803eca37d319dfa7826cc2437fc020857acb53",
                "reference": "97803eca37d319dfa7826cc2437fc020857acb53",
                "shasum": ""
            },
            "require": {
                "ext-dom": "*",
                "ext-phar": "*",
                "ext-xmlwriter": "*",
                "phar-io/version": "^3.0.1",
                "php": "^7.2 || ^8.0"
            },
            "type": "library",
            "extra": {
                "branch-alias": {
                    "dev-master": "2.0.x-dev"
                }
            },
            "autoload": {
                "classmap": [
                    "src/"
                ]
            },
            "notification-url": "https://packagist.org/downloads/",
            "license": [
                "BSD-3-Clause"
            ],
            "authors": [
                {
                    "name": "Arne Blankerts",
                    "email": "arne@blankerts.de",
                    "role": "Developer"
                },
                {
                    "name": "Sebastian Heuer",
                    "email": "sebastian@phpeople.de",
                    "role": "Developer"
                },
                {
                    "name": "Sebastian Bergmann",
                    "email": "sebastian@phpunit.de",
                    "role": "Developer"
                }
            ],
            "description": "Component for reading phar.io manifest information from a PHP Archive (PHAR)",
            "support": {
                "issues": "https://github.com/phar-io/manifest/issues",
                "source": "https://github.com/phar-io/manifest/tree/2.0.3"
            },
            "time": "2021-07-20T11:28:43+00:00"
        },
        {
            "name": "phar-io/version",
            "version": "3.2.1",
            "source": {
                "type": "git",
                "url": "https://github.com/phar-io/version.git",
                "reference": "4f7fd7836c6f332bb2933569e566a0d6c4cbed74"
            },
            "dist": {
                "type": "zip",
                "url": "https://api.github.com/repos/phar-io/version/zipball/4f7fd7836c6f332bb2933569e566a0d6c4cbed74",
                "reference": "4f7fd7836c6f332bb2933569e566a0d6c4cbed74",
                "shasum": ""
            },
            "require": {
                "php": "^7.2 || ^8.0"
            },
            "type": "library",
            "autoload": {
                "classmap": [
                    "src/"
                ]
            },
            "notification-url": "https://packagist.org/downloads/",
            "license": [
                "BSD-3-Clause"
            ],
            "authors": [
                {
                    "name": "Arne Blankerts",
                    "email": "arne@blankerts.de",
                    "role": "Developer"
                },
                {
                    "name": "Sebastian Heuer",
                    "email": "sebastian@phpeople.de",
                    "role": "Developer"
                },
                {
                    "name": "Sebastian Bergmann",
                    "email": "sebastian@phpunit.de",
                    "role": "Developer"
                }
            ],
            "description": "Library for handling version information and constraints",
            "support": {
                "issues": "https://github.com/phar-io/version/issues",
                "source": "https://github.com/phar-io/version/tree/3.2.1"
            },
            "time": "2022-02-21T01:04:05+00:00"
        },
        {
            "name": "phpstan/phpstan",
            "version": "1.10.4",
            "source": {
                "type": "git",
                "url": "https://github.com/phpstan/phpstan.git",
                "reference": "8d39218664b45a4a42d5be66d2b63dcf8c149982"
            },
            "dist": {
                "type": "zip",
                "url": "https://api.github.com/repos/phpstan/phpstan/zipball/8d39218664b45a4a42d5be66d2b63dcf8c149982",
                "reference": "8d39218664b45a4a42d5be66d2b63dcf8c149982",
                "shasum": ""
            },
            "require": {
                "php": "^7.2|^8.0"
            },
            "conflict": {
                "phpstan/phpstan-shim": "*"
            },
            "bin": [
                "phpstan",
                "phpstan.phar"
            ],
            "type": "library",
            "autoload": {
                "files": [
                    "bootstrap.php"
                ]
            },
            "notification-url": "https://packagist.org/downloads/",
            "license": [
                "MIT"
            ],
            "description": "PHPStan - PHP Static Analysis Tool",
            "keywords": [
                "dev",
                "static analysis"
            ],
            "support": {
                "issues": "https://github.com/phpstan/phpstan/issues",
                "source": "https://github.com/phpstan/phpstan/tree/1.10.4"
            },
            "funding": [
                {
                    "url": "https://github.com/ondrejmirtes",
                    "type": "github"
                },
                {
                    "url": "https://github.com/phpstan",
                    "type": "github"
                },
                {
                    "url": "https://tidelift.com/funding/github/packagist/phpstan/phpstan",
                    "type": "tidelift"
                }
            ],
            "time": "2023-03-06T13:39:20+00:00"
        },
        {
            "name": "phpstan/phpstan-phpunit",
            "version": "1.3.10",
            "source": {
                "type": "git",
                "url": "https://github.com/phpstan/phpstan-phpunit.git",
                "reference": "4cc5c6cc38e56bce7ea47c4091814e516d172dc3"
            },
            "dist": {
                "type": "zip",
                "url": "https://api.github.com/repos/phpstan/phpstan-phpunit/zipball/4cc5c6cc38e56bce7ea47c4091814e516d172dc3",
                "reference": "4cc5c6cc38e56bce7ea47c4091814e516d172dc3",
                "shasum": ""
            },
            "require": {
                "php": "^7.2 || ^8.0",
                "phpstan/phpstan": "^1.10"
            },
            "conflict": {
                "phpunit/phpunit": "<7.0"
            },
            "require-dev": {
                "nikic/php-parser": "^4.13.0",
                "php-parallel-lint/php-parallel-lint": "^1.2",
                "phpstan/phpstan-strict-rules": "^1.0",
                "phpunit/phpunit": "^9.5"
            },
            "type": "phpstan-extension",
            "extra": {
                "phpstan": {
                    "includes": [
                        "extension.neon",
                        "rules.neon"
                    ]
                }
            },
            "autoload": {
                "psr-4": {
                    "PHPStan\\": "src/"
                }
            },
            "notification-url": "https://packagist.org/downloads/",
            "license": [
                "MIT"
            ],
            "description": "PHPUnit extensions and rules for PHPStan",
            "support": {
                "issues": "https://github.com/phpstan/phpstan-phpunit/issues",
                "source": "https://github.com/phpstan/phpstan-phpunit/tree/1.3.10"
            },
            "time": "2023-03-02T10:25:13+00:00"
        },
        {
            "name": "phpstan/phpstan-strict-rules",
            "version": "1.5.0",
            "source": {
                "type": "git",
                "url": "https://github.com/phpstan/phpstan-strict-rules.git",
                "reference": "b7dd96a5503919a43b3cd06a2dced9d4252492f2"
            },
            "dist": {
                "type": "zip",
                "url": "https://api.github.com/repos/phpstan/phpstan-strict-rules/zipball/b7dd96a5503919a43b3cd06a2dced9d4252492f2",
                "reference": "b7dd96a5503919a43b3cd06a2dced9d4252492f2",
                "shasum": ""
            },
            "require": {
                "php": "^7.2 || ^8.0",
                "phpstan/phpstan": "^1.10"
            },
            "require-dev": {
                "nikic/php-parser": "^4.13.0",
                "php-parallel-lint/php-parallel-lint": "^1.2",
                "phpstan/phpstan-deprecation-rules": "^1.1",
                "phpstan/phpstan-phpunit": "^1.0",
                "phpunit/phpunit": "^9.5"
            },
            "type": "phpstan-extension",
            "extra": {
                "phpstan": {
                    "includes": [
                        "rules.neon"
                    ]
                }
            },
            "autoload": {
                "psr-4": {
                    "PHPStan\\": "src/"
                }
            },
            "notification-url": "https://packagist.org/downloads/",
            "license": [
                "MIT"
            ],
            "description": "Extra strict and opinionated rules for PHPStan",
            "support": {
                "issues": "https://github.com/phpstan/phpstan-strict-rules/issues",
                "source": "https://github.com/phpstan/phpstan-strict-rules/tree/1.5.0"
            },
            "time": "2023-02-21T10:17:10+00:00"
        },
        {
            "name": "phpunit/php-code-coverage",
            "version": "9.2.26",
            "source": {
                "type": "git",
                "url": "https://github.com/sebastianbergmann/php-code-coverage.git",
                "reference": "443bc6912c9bd5b409254a40f4b0f4ced7c80ea1"
            },
            "dist": {
                "type": "zip",
                "url": "https://api.github.com/repos/sebastianbergmann/php-code-coverage/zipball/443bc6912c9bd5b409254a40f4b0f4ced7c80ea1",
                "reference": "443bc6912c9bd5b409254a40f4b0f4ced7c80ea1",
                "shasum": ""
            },
            "require": {
                "ext-dom": "*",
                "ext-libxml": "*",
                "ext-xmlwriter": "*",
                "nikic/php-parser": "^4.15",
                "php": ">=7.3",
                "phpunit/php-file-iterator": "^3.0.3",
                "phpunit/php-text-template": "^2.0.2",
                "sebastian/code-unit-reverse-lookup": "^2.0.2",
                "sebastian/complexity": "^2.0",
                "sebastian/environment": "^5.1.2",
                "sebastian/lines-of-code": "^1.0.3",
                "sebastian/version": "^3.0.1",
                "theseer/tokenizer": "^1.2.0"
            },
            "require-dev": {
                "phpunit/phpunit": "^9.3"
            },
            "suggest": {
                "ext-pcov": "PHP extension that provides line coverage",
                "ext-xdebug": "PHP extension that provides line coverage as well as branch and path coverage"
            },
            "type": "library",
            "extra": {
                "branch-alias": {
                    "dev-master": "9.2-dev"
                }
            },
            "autoload": {
                "classmap": [
                    "src/"
                ]
            },
            "notification-url": "https://packagist.org/downloads/",
            "license": [
                "BSD-3-Clause"
            ],
            "authors": [
                {
                    "name": "Sebastian Bergmann",
                    "email": "sebastian@phpunit.de",
                    "role": "lead"
                }
            ],
            "description": "Library that provides collection, processing, and rendering functionality for PHP code coverage information.",
            "homepage": "https://github.com/sebastianbergmann/php-code-coverage",
            "keywords": [
                "coverage",
                "testing",
                "xunit"
            ],
            "support": {
                "issues": "https://github.com/sebastianbergmann/php-code-coverage/issues",
                "source": "https://github.com/sebastianbergmann/php-code-coverage/tree/9.2.26"
            },
            "funding": [
                {
                    "url": "https://github.com/sebastianbergmann",
                    "type": "github"
                }
            ],
            "time": "2023-03-06T12:58:08+00:00"
        },
        {
            "name": "phpunit/php-file-iterator",
            "version": "3.0.6",
            "source": {
                "type": "git",
                "url": "https://github.com/sebastianbergmann/php-file-iterator.git",
                "reference": "cf1c2e7c203ac650e352f4cc675a7021e7d1b3cf"
            },
            "dist": {
                "type": "zip",
                "url": "https://api.github.com/repos/sebastianbergmann/php-file-iterator/zipball/cf1c2e7c203ac650e352f4cc675a7021e7d1b3cf",
                "reference": "cf1c2e7c203ac650e352f4cc675a7021e7d1b3cf",
                "shasum": ""
            },
            "require": {
                "php": ">=7.3"
            },
            "require-dev": {
                "phpunit/phpunit": "^9.3"
            },
            "type": "library",
            "extra": {
                "branch-alias": {
                    "dev-master": "3.0-dev"
                }
            },
            "autoload": {
                "classmap": [
                    "src/"
                ]
            },
            "notification-url": "https://packagist.org/downloads/",
            "license": [
                "BSD-3-Clause"
            ],
            "authors": [
                {
                    "name": "Sebastian Bergmann",
                    "email": "sebastian@phpunit.de",
                    "role": "lead"
                }
            ],
            "description": "FilterIterator implementation that filters files based on a list of suffixes.",
            "homepage": "https://github.com/sebastianbergmann/php-file-iterator/",
            "keywords": [
                "filesystem",
                "iterator"
            ],
            "support": {
                "issues": "https://github.com/sebastianbergmann/php-file-iterator/issues",
                "source": "https://github.com/sebastianbergmann/php-file-iterator/tree/3.0.6"
            },
            "funding": [
                {
                    "url": "https://github.com/sebastianbergmann",
                    "type": "github"
                }
            ],
            "time": "2021-12-02T12:48:52+00:00"
        },
        {
            "name": "phpunit/php-invoker",
            "version": "3.1.1",
            "source": {
                "type": "git",
                "url": "https://github.com/sebastianbergmann/php-invoker.git",
                "reference": "5a10147d0aaf65b58940a0b72f71c9ac0423cc67"
            },
            "dist": {
                "type": "zip",
                "url": "https://api.github.com/repos/sebastianbergmann/php-invoker/zipball/5a10147d0aaf65b58940a0b72f71c9ac0423cc67",
                "reference": "5a10147d0aaf65b58940a0b72f71c9ac0423cc67",
                "shasum": ""
            },
            "require": {
                "php": ">=7.3"
            },
            "require-dev": {
                "ext-pcntl": "*",
                "phpunit/phpunit": "^9.3"
            },
            "suggest": {
                "ext-pcntl": "*"
            },
            "type": "library",
            "extra": {
                "branch-alias": {
                    "dev-master": "3.1-dev"
                }
            },
            "autoload": {
                "classmap": [
                    "src/"
                ]
            },
            "notification-url": "https://packagist.org/downloads/",
            "license": [
                "BSD-3-Clause"
            ],
            "authors": [
                {
                    "name": "Sebastian Bergmann",
                    "email": "sebastian@phpunit.de",
                    "role": "lead"
                }
            ],
            "description": "Invoke callables with a timeout",
            "homepage": "https://github.com/sebastianbergmann/php-invoker/",
            "keywords": [
                "process"
            ],
            "support": {
                "issues": "https://github.com/sebastianbergmann/php-invoker/issues",
                "source": "https://github.com/sebastianbergmann/php-invoker/tree/3.1.1"
            },
            "funding": [
                {
                    "url": "https://github.com/sebastianbergmann",
                    "type": "github"
                }
            ],
            "time": "2020-09-28T05:58:55+00:00"
        },
        {
            "name": "phpunit/php-text-template",
            "version": "2.0.4",
            "source": {
                "type": "git",
                "url": "https://github.com/sebastianbergmann/php-text-template.git",
                "reference": "5da5f67fc95621df9ff4c4e5a84d6a8a2acf7c28"
            },
            "dist": {
                "type": "zip",
                "url": "https://api.github.com/repos/sebastianbergmann/php-text-template/zipball/5da5f67fc95621df9ff4c4e5a84d6a8a2acf7c28",
                "reference": "5da5f67fc95621df9ff4c4e5a84d6a8a2acf7c28",
                "shasum": ""
            },
            "require": {
                "php": ">=7.3"
            },
            "require-dev": {
                "phpunit/phpunit": "^9.3"
            },
            "type": "library",
            "extra": {
                "branch-alias": {
                    "dev-master": "2.0-dev"
                }
            },
            "autoload": {
                "classmap": [
                    "src/"
                ]
            },
            "notification-url": "https://packagist.org/downloads/",
            "license": [
                "BSD-3-Clause"
            ],
            "authors": [
                {
                    "name": "Sebastian Bergmann",
                    "email": "sebastian@phpunit.de",
                    "role": "lead"
                }
            ],
            "description": "Simple template engine.",
            "homepage": "https://github.com/sebastianbergmann/php-text-template/",
            "keywords": [
                "template"
            ],
            "support": {
                "issues": "https://github.com/sebastianbergmann/php-text-template/issues",
                "source": "https://github.com/sebastianbergmann/php-text-template/tree/2.0.4"
            },
            "funding": [
                {
                    "url": "https://github.com/sebastianbergmann",
                    "type": "github"
                }
            ],
            "time": "2020-10-26T05:33:50+00:00"
        },
        {
            "name": "phpunit/php-timer",
            "version": "5.0.3",
            "source": {
                "type": "git",
                "url": "https://github.com/sebastianbergmann/php-timer.git",
                "reference": "5a63ce20ed1b5bf577850e2c4e87f4aa902afbd2"
            },
            "dist": {
                "type": "zip",
                "url": "https://api.github.com/repos/sebastianbergmann/php-timer/zipball/5a63ce20ed1b5bf577850e2c4e87f4aa902afbd2",
                "reference": "5a63ce20ed1b5bf577850e2c4e87f4aa902afbd2",
                "shasum": ""
            },
            "require": {
                "php": ">=7.3"
            },
            "require-dev": {
                "phpunit/phpunit": "^9.3"
            },
            "type": "library",
            "extra": {
                "branch-alias": {
                    "dev-master": "5.0-dev"
                }
            },
            "autoload": {
                "classmap": [
                    "src/"
                ]
            },
            "notification-url": "https://packagist.org/downloads/",
            "license": [
                "BSD-3-Clause"
            ],
            "authors": [
                {
                    "name": "Sebastian Bergmann",
                    "email": "sebastian@phpunit.de",
                    "role": "lead"
                }
            ],
            "description": "Utility class for timing",
            "homepage": "https://github.com/sebastianbergmann/php-timer/",
            "keywords": [
                "timer"
            ],
            "support": {
                "issues": "https://github.com/sebastianbergmann/php-timer/issues",
                "source": "https://github.com/sebastianbergmann/php-timer/tree/5.0.3"
            },
            "funding": [
                {
                    "url": "https://github.com/sebastianbergmann",
                    "type": "github"
                }
            ],
            "time": "2020-10-26T13:16:10+00:00"
        },
        {
            "name": "phpunit/phpunit",
            "version": "9.6.4",
            "source": {
                "type": "git",
                "url": "https://github.com/sebastianbergmann/phpunit.git",
                "reference": "9125ee085b6d95e78277dc07aa1f46f9e0607b8d"
            },
            "dist": {
                "type": "zip",
                "url": "https://api.github.com/repos/sebastianbergmann/phpunit/zipball/9125ee085b6d95e78277dc07aa1f46f9e0607b8d",
                "reference": "9125ee085b6d95e78277dc07aa1f46f9e0607b8d",
                "shasum": ""
            },
            "require": {
                "doctrine/instantiator": "^1.3.1 || ^2",
                "ext-dom": "*",
                "ext-json": "*",
                "ext-libxml": "*",
                "ext-mbstring": "*",
                "ext-xml": "*",
                "ext-xmlwriter": "*",
                "myclabs/deep-copy": "^1.10.1",
                "phar-io/manifest": "^2.0.3",
                "phar-io/version": "^3.0.2",
                "php": ">=7.3",
                "phpunit/php-code-coverage": "^9.2.13",
                "phpunit/php-file-iterator": "^3.0.5",
                "phpunit/php-invoker": "^3.1.1",
                "phpunit/php-text-template": "^2.0.3",
                "phpunit/php-timer": "^5.0.2",
                "sebastian/cli-parser": "^1.0.1",
                "sebastian/code-unit": "^1.0.6",
                "sebastian/comparator": "^4.0.8",
                "sebastian/diff": "^4.0.3",
                "sebastian/environment": "^5.1.3",
                "sebastian/exporter": "^4.0.5",
                "sebastian/global-state": "^5.0.1",
                "sebastian/object-enumerator": "^4.0.3",
                "sebastian/resource-operations": "^3.0.3",
                "sebastian/type": "^3.2",
                "sebastian/version": "^3.0.2"
            },
            "suggest": {
                "ext-soap": "*",
                "ext-xdebug": "*"
            },
            "bin": [
                "phpunit"
            ],
            "type": "library",
            "extra": {
                "branch-alias": {
                    "dev-master": "9.6-dev"
                }
            },
            "autoload": {
                "files": [
                    "src/Framework/Assert/Functions.php"
                ],
                "classmap": [
                    "src/"
                ]
            },
            "notification-url": "https://packagist.org/downloads/",
            "license": [
                "BSD-3-Clause"
            ],
            "authors": [
                {
                    "name": "Sebastian Bergmann",
                    "email": "sebastian@phpunit.de",
                    "role": "lead"
                }
            ],
            "description": "The PHP Unit Testing framework.",
            "homepage": "https://phpunit.de/",
            "keywords": [
                "phpunit",
                "testing",
                "xunit"
            ],
            "support": {
                "issues": "https://github.com/sebastianbergmann/phpunit/issues",
                "source": "https://github.com/sebastianbergmann/phpunit/tree/9.6.4"
            },
            "funding": [
                {
                    "url": "https://phpunit.de/sponsors.html",
                    "type": "custom"
                },
                {
                    "url": "https://github.com/sebastianbergmann",
                    "type": "github"
                },
                {
                    "url": "https://tidelift.com/funding/github/packagist/phpunit/phpunit",
                    "type": "tidelift"
                }
            ],
            "time": "2023-02-27T13:06:37+00:00"
        },
        {
            "name": "sebastian/cli-parser",
            "version": "1.0.1",
            "source": {
                "type": "git",
                "url": "https://github.com/sebastianbergmann/cli-parser.git",
                "reference": "442e7c7e687e42adc03470c7b668bc4b2402c0b2"
            },
            "dist": {
                "type": "zip",
                "url": "https://api.github.com/repos/sebastianbergmann/cli-parser/zipball/442e7c7e687e42adc03470c7b668bc4b2402c0b2",
                "reference": "442e7c7e687e42adc03470c7b668bc4b2402c0b2",
                "shasum": ""
            },
            "require": {
                "php": ">=7.3"
            },
            "require-dev": {
                "phpunit/phpunit": "^9.3"
            },
            "type": "library",
            "extra": {
                "branch-alias": {
                    "dev-master": "1.0-dev"
                }
            },
            "autoload": {
                "classmap": [
                    "src/"
                ]
            },
            "notification-url": "https://packagist.org/downloads/",
            "license": [
                "BSD-3-Clause"
            ],
            "authors": [
                {
                    "name": "Sebastian Bergmann",
                    "email": "sebastian@phpunit.de",
                    "role": "lead"
                }
            ],
            "description": "Library for parsing CLI options",
            "homepage": "https://github.com/sebastianbergmann/cli-parser",
            "support": {
                "issues": "https://github.com/sebastianbergmann/cli-parser/issues",
                "source": "https://github.com/sebastianbergmann/cli-parser/tree/1.0.1"
            },
            "funding": [
                {
                    "url": "https://github.com/sebastianbergmann",
                    "type": "github"
                }
            ],
            "time": "2020-09-28T06:08:49+00:00"
        },
        {
            "name": "sebastian/code-unit",
            "version": "1.0.8",
            "source": {
                "type": "git",
                "url": "https://github.com/sebastianbergmann/code-unit.git",
                "reference": "1fc9f64c0927627ef78ba436c9b17d967e68e120"
            },
            "dist": {
                "type": "zip",
                "url": "https://api.github.com/repos/sebastianbergmann/code-unit/zipball/1fc9f64c0927627ef78ba436c9b17d967e68e120",
                "reference": "1fc9f64c0927627ef78ba436c9b17d967e68e120",
                "shasum": ""
            },
            "require": {
                "php": ">=7.3"
            },
            "require-dev": {
                "phpunit/phpunit": "^9.3"
            },
            "type": "library",
            "extra": {
                "branch-alias": {
                    "dev-master": "1.0-dev"
                }
            },
            "autoload": {
                "classmap": [
                    "src/"
                ]
            },
            "notification-url": "https://packagist.org/downloads/",
            "license": [
                "BSD-3-Clause"
            ],
            "authors": [
                {
                    "name": "Sebastian Bergmann",
                    "email": "sebastian@phpunit.de",
                    "role": "lead"
                }
            ],
            "description": "Collection of value objects that represent the PHP code units",
            "homepage": "https://github.com/sebastianbergmann/code-unit",
            "support": {
                "issues": "https://github.com/sebastianbergmann/code-unit/issues",
                "source": "https://github.com/sebastianbergmann/code-unit/tree/1.0.8"
            },
            "funding": [
                {
                    "url": "https://github.com/sebastianbergmann",
                    "type": "github"
                }
            ],
            "time": "2020-10-26T13:08:54+00:00"
        },
        {
            "name": "sebastian/code-unit-reverse-lookup",
            "version": "2.0.3",
            "source": {
                "type": "git",
                "url": "https://github.com/sebastianbergmann/code-unit-reverse-lookup.git",
                "reference": "ac91f01ccec49fb77bdc6fd1e548bc70f7faa3e5"
            },
            "dist": {
                "type": "zip",
                "url": "https://api.github.com/repos/sebastianbergmann/code-unit-reverse-lookup/zipball/ac91f01ccec49fb77bdc6fd1e548bc70f7faa3e5",
                "reference": "ac91f01ccec49fb77bdc6fd1e548bc70f7faa3e5",
                "shasum": ""
            },
            "require": {
                "php": ">=7.3"
            },
            "require-dev": {
                "phpunit/phpunit": "^9.3"
            },
            "type": "library",
            "extra": {
                "branch-alias": {
                    "dev-master": "2.0-dev"
                }
            },
            "autoload": {
                "classmap": [
                    "src/"
                ]
            },
            "notification-url": "https://packagist.org/downloads/",
            "license": [
                "BSD-3-Clause"
            ],
            "authors": [
                {
                    "name": "Sebastian Bergmann",
                    "email": "sebastian@phpunit.de"
                }
            ],
            "description": "Looks up which function or method a line of code belongs to",
            "homepage": "https://github.com/sebastianbergmann/code-unit-reverse-lookup/",
            "support": {
                "issues": "https://github.com/sebastianbergmann/code-unit-reverse-lookup/issues",
                "source": "https://github.com/sebastianbergmann/code-unit-reverse-lookup/tree/2.0.3"
            },
            "funding": [
                {
                    "url": "https://github.com/sebastianbergmann",
                    "type": "github"
                }
            ],
            "time": "2020-09-28T05:30:19+00:00"
        },
        {
            "name": "sebastian/comparator",
            "version": "4.0.8",
            "source": {
                "type": "git",
                "url": "https://github.com/sebastianbergmann/comparator.git",
                "reference": "fa0f136dd2334583309d32b62544682ee972b51a"
            },
            "dist": {
                "type": "zip",
                "url": "https://api.github.com/repos/sebastianbergmann/comparator/zipball/fa0f136dd2334583309d32b62544682ee972b51a",
                "reference": "fa0f136dd2334583309d32b62544682ee972b51a",
                "shasum": ""
            },
            "require": {
                "php": ">=7.3",
                "sebastian/diff": "^4.0",
                "sebastian/exporter": "^4.0"
            },
            "require-dev": {
                "phpunit/phpunit": "^9.3"
            },
            "type": "library",
            "extra": {
                "branch-alias": {
                    "dev-master": "4.0-dev"
                }
            },
            "autoload": {
                "classmap": [
                    "src/"
                ]
            },
            "notification-url": "https://packagist.org/downloads/",
            "license": [
                "BSD-3-Clause"
            ],
            "authors": [
                {
                    "name": "Sebastian Bergmann",
                    "email": "sebastian@phpunit.de"
                },
                {
                    "name": "Jeff Welch",
                    "email": "whatthejeff@gmail.com"
                },
                {
                    "name": "Volker Dusch",
                    "email": "github@wallbash.com"
                },
                {
                    "name": "Bernhard Schussek",
                    "email": "bschussek@2bepublished.at"
                }
            ],
            "description": "Provides the functionality to compare PHP values for equality",
            "homepage": "https://github.com/sebastianbergmann/comparator",
            "keywords": [
                "comparator",
                "compare",
                "equality"
            ],
            "support": {
                "issues": "https://github.com/sebastianbergmann/comparator/issues",
                "source": "https://github.com/sebastianbergmann/comparator/tree/4.0.8"
            },
            "funding": [
                {
                    "url": "https://github.com/sebastianbergmann",
                    "type": "github"
                }
            ],
            "time": "2022-09-14T12:41:17+00:00"
        },
        {
            "name": "sebastian/complexity",
            "version": "2.0.2",
            "source": {
                "type": "git",
                "url": "https://github.com/sebastianbergmann/complexity.git",
                "reference": "739b35e53379900cc9ac327b2147867b8b6efd88"
            },
            "dist": {
                "type": "zip",
                "url": "https://api.github.com/repos/sebastianbergmann/complexity/zipball/739b35e53379900cc9ac327b2147867b8b6efd88",
                "reference": "739b35e53379900cc9ac327b2147867b8b6efd88",
                "shasum": ""
            },
            "require": {
                "nikic/php-parser": "^4.7",
                "php": ">=7.3"
            },
            "require-dev": {
                "phpunit/phpunit": "^9.3"
            },
            "type": "library",
            "extra": {
                "branch-alias": {
                    "dev-master": "2.0-dev"
                }
            },
            "autoload": {
                "classmap": [
                    "src/"
                ]
            },
            "notification-url": "https://packagist.org/downloads/",
            "license": [
                "BSD-3-Clause"
            ],
            "authors": [
                {
                    "name": "Sebastian Bergmann",
                    "email": "sebastian@phpunit.de",
                    "role": "lead"
                }
            ],
            "description": "Library for calculating the complexity of PHP code units",
            "homepage": "https://github.com/sebastianbergmann/complexity",
            "support": {
                "issues": "https://github.com/sebastianbergmann/complexity/issues",
                "source": "https://github.com/sebastianbergmann/complexity/tree/2.0.2"
            },
            "funding": [
                {
                    "url": "https://github.com/sebastianbergmann",
                    "type": "github"
                }
            ],
            "time": "2020-10-26T15:52:27+00:00"
        },
        {
            "name": "sebastian/diff",
            "version": "4.0.4",
            "source": {
                "type": "git",
                "url": "https://github.com/sebastianbergmann/diff.git",
                "reference": "3461e3fccc7cfdfc2720be910d3bd73c69be590d"
            },
            "dist": {
                "type": "zip",
                "url": "https://api.github.com/repos/sebastianbergmann/diff/zipball/3461e3fccc7cfdfc2720be910d3bd73c69be590d",
                "reference": "3461e3fccc7cfdfc2720be910d3bd73c69be590d",
                "shasum": ""
            },
            "require": {
                "php": ">=7.3"
            },
            "require-dev": {
                "phpunit/phpunit": "^9.3",
                "symfony/process": "^4.2 || ^5"
            },
            "type": "library",
            "extra": {
                "branch-alias": {
                    "dev-master": "4.0-dev"
                }
            },
            "autoload": {
                "classmap": [
                    "src/"
                ]
            },
            "notification-url": "https://packagist.org/downloads/",
            "license": [
                "BSD-3-Clause"
            ],
            "authors": [
                {
                    "name": "Sebastian Bergmann",
                    "email": "sebastian@phpunit.de"
                },
                {
                    "name": "Kore Nordmann",
                    "email": "mail@kore-nordmann.de"
                }
            ],
            "description": "Diff implementation",
            "homepage": "https://github.com/sebastianbergmann/diff",
            "keywords": [
                "diff",
                "udiff",
                "unidiff",
                "unified diff"
            ],
            "support": {
                "issues": "https://github.com/sebastianbergmann/diff/issues",
                "source": "https://github.com/sebastianbergmann/diff/tree/4.0.4"
            },
            "funding": [
                {
                    "url": "https://github.com/sebastianbergmann",
                    "type": "github"
                }
            ],
            "time": "2020-10-26T13:10:38+00:00"
        },
        {
            "name": "sebastian/environment",
            "version": "5.1.5",
            "source": {
                "type": "git",
                "url": "https://github.com/sebastianbergmann/environment.git",
                "reference": "830c43a844f1f8d5b7a1f6d6076b784454d8b7ed"
            },
            "dist": {
                "type": "zip",
                "url": "https://api.github.com/repos/sebastianbergmann/environment/zipball/830c43a844f1f8d5b7a1f6d6076b784454d8b7ed",
                "reference": "830c43a844f1f8d5b7a1f6d6076b784454d8b7ed",
                "shasum": ""
            },
            "require": {
                "php": ">=7.3"
            },
            "require-dev": {
                "phpunit/phpunit": "^9.3"
            },
            "suggest": {
                "ext-posix": "*"
            },
            "type": "library",
            "extra": {
                "branch-alias": {
                    "dev-master": "5.1-dev"
                }
            },
            "autoload": {
                "classmap": [
                    "src/"
                ]
            },
            "notification-url": "https://packagist.org/downloads/",
            "license": [
                "BSD-3-Clause"
            ],
            "authors": [
                {
                    "name": "Sebastian Bergmann",
                    "email": "sebastian@phpunit.de"
                }
            ],
            "description": "Provides functionality to handle HHVM/PHP environments",
            "homepage": "http://www.github.com/sebastianbergmann/environment",
            "keywords": [
                "Xdebug",
                "environment",
                "hhvm"
            ],
            "support": {
                "issues": "https://github.com/sebastianbergmann/environment/issues",
                "source": "https://github.com/sebastianbergmann/environment/tree/5.1.5"
            },
            "funding": [
                {
                    "url": "https://github.com/sebastianbergmann",
                    "type": "github"
                }
            ],
            "time": "2023-02-03T06:03:51+00:00"
        },
        {
            "name": "sebastian/exporter",
            "version": "4.0.5",
            "source": {
                "type": "git",
                "url": "https://github.com/sebastianbergmann/exporter.git",
                "reference": "ac230ed27f0f98f597c8a2b6eb7ac563af5e5b9d"
            },
            "dist": {
                "type": "zip",
                "url": "https://api.github.com/repos/sebastianbergmann/exporter/zipball/ac230ed27f0f98f597c8a2b6eb7ac563af5e5b9d",
                "reference": "ac230ed27f0f98f597c8a2b6eb7ac563af5e5b9d",
                "shasum": ""
            },
            "require": {
                "php": ">=7.3",
                "sebastian/recursion-context": "^4.0"
            },
            "require-dev": {
                "ext-mbstring": "*",
                "phpunit/phpunit": "^9.3"
            },
            "type": "library",
            "extra": {
                "branch-alias": {
                    "dev-master": "4.0-dev"
                }
            },
            "autoload": {
                "classmap": [
                    "src/"
                ]
            },
            "notification-url": "https://packagist.org/downloads/",
            "license": [
                "BSD-3-Clause"
            ],
            "authors": [
                {
                    "name": "Sebastian Bergmann",
                    "email": "sebastian@phpunit.de"
                },
                {
                    "name": "Jeff Welch",
                    "email": "whatthejeff@gmail.com"
                },
                {
                    "name": "Volker Dusch",
                    "email": "github@wallbash.com"
                },
                {
                    "name": "Adam Harvey",
                    "email": "aharvey@php.net"
                },
                {
                    "name": "Bernhard Schussek",
                    "email": "bschussek@gmail.com"
                }
            ],
            "description": "Provides the functionality to export PHP variables for visualization",
            "homepage": "https://www.github.com/sebastianbergmann/exporter",
            "keywords": [
                "export",
                "exporter"
            ],
            "support": {
                "issues": "https://github.com/sebastianbergmann/exporter/issues",
                "source": "https://github.com/sebastianbergmann/exporter/tree/4.0.5"
            },
            "funding": [
                {
                    "url": "https://github.com/sebastianbergmann",
                    "type": "github"
                }
            ],
            "time": "2022-09-14T06:03:37+00:00"
        },
        {
            "name": "sebastian/global-state",
            "version": "5.0.5",
            "source": {
                "type": "git",
                "url": "https://github.com/sebastianbergmann/global-state.git",
                "reference": "0ca8db5a5fc9c8646244e629625ac486fa286bf2"
            },
            "dist": {
                "type": "zip",
                "url": "https://api.github.com/repos/sebastianbergmann/global-state/zipball/0ca8db5a5fc9c8646244e629625ac486fa286bf2",
                "reference": "0ca8db5a5fc9c8646244e629625ac486fa286bf2",
                "shasum": ""
            },
            "require": {
                "php": ">=7.3",
                "sebastian/object-reflector": "^2.0",
                "sebastian/recursion-context": "^4.0"
            },
            "require-dev": {
                "ext-dom": "*",
                "phpunit/phpunit": "^9.3"
            },
            "suggest": {
                "ext-uopz": "*"
            },
            "type": "library",
            "extra": {
                "branch-alias": {
                    "dev-master": "5.0-dev"
                }
            },
            "autoload": {
                "classmap": [
                    "src/"
                ]
            },
            "notification-url": "https://packagist.org/downloads/",
            "license": [
                "BSD-3-Clause"
            ],
            "authors": [
                {
                    "name": "Sebastian Bergmann",
                    "email": "sebastian@phpunit.de"
                }
            ],
            "description": "Snapshotting of global state",
            "homepage": "http://www.github.com/sebastianbergmann/global-state",
            "keywords": [
                "global state"
            ],
            "support": {
                "issues": "https://github.com/sebastianbergmann/global-state/issues",
                "source": "https://github.com/sebastianbergmann/global-state/tree/5.0.5"
            },
            "funding": [
                {
                    "url": "https://github.com/sebastianbergmann",
                    "type": "github"
                }
            ],
            "time": "2022-02-14T08:28:10+00:00"
        },
        {
            "name": "sebastian/lines-of-code",
            "version": "1.0.3",
            "source": {
                "type": "git",
                "url": "https://github.com/sebastianbergmann/lines-of-code.git",
                "reference": "c1c2e997aa3146983ed888ad08b15470a2e22ecc"
            },
            "dist": {
                "type": "zip",
                "url": "https://api.github.com/repos/sebastianbergmann/lines-of-code/zipball/c1c2e997aa3146983ed888ad08b15470a2e22ecc",
                "reference": "c1c2e997aa3146983ed888ad08b15470a2e22ecc",
                "shasum": ""
            },
            "require": {
                "nikic/php-parser": "^4.6",
                "php": ">=7.3"
            },
            "require-dev": {
                "phpunit/phpunit": "^9.3"
            },
            "type": "library",
            "extra": {
                "branch-alias": {
                    "dev-master": "1.0-dev"
                }
            },
            "autoload": {
                "classmap": [
                    "src/"
                ]
            },
            "notification-url": "https://packagist.org/downloads/",
            "license": [
                "BSD-3-Clause"
            ],
            "authors": [
                {
                    "name": "Sebastian Bergmann",
                    "email": "sebastian@phpunit.de",
                    "role": "lead"
                }
            ],
            "description": "Library for counting the lines of code in PHP source code",
            "homepage": "https://github.com/sebastianbergmann/lines-of-code",
            "support": {
                "issues": "https://github.com/sebastianbergmann/lines-of-code/issues",
                "source": "https://github.com/sebastianbergmann/lines-of-code/tree/1.0.3"
            },
            "funding": [
                {
                    "url": "https://github.com/sebastianbergmann",
                    "type": "github"
                }
            ],
            "time": "2020-11-28T06:42:11+00:00"
        },
        {
            "name": "sebastian/object-enumerator",
            "version": "4.0.4",
            "source": {
                "type": "git",
                "url": "https://github.com/sebastianbergmann/object-enumerator.git",
                "reference": "5c9eeac41b290a3712d88851518825ad78f45c71"
            },
            "dist": {
                "type": "zip",
                "url": "https://api.github.com/repos/sebastianbergmann/object-enumerator/zipball/5c9eeac41b290a3712d88851518825ad78f45c71",
                "reference": "5c9eeac41b290a3712d88851518825ad78f45c71",
                "shasum": ""
            },
            "require": {
                "php": ">=7.3",
                "sebastian/object-reflector": "^2.0",
                "sebastian/recursion-context": "^4.0"
            },
            "require-dev": {
                "phpunit/phpunit": "^9.3"
            },
            "type": "library",
            "extra": {
                "branch-alias": {
                    "dev-master": "4.0-dev"
                }
            },
            "autoload": {
                "classmap": [
                    "src/"
                ]
            },
            "notification-url": "https://packagist.org/downloads/",
            "license": [
                "BSD-3-Clause"
            ],
            "authors": [
                {
                    "name": "Sebastian Bergmann",
                    "email": "sebastian@phpunit.de"
                }
            ],
            "description": "Traverses array structures and object graphs to enumerate all referenced objects",
            "homepage": "https://github.com/sebastianbergmann/object-enumerator/",
            "support": {
                "issues": "https://github.com/sebastianbergmann/object-enumerator/issues",
                "source": "https://github.com/sebastianbergmann/object-enumerator/tree/4.0.4"
            },
            "funding": [
                {
                    "url": "https://github.com/sebastianbergmann",
                    "type": "github"
                }
            ],
            "time": "2020-10-26T13:12:34+00:00"
        },
        {
            "name": "sebastian/object-reflector",
            "version": "2.0.4",
            "source": {
                "type": "git",
                "url": "https://github.com/sebastianbergmann/object-reflector.git",
                "reference": "b4f479ebdbf63ac605d183ece17d8d7fe49c15c7"
            },
            "dist": {
                "type": "zip",
                "url": "https://api.github.com/repos/sebastianbergmann/object-reflector/zipball/b4f479ebdbf63ac605d183ece17d8d7fe49c15c7",
                "reference": "b4f479ebdbf63ac605d183ece17d8d7fe49c15c7",
                "shasum": ""
            },
            "require": {
                "php": ">=7.3"
            },
            "require-dev": {
                "phpunit/phpunit": "^9.3"
            },
            "type": "library",
            "extra": {
                "branch-alias": {
                    "dev-master": "2.0-dev"
                }
            },
            "autoload": {
                "classmap": [
                    "src/"
                ]
            },
            "notification-url": "https://packagist.org/downloads/",
            "license": [
                "BSD-3-Clause"
            ],
            "authors": [
                {
                    "name": "Sebastian Bergmann",
                    "email": "sebastian@phpunit.de"
                }
            ],
            "description": "Allows reflection of object attributes, including inherited and non-public ones",
            "homepage": "https://github.com/sebastianbergmann/object-reflector/",
            "support": {
                "issues": "https://github.com/sebastianbergmann/object-reflector/issues",
                "source": "https://github.com/sebastianbergmann/object-reflector/tree/2.0.4"
            },
            "funding": [
                {
                    "url": "https://github.com/sebastianbergmann",
                    "type": "github"
                }
            ],
            "time": "2020-10-26T13:14:26+00:00"
        },
        {
            "name": "sebastian/recursion-context",
            "version": "4.0.5",
            "source": {
                "type": "git",
                "url": "https://github.com/sebastianbergmann/recursion-context.git",
                "reference": "e75bd0f07204fec2a0af9b0f3cfe97d05f92efc1"
            },
            "dist": {
                "type": "zip",
                "url": "https://api.github.com/repos/sebastianbergmann/recursion-context/zipball/e75bd0f07204fec2a0af9b0f3cfe97d05f92efc1",
                "reference": "e75bd0f07204fec2a0af9b0f3cfe97d05f92efc1",
                "shasum": ""
            },
            "require": {
                "php": ">=7.3"
            },
            "require-dev": {
                "phpunit/phpunit": "^9.3"
            },
            "type": "library",
            "extra": {
                "branch-alias": {
                    "dev-master": "4.0-dev"
                }
            },
            "autoload": {
                "classmap": [
                    "src/"
                ]
            },
            "notification-url": "https://packagist.org/downloads/",
            "license": [
                "BSD-3-Clause"
            ],
            "authors": [
                {
                    "name": "Sebastian Bergmann",
                    "email": "sebastian@phpunit.de"
                },
                {
                    "name": "Jeff Welch",
                    "email": "whatthejeff@gmail.com"
                },
                {
                    "name": "Adam Harvey",
                    "email": "aharvey@php.net"
                }
            ],
            "description": "Provides functionality to recursively process PHP variables",
            "homepage": "https://github.com/sebastianbergmann/recursion-context",
            "support": {
                "issues": "https://github.com/sebastianbergmann/recursion-context/issues",
                "source": "https://github.com/sebastianbergmann/recursion-context/tree/4.0.5"
            },
            "funding": [
                {
                    "url": "https://github.com/sebastianbergmann",
                    "type": "github"
                }
            ],
            "time": "2023-02-03T06:07:39+00:00"
        },
        {
            "name": "sebastian/resource-operations",
            "version": "3.0.3",
            "source": {
                "type": "git",
                "url": "https://github.com/sebastianbergmann/resource-operations.git",
                "reference": "0f4443cb3a1d92ce809899753bc0d5d5a8dd19a8"
            },
            "dist": {
                "type": "zip",
                "url": "https://api.github.com/repos/sebastianbergmann/resource-operations/zipball/0f4443cb3a1d92ce809899753bc0d5d5a8dd19a8",
                "reference": "0f4443cb3a1d92ce809899753bc0d5d5a8dd19a8",
                "shasum": ""
            },
            "require": {
                "php": ">=7.3"
            },
            "require-dev": {
                "phpunit/phpunit": "^9.0"
            },
            "type": "library",
            "extra": {
                "branch-alias": {
                    "dev-master": "3.0-dev"
                }
            },
            "autoload": {
                "classmap": [
                    "src/"
                ]
            },
            "notification-url": "https://packagist.org/downloads/",
            "license": [
                "BSD-3-Clause"
            ],
            "authors": [
                {
                    "name": "Sebastian Bergmann",
                    "email": "sebastian@phpunit.de"
                }
            ],
            "description": "Provides a list of PHP built-in functions that operate on resources",
            "homepage": "https://www.github.com/sebastianbergmann/resource-operations",
            "support": {
                "issues": "https://github.com/sebastianbergmann/resource-operations/issues",
                "source": "https://github.com/sebastianbergmann/resource-operations/tree/3.0.3"
            },
            "funding": [
                {
                    "url": "https://github.com/sebastianbergmann",
                    "type": "github"
                }
            ],
            "time": "2020-09-28T06:45:17+00:00"
        },
        {
            "name": "sebastian/type",
            "version": "3.2.1",
            "source": {
                "type": "git",
                "url": "https://github.com/sebastianbergmann/type.git",
                "reference": "75e2c2a32f5e0b3aef905b9ed0b179b953b3d7c7"
            },
            "dist": {
                "type": "zip",
                "url": "https://api.github.com/repos/sebastianbergmann/type/zipball/75e2c2a32f5e0b3aef905b9ed0b179b953b3d7c7",
                "reference": "75e2c2a32f5e0b3aef905b9ed0b179b953b3d7c7",
                "shasum": ""
            },
            "require": {
                "php": ">=7.3"
            },
            "require-dev": {
                "phpunit/phpunit": "^9.5"
            },
            "type": "library",
            "extra": {
                "branch-alias": {
                    "dev-master": "3.2-dev"
                }
            },
            "autoload": {
                "classmap": [
                    "src/"
                ]
            },
            "notification-url": "https://packagist.org/downloads/",
            "license": [
                "BSD-3-Clause"
            ],
            "authors": [
                {
                    "name": "Sebastian Bergmann",
                    "email": "sebastian@phpunit.de",
                    "role": "lead"
                }
            ],
            "description": "Collection of value objects that represent the types of the PHP type system",
            "homepage": "https://github.com/sebastianbergmann/type",
            "support": {
                "issues": "https://github.com/sebastianbergmann/type/issues",
                "source": "https://github.com/sebastianbergmann/type/tree/3.2.1"
            },
            "funding": [
                {
                    "url": "https://github.com/sebastianbergmann",
                    "type": "github"
                }
            ],
            "time": "2023-02-03T06:13:03+00:00"
        },
        {
            "name": "sebastian/version",
            "version": "3.0.2",
            "source": {
                "type": "git",
                "url": "https://github.com/sebastianbergmann/version.git",
                "reference": "c6c1022351a901512170118436c764e473f6de8c"
            },
            "dist": {
                "type": "zip",
                "url": "https://api.github.com/repos/sebastianbergmann/version/zipball/c6c1022351a901512170118436c764e473f6de8c",
                "reference": "c6c1022351a901512170118436c764e473f6de8c",
                "shasum": ""
            },
            "require": {
                "php": ">=7.3"
            },
            "type": "library",
            "extra": {
                "branch-alias": {
                    "dev-master": "3.0-dev"
                }
            },
            "autoload": {
                "classmap": [
                    "src/"
                ]
            },
            "notification-url": "https://packagist.org/downloads/",
            "license": [
                "BSD-3-Clause"
            ],
            "authors": [
                {
                    "name": "Sebastian Bergmann",
                    "email": "sebastian@phpunit.de",
                    "role": "lead"
                }
            ],
            "description": "Library that helps with managing the version number of Git-hosted PHP projects",
            "homepage": "https://github.com/sebastianbergmann/version",
            "support": {
                "issues": "https://github.com/sebastianbergmann/version/issues",
                "source": "https://github.com/sebastianbergmann/version/tree/3.0.2"
            },
            "funding": [
                {
                    "url": "https://github.com/sebastianbergmann",
                    "type": "github"
                }
            ],
            "time": "2020-09-28T06:39:44+00:00"
        },
        {
            "name": "theseer/tokenizer",
            "version": "1.2.1",
            "source": {
                "type": "git",
                "url": "https://github.com/theseer/tokenizer.git",
                "reference": "34a41e998c2183e22995f158c581e7b5e755ab9e"
            },
            "dist": {
                "type": "zip",
                "url": "https://api.github.com/repos/theseer/tokenizer/zipball/34a41e998c2183e22995f158c581e7b5e755ab9e",
                "reference": "34a41e998c2183e22995f158c581e7b5e755ab9e",
                "shasum": ""
            },
            "require": {
                "ext-dom": "*",
                "ext-tokenizer": "*",
                "ext-xmlwriter": "*",
                "php": "^7.2 || ^8.0"
            },
            "type": "library",
            "autoload": {
                "classmap": [
                    "src/"
                ]
            },
            "notification-url": "https://packagist.org/downloads/",
            "license": [
                "BSD-3-Clause"
            ],
            "authors": [
                {
                    "name": "Arne Blankerts",
                    "email": "arne@blankerts.de",
                    "role": "Developer"
                }
            ],
            "description": "A small library for converting tokenized PHP source code into XML and potentially other formats",
            "support": {
                "issues": "https://github.com/theseer/tokenizer/issues",
                "source": "https://github.com/theseer/tokenizer/tree/1.2.1"
            },
            "funding": [
                {
                    "url": "https://github.com/theseer",
                    "type": "github"
                }
            ],
            "time": "2021-07-28T10:34:58+00:00"
        }
    ],
    "aliases": [],
    "minimum-stability": "stable",
    "stability-flags": {
        "nethergamesmc/bedrock-data": 20,
        "nethergamesmc/bedrock-protocol": 20
    },
    "prefer-stable": false,
    "prefer-lowest": false,
    "platform": {
        "php": "^8.0",
        "php-64bit": "*",
        "ext-chunkutils2": "^0.3.1",
        "ext-crypto": "^0.3.1",
        "ext-ctype": "*",
        "ext-curl": "*",
        "ext-date": "*",
        "ext-gmp": "*",
        "ext-hash": "*",
        "ext-igbinary": "^3.0.1",
        "ext-json": "*",
        "ext-leveldb": "^0.2.1 || ^0.3.0",
        "ext-mbstring": "*",
        "ext-morton": "^0.1.0",
        "ext-openssl": "*",
        "ext-pcre": "*",
        "ext-phar": "*",
        "ext-pthreads": "^5.1",
        "ext-reflection": "*",
        "ext-simplexml": "*",
        "ext-sockets": "*",
        "ext-spl": "*",
        "ext-yaml": ">=2.0.0",
        "ext-zip": "*",
        "ext-zlib": ">=1.2.11",
        "composer-runtime-api": "^2.0"
    },
    "platform-dev": [],
    "platform-overrides": {
        "php": "8.0.0"
    },
    "plugin-api-version": "2.3.0"
}<|MERGE_RESOLUTION|>--- conflicted
+++ resolved
@@ -4,11 +4,7 @@
         "Read more about it at https://getcomposer.org/doc/01-basic-usage.md#installing-dependencies",
         "This file is @generated automatically"
     ],
-<<<<<<< HEAD
-    "content-hash": "a0ddb1d976de0f692e804b7115e3f611",
-=======
-    "content-hash": "9751c90077792bd5d12ebb53a0214ec1",
->>>>>>> fff8f0f8
+    "content-hash": "63a0a8d5ab4fa3268b95bf1fc9b23dee",
     "packages": [
         {
             "name": "adhocore/json-comment",
