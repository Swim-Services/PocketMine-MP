--- conflicted
+++ resolved
@@ -4,11 +4,7 @@
         "Read more about it at https://getcomposer.org/doc/01-basic-usage.md#installing-dependencies",
         "This file is @generated automatically"
     ],
-<<<<<<< HEAD
-    "content-hash": "7ade2e0f6f6e5fa7111158aa919b3f99",
-=======
     "content-hash": "cddee8096f4b575629ff671000543d3f",
->>>>>>> 5a926a79
     "packages": [
         {
             "name": "adhocore/json-comment",
@@ -236,7 +232,6 @@
             "time": "2024-06-13T17:28:26+00:00"
         },
         {
-<<<<<<< HEAD
             "name": "pocketmine/bedrock-item-upgrade-schema",
             "version": "1.10.0",
             "source": {
@@ -248,19 +243,6 @@
                 "type": "zip",
                 "url": "https://api.github.com/repos/pmmp/BedrockItemUpgradeSchema/zipball/b4687afa19f91eacebd46c40d487f4cc515be504",
                 "reference": "b4687afa19f91eacebd46c40d487f4cc515be504",
-=======
-            "name": "pocketmine/bedrock-protocol",
-            "version": "32.1.0+bedrock-1.21.2",
-            "source": {
-                "type": "git",
-                "url": "https://github.com/pmmp/BedrockProtocol.git",
-                "reference": "bb23db51365bdc91d3135c3885986a691ae1cb44"
-            },
-            "dist": {
-                "type": "zip",
-                "url": "https://api.github.com/repos/pmmp/BedrockProtocol/zipball/bb23db51365bdc91d3135c3885986a691ae1cb44",
-                "reference": "bb23db51365bdc91d3135c3885986a691ae1cb44",
->>>>>>> 5a926a79
                 "shasum": ""
             },
             "type": "library",
@@ -270,17 +252,10 @@
             ],
             "description": "JSON schemas for upgrading items found in older Minecraft: Bedrock world saves",
             "support": {
-<<<<<<< HEAD
                 "issues": "https://github.com/pmmp/BedrockItemUpgradeSchema/issues",
                 "source": "https://github.com/pmmp/BedrockItemUpgradeSchema/tree/1.10.0"
             },
             "time": "2024-05-15T15:15:55+00:00"
-=======
-                "issues": "https://github.com/pmmp/BedrockProtocol/issues",
-                "source": "https://github.com/pmmp/BedrockProtocol/tree/32.1.0+bedrock-1.21.2"
-            },
-            "time": "2024-07-10T01:38:43+00:00"
->>>>>>> 5a926a79
         },
         {
             "name": "pocketmine/binaryutils",
