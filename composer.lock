--- conflicted
+++ resolved
@@ -4,11 +4,7 @@
         "Read more about it at https://getcomposer.org/doc/01-basic-usage.md#installing-dependencies",
         "This file is @generated automatically"
     ],
-<<<<<<< HEAD
-    "content-hash": "c70da05ece900cf7543a703a113c83d4",
-=======
-    "content-hash": "6aa42d767f14ce036f410d0001fd3845",
->>>>>>> 99e68fb5
+    "content-hash": "2d7cfa4f929e34d6f814cac32c401c41",
     "packages": [
         {
             "name": "adhocore/json-comment",
@@ -836,20 +832,21 @@
         },
         {
             "name": "ramsey/collection",
-            "version": "1.1.3",
+            "version": "1.2.1",
             "source": {
                 "type": "git",
                 "url": "https://github.com/ramsey/collection.git",
-                "reference": "28a5c4ab2f5111db6a60b2b4ec84057e0f43b9c1"
-            },
-            "dist": {
-                "type": "zip",
-                "url": "https://api.github.com/repos/ramsey/collection/zipball/28a5c4ab2f5111db6a60b2b4ec84057e0f43b9c1",
-                "reference": "28a5c4ab2f5111db6a60b2b4ec84057e0f43b9c1",
-                "shasum": ""
-            },
-            "require": {
-                "php": "^7.2 || ^8"
+                "reference": "eaca1dc1054ddd10cbd83c1461907bee6fb528fa"
+            },
+            "dist": {
+                "type": "zip",
+                "url": "https://api.github.com/repos/ramsey/collection/zipball/eaca1dc1054ddd10cbd83c1461907bee6fb528fa",
+                "reference": "eaca1dc1054ddd10cbd83c1461907bee6fb528fa",
+                "shasum": ""
+            },
+            "require": {
+                "php": "^7.3 || ^8",
+                "symfony/polyfill-php81": "^1.23"
             },
             "require-dev": {
                 "captainhook/captainhook": "^5.3",
@@ -859,6 +856,7 @@
                 "hamcrest/hamcrest-php": "^2",
                 "jangregor/phpstan-prophecy": "^0.8",
                 "mockery/mockery": "^1.3",
+                "phpspec/prophecy-phpunit": "^2.0",
                 "phpstan/extension-installer": "^1",
                 "phpstan/phpstan": "^0.12.32",
                 "phpstan/phpstan-mockery": "^0.12.5",
@@ -886,7 +884,7 @@
                     "homepage": "https://benramsey.com"
                 }
             ],
-            "description": "A PHP 7.2+ library for representing and manipulating collections.",
+            "description": "A PHP library for representing and manipulating collections.",
             "keywords": [
                 "array",
                 "collection",
@@ -897,7 +895,7 @@
             ],
             "support": {
                 "issues": "https://github.com/ramsey/collection/issues",
-                "source": "https://github.com/ramsey/collection/tree/1.1.3"
+                "source": "https://github.com/ramsey/collection/tree/1.2.1"
             },
             "funding": [
                 {
@@ -909,20 +907,20 @@
                     "type": "tidelift"
                 }
             ],
-            "time": "2021-01-21T17:40:04+00:00"
+            "time": "2021-08-06T03:41:06+00:00"
         },
         {
             "name": "ramsey/uuid",
-            "version": "4.1.1",
+            "version": "4.2.0",
             "source": {
                 "type": "git",
                 "url": "https://github.com/ramsey/uuid.git",
-                "reference": "cd4032040a750077205918c86049aa0f43d22947"
-            },
-            "dist": {
-                "type": "zip",
-                "url": "https://api.github.com/repos/ramsey/uuid/zipball/cd4032040a750077205918c86049aa0f43d22947",
-                "reference": "cd4032040a750077205918c86049aa0f43d22947",
+                "reference": "7231612a5221f5524d3575bebdce20eeef8547a1"
+            },
+            "dist": {
+                "type": "zip",
+                "url": "https://api.github.com/repos/ramsey/uuid/zipball/7231612a5221f5524d3575bebdce20eeef8547a1",
+                "reference": "7231612a5221f5524d3575bebdce20eeef8547a1",
                 "shasum": ""
             },
             "require": {
@@ -936,26 +934,26 @@
                 "rhumsaa/uuid": "self.version"
             },
             "require-dev": {
-                "codeception/aspect-mock": "^3",
-                "dealerdirect/phpcodesniffer-composer-installer": "^0.6.2 || ^0.7.0",
+                "captainhook/captainhook": "^5.10",
+                "captainhook/plugin-composer": "^5.3",
+                "dealerdirect/phpcodesniffer-composer-installer": "^0.7.0",
                 "doctrine/annotations": "^1.8",
-                "goaop/framework": "^2",
+                "ergebnis/composer-normalize": "^2.15",
                 "mockery/mockery": "^1.3",
                 "moontoast/math": "^1.1",
                 "paragonie/random-lib": "^2",
+                "php-mock/php-mock": "^2.2",
                 "php-mock/php-mock-mockery": "^1.3",
-                "php-mock/php-mock-phpunit": "^2.5",
                 "php-parallel-lint/php-parallel-lint": "^1.1",
-                "phpbench/phpbench": "^0.17.1",
+                "phpbench/phpbench": "^1.0",
                 "phpstan/extension-installer": "^1.0",
                 "phpstan/phpstan": "^0.12",
                 "phpstan/phpstan-mockery": "^0.12",
                 "phpstan/phpstan-phpunit": "^0.12",
-                "phpunit/phpunit": "^8.5",
-                "psy/psysh": "^0.10.0",
-                "slevomat/coding-standard": "^6.0",
+                "phpunit/phpunit": "^8.5 || ^9",
+                "slevomat/coding-standard": "^7.0",
                 "squizlabs/php_codesniffer": "^3.5",
-                "vimeo/psalm": "3.9.4"
+                "vimeo/psalm": "^4.9"
             },
             "suggest": {
                 "ext-bcmath": "Enables faster math with arbitrary-precision integers using BCMath.",
@@ -968,7 +966,10 @@
             "type": "library",
             "extra": {
                 "branch-alias": {
-                    "dev-master": "4.x-dev"
+                    "dev-main": "4.x-dev"
+                },
+                "captainhook": {
+                    "force-install": true
                 }
             },
             "autoload": {
@@ -984,7 +985,6 @@
                 "MIT"
             ],
             "description": "A PHP library for generating and working with universally unique identifiers (UUIDs).",
-            "homepage": "https://github.com/ramsey/uuid",
             "keywords": [
                 "guid",
                 "identifier",
@@ -992,16 +992,19 @@
             ],
             "support": {
                 "issues": "https://github.com/ramsey/uuid/issues",
-                "rss": "https://github.com/ramsey/uuid/releases.atom",
-                "source": "https://github.com/ramsey/uuid"
+                "source": "https://github.com/ramsey/uuid/tree/4.2.0"
             },
             "funding": [
                 {
                     "url": "https://github.com/ramsey",
                     "type": "github"
-                }
-            ],
-            "time": "2020-08-18T17:17:46+00:00"
+                },
+                {
+                    "url": "https://tidelift.com/funding/github/packagist/ramsey/uuid",
+                    "type": "tidelift"
+                }
+            ],
+            "time": "2021-08-06T22:30:43+00:00"
         },
         {
             "name": "respect/stringifier",
@@ -1208,16 +1211,16 @@
         },
         {
             "name": "symfony/polyfill-mbstring",
-            "version": "v1.23.0",
+            "version": "v1.23.1",
             "source": {
                 "type": "git",
                 "url": "https://github.com/symfony/polyfill-mbstring.git",
-                "reference": "2df51500adbaebdc4c38dea4c89a2e131c45c8a1"
-            },
-            "dist": {
-                "type": "zip",
-                "url": "https://api.github.com/repos/symfony/polyfill-mbstring/zipball/2df51500adbaebdc4c38dea4c89a2e131c45c8a1",
-                "reference": "2df51500adbaebdc4c38dea4c89a2e131c45c8a1",
+                "reference": "9174a3d80210dca8daa7f31fec659150bbeabfc6"
+            },
+            "dist": {
+                "type": "zip",
+                "url": "https://api.github.com/repos/symfony/polyfill-mbstring/zipball/9174a3d80210dca8daa7f31fec659150bbeabfc6",
+                "reference": "9174a3d80210dca8daa7f31fec659150bbeabfc6",
                 "shasum": ""
             },
             "require": {
@@ -1268,7 +1271,7 @@
                 "shim"
             ],
             "support": {
-                "source": "https://github.com/symfony/polyfill-mbstring/tree/v1.23.0"
+                "source": "https://github.com/symfony/polyfill-mbstring/tree/v1.23.1"
             },
             "funding": [
                 {
@@ -1284,7 +1287,86 @@
                     "type": "tidelift"
                 }
             ],
-            "time": "2021-05-27T09:27:20+00:00"
+            "time": "2021-05-27T12:26:48+00:00"
+        },
+        {
+            "name": "symfony/polyfill-php81",
+            "version": "v1.23.0",
+            "source": {
+                "type": "git",
+                "url": "https://github.com/symfony/polyfill-php81.git",
+                "reference": "e66119f3de95efc359483f810c4c3e6436279436"
+            },
+            "dist": {
+                "type": "zip",
+                "url": "https://api.github.com/repos/symfony/polyfill-php81/zipball/e66119f3de95efc359483f810c4c3e6436279436",
+                "reference": "e66119f3de95efc359483f810c4c3e6436279436",
+                "shasum": ""
+            },
+            "require": {
+                "php": ">=7.1"
+            },
+            "type": "library",
+            "extra": {
+                "branch-alias": {
+                    "dev-main": "1.23-dev"
+                },
+                "thanks": {
+                    "name": "symfony/polyfill",
+                    "url": "https://github.com/symfony/polyfill"
+                }
+            },
+            "autoload": {
+                "psr-4": {
+                    "Symfony\\Polyfill\\Php81\\": ""
+                },
+                "files": [
+                    "bootstrap.php"
+                ],
+                "classmap": [
+                    "Resources/stubs"
+                ]
+            },
+            "notification-url": "https://packagist.org/downloads/",
+            "license": [
+                "MIT"
+            ],
+            "authors": [
+                {
+                    "name": "Nicolas Grekas",
+                    "email": "p@tchwork.com"
+                },
+                {
+                    "name": "Symfony Community",
+                    "homepage": "https://symfony.com/contributors"
+                }
+            ],
+            "description": "Symfony polyfill backporting some PHP 8.1+ features to lower PHP versions",
+            "homepage": "https://symfony.com",
+            "keywords": [
+                "compatibility",
+                "polyfill",
+                "portable",
+                "shim"
+            ],
+            "support": {
+                "source": "https://github.com/symfony/polyfill-php81/tree/v1.23.0"
+            },
+            "funding": [
+                {
+                    "url": "https://symfony.com/sponsor",
+                    "type": "custom"
+                },
+                {
+                    "url": "https://github.com/fabpot",
+                    "type": "github"
+                },
+                {
+                    "url": "https://tidelift.com/funding/github/packagist/symfony/symfony",
+                    "type": "tidelift"
+                }
+            ],
+            "time": "2021-05-21T13:25:03+00:00"
         },
         {
             "name": "webmozart/assert",
@@ -2403,16 +2485,16 @@
         },
         {
             "name": "phpunit/phpunit",
-            "version": "9.5.7",
+            "version": "9.5.8",
             "source": {
                 "type": "git",
                 "url": "https://github.com/sebastianbergmann/phpunit.git",
-                "reference": "d0dc8b6999c937616df4fb046792004b33fd31c5"
-            },
-            "dist": {
-                "type": "zip",
-                "url": "https://api.github.com/repos/sebastianbergmann/phpunit/zipball/d0dc8b6999c937616df4fb046792004b33fd31c5",
-                "reference": "d0dc8b6999c937616df4fb046792004b33fd31c5",
+                "reference": "191768ccd5c85513b4068bdbe99bb6390c7d54fb"
+            },
+            "dist": {
+                "type": "zip",
+                "url": "https://api.github.com/repos/sebastianbergmann/phpunit/zipball/191768ccd5c85513b4068bdbe99bb6390c7d54fb",
+                "reference": "191768ccd5c85513b4068bdbe99bb6390c7d54fb",
                 "shasum": ""
             },
             "require": {
@@ -2424,7 +2506,7 @@
                 "ext-xml": "*",
                 "ext-xmlwriter": "*",
                 "myclabs/deep-copy": "^1.10.1",
-                "phar-io/manifest": "^2.0.1",
+                "phar-io/manifest": "^2.0.3",
                 "phar-io/version": "^3.0.2",
                 "php": ">=7.3",
                 "phpspec/prophecy": "^1.12.1",
@@ -2490,7 +2572,7 @@
             ],
             "support": {
                 "issues": "https://github.com/sebastianbergmann/phpunit/issues",
-                "source": "https://github.com/sebastianbergmann/phpunit/tree/9.5.7"
+                "source": "https://github.com/sebastianbergmann/phpunit/tree/9.5.8"
             },
             "funding": [
                 {
@@ -2502,7 +2584,7 @@
                     "type": "github"
                 }
             ],
-            "time": "2021-07-19T06:14:47+00:00"
+            "time": "2021-07-31T15:17:34+00:00"
         },
         {
             "name": "sebastian/cli-parser",
@@ -3357,7 +3439,6 @@
                     "type": "github"
                 }
             ],
-            "abandoned": true,
             "time": "2020-09-28T06:45:17+00:00"
         },
         {
@@ -3471,16 +3552,16 @@
         },
         {
             "name": "theseer/tokenizer",
-            "version": "1.2.0",
+            "version": "1.2.1",
             "source": {
                 "type": "git",
                 "url": "https://github.com/theseer/tokenizer.git",
-                "reference": "75a63c33a8577608444246075ea0af0d052e452a"
-            },
-            "dist": {
-                "type": "zip",
-                "url": "https://api.github.com/repos/theseer/tokenizer/zipball/75a63c33a8577608444246075ea0af0d052e452a",
-                "reference": "75a63c33a8577608444246075ea0af0d052e452a",
+                "reference": "34a41e998c2183e22995f158c581e7b5e755ab9e"
+            },
+            "dist": {
+                "type": "zip",
+                "url": "https://api.github.com/repos/theseer/tokenizer/zipball/34a41e998c2183e22995f158c581e7b5e755ab9e",
+                "reference": "34a41e998c2183e22995f158c581e7b5e755ab9e",
                 "shasum": ""
             },
             "require": {
@@ -3509,7 +3590,7 @@
             "description": "A small library for converting tokenized PHP source code into XML and potentially other formats",
             "support": {
                 "issues": "https://github.com/theseer/tokenizer/issues",
-                "source": "https://github.com/theseer/tokenizer/tree/master"
+                "source": "https://github.com/theseer/tokenizer/tree/1.2.1"
             },
             "funding": [
                 {
@@ -3517,7 +3598,7 @@
                     "type": "github"
                 }
             ],
-            "time": "2020-07-12T23:59:07+00:00"
+            "time": "2021-07-28T10:34:58+00:00"
         }
     ],
     "aliases": [],
@@ -3561,5 +3642,5 @@
     "platform-overrides": {
         "php": "8.0.0"
     },
-    "plugin-api-version": "2.1.0"
+    "plugin-api-version": "2.0.0"
 }