{
    "_readme": [
        "This file locks the dependencies of your project to a known state",
        "Read more about it at https://getcomposer.org/doc/01-basic-usage.md#installing-dependencies",
        "This file is @generated automatically"
    ],
<<<<<<< HEAD
    "content-hash": "c0c9d79faeff768a9313b7f8b0306496",
=======
    "content-hash": "33bdb06a73fbfe9e9b61bced1476db45",
>>>>>>> 7d200247
    "packages": [
        {
            "name": "adhocore/json-comment",
            "version": "1.2.1",
            "source": {
                "type": "git",
                "url": "https://github.com/adhocore/php-json-comment.git",
                "reference": "651023f9fe52e9efa2198cbaf6e481d1968e2377"
            },
            "dist": {
                "type": "zip",
                "url": "https://api.github.com/repos/adhocore/php-json-comment/zipball/651023f9fe52e9efa2198cbaf6e481d1968e2377",
                "reference": "651023f9fe52e9efa2198cbaf6e481d1968e2377",
                "shasum": ""
            },
            "require": {
                "ext-ctype": "*",
                "php": ">=7.0"
            },
            "require-dev": {
                "phpunit/phpunit": "^6.5 || ^7.5 || ^8.5"
            },
            "type": "library",
            "autoload": {
                "psr-4": {
                    "Ahc\\Json\\": "src/"
                }
            },
            "notification-url": "https://packagist.org/downloads/",
            "license": [
                "MIT"
            ],
            "authors": [
                {
                    "name": "Jitendra Adhikari",
                    "email": "jiten.adhikary@gmail.com"
                }
            ],
            "description": "Lightweight JSON comment stripper library for PHP",
            "keywords": [
                "comment",
                "json",
                "strip-comment"
            ],
            "support": {
                "issues": "https://github.com/adhocore/php-json-comment/issues",
                "source": "https://github.com/adhocore/php-json-comment/tree/1.2.1"
            },
            "funding": [
                {
                    "url": "https://paypal.me/ji10",
                    "type": "custom"
                },
                {
                    "url": "https://github.com/adhocore",
                    "type": "github"
                }
            ],
            "time": "2022-10-02T11:22:07+00:00"
        },
        {
            "name": "brick/math",
            "version": "0.11.0",
            "source": {
                "type": "git",
                "url": "https://github.com/brick/math.git",
                "reference": "0ad82ce168c82ba30d1c01ec86116ab52f589478"
            },
            "dist": {
                "type": "zip",
                "url": "https://api.github.com/repos/brick/math/zipball/0ad82ce168c82ba30d1c01ec86116ab52f589478",
                "reference": "0ad82ce168c82ba30d1c01ec86116ab52f589478",
                "shasum": ""
            },
            "require": {
                "php": "^8.0"
            },
            "require-dev": {
                "php-coveralls/php-coveralls": "^2.2",
                "phpunit/phpunit": "^9.0",
                "vimeo/psalm": "5.0.0"
            },
            "type": "library",
            "autoload": {
                "psr-4": {
                    "Brick\\Math\\": "src/"
                }
            },
            "notification-url": "https://packagist.org/downloads/",
            "license": [
                "MIT"
            ],
            "description": "Arbitrary-precision arithmetic library",
            "keywords": [
                "Arbitrary-precision",
                "BigInteger",
                "BigRational",
                "arithmetic",
                "bigdecimal",
                "bignum",
                "brick",
                "math"
            ],
            "support": {
                "issues": "https://github.com/brick/math/issues",
                "source": "https://github.com/brick/math/tree/0.11.0"
            },
            "funding": [
                {
                    "url": "https://github.com/BenMorel",
                    "type": "github"
                }
            ],
            "time": "2023-01-15T23:15:59+00:00"
        },
        {
            "name": "nethergamesmc/bedrock-data",
            "version": "dev-master",
            "source": {
                "type": "git",
                "url": "https://github.com/NetherGamesMC/BedrockData.git",
                "reference": "7f37b3d15d6a6c980b17fd4e49056f26fc47b91a"
            },
            "dist": {
                "type": "zip",
                "url": "https://api.github.com/repos/NetherGamesMC/BedrockData/zipball/7f37b3d15d6a6c980b17fd4e49056f26fc47b91a",
                "reference": "7f37b3d15d6a6c980b17fd4e49056f26fc47b91a",
                "shasum": ""
            },
            "default-branch": true,
            "type": "library",
            "license": [
                "CC0-1.0"
            ],
            "description": "Blobs of data generated from Minecraft: Bedrock Edition, used by PocketMine-MP",
            "support": {
                "source": "https://github.com/NetherGamesMC/BedrockData/tree/master"
            },
            "time": "2023-09-20T18:18:40+00:00"
        },
        {
<<<<<<< HEAD
            "name": "nethergamesmc/bedrock-protocol",
            "version": "dev-master",
            "source": {
                "type": "git",
                "url": "https://github.com/NetherGamesMC/BedrockProtocol.git",
                "reference": "320f7d909d8f9dd2d04d3ca687a31ef07e5bd570"
            },
            "dist": {
                "type": "zip",
                "url": "https://api.github.com/repos/NetherGamesMC/BedrockProtocol/zipball/320f7d909d8f9dd2d04d3ca687a31ef07e5bd570",
                "reference": "320f7d909d8f9dd2d04d3ca687a31ef07e5bd570",
=======
            "name": "pocketmine/bedrock-data",
            "version": "2.5.1+bedrock-1.20.30",
            "source": {
                "type": "git",
                "url": "https://github.com/pmmp/BedrockData.git",
                "reference": "8f9d96047a731c37b18b28c2bfcdfa2705bb303f"
            },
            "dist": {
                "type": "zip",
                "url": "https://api.github.com/repos/pmmp/BedrockData/zipball/8f9d96047a731c37b18b28c2bfcdfa2705bb303f",
                "reference": "8f9d96047a731c37b18b28c2bfcdfa2705bb303f",
>>>>>>> 7d200247
                "shasum": ""
            },
            "require": {
                "ext-json": "*",
                "netresearch/jsonmapper": "^4.0",
                "php": "^8.1",
                "pocketmine/binaryutils": "^0.2.0",
                "pocketmine/color": "^0.2.0 || ^0.3.0",
                "pocketmine/math": "^0.3.0 || ^0.4.0 || ^1.0.0",
                "pocketmine/nbt": "^1.0.0",
                "ramsey/uuid": "^4.1"
            },
            "require-dev": {
                "phpstan/phpstan": "1.10.33",
                "phpstan/phpstan-phpunit": "^1.0.0",
                "phpstan/phpstan-strict-rules": "^1.0.0",
                "phpunit/phpunit": "^9.5"
            },
            "default-branch": true,
            "type": "library",
            "autoload": {
                "psr-4": {
                    "pocketmine\\network\\mcpe\\protocol\\": "src/"
                }
            },
            "autoload-dev": {
                "psr-4": {
                    "pocketmine\\network\\mcpe\\protocol\\": "tests/phpunit/"
                }
            },
            "scripts": {
                "update-create-methods": [
                    "@php tools/generate-create-static-methods.php"
                ]
            },
            "license": [
                "LGPL-3.0"
            ],
            "description": "An implementation of the Minecraft: Bedrock Edition protocol in PHP",
            "support": {
<<<<<<< HEAD
                "source": "https://github.com/NetherGamesMC/BedrockProtocol/tree/master"
            },
            "time": "2023-09-20T18:11:21+00:00"
=======
                "issues": "https://github.com/pmmp/BedrockData/issues",
                "source": "https://github.com/pmmp/BedrockData/tree/2.5.1+bedrock-1.20.30"
            },
            "time": "2023-09-27T11:40:15+00:00"
>>>>>>> 7d200247
        },
        {
            "name": "pocketmine/bedrock-block-upgrade-schema",
            "version": "3.2.0",
            "source": {
                "type": "git",
                "url": "https://github.com/pmmp/BedrockBlockUpgradeSchema.git",
                "reference": "874e1c0c9b7b620744d08b59c78354fe9f028dfa"
            },
            "dist": {
                "type": "zip",
                "url": "https://api.github.com/repos/pmmp/BedrockBlockUpgradeSchema/zipball/874e1c0c9b7b620744d08b59c78354fe9f028dfa",
                "reference": "874e1c0c9b7b620744d08b59c78354fe9f028dfa",
                "shasum": ""
            },
            "type": "library",
            "notification-url": "https://packagist.org/downloads/",
            "license": [
                "CC0-1.0"
            ],
            "description": "Schemas describing how to upgrade saved block data in older Minecraft: Bedrock Edition world saves",
            "support": {
                "issues": "https://github.com/pmmp/BedrockBlockUpgradeSchema/issues",
                "source": "https://github.com/pmmp/BedrockBlockUpgradeSchema/tree/3.2.0"
            },
            "time": "2023-09-20T17:03:43+00:00"
        },
        {
            "name": "pocketmine/bedrock-item-upgrade-schema",
            "version": "1.5.0",
            "source": {
                "type": "git",
                "url": "https://github.com/pmmp/BedrockItemUpgradeSchema.git",
                "reference": "3edc9ebbad9a4f2d9c8f53b3a5ba44d4a792ad93"
            },
            "dist": {
                "type": "zip",
                "url": "https://api.github.com/repos/pmmp/BedrockItemUpgradeSchema/zipball/3edc9ebbad9a4f2d9c8f53b3a5ba44d4a792ad93",
                "reference": "3edc9ebbad9a4f2d9c8f53b3a5ba44d4a792ad93",
                "shasum": ""
            },
            "type": "library",
            "notification-url": "https://packagist.org/downloads/",
            "license": [
                "CC0-1.0"
            ],
            "description": "JSON schemas for upgrading items found in older Minecraft: Bedrock world saves",
            "support": {
                "issues": "https://github.com/pmmp/BedrockItemUpgradeSchema/issues",
                "source": "https://github.com/pmmp/BedrockItemUpgradeSchema/tree/1.5.0"
            },
            "time": "2023-09-01T19:58:57+00:00"
        },
        {
            "name": "pocketmine/binaryutils",
            "version": "0.2.4",
            "source": {
                "type": "git",
                "url": "https://github.com/pmmp/BinaryUtils.git",
                "reference": "5ac7eea91afbad8dc498f5ce34ce6297d5e6ea9a"
            },
            "dist": {
                "type": "zip",
                "url": "https://api.github.com/repos/pmmp/BinaryUtils/zipball/5ac7eea91afbad8dc498f5ce34ce6297d5e6ea9a",
                "reference": "5ac7eea91afbad8dc498f5ce34ce6297d5e6ea9a",
                "shasum": ""
            },
            "require": {
                "php": "^7.4 || ^8.0",
                "php-64bit": "*"
            },
            "require-dev": {
                "phpstan/extension-installer": "^1.0",
                "phpstan/phpstan": "1.3.0",
                "phpstan/phpstan-phpunit": "^1.0",
                "phpstan/phpstan-strict-rules": "^1.0.0",
                "phpunit/phpunit": "^9.5"
            },
            "type": "library",
            "autoload": {
                "psr-4": {
                    "pocketmine\\utils\\": "src/"
                }
            },
            "notification-url": "https://packagist.org/downloads/",
            "license": [
                "LGPL-3.0"
            ],
            "description": "Classes and methods for conveniently handling binary data",
            "support": {
                "issues": "https://github.com/pmmp/BinaryUtils/issues",
                "source": "https://github.com/pmmp/BinaryUtils/tree/0.2.4"
            },
            "time": "2022-01-12T18:06:33+00:00"
        },
        {
            "name": "pocketmine/callback-validator",
            "version": "1.0.3",
            "source": {
                "type": "git",
                "url": "https://github.com/pmmp/CallbackValidator.git",
                "reference": "64787469766bcaa7e5885242e85c23c25e8c55a2"
            },
            "dist": {
                "type": "zip",
                "url": "https://api.github.com/repos/pmmp/CallbackValidator/zipball/64787469766bcaa7e5885242e85c23c25e8c55a2",
                "reference": "64787469766bcaa7e5885242e85c23c25e8c55a2",
                "shasum": ""
            },
            "require": {
                "ext-reflection": "*",
                "php": "^7.1 || ^8.0"
            },
            "replace": {
                "daverandom/callback-validator": "*"
            },
            "require-dev": {
                "phpstan/extension-installer": "^1.0",
                "phpstan/phpstan": "0.12.59",
                "phpstan/phpstan-strict-rules": "^0.12.4",
                "phpunit/phpunit": "^7.5 || ^8.5 || ^9.0"
            },
            "type": "library",
            "autoload": {
                "psr-4": {
                    "DaveRandom\\CallbackValidator\\": "src/"
                }
            },
            "notification-url": "https://packagist.org/downloads/",
            "license": [
                "MIT"
            ],
            "authors": [
                {
                    "name": "Chris Wright",
                    "email": "cw@daverandom.com"
                }
            ],
            "description": "Fork of daverandom/callback-validator - Tools for validating callback signatures",
            "support": {
                "issues": "https://github.com/pmmp/CallbackValidator/issues",
                "source": "https://github.com/pmmp/CallbackValidator/tree/1.0.3"
            },
            "time": "2020-12-11T01:45:37+00:00"
        },
        {
            "name": "pocketmine/color",
            "version": "0.3.1",
            "source": {
                "type": "git",
                "url": "https://github.com/pmmp/Color.git",
                "reference": "a0421f1e9e0b0c619300fb92d593283378f6a5e1"
            },
            "dist": {
                "type": "zip",
                "url": "https://api.github.com/repos/pmmp/Color/zipball/a0421f1e9e0b0c619300fb92d593283378f6a5e1",
                "reference": "a0421f1e9e0b0c619300fb92d593283378f6a5e1",
                "shasum": ""
            },
            "require": {
                "php": "^8.0"
            },
            "require-dev": {
                "phpstan/phpstan": "1.10.3",
                "phpstan/phpstan-strict-rules": "^1.2.0"
            },
            "type": "library",
            "autoload": {
                "psr-4": {
                    "pocketmine\\color\\": "src/"
                }
            },
            "notification-url": "https://packagist.org/downloads/",
            "license": [
                "LGPL-3.0"
            ],
            "description": "Color handling library used by PocketMine-MP and related projects",
            "support": {
                "issues": "https://github.com/pmmp/Color/issues",
                "source": "https://github.com/pmmp/Color/tree/0.3.1"
            },
            "time": "2023-04-10T11:38:05+00:00"
        },
        {
            "name": "pocketmine/errorhandler",
            "version": "0.6.0",
            "source": {
                "type": "git",
                "url": "https://github.com/pmmp/ErrorHandler.git",
                "reference": "dae214a04348b911e8219ebf125ff1c5589cc878"
            },
            "dist": {
                "type": "zip",
                "url": "https://api.github.com/repos/pmmp/ErrorHandler/zipball/dae214a04348b911e8219ebf125ff1c5589cc878",
                "reference": "dae214a04348b911e8219ebf125ff1c5589cc878",
                "shasum": ""
            },
            "require": {
                "php": "^8.0"
            },
            "require-dev": {
                "phpstan/phpstan": "0.12.99",
                "phpstan/phpstan-strict-rules": "^0.12.2",
                "phpunit/phpunit": "^9.5"
            },
            "type": "library",
            "autoload": {
                "psr-4": {
                    "pocketmine\\errorhandler\\": "src/"
                }
            },
            "notification-url": "https://packagist.org/downloads/",
            "license": [
                "LGPL-3.0"
            ],
            "description": "Utilities to handle nasty PHP E_* errors in a usable way",
            "support": {
                "issues": "https://github.com/pmmp/ErrorHandler/issues",
                "source": "https://github.com/pmmp/ErrorHandler/tree/0.6.0"
            },
            "time": "2022-01-08T21:05:46+00:00"
        },
        {
            "name": "pocketmine/locale-data",
            "version": "2.19.6",
            "source": {
                "type": "git",
                "url": "https://github.com/pmmp/Language.git",
                "reference": "93e473e20e7f4515ecf45c5ef0f9155b9247a86e"
            },
            "dist": {
                "type": "zip",
                "url": "https://api.github.com/repos/pmmp/Language/zipball/93e473e20e7f4515ecf45c5ef0f9155b9247a86e",
                "reference": "93e473e20e7f4515ecf45c5ef0f9155b9247a86e",
                "shasum": ""
            },
            "type": "library",
            "notification-url": "https://packagist.org/downloads/",
            "description": "Language resources used by PocketMine-MP",
            "support": {
                "issues": "https://github.com/pmmp/Language/issues",
                "source": "https://github.com/pmmp/Language/tree/2.19.6"
            },
            "time": "2023-08-08T16:53:23+00:00"
        },
        {
            "name": "pocketmine/log",
            "version": "0.4.0",
            "source": {
                "type": "git",
                "url": "https://github.com/pmmp/Log.git",
                "reference": "e6c912c0f9055c81d23108ec2d179b96f404c043"
            },
            "dist": {
                "type": "zip",
                "url": "https://api.github.com/repos/pmmp/Log/zipball/e6c912c0f9055c81d23108ec2d179b96f404c043",
                "reference": "e6c912c0f9055c81d23108ec2d179b96f404c043",
                "shasum": ""
            },
            "require": {
                "php": "^7.4 || ^8.0"
            },
            "conflict": {
                "pocketmine/spl": "<0.4"
            },
            "require-dev": {
                "phpstan/phpstan": "0.12.88",
                "phpstan/phpstan-strict-rules": "^0.12.2"
            },
            "type": "library",
            "autoload": {
                "classmap": [
                    "./src"
                ]
            },
            "notification-url": "https://packagist.org/downloads/",
            "license": [
                "LGPL-3.0"
            ],
            "description": "Logging components used by PocketMine-MP and related projects",
            "support": {
                "issues": "https://github.com/pmmp/Log/issues",
                "source": "https://github.com/pmmp/Log/tree/0.4.0"
            },
            "time": "2021-06-18T19:08:09+00:00"
        },
        {
            "name": "pocketmine/math",
            "version": "1.0.0",
            "source": {
                "type": "git",
                "url": "https://github.com/pmmp/Math.git",
                "reference": "dc132d93595b32e9f210d78b3c8d43c662a5edbf"
            },
            "dist": {
                "type": "zip",
                "url": "https://api.github.com/repos/pmmp/Math/zipball/dc132d93595b32e9f210d78b3c8d43c662a5edbf",
                "reference": "dc132d93595b32e9f210d78b3c8d43c662a5edbf",
                "shasum": ""
            },
            "require": {
                "php": "^8.0",
                "php-64bit": "*"
            },
            "require-dev": {
                "phpstan/extension-installer": "^1.0",
                "phpstan/phpstan": "~1.10.3",
                "phpstan/phpstan-strict-rules": "^1.0",
                "phpunit/phpunit": "^8.5 || ^9.5"
            },
            "type": "library",
            "autoload": {
                "psr-4": {
                    "pocketmine\\math\\": "src/"
                }
            },
            "notification-url": "https://packagist.org/downloads/",
            "license": [
                "LGPL-3.0"
            ],
            "description": "PHP library containing math related code used in PocketMine-MP",
            "support": {
                "issues": "https://github.com/pmmp/Math/issues",
                "source": "https://github.com/pmmp/Math/tree/1.0.0"
            },
            "time": "2023-08-03T12:56:33+00:00"
        },
        {
            "name": "pocketmine/nbt",
            "version": "1.0.0",
            "source": {
                "type": "git",
                "url": "https://github.com/pmmp/NBT.git",
                "reference": "20540271cb59e04672cb163dca73366f207974f1"
            },
            "dist": {
                "type": "zip",
                "url": "https://api.github.com/repos/pmmp/NBT/zipball/20540271cb59e04672cb163dca73366f207974f1",
                "reference": "20540271cb59e04672cb163dca73366f207974f1",
                "shasum": ""
            },
            "require": {
                "php": "^7.4 || ^8.0",
                "php-64bit": "*",
                "pocketmine/binaryutils": "^0.2.0"
            },
            "require-dev": {
                "phpstan/extension-installer": "^1.0",
                "phpstan/phpstan": "1.10.25",
                "phpstan/phpstan-strict-rules": "^1.0",
                "phpunit/phpunit": "^9.5"
            },
            "type": "library",
            "autoload": {
                "psr-4": {
                    "pocketmine\\nbt\\": "src/"
                }
            },
            "notification-url": "https://packagist.org/downloads/",
            "license": [
                "LGPL-3.0"
            ],
            "description": "PHP library for working with Named Binary Tags",
            "support": {
                "issues": "https://github.com/pmmp/NBT/issues",
                "source": "https://github.com/pmmp/NBT/tree/1.0.0"
            },
            "time": "2023-07-14T13:01:49+00:00"
        },
        {
            "name": "pocketmine/netresearch-jsonmapper",
            "version": "v4.2.1000",
            "source": {
                "type": "git",
                "url": "https://github.com/pmmp/netresearch-jsonmapper.git",
                "reference": "078764e869e9b732f97206ec9363480a77c35532"
            },
            "dist": {
                "type": "zip",
                "url": "https://api.github.com/repos/pmmp/netresearch-jsonmapper/zipball/078764e869e9b732f97206ec9363480a77c35532",
                "reference": "078764e869e9b732f97206ec9363480a77c35532",
                "shasum": ""
            },
            "require": {
                "ext-json": "*",
                "ext-pcre": "*",
                "ext-reflection": "*",
                "ext-spl": "*",
                "php": ">=7.1"
            },
            "replace": {
                "netresearch/jsonmapper": "~4.2.0"
            },
            "require-dev": {
                "phpunit/phpunit": "~7.5 || ~8.0 || ~9.0",
                "squizlabs/php_codesniffer": "~3.5"
            },
            "type": "library",
            "autoload": {
                "psr-0": {
                    "JsonMapper": "src/"
                }
            },
            "notification-url": "https://packagist.org/downloads/",
            "license": [
                "OSL-3.0"
            ],
            "authors": [
                {
                    "name": "Christian Weiske",
                    "email": "cweiske@cweiske.de",
                    "homepage": "http://github.com/cweiske/jsonmapper/",
                    "role": "Developer"
                }
            ],
            "description": "Fork of netresearch/jsonmapper with security fixes needed by pocketmine/pocketmine-mp",
            "support": {
                "email": "cweiske@cweiske.de",
                "issues": "https://github.com/cweiske/jsonmapper/issues",
                "source": "https://github.com/pmmp/netresearch-jsonmapper/tree/v4.2.1000"
            },
            "time": "2023-07-14T10:44:14+00:00"
        },
        {
            "name": "pocketmine/raklib",
            "version": "0.15.1",
            "source": {
                "type": "git",
                "url": "https://github.com/pmmp/RakLib.git",
                "reference": "79b7b4d1d7516dc6e322514453645ad9452b20ca"
            },
            "dist": {
                "type": "zip",
                "url": "https://api.github.com/repos/pmmp/RakLib/zipball/79b7b4d1d7516dc6e322514453645ad9452b20ca",
                "reference": "79b7b4d1d7516dc6e322514453645ad9452b20ca",
                "shasum": ""
            },
            "require": {
                "ext-sockets": "*",
                "php": "^8.0",
                "php-64bit": "*",
                "php-ipv6": "*",
                "pocketmine/binaryutils": "^0.2.0",
                "pocketmine/log": "^0.3.0 || ^0.4.0"
            },
            "require-dev": {
                "phpstan/phpstan": "1.9.17",
                "phpstan/phpstan-strict-rules": "^1.0"
            },
            "type": "library",
            "autoload": {
                "psr-4": {
                    "raklib\\": "src/"
                }
            },
            "notification-url": "https://packagist.org/downloads/",
            "license": [
                "GPL-3.0"
            ],
            "description": "A RakNet server implementation written in PHP",
            "support": {
                "issues": "https://github.com/pmmp/RakLib/issues",
                "source": "https://github.com/pmmp/RakLib/tree/0.15.1"
            },
            "time": "2023-03-07T15:10:34+00:00"
        },
        {
            "name": "pocketmine/raklib-ipc",
            "version": "0.2.0",
            "source": {
                "type": "git",
                "url": "https://github.com/pmmp/RakLibIpc.git",
                "reference": "26ed56fa9db06e4ca6e8920c0ede2e01e219bb9c"
            },
            "dist": {
                "type": "zip",
                "url": "https://api.github.com/repos/pmmp/RakLibIpc/zipball/26ed56fa9db06e4ca6e8920c0ede2e01e219bb9c",
                "reference": "26ed56fa9db06e4ca6e8920c0ede2e01e219bb9c",
                "shasum": ""
            },
            "require": {
                "php": "^8.0",
                "php-64bit": "*",
                "pocketmine/binaryutils": "^0.2.0",
                "pocketmine/raklib": "^0.15.0"
            },
            "require-dev": {
                "phpstan/phpstan": "1.9.17",
                "phpstan/phpstan-strict-rules": "^1.0.0"
            },
            "type": "library",
            "autoload": {
                "psr-4": {
                    "raklib\\server\\ipc\\": "src/"
                }
            },
            "notification-url": "https://packagist.org/downloads/",
            "license": [
                "GPL-3.0"
            ],
            "description": "Channel-based protocols for inter-thread/inter-process communication with RakLib",
            "support": {
                "issues": "https://github.com/pmmp/RakLibIpc/issues",
                "source": "https://github.com/pmmp/RakLibIpc/tree/0.2.0"
            },
            "time": "2023-02-13T13:40:40+00:00"
        },
        {
            "name": "pocketmine/snooze",
            "version": "0.5.0",
            "source": {
                "type": "git",
                "url": "https://github.com/pmmp/Snooze.git",
                "reference": "a86d9ee60ce44755d166d3c7ba4b8b8be8360915"
            },
            "dist": {
                "type": "zip",
                "url": "https://api.github.com/repos/pmmp/Snooze/zipball/a86d9ee60ce44755d166d3c7ba4b8b8be8360915",
                "reference": "a86d9ee60ce44755d166d3c7ba4b8b8be8360915",
                "shasum": ""
            },
            "require": {
                "ext-pmmpthread": "^6.0",
                "php-64bit": "^8.1"
            },
            "require-dev": {
                "phpstan/extension-installer": "^1.0",
                "phpstan/phpstan": "1.10.3",
                "phpstan/phpstan-strict-rules": "^1.0"
            },
            "type": "library",
            "autoload": {
                "psr-4": {
                    "pocketmine\\snooze\\": "src/"
                }
            },
            "notification-url": "https://packagist.org/downloads/",
            "license": [
                "LGPL-3.0"
            ],
            "description": "Thread notification management library for code using the pthreads extension",
            "support": {
                "issues": "https://github.com/pmmp/Snooze/issues",
                "source": "https://github.com/pmmp/Snooze/tree/0.5.0"
            },
            "time": "2023-05-22T23:43:01+00:00"
        },
        {
            "name": "ramsey/collection",
            "version": "2.0.0",
            "source": {
                "type": "git",
                "url": "https://github.com/ramsey/collection.git",
                "reference": "a4b48764bfbb8f3a6a4d1aeb1a35bb5e9ecac4a5"
            },
            "dist": {
                "type": "zip",
                "url": "https://api.github.com/repos/ramsey/collection/zipball/a4b48764bfbb8f3a6a4d1aeb1a35bb5e9ecac4a5",
                "reference": "a4b48764bfbb8f3a6a4d1aeb1a35bb5e9ecac4a5",
                "shasum": ""
            },
            "require": {
                "php": "^8.1"
            },
            "require-dev": {
                "captainhook/plugin-composer": "^5.3",
                "ergebnis/composer-normalize": "^2.28.3",
                "fakerphp/faker": "^1.21",
                "hamcrest/hamcrest-php": "^2.0",
                "jangregor/phpstan-prophecy": "^1.0",
                "mockery/mockery": "^1.5",
                "php-parallel-lint/php-console-highlighter": "^1.0",
                "php-parallel-lint/php-parallel-lint": "^1.3",
                "phpcsstandards/phpcsutils": "^1.0.0-rc1",
                "phpspec/prophecy-phpunit": "^2.0",
                "phpstan/extension-installer": "^1.2",
                "phpstan/phpstan": "^1.9",
                "phpstan/phpstan-mockery": "^1.1",
                "phpstan/phpstan-phpunit": "^1.3",
                "phpunit/phpunit": "^9.5",
                "psalm/plugin-mockery": "^1.1",
                "psalm/plugin-phpunit": "^0.18.4",
                "ramsey/coding-standard": "^2.0.3",
                "ramsey/conventional-commits": "^1.3",
                "vimeo/psalm": "^5.4"
            },
            "type": "library",
            "extra": {
                "captainhook": {
                    "force-install": true
                },
                "ramsey/conventional-commits": {
                    "configFile": "conventional-commits.json"
                }
            },
            "autoload": {
                "psr-4": {
                    "Ramsey\\Collection\\": "src/"
                }
            },
            "notification-url": "https://packagist.org/downloads/",
            "license": [
                "MIT"
            ],
            "authors": [
                {
                    "name": "Ben Ramsey",
                    "email": "ben@benramsey.com",
                    "homepage": "https://benramsey.com"
                }
            ],
            "description": "A PHP library for representing and manipulating collections.",
            "keywords": [
                "array",
                "collection",
                "hash",
                "map",
                "queue",
                "set"
            ],
            "support": {
                "issues": "https://github.com/ramsey/collection/issues",
                "source": "https://github.com/ramsey/collection/tree/2.0.0"
            },
            "funding": [
                {
                    "url": "https://github.com/ramsey",
                    "type": "github"
                },
                {
                    "url": "https://tidelift.com/funding/github/packagist/ramsey/collection",
                    "type": "tidelift"
                }
            ],
            "time": "2022-12-31T21:50:55+00:00"
        },
        {
            "name": "ramsey/uuid",
            "version": "4.7.4",
            "source": {
                "type": "git",
                "url": "https://github.com/ramsey/uuid.git",
                "reference": "60a4c63ab724854332900504274f6150ff26d286"
            },
            "dist": {
                "type": "zip",
                "url": "https://api.github.com/repos/ramsey/uuid/zipball/60a4c63ab724854332900504274f6150ff26d286",
                "reference": "60a4c63ab724854332900504274f6150ff26d286",
                "shasum": ""
            },
            "require": {
                "brick/math": "^0.8.8 || ^0.9 || ^0.10 || ^0.11",
                "ext-json": "*",
                "php": "^8.0",
                "ramsey/collection": "^1.2 || ^2.0"
            },
            "replace": {
                "rhumsaa/uuid": "self.version"
            },
            "require-dev": {
                "captainhook/captainhook": "^5.10",
                "captainhook/plugin-composer": "^5.3",
                "dealerdirect/phpcodesniffer-composer-installer": "^0.7.0",
                "doctrine/annotations": "^1.8",
                "ergebnis/composer-normalize": "^2.15",
                "mockery/mockery": "^1.3",
                "paragonie/random-lib": "^2",
                "php-mock/php-mock": "^2.2",
                "php-mock/php-mock-mockery": "^1.3",
                "php-parallel-lint/php-parallel-lint": "^1.1",
                "phpbench/phpbench": "^1.0",
                "phpstan/extension-installer": "^1.1",
                "phpstan/phpstan": "^1.8",
                "phpstan/phpstan-mockery": "^1.1",
                "phpstan/phpstan-phpunit": "^1.1",
                "phpunit/phpunit": "^8.5 || ^9",
                "ramsey/composer-repl": "^1.4",
                "slevomat/coding-standard": "^8.4",
                "squizlabs/php_codesniffer": "^3.5",
                "vimeo/psalm": "^4.9"
            },
            "suggest": {
                "ext-bcmath": "Enables faster math with arbitrary-precision integers using BCMath.",
                "ext-gmp": "Enables faster math with arbitrary-precision integers using GMP.",
                "ext-uuid": "Enables the use of PeclUuidTimeGenerator and PeclUuidRandomGenerator.",
                "paragonie/random-lib": "Provides RandomLib for use with the RandomLibAdapter",
                "ramsey/uuid-doctrine": "Allows the use of Ramsey\\Uuid\\Uuid as Doctrine field type."
            },
            "type": "library",
            "extra": {
                "captainhook": {
                    "force-install": true
                }
            },
            "autoload": {
                "files": [
                    "src/functions.php"
                ],
                "psr-4": {
                    "Ramsey\\Uuid\\": "src/"
                }
            },
            "notification-url": "https://packagist.org/downloads/",
            "license": [
                "MIT"
            ],
            "description": "A PHP library for generating and working with universally unique identifiers (UUIDs).",
            "keywords": [
                "guid",
                "identifier",
                "uuid"
            ],
            "support": {
                "issues": "https://github.com/ramsey/uuid/issues",
                "source": "https://github.com/ramsey/uuid/tree/4.7.4"
            },
            "funding": [
                {
                    "url": "https://github.com/ramsey",
                    "type": "github"
                },
                {
                    "url": "https://tidelift.com/funding/github/packagist/ramsey/uuid",
                    "type": "tidelift"
                }
            ],
            "time": "2023-04-15T23:01:58+00:00"
        },
        {
            "name": "symfony/filesystem",
            "version": "v6.3.1",
            "source": {
                "type": "git",
                "url": "https://github.com/symfony/filesystem.git",
                "reference": "edd36776956f2a6fcf577edb5b05eb0e3bdc52ae"
            },
            "dist": {
                "type": "zip",
                "url": "https://api.github.com/repos/symfony/filesystem/zipball/edd36776956f2a6fcf577edb5b05eb0e3bdc52ae",
                "reference": "edd36776956f2a6fcf577edb5b05eb0e3bdc52ae",
                "shasum": ""
            },
            "require": {
                "php": ">=8.1",
                "symfony/polyfill-ctype": "~1.8",
                "symfony/polyfill-mbstring": "~1.8"
            },
            "type": "library",
            "autoload": {
                "psr-4": {
                    "Symfony\\Component\\Filesystem\\": ""
                },
                "exclude-from-classmap": [
                    "/Tests/"
                ]
            },
            "notification-url": "https://packagist.org/downloads/",
            "license": [
                "MIT"
            ],
            "authors": [
                {
                    "name": "Fabien Potencier",
                    "email": "fabien@symfony.com"
                },
                {
                    "name": "Symfony Community",
                    "homepage": "https://symfony.com/contributors"
                }
            ],
            "description": "Provides basic utilities for the filesystem",
            "homepage": "https://symfony.com",
            "support": {
                "source": "https://github.com/symfony/filesystem/tree/v6.3.1"
            },
            "funding": [
                {
                    "url": "https://symfony.com/sponsor",
                    "type": "custom"
                },
                {
                    "url": "https://github.com/fabpot",
                    "type": "github"
                },
                {
                    "url": "https://tidelift.com/funding/github/packagist/symfony/symfony",
                    "type": "tidelift"
                }
            ],
            "time": "2023-06-01T08:30:39+00:00"
        },
        {
            "name": "symfony/polyfill-ctype",
            "version": "v1.28.0",
            "source": {
                "type": "git",
                "url": "https://github.com/symfony/polyfill-ctype.git",
                "reference": "ea208ce43cbb04af6867b4fdddb1bdbf84cc28cb"
            },
            "dist": {
                "type": "zip",
                "url": "https://api.github.com/repos/symfony/polyfill-ctype/zipball/ea208ce43cbb04af6867b4fdddb1bdbf84cc28cb",
                "reference": "ea208ce43cbb04af6867b4fdddb1bdbf84cc28cb",
                "shasum": ""
            },
            "require": {
                "php": ">=7.1"
            },
            "provide": {
                "ext-ctype": "*"
            },
            "suggest": {
                "ext-ctype": "For best performance"
            },
            "type": "library",
            "extra": {
                "branch-alias": {
                    "dev-main": "1.28-dev"
                },
                "thanks": {
                    "name": "symfony/polyfill",
                    "url": "https://github.com/symfony/polyfill"
                }
            },
            "autoload": {
                "files": [
                    "bootstrap.php"
                ],
                "psr-4": {
                    "Symfony\\Polyfill\\Ctype\\": ""
                }
            },
            "notification-url": "https://packagist.org/downloads/",
            "license": [
                "MIT"
            ],
            "authors": [
                {
                    "name": "Gert de Pagter",
                    "email": "BackEndTea@gmail.com"
                },
                {
                    "name": "Symfony Community",
                    "homepage": "https://symfony.com/contributors"
                }
            ],
            "description": "Symfony polyfill for ctype functions",
            "homepage": "https://symfony.com",
            "keywords": [
                "compatibility",
                "ctype",
                "polyfill",
                "portable"
            ],
            "support": {
                "source": "https://github.com/symfony/polyfill-ctype/tree/v1.28.0"
            },
            "funding": [
                {
                    "url": "https://symfony.com/sponsor",
                    "type": "custom"
                },
                {
                    "url": "https://github.com/fabpot",
                    "type": "github"
                },
                {
                    "url": "https://tidelift.com/funding/github/packagist/symfony/symfony",
                    "type": "tidelift"
                }
            ],
            "time": "2023-01-26T09:26:14+00:00"
        },
        {
            "name": "symfony/polyfill-mbstring",
            "version": "v1.28.0",
            "source": {
                "type": "git",
                "url": "https://github.com/symfony/polyfill-mbstring.git",
                "reference": "42292d99c55abe617799667f454222c54c60e229"
            },
            "dist": {
                "type": "zip",
                "url": "https://api.github.com/repos/symfony/polyfill-mbstring/zipball/42292d99c55abe617799667f454222c54c60e229",
                "reference": "42292d99c55abe617799667f454222c54c60e229",
                "shasum": ""
            },
            "require": {
                "php": ">=7.1"
            },
            "provide": {
                "ext-mbstring": "*"
            },
            "suggest": {
                "ext-mbstring": "For best performance"
            },
            "type": "library",
            "extra": {
                "branch-alias": {
                    "dev-main": "1.28-dev"
                },
                "thanks": {
                    "name": "symfony/polyfill",
                    "url": "https://github.com/symfony/polyfill"
                }
            },
            "autoload": {
                "files": [
                    "bootstrap.php"
                ],
                "psr-4": {
                    "Symfony\\Polyfill\\Mbstring\\": ""
                }
            },
            "notification-url": "https://packagist.org/downloads/",
            "license": [
                "MIT"
            ],
            "authors": [
                {
                    "name": "Nicolas Grekas",
                    "email": "p@tchwork.com"
                },
                {
                    "name": "Symfony Community",
                    "homepage": "https://symfony.com/contributors"
                }
            ],
            "description": "Symfony polyfill for the Mbstring extension",
            "homepage": "https://symfony.com",
            "keywords": [
                "compatibility",
                "mbstring",
                "polyfill",
                "portable",
                "shim"
            ],
            "support": {
                "source": "https://github.com/symfony/polyfill-mbstring/tree/v1.28.0"
            },
            "funding": [
                {
                    "url": "https://symfony.com/sponsor",
                    "type": "custom"
                },
                {
                    "url": "https://github.com/fabpot",
                    "type": "github"
                },
                {
                    "url": "https://tidelift.com/funding/github/packagist/symfony/symfony",
                    "type": "tidelift"
                }
            ],
            "time": "2023-07-28T09:04:16+00:00"
        }
    ],
    "packages-dev": [
        {
            "name": "myclabs/deep-copy",
            "version": "1.11.1",
            "source": {
                "type": "git",
                "url": "https://github.com/myclabs/DeepCopy.git",
                "reference": "7284c22080590fb39f2ffa3e9057f10a4ddd0e0c"
            },
            "dist": {
                "type": "zip",
                "url": "https://api.github.com/repos/myclabs/DeepCopy/zipball/7284c22080590fb39f2ffa3e9057f10a4ddd0e0c",
                "reference": "7284c22080590fb39f2ffa3e9057f10a4ddd0e0c",
                "shasum": ""
            },
            "require": {
                "php": "^7.1 || ^8.0"
            },
            "conflict": {
                "doctrine/collections": "<1.6.8",
                "doctrine/common": "<2.13.3 || >=3,<3.2.2"
            },
            "require-dev": {
                "doctrine/collections": "^1.6.8",
                "doctrine/common": "^2.13.3 || ^3.2.2",
                "phpunit/phpunit": "^7.5.20 || ^8.5.23 || ^9.5.13"
            },
            "type": "library",
            "autoload": {
                "files": [
                    "src/DeepCopy/deep_copy.php"
                ],
                "psr-4": {
                    "DeepCopy\\": "src/DeepCopy/"
                }
            },
            "notification-url": "https://packagist.org/downloads/",
            "license": [
                "MIT"
            ],
            "description": "Create deep copies (clones) of your objects",
            "keywords": [
                "clone",
                "copy",
                "duplicate",
                "object",
                "object graph"
            ],
            "support": {
                "issues": "https://github.com/myclabs/DeepCopy/issues",
                "source": "https://github.com/myclabs/DeepCopy/tree/1.11.1"
            },
            "funding": [
                {
                    "url": "https://tidelift.com/funding/github/packagist/myclabs/deep-copy",
                    "type": "tidelift"
                }
            ],
            "time": "2023-03-08T13:26:56+00:00"
        },
        {
            "name": "nikic/php-parser",
            "version": "v4.17.1",
            "source": {
                "type": "git",
                "url": "https://github.com/nikic/PHP-Parser.git",
                "reference": "a6303e50c90c355c7eeee2c4a8b27fe8dc8fef1d"
            },
            "dist": {
                "type": "zip",
                "url": "https://api.github.com/repos/nikic/PHP-Parser/zipball/a6303e50c90c355c7eeee2c4a8b27fe8dc8fef1d",
                "reference": "a6303e50c90c355c7eeee2c4a8b27fe8dc8fef1d",
                "shasum": ""
            },
            "require": {
                "ext-tokenizer": "*",
                "php": ">=7.0"
            },
            "require-dev": {
                "ircmaxell/php-yacc": "^0.0.7",
                "phpunit/phpunit": "^6.5 || ^7.0 || ^8.0 || ^9.0"
            },
            "bin": [
                "bin/php-parse"
            ],
            "type": "library",
            "extra": {
                "branch-alias": {
                    "dev-master": "4.9-dev"
                }
            },
            "autoload": {
                "psr-4": {
                    "PhpParser\\": "lib/PhpParser"
                }
            },
            "notification-url": "https://packagist.org/downloads/",
            "license": [
                "BSD-3-Clause"
            ],
            "authors": [
                {
                    "name": "Nikita Popov"
                }
            ],
            "description": "A PHP parser written in PHP",
            "keywords": [
                "parser",
                "php"
            ],
            "support": {
                "issues": "https://github.com/nikic/PHP-Parser/issues",
                "source": "https://github.com/nikic/PHP-Parser/tree/v4.17.1"
            },
            "time": "2023-08-13T19:53:39+00:00"
        },
        {
            "name": "phar-io/manifest",
            "version": "2.0.3",
            "source": {
                "type": "git",
                "url": "https://github.com/phar-io/manifest.git",
                "reference": "97803eca37d319dfa7826cc2437fc020857acb53"
            },
            "dist": {
                "type": "zip",
                "url": "https://api.github.com/repos/phar-io/manifest/zipball/97803eca37d319dfa7826cc2437fc020857acb53",
                "reference": "97803eca37d319dfa7826cc2437fc020857acb53",
                "shasum": ""
            },
            "require": {
                "ext-dom": "*",
                "ext-phar": "*",
                "ext-xmlwriter": "*",
                "phar-io/version": "^3.0.1",
                "php": "^7.2 || ^8.0"
            },
            "type": "library",
            "extra": {
                "branch-alias": {
                    "dev-master": "2.0.x-dev"
                }
            },
            "autoload": {
                "classmap": [
                    "src/"
                ]
            },
            "notification-url": "https://packagist.org/downloads/",
            "license": [
                "BSD-3-Clause"
            ],
            "authors": [
                {
                    "name": "Arne Blankerts",
                    "email": "arne@blankerts.de",
                    "role": "Developer"
                },
                {
                    "name": "Sebastian Heuer",
                    "email": "sebastian@phpeople.de",
                    "role": "Developer"
                },
                {
                    "name": "Sebastian Bergmann",
                    "email": "sebastian@phpunit.de",
                    "role": "Developer"
                }
            ],
            "description": "Component for reading phar.io manifest information from a PHP Archive (PHAR)",
            "support": {
                "issues": "https://github.com/phar-io/manifest/issues",
                "source": "https://github.com/phar-io/manifest/tree/2.0.3"
            },
            "time": "2021-07-20T11:28:43+00:00"
        },
        {
            "name": "phar-io/version",
            "version": "3.2.1",
            "source": {
                "type": "git",
                "url": "https://github.com/phar-io/version.git",
                "reference": "4f7fd7836c6f332bb2933569e566a0d6c4cbed74"
            },
            "dist": {
                "type": "zip",
                "url": "https://api.github.com/repos/phar-io/version/zipball/4f7fd7836c6f332bb2933569e566a0d6c4cbed74",
                "reference": "4f7fd7836c6f332bb2933569e566a0d6c4cbed74",
                "shasum": ""
            },
            "require": {
                "php": "^7.2 || ^8.0"
            },
            "type": "library",
            "autoload": {
                "classmap": [
                    "src/"
                ]
            },
            "notification-url": "https://packagist.org/downloads/",
            "license": [
                "BSD-3-Clause"
            ],
            "authors": [
                {
                    "name": "Arne Blankerts",
                    "email": "arne@blankerts.de",
                    "role": "Developer"
                },
                {
                    "name": "Sebastian Heuer",
                    "email": "sebastian@phpeople.de",
                    "role": "Developer"
                },
                {
                    "name": "Sebastian Bergmann",
                    "email": "sebastian@phpunit.de",
                    "role": "Developer"
                }
            ],
            "description": "Library for handling version information and constraints",
            "support": {
                "issues": "https://github.com/phar-io/version/issues",
                "source": "https://github.com/phar-io/version/tree/3.2.1"
            },
            "time": "2022-02-21T01:04:05+00:00"
        },
        {
            "name": "phpstan/phpstan",
            "version": "1.10.38",
            "source": {
                "type": "git",
                "url": "https://github.com/phpstan/phpstan.git",
                "reference": "5302bb402c57f00fb3c2c015bac86e0827e4b691"
            },
            "dist": {
                "type": "zip",
                "url": "https://api.github.com/repos/phpstan/phpstan/zipball/5302bb402c57f00fb3c2c015bac86e0827e4b691",
                "reference": "5302bb402c57f00fb3c2c015bac86e0827e4b691",
                "shasum": ""
            },
            "require": {
                "php": "^7.2|^8.0"
            },
            "conflict": {
                "phpstan/phpstan-shim": "*"
            },
            "bin": [
                "phpstan",
                "phpstan.phar"
            ],
            "type": "library",
            "autoload": {
                "files": [
                    "bootstrap.php"
                ]
            },
            "notification-url": "https://packagist.org/downloads/",
            "license": [
                "MIT"
            ],
            "description": "PHPStan - PHP Static Analysis Tool",
            "keywords": [
                "dev",
                "static analysis"
            ],
            "support": {
                "docs": "https://phpstan.org/user-guide/getting-started",
                "forum": "https://github.com/phpstan/phpstan/discussions",
                "issues": "https://github.com/phpstan/phpstan/issues",
                "security": "https://github.com/phpstan/phpstan/security/policy",
                "source": "https://github.com/phpstan/phpstan-src"
            },
            "funding": [
                {
                    "url": "https://github.com/ondrejmirtes",
                    "type": "github"
                },
                {
                    "url": "https://github.com/phpstan",
                    "type": "github"
                },
                {
                    "url": "https://tidelift.com/funding/github/packagist/phpstan/phpstan",
                    "type": "tidelift"
                }
            ],
            "time": "2023-10-06T14:19:14+00:00"
        },
        {
            "name": "phpstan/phpstan-phpunit",
            "version": "1.3.14",
            "source": {
                "type": "git",
                "url": "https://github.com/phpstan/phpstan-phpunit.git",
                "reference": "614acc10c522e319639bf38b0698a4a566665f04"
            },
            "dist": {
                "type": "zip",
                "url": "https://api.github.com/repos/phpstan/phpstan-phpunit/zipball/614acc10c522e319639bf38b0698a4a566665f04",
                "reference": "614acc10c522e319639bf38b0698a4a566665f04",
                "shasum": ""
            },
            "require": {
                "php": "^7.2 || ^8.0",
                "phpstan/phpstan": "^1.10"
            },
            "conflict": {
                "phpunit/phpunit": "<7.0"
            },
            "require-dev": {
                "nikic/php-parser": "^4.13.0",
                "php-parallel-lint/php-parallel-lint": "^1.2",
                "phpstan/phpstan-strict-rules": "^1.5.1",
                "phpunit/phpunit": "^9.5"
            },
            "type": "phpstan-extension",
            "extra": {
                "phpstan": {
                    "includes": [
                        "extension.neon",
                        "rules.neon"
                    ]
                }
            },
            "autoload": {
                "psr-4": {
                    "PHPStan\\": "src/"
                }
            },
            "notification-url": "https://packagist.org/downloads/",
            "license": [
                "MIT"
            ],
            "description": "PHPUnit extensions and rules for PHPStan",
            "support": {
                "issues": "https://github.com/phpstan/phpstan-phpunit/issues",
                "source": "https://github.com/phpstan/phpstan-phpunit/tree/1.3.14"
            },
            "time": "2023-08-25T09:46:39+00:00"
        },
        {
            "name": "phpstan/phpstan-strict-rules",
            "version": "1.5.1",
            "source": {
                "type": "git",
                "url": "https://github.com/phpstan/phpstan-strict-rules.git",
                "reference": "b21c03d4f6f3a446e4311155f4be9d65048218e6"
            },
            "dist": {
                "type": "zip",
                "url": "https://api.github.com/repos/phpstan/phpstan-strict-rules/zipball/b21c03d4f6f3a446e4311155f4be9d65048218e6",
                "reference": "b21c03d4f6f3a446e4311155f4be9d65048218e6",
                "shasum": ""
            },
            "require": {
                "php": "^7.2 || ^8.0",
                "phpstan/phpstan": "^1.10"
            },
            "require-dev": {
                "nikic/php-parser": "^4.13.0",
                "php-parallel-lint/php-parallel-lint": "^1.2",
                "phpstan/phpstan-deprecation-rules": "^1.1",
                "phpstan/phpstan-phpunit": "^1.0",
                "phpunit/phpunit": "^9.5"
            },
            "type": "phpstan-extension",
            "extra": {
                "phpstan": {
                    "includes": [
                        "rules.neon"
                    ]
                }
            },
            "autoload": {
                "psr-4": {
                    "PHPStan\\": "src/"
                }
            },
            "notification-url": "https://packagist.org/downloads/",
            "license": [
                "MIT"
            ],
            "description": "Extra strict and opinionated rules for PHPStan",
            "support": {
                "issues": "https://github.com/phpstan/phpstan-strict-rules/issues",
                "source": "https://github.com/phpstan/phpstan-strict-rules/tree/1.5.1"
            },
            "time": "2023-03-29T14:47:40+00:00"
        },
        {
            "name": "phpunit/php-code-coverage",
            "version": "10.1.7",
            "source": {
                "type": "git",
                "url": "https://github.com/sebastianbergmann/php-code-coverage.git",
                "reference": "355324ca4980b8916c18b9db29f3ef484078f26e"
            },
            "dist": {
                "type": "zip",
                "url": "https://api.github.com/repos/sebastianbergmann/php-code-coverage/zipball/355324ca4980b8916c18b9db29f3ef484078f26e",
                "reference": "355324ca4980b8916c18b9db29f3ef484078f26e",
                "shasum": ""
            },
            "require": {
                "ext-dom": "*",
                "ext-libxml": "*",
                "ext-xmlwriter": "*",
                "nikic/php-parser": "^4.15",
                "php": ">=8.1",
                "phpunit/php-file-iterator": "^4.0",
                "phpunit/php-text-template": "^3.0",
                "sebastian/code-unit-reverse-lookup": "^3.0",
                "sebastian/complexity": "^3.0",
                "sebastian/environment": "^6.0",
                "sebastian/lines-of-code": "^2.0",
                "sebastian/version": "^4.0",
                "theseer/tokenizer": "^1.2.0"
            },
            "require-dev": {
                "phpunit/phpunit": "^10.1"
            },
            "suggest": {
                "ext-pcov": "PHP extension that provides line coverage",
                "ext-xdebug": "PHP extension that provides line coverage as well as branch and path coverage"
            },
            "type": "library",
            "extra": {
                "branch-alias": {
                    "dev-main": "10.1-dev"
                }
            },
            "autoload": {
                "classmap": [
                    "src/"
                ]
            },
            "notification-url": "https://packagist.org/downloads/",
            "license": [
                "BSD-3-Clause"
            ],
            "authors": [
                {
                    "name": "Sebastian Bergmann",
                    "email": "sebastian@phpunit.de",
                    "role": "lead"
                }
            ],
            "description": "Library that provides collection, processing, and rendering functionality for PHP code coverage information.",
            "homepage": "https://github.com/sebastianbergmann/php-code-coverage",
            "keywords": [
                "coverage",
                "testing",
                "xunit"
            ],
            "support": {
                "issues": "https://github.com/sebastianbergmann/php-code-coverage/issues",
                "security": "https://github.com/sebastianbergmann/php-code-coverage/security/policy",
                "source": "https://github.com/sebastianbergmann/php-code-coverage/tree/10.1.7"
            },
            "funding": [
                {
                    "url": "https://github.com/sebastianbergmann",
                    "type": "github"
                }
            ],
            "time": "2023-10-04T15:34:17+00:00"
        },
        {
            "name": "phpunit/php-file-iterator",
            "version": "4.1.0",
            "source": {
                "type": "git",
                "url": "https://github.com/sebastianbergmann/php-file-iterator.git",
                "reference": "a95037b6d9e608ba092da1b23931e537cadc3c3c"
            },
            "dist": {
                "type": "zip",
                "url": "https://api.github.com/repos/sebastianbergmann/php-file-iterator/zipball/a95037b6d9e608ba092da1b23931e537cadc3c3c",
                "reference": "a95037b6d9e608ba092da1b23931e537cadc3c3c",
                "shasum": ""
            },
            "require": {
                "php": ">=8.1"
            },
            "require-dev": {
                "phpunit/phpunit": "^10.0"
            },
            "type": "library",
            "extra": {
                "branch-alias": {
                    "dev-main": "4.0-dev"
                }
            },
            "autoload": {
                "classmap": [
                    "src/"
                ]
            },
            "notification-url": "https://packagist.org/downloads/",
            "license": [
                "BSD-3-Clause"
            ],
            "authors": [
                {
                    "name": "Sebastian Bergmann",
                    "email": "sebastian@phpunit.de",
                    "role": "lead"
                }
            ],
            "description": "FilterIterator implementation that filters files based on a list of suffixes.",
            "homepage": "https://github.com/sebastianbergmann/php-file-iterator/",
            "keywords": [
                "filesystem",
                "iterator"
            ],
            "support": {
                "issues": "https://github.com/sebastianbergmann/php-file-iterator/issues",
                "security": "https://github.com/sebastianbergmann/php-file-iterator/security/policy",
                "source": "https://github.com/sebastianbergmann/php-file-iterator/tree/4.1.0"
            },
            "funding": [
                {
                    "url": "https://github.com/sebastianbergmann",
                    "type": "github"
                }
            ],
            "time": "2023-08-31T06:24:48+00:00"
        },
        {
            "name": "phpunit/php-invoker",
            "version": "4.0.0",
            "source": {
                "type": "git",
                "url": "https://github.com/sebastianbergmann/php-invoker.git",
                "reference": "f5e568ba02fa5ba0ddd0f618391d5a9ea50b06d7"
            },
            "dist": {
                "type": "zip",
                "url": "https://api.github.com/repos/sebastianbergmann/php-invoker/zipball/f5e568ba02fa5ba0ddd0f618391d5a9ea50b06d7",
                "reference": "f5e568ba02fa5ba0ddd0f618391d5a9ea50b06d7",
                "shasum": ""
            },
            "require": {
                "php": ">=8.1"
            },
            "require-dev": {
                "ext-pcntl": "*",
                "phpunit/phpunit": "^10.0"
            },
            "suggest": {
                "ext-pcntl": "*"
            },
            "type": "library",
            "extra": {
                "branch-alias": {
                    "dev-main": "4.0-dev"
                }
            },
            "autoload": {
                "classmap": [
                    "src/"
                ]
            },
            "notification-url": "https://packagist.org/downloads/",
            "license": [
                "BSD-3-Clause"
            ],
            "authors": [
                {
                    "name": "Sebastian Bergmann",
                    "email": "sebastian@phpunit.de",
                    "role": "lead"
                }
            ],
            "description": "Invoke callables with a timeout",
            "homepage": "https://github.com/sebastianbergmann/php-invoker/",
            "keywords": [
                "process"
            ],
            "support": {
                "issues": "https://github.com/sebastianbergmann/php-invoker/issues",
                "source": "https://github.com/sebastianbergmann/php-invoker/tree/4.0.0"
            },
            "funding": [
                {
                    "url": "https://github.com/sebastianbergmann",
                    "type": "github"
                }
            ],
            "time": "2023-02-03T06:56:09+00:00"
        },
        {
            "name": "phpunit/php-text-template",
            "version": "3.0.1",
            "source": {
                "type": "git",
                "url": "https://github.com/sebastianbergmann/php-text-template.git",
                "reference": "0c7b06ff49e3d5072f057eb1fa59258bf287a748"
            },
            "dist": {
                "type": "zip",
                "url": "https://api.github.com/repos/sebastianbergmann/php-text-template/zipball/0c7b06ff49e3d5072f057eb1fa59258bf287a748",
                "reference": "0c7b06ff49e3d5072f057eb1fa59258bf287a748",
                "shasum": ""
            },
            "require": {
                "php": ">=8.1"
            },
            "require-dev": {
                "phpunit/phpunit": "^10.0"
            },
            "type": "library",
            "extra": {
                "branch-alias": {
                    "dev-main": "3.0-dev"
                }
            },
            "autoload": {
                "classmap": [
                    "src/"
                ]
            },
            "notification-url": "https://packagist.org/downloads/",
            "license": [
                "BSD-3-Clause"
            ],
            "authors": [
                {
                    "name": "Sebastian Bergmann",
                    "email": "sebastian@phpunit.de",
                    "role": "lead"
                }
            ],
            "description": "Simple template engine.",
            "homepage": "https://github.com/sebastianbergmann/php-text-template/",
            "keywords": [
                "template"
            ],
            "support": {
                "issues": "https://github.com/sebastianbergmann/php-text-template/issues",
                "security": "https://github.com/sebastianbergmann/php-text-template/security/policy",
                "source": "https://github.com/sebastianbergmann/php-text-template/tree/3.0.1"
            },
            "funding": [
                {
                    "url": "https://github.com/sebastianbergmann",
                    "type": "github"
                }
            ],
            "time": "2023-08-31T14:07:24+00:00"
        },
        {
            "name": "phpunit/php-timer",
            "version": "6.0.0",
            "source": {
                "type": "git",
                "url": "https://github.com/sebastianbergmann/php-timer.git",
                "reference": "e2a2d67966e740530f4a3343fe2e030ffdc1161d"
            },
            "dist": {
                "type": "zip",
                "url": "https://api.github.com/repos/sebastianbergmann/php-timer/zipball/e2a2d67966e740530f4a3343fe2e030ffdc1161d",
                "reference": "e2a2d67966e740530f4a3343fe2e030ffdc1161d",
                "shasum": ""
            },
            "require": {
                "php": ">=8.1"
            },
            "require-dev": {
                "phpunit/phpunit": "^10.0"
            },
            "type": "library",
            "extra": {
                "branch-alias": {
                    "dev-main": "6.0-dev"
                }
            },
            "autoload": {
                "classmap": [
                    "src/"
                ]
            },
            "notification-url": "https://packagist.org/downloads/",
            "license": [
                "BSD-3-Clause"
            ],
            "authors": [
                {
                    "name": "Sebastian Bergmann",
                    "email": "sebastian@phpunit.de",
                    "role": "lead"
                }
            ],
            "description": "Utility class for timing",
            "homepage": "https://github.com/sebastianbergmann/php-timer/",
            "keywords": [
                "timer"
            ],
            "support": {
                "issues": "https://github.com/sebastianbergmann/php-timer/issues",
                "source": "https://github.com/sebastianbergmann/php-timer/tree/6.0.0"
            },
            "funding": [
                {
                    "url": "https://github.com/sebastianbergmann",
                    "type": "github"
                }
            ],
            "time": "2023-02-03T06:57:52+00:00"
        },
        {
            "name": "phpunit/phpunit",
            "version": "10.4.1",
            "source": {
                "type": "git",
                "url": "https://github.com/sebastianbergmann/phpunit.git",
                "reference": "62bd7af13d282deeb95650077d28ba3600ca321c"
            },
            "dist": {
                "type": "zip",
                "url": "https://api.github.com/repos/sebastianbergmann/phpunit/zipball/62bd7af13d282deeb95650077d28ba3600ca321c",
                "reference": "62bd7af13d282deeb95650077d28ba3600ca321c",
                "shasum": ""
            },
            "require": {
                "ext-dom": "*",
                "ext-json": "*",
                "ext-libxml": "*",
                "ext-mbstring": "*",
                "ext-xml": "*",
                "ext-xmlwriter": "*",
                "myclabs/deep-copy": "^1.10.1",
                "phar-io/manifest": "^2.0.3",
                "phar-io/version": "^3.0.2",
                "php": ">=8.1",
                "phpunit/php-code-coverage": "^10.1.5",
                "phpunit/php-file-iterator": "^4.0",
                "phpunit/php-invoker": "^4.0",
                "phpunit/php-text-template": "^3.0",
                "phpunit/php-timer": "^6.0",
                "sebastian/cli-parser": "^2.0",
                "sebastian/code-unit": "^2.0",
                "sebastian/comparator": "^5.0",
                "sebastian/diff": "^5.0",
                "sebastian/environment": "^6.0",
                "sebastian/exporter": "^5.1",
                "sebastian/global-state": "^6.0.1",
                "sebastian/object-enumerator": "^5.0",
                "sebastian/recursion-context": "^5.0",
                "sebastian/type": "^4.0",
                "sebastian/version": "^4.0"
            },
            "suggest": {
                "ext-soap": "To be able to generate mocks based on WSDL files"
            },
            "bin": [
                "phpunit"
            ],
            "type": "library",
            "extra": {
                "branch-alias": {
                    "dev-main": "10.4-dev"
                }
            },
            "autoload": {
                "files": [
                    "src/Framework/Assert/Functions.php"
                ],
                "classmap": [
                    "src/"
                ]
            },
            "notification-url": "https://packagist.org/downloads/",
            "license": [
                "BSD-3-Clause"
            ],
            "authors": [
                {
                    "name": "Sebastian Bergmann",
                    "email": "sebastian@phpunit.de",
                    "role": "lead"
                }
            ],
            "description": "The PHP Unit Testing framework.",
            "homepage": "https://phpunit.de/",
            "keywords": [
                "phpunit",
                "testing",
                "xunit"
            ],
            "support": {
                "issues": "https://github.com/sebastianbergmann/phpunit/issues",
                "security": "https://github.com/sebastianbergmann/phpunit/security/policy",
                "source": "https://github.com/sebastianbergmann/phpunit/tree/10.4.1"
            },
            "funding": [
                {
                    "url": "https://phpunit.de/sponsors.html",
                    "type": "custom"
                },
                {
                    "url": "https://github.com/sebastianbergmann",
                    "type": "github"
                },
                {
                    "url": "https://tidelift.com/funding/github/packagist/phpunit/phpunit",
                    "type": "tidelift"
                }
            ],
            "time": "2023-10-08T05:01:11+00:00"
        },
        {
            "name": "sebastian/cli-parser",
            "version": "2.0.0",
            "source": {
                "type": "git",
                "url": "https://github.com/sebastianbergmann/cli-parser.git",
                "reference": "efdc130dbbbb8ef0b545a994fd811725c5282cae"
            },
            "dist": {
                "type": "zip",
                "url": "https://api.github.com/repos/sebastianbergmann/cli-parser/zipball/efdc130dbbbb8ef0b545a994fd811725c5282cae",
                "reference": "efdc130dbbbb8ef0b545a994fd811725c5282cae",
                "shasum": ""
            },
            "require": {
                "php": ">=8.1"
            },
            "require-dev": {
                "phpunit/phpunit": "^10.0"
            },
            "type": "library",
            "extra": {
                "branch-alias": {
                    "dev-main": "2.0-dev"
                }
            },
            "autoload": {
                "classmap": [
                    "src/"
                ]
            },
            "notification-url": "https://packagist.org/downloads/",
            "license": [
                "BSD-3-Clause"
            ],
            "authors": [
                {
                    "name": "Sebastian Bergmann",
                    "email": "sebastian@phpunit.de",
                    "role": "lead"
                }
            ],
            "description": "Library for parsing CLI options",
            "homepage": "https://github.com/sebastianbergmann/cli-parser",
            "support": {
                "issues": "https://github.com/sebastianbergmann/cli-parser/issues",
                "source": "https://github.com/sebastianbergmann/cli-parser/tree/2.0.0"
            },
            "funding": [
                {
                    "url": "https://github.com/sebastianbergmann",
                    "type": "github"
                }
            ],
            "time": "2023-02-03T06:58:15+00:00"
        },
        {
            "name": "sebastian/code-unit",
            "version": "2.0.0",
            "source": {
                "type": "git",
                "url": "https://github.com/sebastianbergmann/code-unit.git",
                "reference": "a81fee9eef0b7a76af11d121767abc44c104e503"
            },
            "dist": {
                "type": "zip",
                "url": "https://api.github.com/repos/sebastianbergmann/code-unit/zipball/a81fee9eef0b7a76af11d121767abc44c104e503",
                "reference": "a81fee9eef0b7a76af11d121767abc44c104e503",
                "shasum": ""
            },
            "require": {
                "php": ">=8.1"
            },
            "require-dev": {
                "phpunit/phpunit": "^10.0"
            },
            "type": "library",
            "extra": {
                "branch-alias": {
                    "dev-main": "2.0-dev"
                }
            },
            "autoload": {
                "classmap": [
                    "src/"
                ]
            },
            "notification-url": "https://packagist.org/downloads/",
            "license": [
                "BSD-3-Clause"
            ],
            "authors": [
                {
                    "name": "Sebastian Bergmann",
                    "email": "sebastian@phpunit.de",
                    "role": "lead"
                }
            ],
            "description": "Collection of value objects that represent the PHP code units",
            "homepage": "https://github.com/sebastianbergmann/code-unit",
            "support": {
                "issues": "https://github.com/sebastianbergmann/code-unit/issues",
                "source": "https://github.com/sebastianbergmann/code-unit/tree/2.0.0"
            },
            "funding": [
                {
                    "url": "https://github.com/sebastianbergmann",
                    "type": "github"
                }
            ],
            "time": "2023-02-03T06:58:43+00:00"
        },
        {
            "name": "sebastian/code-unit-reverse-lookup",
            "version": "3.0.0",
            "source": {
                "type": "git",
                "url": "https://github.com/sebastianbergmann/code-unit-reverse-lookup.git",
                "reference": "5e3a687f7d8ae33fb362c5c0743794bbb2420a1d"
            },
            "dist": {
                "type": "zip",
                "url": "https://api.github.com/repos/sebastianbergmann/code-unit-reverse-lookup/zipball/5e3a687f7d8ae33fb362c5c0743794bbb2420a1d",
                "reference": "5e3a687f7d8ae33fb362c5c0743794bbb2420a1d",
                "shasum": ""
            },
            "require": {
                "php": ">=8.1"
            },
            "require-dev": {
                "phpunit/phpunit": "^10.0"
            },
            "type": "library",
            "extra": {
                "branch-alias": {
                    "dev-main": "3.0-dev"
                }
            },
            "autoload": {
                "classmap": [
                    "src/"
                ]
            },
            "notification-url": "https://packagist.org/downloads/",
            "license": [
                "BSD-3-Clause"
            ],
            "authors": [
                {
                    "name": "Sebastian Bergmann",
                    "email": "sebastian@phpunit.de"
                }
            ],
            "description": "Looks up which function or method a line of code belongs to",
            "homepage": "https://github.com/sebastianbergmann/code-unit-reverse-lookup/",
            "support": {
                "issues": "https://github.com/sebastianbergmann/code-unit-reverse-lookup/issues",
                "source": "https://github.com/sebastianbergmann/code-unit-reverse-lookup/tree/3.0.0"
            },
            "funding": [
                {
                    "url": "https://github.com/sebastianbergmann",
                    "type": "github"
                }
            ],
            "time": "2023-02-03T06:59:15+00:00"
        },
        {
            "name": "sebastian/comparator",
            "version": "5.0.1",
            "source": {
                "type": "git",
                "url": "https://github.com/sebastianbergmann/comparator.git",
                "reference": "2db5010a484d53ebf536087a70b4a5423c102372"
            },
            "dist": {
                "type": "zip",
                "url": "https://api.github.com/repos/sebastianbergmann/comparator/zipball/2db5010a484d53ebf536087a70b4a5423c102372",
                "reference": "2db5010a484d53ebf536087a70b4a5423c102372",
                "shasum": ""
            },
            "require": {
                "ext-dom": "*",
                "ext-mbstring": "*",
                "php": ">=8.1",
                "sebastian/diff": "^5.0",
                "sebastian/exporter": "^5.0"
            },
            "require-dev": {
                "phpunit/phpunit": "^10.3"
            },
            "type": "library",
            "extra": {
                "branch-alias": {
                    "dev-main": "5.0-dev"
                }
            },
            "autoload": {
                "classmap": [
                    "src/"
                ]
            },
            "notification-url": "https://packagist.org/downloads/",
            "license": [
                "BSD-3-Clause"
            ],
            "authors": [
                {
                    "name": "Sebastian Bergmann",
                    "email": "sebastian@phpunit.de"
                },
                {
                    "name": "Jeff Welch",
                    "email": "whatthejeff@gmail.com"
                },
                {
                    "name": "Volker Dusch",
                    "email": "github@wallbash.com"
                },
                {
                    "name": "Bernhard Schussek",
                    "email": "bschussek@2bepublished.at"
                }
            ],
            "description": "Provides the functionality to compare PHP values for equality",
            "homepage": "https://github.com/sebastianbergmann/comparator",
            "keywords": [
                "comparator",
                "compare",
                "equality"
            ],
            "support": {
                "issues": "https://github.com/sebastianbergmann/comparator/issues",
                "security": "https://github.com/sebastianbergmann/comparator/security/policy",
                "source": "https://github.com/sebastianbergmann/comparator/tree/5.0.1"
            },
            "funding": [
                {
                    "url": "https://github.com/sebastianbergmann",
                    "type": "github"
                }
            ],
            "time": "2023-08-14T13:18:12+00:00"
        },
        {
            "name": "sebastian/complexity",
            "version": "3.1.0",
            "source": {
                "type": "git",
                "url": "https://github.com/sebastianbergmann/complexity.git",
                "reference": "68cfb347a44871f01e33ab0ef8215966432f6957"
            },
            "dist": {
                "type": "zip",
                "url": "https://api.github.com/repos/sebastianbergmann/complexity/zipball/68cfb347a44871f01e33ab0ef8215966432f6957",
                "reference": "68cfb347a44871f01e33ab0ef8215966432f6957",
                "shasum": ""
            },
            "require": {
                "nikic/php-parser": "^4.10",
                "php": ">=8.1"
            },
            "require-dev": {
                "phpunit/phpunit": "^10.0"
            },
            "type": "library",
            "extra": {
                "branch-alias": {
                    "dev-main": "3.1-dev"
                }
            },
            "autoload": {
                "classmap": [
                    "src/"
                ]
            },
            "notification-url": "https://packagist.org/downloads/",
            "license": [
                "BSD-3-Clause"
            ],
            "authors": [
                {
                    "name": "Sebastian Bergmann",
                    "email": "sebastian@phpunit.de",
                    "role": "lead"
                }
            ],
            "description": "Library for calculating the complexity of PHP code units",
            "homepage": "https://github.com/sebastianbergmann/complexity",
            "support": {
                "issues": "https://github.com/sebastianbergmann/complexity/issues",
                "security": "https://github.com/sebastianbergmann/complexity/security/policy",
                "source": "https://github.com/sebastianbergmann/complexity/tree/3.1.0"
            },
            "funding": [
                {
                    "url": "https://github.com/sebastianbergmann",
                    "type": "github"
                }
            ],
            "time": "2023-09-28T11:50:59+00:00"
        },
        {
            "name": "sebastian/diff",
            "version": "5.0.3",
            "source": {
                "type": "git",
                "url": "https://github.com/sebastianbergmann/diff.git",
                "reference": "912dc2fbe3e3c1e7873313cc801b100b6c68c87b"
            },
            "dist": {
                "type": "zip",
                "url": "https://api.github.com/repos/sebastianbergmann/diff/zipball/912dc2fbe3e3c1e7873313cc801b100b6c68c87b",
                "reference": "912dc2fbe3e3c1e7873313cc801b100b6c68c87b",
                "shasum": ""
            },
            "require": {
                "php": ">=8.1"
            },
            "require-dev": {
                "phpunit/phpunit": "^10.0",
                "symfony/process": "^4.2 || ^5"
            },
            "type": "library",
            "extra": {
                "branch-alias": {
                    "dev-main": "5.0-dev"
                }
            },
            "autoload": {
                "classmap": [
                    "src/"
                ]
            },
            "notification-url": "https://packagist.org/downloads/",
            "license": [
                "BSD-3-Clause"
            ],
            "authors": [
                {
                    "name": "Sebastian Bergmann",
                    "email": "sebastian@phpunit.de"
                },
                {
                    "name": "Kore Nordmann",
                    "email": "mail@kore-nordmann.de"
                }
            ],
            "description": "Diff implementation",
            "homepage": "https://github.com/sebastianbergmann/diff",
            "keywords": [
                "diff",
                "udiff",
                "unidiff",
                "unified diff"
            ],
            "support": {
                "issues": "https://github.com/sebastianbergmann/diff/issues",
                "security": "https://github.com/sebastianbergmann/diff/security/policy",
                "source": "https://github.com/sebastianbergmann/diff/tree/5.0.3"
            },
            "funding": [
                {
                    "url": "https://github.com/sebastianbergmann",
                    "type": "github"
                }
            ],
            "time": "2023-05-01T07:48:21+00:00"
        },
        {
            "name": "sebastian/environment",
            "version": "6.0.1",
            "source": {
                "type": "git",
                "url": "https://github.com/sebastianbergmann/environment.git",
                "reference": "43c751b41d74f96cbbd4e07b7aec9675651e2951"
            },
            "dist": {
                "type": "zip",
                "url": "https://api.github.com/repos/sebastianbergmann/environment/zipball/43c751b41d74f96cbbd4e07b7aec9675651e2951",
                "reference": "43c751b41d74f96cbbd4e07b7aec9675651e2951",
                "shasum": ""
            },
            "require": {
                "php": ">=8.1"
            },
            "require-dev": {
                "phpunit/phpunit": "^10.0"
            },
            "suggest": {
                "ext-posix": "*"
            },
            "type": "library",
            "extra": {
                "branch-alias": {
                    "dev-main": "6.0-dev"
                }
            },
            "autoload": {
                "classmap": [
                    "src/"
                ]
            },
            "notification-url": "https://packagist.org/downloads/",
            "license": [
                "BSD-3-Clause"
            ],
            "authors": [
                {
                    "name": "Sebastian Bergmann",
                    "email": "sebastian@phpunit.de"
                }
            ],
            "description": "Provides functionality to handle HHVM/PHP environments",
            "homepage": "https://github.com/sebastianbergmann/environment",
            "keywords": [
                "Xdebug",
                "environment",
                "hhvm"
            ],
            "support": {
                "issues": "https://github.com/sebastianbergmann/environment/issues",
                "security": "https://github.com/sebastianbergmann/environment/security/policy",
                "source": "https://github.com/sebastianbergmann/environment/tree/6.0.1"
            },
            "funding": [
                {
                    "url": "https://github.com/sebastianbergmann",
                    "type": "github"
                }
            ],
            "time": "2023-04-11T05:39:26+00:00"
        },
        {
            "name": "sebastian/exporter",
            "version": "5.1.1",
            "source": {
                "type": "git",
                "url": "https://github.com/sebastianbergmann/exporter.git",
                "reference": "64f51654862e0f5e318db7e9dcc2292c63cdbddc"
            },
            "dist": {
                "type": "zip",
                "url": "https://api.github.com/repos/sebastianbergmann/exporter/zipball/64f51654862e0f5e318db7e9dcc2292c63cdbddc",
                "reference": "64f51654862e0f5e318db7e9dcc2292c63cdbddc",
                "shasum": ""
            },
            "require": {
                "ext-mbstring": "*",
                "php": ">=8.1",
                "sebastian/recursion-context": "^5.0"
            },
            "require-dev": {
                "phpunit/phpunit": "^10.0"
            },
            "type": "library",
            "extra": {
                "branch-alias": {
                    "dev-main": "5.1-dev"
                }
            },
            "autoload": {
                "classmap": [
                    "src/"
                ]
            },
            "notification-url": "https://packagist.org/downloads/",
            "license": [
                "BSD-3-Clause"
            ],
            "authors": [
                {
                    "name": "Sebastian Bergmann",
                    "email": "sebastian@phpunit.de"
                },
                {
                    "name": "Jeff Welch",
                    "email": "whatthejeff@gmail.com"
                },
                {
                    "name": "Volker Dusch",
                    "email": "github@wallbash.com"
                },
                {
                    "name": "Adam Harvey",
                    "email": "aharvey@php.net"
                },
                {
                    "name": "Bernhard Schussek",
                    "email": "bschussek@gmail.com"
                }
            ],
            "description": "Provides the functionality to export PHP variables for visualization",
            "homepage": "https://www.github.com/sebastianbergmann/exporter",
            "keywords": [
                "export",
                "exporter"
            ],
            "support": {
                "issues": "https://github.com/sebastianbergmann/exporter/issues",
                "security": "https://github.com/sebastianbergmann/exporter/security/policy",
                "source": "https://github.com/sebastianbergmann/exporter/tree/5.1.1"
            },
            "funding": [
                {
                    "url": "https://github.com/sebastianbergmann",
                    "type": "github"
                }
            ],
            "time": "2023-09-24T13:22:09+00:00"
        },
        {
            "name": "sebastian/global-state",
            "version": "6.0.1",
            "source": {
                "type": "git",
                "url": "https://github.com/sebastianbergmann/global-state.git",
                "reference": "7ea9ead78f6d380d2a667864c132c2f7b83055e4"
            },
            "dist": {
                "type": "zip",
                "url": "https://api.github.com/repos/sebastianbergmann/global-state/zipball/7ea9ead78f6d380d2a667864c132c2f7b83055e4",
                "reference": "7ea9ead78f6d380d2a667864c132c2f7b83055e4",
                "shasum": ""
            },
            "require": {
                "php": ">=8.1",
                "sebastian/object-reflector": "^3.0",
                "sebastian/recursion-context": "^5.0"
            },
            "require-dev": {
                "ext-dom": "*",
                "phpunit/phpunit": "^10.0"
            },
            "type": "library",
            "extra": {
                "branch-alias": {
                    "dev-main": "6.0-dev"
                }
            },
            "autoload": {
                "classmap": [
                    "src/"
                ]
            },
            "notification-url": "https://packagist.org/downloads/",
            "license": [
                "BSD-3-Clause"
            ],
            "authors": [
                {
                    "name": "Sebastian Bergmann",
                    "email": "sebastian@phpunit.de"
                }
            ],
            "description": "Snapshotting of global state",
            "homepage": "http://www.github.com/sebastianbergmann/global-state",
            "keywords": [
                "global state"
            ],
            "support": {
                "issues": "https://github.com/sebastianbergmann/global-state/issues",
                "security": "https://github.com/sebastianbergmann/global-state/security/policy",
                "source": "https://github.com/sebastianbergmann/global-state/tree/6.0.1"
            },
            "funding": [
                {
                    "url": "https://github.com/sebastianbergmann",
                    "type": "github"
                }
            ],
            "time": "2023-07-19T07:19:23+00:00"
        },
        {
            "name": "sebastian/lines-of-code",
            "version": "2.0.1",
            "source": {
                "type": "git",
                "url": "https://github.com/sebastianbergmann/lines-of-code.git",
                "reference": "649e40d279e243d985aa8fb6e74dd5bb28dc185d"
            },
            "dist": {
                "type": "zip",
                "url": "https://api.github.com/repos/sebastianbergmann/lines-of-code/zipball/649e40d279e243d985aa8fb6e74dd5bb28dc185d",
                "reference": "649e40d279e243d985aa8fb6e74dd5bb28dc185d",
                "shasum": ""
            },
            "require": {
                "nikic/php-parser": "^4.10",
                "php": ">=8.1"
            },
            "require-dev": {
                "phpunit/phpunit": "^10.0"
            },
            "type": "library",
            "extra": {
                "branch-alias": {
                    "dev-main": "2.0-dev"
                }
            },
            "autoload": {
                "classmap": [
                    "src/"
                ]
            },
            "notification-url": "https://packagist.org/downloads/",
            "license": [
                "BSD-3-Clause"
            ],
            "authors": [
                {
                    "name": "Sebastian Bergmann",
                    "email": "sebastian@phpunit.de",
                    "role": "lead"
                }
            ],
            "description": "Library for counting the lines of code in PHP source code",
            "homepage": "https://github.com/sebastianbergmann/lines-of-code",
            "support": {
                "issues": "https://github.com/sebastianbergmann/lines-of-code/issues",
                "security": "https://github.com/sebastianbergmann/lines-of-code/security/policy",
                "source": "https://github.com/sebastianbergmann/lines-of-code/tree/2.0.1"
            },
            "funding": [
                {
                    "url": "https://github.com/sebastianbergmann",
                    "type": "github"
                }
            ],
            "time": "2023-08-31T09:25:50+00:00"
        },
        {
            "name": "sebastian/object-enumerator",
            "version": "5.0.0",
            "source": {
                "type": "git",
                "url": "https://github.com/sebastianbergmann/object-enumerator.git",
                "reference": "202d0e344a580d7f7d04b3fafce6933e59dae906"
            },
            "dist": {
                "type": "zip",
                "url": "https://api.github.com/repos/sebastianbergmann/object-enumerator/zipball/202d0e344a580d7f7d04b3fafce6933e59dae906",
                "reference": "202d0e344a580d7f7d04b3fafce6933e59dae906",
                "shasum": ""
            },
            "require": {
                "php": ">=8.1",
                "sebastian/object-reflector": "^3.0",
                "sebastian/recursion-context": "^5.0"
            },
            "require-dev": {
                "phpunit/phpunit": "^10.0"
            },
            "type": "library",
            "extra": {
                "branch-alias": {
                    "dev-main": "5.0-dev"
                }
            },
            "autoload": {
                "classmap": [
                    "src/"
                ]
            },
            "notification-url": "https://packagist.org/downloads/",
            "license": [
                "BSD-3-Clause"
            ],
            "authors": [
                {
                    "name": "Sebastian Bergmann",
                    "email": "sebastian@phpunit.de"
                }
            ],
            "description": "Traverses array structures and object graphs to enumerate all referenced objects",
            "homepage": "https://github.com/sebastianbergmann/object-enumerator/",
            "support": {
                "issues": "https://github.com/sebastianbergmann/object-enumerator/issues",
                "source": "https://github.com/sebastianbergmann/object-enumerator/tree/5.0.0"
            },
            "funding": [
                {
                    "url": "https://github.com/sebastianbergmann",
                    "type": "github"
                }
            ],
            "time": "2023-02-03T07:08:32+00:00"
        },
        {
            "name": "sebastian/object-reflector",
            "version": "3.0.0",
            "source": {
                "type": "git",
                "url": "https://github.com/sebastianbergmann/object-reflector.git",
                "reference": "24ed13d98130f0e7122df55d06c5c4942a577957"
            },
            "dist": {
                "type": "zip",
                "url": "https://api.github.com/repos/sebastianbergmann/object-reflector/zipball/24ed13d98130f0e7122df55d06c5c4942a577957",
                "reference": "24ed13d98130f0e7122df55d06c5c4942a577957",
                "shasum": ""
            },
            "require": {
                "php": ">=8.1"
            },
            "require-dev": {
                "phpunit/phpunit": "^10.0"
            },
            "type": "library",
            "extra": {
                "branch-alias": {
                    "dev-main": "3.0-dev"
                }
            },
            "autoload": {
                "classmap": [
                    "src/"
                ]
            },
            "notification-url": "https://packagist.org/downloads/",
            "license": [
                "BSD-3-Clause"
            ],
            "authors": [
                {
                    "name": "Sebastian Bergmann",
                    "email": "sebastian@phpunit.de"
                }
            ],
            "description": "Allows reflection of object attributes, including inherited and non-public ones",
            "homepage": "https://github.com/sebastianbergmann/object-reflector/",
            "support": {
                "issues": "https://github.com/sebastianbergmann/object-reflector/issues",
                "source": "https://github.com/sebastianbergmann/object-reflector/tree/3.0.0"
            },
            "funding": [
                {
                    "url": "https://github.com/sebastianbergmann",
                    "type": "github"
                }
            ],
            "time": "2023-02-03T07:06:18+00:00"
        },
        {
            "name": "sebastian/recursion-context",
            "version": "5.0.0",
            "source": {
                "type": "git",
                "url": "https://github.com/sebastianbergmann/recursion-context.git",
                "reference": "05909fb5bc7df4c52992396d0116aed689f93712"
            },
            "dist": {
                "type": "zip",
                "url": "https://api.github.com/repos/sebastianbergmann/recursion-context/zipball/05909fb5bc7df4c52992396d0116aed689f93712",
                "reference": "05909fb5bc7df4c52992396d0116aed689f93712",
                "shasum": ""
            },
            "require": {
                "php": ">=8.1"
            },
            "require-dev": {
                "phpunit/phpunit": "^10.0"
            },
            "type": "library",
            "extra": {
                "branch-alias": {
                    "dev-main": "5.0-dev"
                }
            },
            "autoload": {
                "classmap": [
                    "src/"
                ]
            },
            "notification-url": "https://packagist.org/downloads/",
            "license": [
                "BSD-3-Clause"
            ],
            "authors": [
                {
                    "name": "Sebastian Bergmann",
                    "email": "sebastian@phpunit.de"
                },
                {
                    "name": "Jeff Welch",
                    "email": "whatthejeff@gmail.com"
                },
                {
                    "name": "Adam Harvey",
                    "email": "aharvey@php.net"
                }
            ],
            "description": "Provides functionality to recursively process PHP variables",
            "homepage": "https://github.com/sebastianbergmann/recursion-context",
            "support": {
                "issues": "https://github.com/sebastianbergmann/recursion-context/issues",
                "source": "https://github.com/sebastianbergmann/recursion-context/tree/5.0.0"
            },
            "funding": [
                {
                    "url": "https://github.com/sebastianbergmann",
                    "type": "github"
                }
            ],
            "time": "2023-02-03T07:05:40+00:00"
        },
        {
            "name": "sebastian/type",
            "version": "4.0.0",
            "source": {
                "type": "git",
                "url": "https://github.com/sebastianbergmann/type.git",
                "reference": "462699a16464c3944eefc02ebdd77882bd3925bf"
            },
            "dist": {
                "type": "zip",
                "url": "https://api.github.com/repos/sebastianbergmann/type/zipball/462699a16464c3944eefc02ebdd77882bd3925bf",
                "reference": "462699a16464c3944eefc02ebdd77882bd3925bf",
                "shasum": ""
            },
            "require": {
                "php": ">=8.1"
            },
            "require-dev": {
                "phpunit/phpunit": "^10.0"
            },
            "type": "library",
            "extra": {
                "branch-alias": {
                    "dev-main": "4.0-dev"
                }
            },
            "autoload": {
                "classmap": [
                    "src/"
                ]
            },
            "notification-url": "https://packagist.org/downloads/",
            "license": [
                "BSD-3-Clause"
            ],
            "authors": [
                {
                    "name": "Sebastian Bergmann",
                    "email": "sebastian@phpunit.de",
                    "role": "lead"
                }
            ],
            "description": "Collection of value objects that represent the types of the PHP type system",
            "homepage": "https://github.com/sebastianbergmann/type",
            "support": {
                "issues": "https://github.com/sebastianbergmann/type/issues",
                "source": "https://github.com/sebastianbergmann/type/tree/4.0.0"
            },
            "funding": [
                {
                    "url": "https://github.com/sebastianbergmann",
                    "type": "github"
                }
            ],
            "time": "2023-02-03T07:10:45+00:00"
        },
        {
            "name": "sebastian/version",
            "version": "4.0.1",
            "source": {
                "type": "git",
                "url": "https://github.com/sebastianbergmann/version.git",
                "reference": "c51fa83a5d8f43f1402e3f32a005e6262244ef17"
            },
            "dist": {
                "type": "zip",
                "url": "https://api.github.com/repos/sebastianbergmann/version/zipball/c51fa83a5d8f43f1402e3f32a005e6262244ef17",
                "reference": "c51fa83a5d8f43f1402e3f32a005e6262244ef17",
                "shasum": ""
            },
            "require": {
                "php": ">=8.1"
            },
            "type": "library",
            "extra": {
                "branch-alias": {
                    "dev-main": "4.0-dev"
                }
            },
            "autoload": {
                "classmap": [
                    "src/"
                ]
            },
            "notification-url": "https://packagist.org/downloads/",
            "license": [
                "BSD-3-Clause"
            ],
            "authors": [
                {
                    "name": "Sebastian Bergmann",
                    "email": "sebastian@phpunit.de",
                    "role": "lead"
                }
            ],
            "description": "Library that helps with managing the version number of Git-hosted PHP projects",
            "homepage": "https://github.com/sebastianbergmann/version",
            "support": {
                "issues": "https://github.com/sebastianbergmann/version/issues",
                "source": "https://github.com/sebastianbergmann/version/tree/4.0.1"
            },
            "funding": [
                {
                    "url": "https://github.com/sebastianbergmann",
                    "type": "github"
                }
            ],
            "time": "2023-02-07T11:34:05+00:00"
        },
        {
            "name": "theseer/tokenizer",
            "version": "1.2.1",
            "source": {
                "type": "git",
                "url": "https://github.com/theseer/tokenizer.git",
                "reference": "34a41e998c2183e22995f158c581e7b5e755ab9e"
            },
            "dist": {
                "type": "zip",
                "url": "https://api.github.com/repos/theseer/tokenizer/zipball/34a41e998c2183e22995f158c581e7b5e755ab9e",
                "reference": "34a41e998c2183e22995f158c581e7b5e755ab9e",
                "shasum": ""
            },
            "require": {
                "ext-dom": "*",
                "ext-tokenizer": "*",
                "ext-xmlwriter": "*",
                "php": "^7.2 || ^8.0"
            },
            "type": "library",
            "autoload": {
                "classmap": [
                    "src/"
                ]
            },
            "notification-url": "https://packagist.org/downloads/",
            "license": [
                "BSD-3-Clause"
            ],
            "authors": [
                {
                    "name": "Arne Blankerts",
                    "email": "arne@blankerts.de",
                    "role": "Developer"
                }
            ],
            "description": "A small library for converting tokenized PHP source code into XML and potentially other formats",
            "support": {
                "issues": "https://github.com/theseer/tokenizer/issues",
                "source": "https://github.com/theseer/tokenizer/tree/1.2.1"
            },
            "funding": [
                {
                    "url": "https://github.com/theseer",
                    "type": "github"
                }
            ],
            "time": "2021-07-28T10:34:58+00:00"
        }
    ],
    "aliases": [],
    "minimum-stability": "stable",
    "stability-flags": {
        "nethergamesmc/bedrock-data": 20,
        "nethergamesmc/bedrock-protocol": 20
    },
    "prefer-stable": false,
    "prefer-lowest": false,
    "platform": {
        "php": "^8.1",
        "php-64bit": "*",
        "ext-chunkutils2": "^0.3.1",
        "ext-crypto": "^0.3.1",
        "ext-ctype": "*",
        "ext-curl": "*",
        "ext-date": "*",
        "ext-gmp": "*",
        "ext-hash": "*",
        "ext-igbinary": "^3.0.1",
        "ext-json": "*",
        "ext-leveldb": "^0.2.1 || ^0.3.0",
        "ext-mbstring": "*",
        "ext-morton": "^0.1.0",
        "ext-openssl": "*",
        "ext-pcre": "*",
        "ext-phar": "*",
        "ext-pmmpthread": "^6.0.7",
        "ext-reflection": "*",
        "ext-simplexml": "*",
        "ext-sockets": "*",
        "ext-spl": "*",
        "ext-yaml": ">=2.0.0",
        "ext-zip": "*",
        "ext-zlib": ">=1.2.11",
        "composer-runtime-api": "^2.0"
    },
    "platform-dev": [],
    "platform-overrides": {
        "php": "8.1.0"
    },
    "plugin-api-version": "2.3.0"
}<|MERGE_RESOLUTION|>--- conflicted
+++ resolved
@@ -4,11 +4,7 @@
         "Read more about it at https://getcomposer.org/doc/01-basic-usage.md#installing-dependencies",
         "This file is @generated automatically"
     ],
-<<<<<<< HEAD
-    "content-hash": "c0c9d79faeff768a9313b7f8b0306496",
-=======
-    "content-hash": "33bdb06a73fbfe9e9b61bced1476db45",
->>>>>>> 7d200247
+    "content-hash": "fcb23b7d8fa6af41e469c9c01eba14c2",
     "packages": [
         {
             "name": "adhocore/json-comment",
@@ -150,7 +146,6 @@
             "time": "2023-09-20T18:18:40+00:00"
         },
         {
-<<<<<<< HEAD
             "name": "nethergamesmc/bedrock-protocol",
             "version": "dev-master",
             "source": {
@@ -162,19 +157,6 @@
                 "type": "zip",
                 "url": "https://api.github.com/repos/NetherGamesMC/BedrockProtocol/zipball/320f7d909d8f9dd2d04d3ca687a31ef07e5bd570",
                 "reference": "320f7d909d8f9dd2d04d3ca687a31ef07e5bd570",
-=======
-            "name": "pocketmine/bedrock-data",
-            "version": "2.5.1+bedrock-1.20.30",
-            "source": {
-                "type": "git",
-                "url": "https://github.com/pmmp/BedrockData.git",
-                "reference": "8f9d96047a731c37b18b28c2bfcdfa2705bb303f"
-            },
-            "dist": {
-                "type": "zip",
-                "url": "https://api.github.com/repos/pmmp/BedrockData/zipball/8f9d96047a731c37b18b28c2bfcdfa2705bb303f",
-                "reference": "8f9d96047a731c37b18b28c2bfcdfa2705bb303f",
->>>>>>> 7d200247
                 "shasum": ""
             },
             "require": {
@@ -215,16 +197,9 @@
             ],
             "description": "An implementation of the Minecraft: Bedrock Edition protocol in PHP",
             "support": {
-<<<<<<< HEAD
                 "source": "https://github.com/NetherGamesMC/BedrockProtocol/tree/master"
             },
             "time": "2023-09-20T18:11:21+00:00"
-=======
-                "issues": "https://github.com/pmmp/BedrockData/issues",
-                "source": "https://github.com/pmmp/BedrockData/tree/2.5.1+bedrock-1.20.30"
-            },
-            "time": "2023-09-27T11:40:15+00:00"
->>>>>>> 7d200247
         },
         {
             "name": "pocketmine/bedrock-block-upgrade-schema",
