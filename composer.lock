{
    "_readme": [
        "This file locks the dependencies of your project to a known state",
        "Read more about it at https://getcomposer.org/doc/01-basic-usage.md#installing-dependencies",
        "This file is @generated automatically"
    ],
<<<<<<< HEAD
    "content-hash": "2dbd5feb45ffce80ed85cfb689c5aea4",
=======
    "content-hash": "627198dc2e7f08e616478e9ca8ce9ae7",
>>>>>>> 2d56aa50
    "packages": [
        {
            "name": "adhocore/json-comment",
            "version": "1.2.1",
            "source": {
                "type": "git",
                "url": "https://github.com/adhocore/php-json-comment.git",
                "reference": "651023f9fe52e9efa2198cbaf6e481d1968e2377"
            },
            "dist": {
                "type": "zip",
                "url": "https://api.github.com/repos/adhocore/php-json-comment/zipball/651023f9fe52e9efa2198cbaf6e481d1968e2377",
                "reference": "651023f9fe52e9efa2198cbaf6e481d1968e2377",
                "shasum": ""
            },
            "require": {
                "ext-ctype": "*",
                "php": ">=7.0"
            },
            "require-dev": {
                "phpunit/phpunit": "^6.5 || ^7.5 || ^8.5"
            },
            "type": "library",
            "autoload": {
                "psr-4": {
                    "Ahc\\Json\\": "src/"
                }
            },
            "notification-url": "https://packagist.org/downloads/",
            "license": [
                "MIT"
            ],
            "authors": [
                {
                    "name": "Jitendra Adhikari",
                    "email": "jiten.adhikary@gmail.com"
                }
            ],
            "description": "Lightweight JSON comment stripper library for PHP",
            "keywords": [
                "comment",
                "json",
                "strip-comment"
            ],
            "support": {
                "issues": "https://github.com/adhocore/php-json-comment/issues",
                "source": "https://github.com/adhocore/php-json-comment/tree/1.2.1"
            },
            "funding": [
                {
                    "url": "https://paypal.me/ji10",
                    "type": "custom"
                },
                {
                    "url": "https://github.com/adhocore",
                    "type": "github"
                }
            ],
            "time": "2022-10-02T11:22:07+00:00"
        },
        {
            "name": "brick/math",
            "version": "0.10.2",
            "source": {
                "type": "git",
                "url": "https://github.com/brick/math.git",
                "reference": "459f2781e1a08d52ee56b0b1444086e038561e3f"
            },
            "dist": {
                "type": "zip",
                "url": "https://api.github.com/repos/brick/math/zipball/459f2781e1a08d52ee56b0b1444086e038561e3f",
                "reference": "459f2781e1a08d52ee56b0b1444086e038561e3f",
                "shasum": ""
            },
            "require": {
                "ext-json": "*",
                "php": "^7.4 || ^8.0"
            },
            "require-dev": {
                "php-coveralls/php-coveralls": "^2.2",
                "phpunit/phpunit": "^9.0",
                "vimeo/psalm": "4.25.0"
            },
            "type": "library",
            "autoload": {
                "psr-4": {
                    "Brick\\Math\\": "src/"
                }
            },
            "notification-url": "https://packagist.org/downloads/",
            "license": [
                "MIT"
            ],
            "description": "Arbitrary-precision arithmetic library",
            "keywords": [
                "Arbitrary-precision",
                "BigInteger",
                "BigRational",
                "arithmetic",
                "bigdecimal",
                "bignum",
                "brick",
                "math"
            ],
            "support": {
                "issues": "https://github.com/brick/math/issues",
                "source": "https://github.com/brick/math/tree/0.10.2"
            },
            "funding": [
                {
                    "url": "https://github.com/BenMorel",
                    "type": "github"
                }
            ],
            "time": "2022-08-10T22:54:19+00:00"
        },
        {
            "name": "fgrosse/phpasn1",
            "version": "v2.5.0",
            "source": {
                "type": "git",
                "url": "https://github.com/fgrosse/PHPASN1.git",
                "reference": "42060ed45344789fb9f21f9f1864fc47b9e3507b"
            },
            "dist": {
                "type": "zip",
                "url": "https://api.github.com/repos/fgrosse/PHPASN1/zipball/42060ed45344789fb9f21f9f1864fc47b9e3507b",
                "reference": "42060ed45344789fb9f21f9f1864fc47b9e3507b",
                "shasum": ""
            },
            "require": {
                "php": "^7.1 || ^8.0"
            },
            "require-dev": {
                "php-coveralls/php-coveralls": "~2.0",
                "phpunit/phpunit": "^7.0 || ^8.0 || ^9.0"
            },
            "suggest": {
                "ext-bcmath": "BCmath is the fallback extension for big integer calculations",
                "ext-curl": "For loading OID information from the web if they have not bee defined statically",
                "ext-gmp": "GMP is the preferred extension for big integer calculations",
                "phpseclib/bcmath_compat": "BCmath polyfill for servers where neither GMP nor BCmath is available"
            },
            "type": "library",
            "extra": {
                "branch-alias": {
                    "dev-master": "2.0.x-dev"
                }
            },
            "autoload": {
                "psr-4": {
                    "FG\\": "lib/"
                }
            },
            "notification-url": "https://packagist.org/downloads/",
            "license": [
                "MIT"
            ],
            "authors": [
                {
                    "name": "Friedrich Große",
                    "email": "friedrich.grosse@gmail.com",
                    "homepage": "https://github.com/FGrosse",
                    "role": "Author"
                },
                {
                    "name": "All contributors",
                    "homepage": "https://github.com/FGrosse/PHPASN1/contributors"
                }
            ],
            "description": "A PHP Framework that allows you to encode and decode arbitrary ASN.1 structures using the ITU-T X.690 Encoding Rules.",
            "homepage": "https://github.com/FGrosse/PHPASN1",
            "keywords": [
                "DER",
                "asn.1",
                "asn1",
                "ber",
                "binary",
                "decoding",
                "encoding",
                "x.509",
                "x.690",
                "x509",
                "x690"
            ],
            "support": {
                "issues": "https://github.com/fgrosse/PHPASN1/issues",
                "source": "https://github.com/fgrosse/PHPASN1/tree/v2.5.0"
            },
            "abandoned": true,
            "time": "2022-12-19T11:08:26+00:00"
        },
        {
            "name": "nethergamesmc/bedrock-data",
            "version": "dev-pm5",
            "source": {
                "type": "git",
                "url": "https://github.com/NetherGamesMC/BedrockData.git",
                "reference": "72dea4afcd1e6f0df96ff5c807ea00d70779e790"
            },
            "dist": {
                "type": "zip",
                "url": "https://api.github.com/repos/NetherGamesMC/BedrockData/zipball/72dea4afcd1e6f0df96ff5c807ea00d70779e790",
                "reference": "72dea4afcd1e6f0df96ff5c807ea00d70779e790",
                "shasum": ""
            },
            "type": "library",
            "license": [
                "CC0-1.0"
            ],
            "description": "Blobs of data generated from Minecraft: Bedrock Edition, used by PocketMine-MP",
            "support": {
                "source": "https://github.com/NetherGamesMC/BedrockData/tree/pm5"
            },
            "time": "2023-02-06T14:10:01+00:00"
        },
        {
            "name": "nethergamesmc/bedrock-protocol",
            "version": "dev-1.18.0-min",
            "source": {
                "type": "git",
                "url": "https://github.com/NetherGamesMC/BedrockProtocol.git",
                "reference": "a04e3abf47a2446e7ddcaeb41f69177bbce27702"
            },
            "dist": {
                "type": "zip",
                "url": "https://api.github.com/repos/NetherGamesMC/BedrockProtocol/zipball/a04e3abf47a2446e7ddcaeb41f69177bbce27702",
                "reference": "a04e3abf47a2446e7ddcaeb41f69177bbce27702",
                "shasum": ""
            },
            "require": {
                "ext-json": "*",
                "netresearch/jsonmapper": "^4.0",
                "php": "^8.0",
                "pocketmine/binaryutils": "^0.2.0",
                "pocketmine/color": "^0.2.0 || ^0.3.0",
                "pocketmine/math": "^0.3.0 || ^0.4.0",
                "pocketmine/nbt": "^0.3.0",
                "ramsey/uuid": "^4.1"
            },
            "require-dev": {
                "phpstan/phpstan": "1.9.13",
                "phpstan/phpstan-phpunit": "^1.0.0",
                "phpstan/phpstan-strict-rules": "^1.0.0",
                "phpunit/phpunit": "^9.5"
            },
            "type": "library",
            "autoload": {
                "psr-4": {
                    "pocketmine\\network\\mcpe\\protocol\\": "src/"
                }
            },
            "autoload-dev": {
                "psr-4": {
                    "pocketmine\\network\\mcpe\\protocol\\": "tests/phpunit/"
                }
            },
            "scripts": {
                "update-create-methods": [
                    "@php tools/generate-create-static-methods.php"
                ]
            },
            "license": [
                "LGPL-3.0"
            ],
            "description": "An implementation of the Minecraft: Bedrock Edition protocol in PHP",
            "support": {
                "source": "https://github.com/NetherGamesMC/BedrockProtocol/tree/1.18.0-min"
            },
            "time": "2023-02-06T14:09:10+00:00"
        },
        {
            "name": "netresearch/jsonmapper",
            "version": "v4.1.0",
            "source": {
                "type": "git",
                "url": "https://github.com/cweiske/jsonmapper.git",
                "reference": "cfa81ea1d35294d64adb9c68aa4cb9e92400e53f"
            },
            "dist": {
                "type": "zip",
                "url": "https://api.github.com/repos/cweiske/jsonmapper/zipball/cfa81ea1d35294d64adb9c68aa4cb9e92400e53f",
                "reference": "cfa81ea1d35294d64adb9c68aa4cb9e92400e53f",
                "shasum": ""
            },
            "require": {
                "ext-json": "*",
                "ext-pcre": "*",
                "ext-reflection": "*",
                "ext-spl": "*",
                "php": ">=7.1"
            },
            "require-dev": {
                "phpunit/phpunit": "~7.5 || ~8.0 || ~9.0",
                "squizlabs/php_codesniffer": "~3.5"
            },
            "type": "library",
            "autoload": {
                "psr-0": {
                    "JsonMapper": "src/"
                }
            },
            "notification-url": "https://packagist.org/downloads/",
            "license": [
                "OSL-3.0"
            ],
            "authors": [
                {
                    "name": "Christian Weiske",
                    "email": "cweiske@cweiske.de",
                    "homepage": "http://github.com/cweiske/jsonmapper/",
                    "role": "Developer"
                }
            ],
            "description": "Map nested JSON structures onto PHP classes",
            "support": {
                "email": "cweiske@cweiske.de",
                "issues": "https://github.com/cweiske/jsonmapper/issues",
                "source": "https://github.com/cweiske/jsonmapper/tree/v4.1.0"
            },
            "time": "2022-12-08T20:46:14+00:00"
        },
        {
            "name": "pocketmine/bedrock-block-upgrade-schema",
            "version": "1.0.0",
            "source": {
                "type": "git",
                "url": "https://github.com/pmmp/BedrockBlockUpgradeSchema.git",
                "reference": "a05ce434eb7f8c11058d26833bc975fe635b23b4"
            },
            "dist": {
                "type": "zip",
                "url": "https://api.github.com/repos/pmmp/BedrockBlockUpgradeSchema/zipball/a05ce434eb7f8c11058d26833bc975fe635b23b4",
                "reference": "a05ce434eb7f8c11058d26833bc975fe635b23b4",
                "shasum": ""
            },
            "type": "library",
            "notification-url": "https://packagist.org/downloads/",
            "license": [
                "CC0-1.0"
            ],
            "description": "Schemas describing how to upgrade saved block data in older Minecraft: Bedrock Edition world saves",
            "support": {
                "issues": "https://github.com/pmmp/BedrockBlockUpgradeSchema/issues",
                "source": "https://github.com/pmmp/BedrockBlockUpgradeSchema/tree/1.0.0"
            },
            "time": "2023-02-01T21:09:54+00:00"
        },
        {
<<<<<<< HEAD
=======
            "name": "pocketmine/bedrock-data",
            "version": "dev-modern-world-support",
            "source": {
                "type": "git",
                "url": "https://github.com/pmmp/BedrockData.git",
                "reference": "27cb4d5133d6cbe30018b759eb97e3fdc7036c3b"
            },
            "dist": {
                "type": "zip",
                "url": "https://api.github.com/repos/pmmp/BedrockData/zipball/27cb4d5133d6cbe30018b759eb97e3fdc7036c3b",
                "reference": "27cb4d5133d6cbe30018b759eb97e3fdc7036c3b",
                "shasum": ""
            },
            "type": "library",
            "notification-url": "https://packagist.org/downloads/",
            "license": [
                "CC0-1.0"
            ],
            "description": "Blobs of data generated from Minecraft: Bedrock Edition, used by PocketMine-MP",
            "support": {
                "issues": "https://github.com/pmmp/BedrockData/issues",
                "source": "https://github.com/pmmp/BedrockData/tree/modern-world-support"
            },
            "time": "2023-02-08T18:33:49+00:00"
        },
        {
>>>>>>> 2d56aa50
            "name": "pocketmine/bedrock-item-upgrade-schema",
            "version": "1.0.0",
            "source": {
                "type": "git",
                "url": "https://github.com/pmmp/BedrockItemUpgradeSchema.git",
                "reference": "7e53f77ea34ba30b1f94d3c24e64e19d3c4296e7"
            },
            "dist": {
                "type": "zip",
                "url": "https://api.github.com/repos/pmmp/BedrockItemUpgradeSchema/zipball/7e53f77ea34ba30b1f94d3c24e64e19d3c4296e7",
                "reference": "7e53f77ea34ba30b1f94d3c24e64e19d3c4296e7",
                "shasum": ""
            },
            "type": "library",
            "notification-url": "https://packagist.org/downloads/",
            "license": [
                "CC0-1.0"
            ],
            "description": "JSON schemas for upgrading items found in older Minecraft: Bedrock world saves",
            "support": {
                "issues": "https://github.com/pmmp/BedrockItemUpgradeSchema/issues",
                "source": "https://github.com/pmmp/BedrockItemUpgradeSchema/tree/1.0.0"
            },
            "time": "2023-02-01T22:50:02+00:00"
        },
        {
<<<<<<< HEAD
=======
            "name": "pocketmine/bedrock-protocol",
            "version": "19.0.0+bedrock-1.19.60",
            "source": {
                "type": "git",
                "url": "https://github.com/pmmp/BedrockProtocol.git",
                "reference": "3c8cf08d09b8b3fafc209d184e66e50d2e34c06c"
            },
            "dist": {
                "type": "zip",
                "url": "https://api.github.com/repos/pmmp/BedrockProtocol/zipball/3c8cf08d09b8b3fafc209d184e66e50d2e34c06c",
                "reference": "3c8cf08d09b8b3fafc209d184e66e50d2e34c06c",
                "shasum": ""
            },
            "require": {
                "ext-json": "*",
                "netresearch/jsonmapper": "^4.0",
                "php": "^8.0",
                "pocketmine/binaryutils": "^0.2.0",
                "pocketmine/color": "^0.2.0 || ^0.3.0",
                "pocketmine/math": "^0.3.0 || ^0.4.0",
                "pocketmine/nbt": "^0.3.0",
                "ramsey/uuid": "^4.1"
            },
            "require-dev": {
                "phpstan/phpstan": "1.9.13",
                "phpstan/phpstan-phpunit": "^1.0.0",
                "phpstan/phpstan-strict-rules": "^1.0.0",
                "phpunit/phpunit": "^9.5"
            },
            "type": "library",
            "autoload": {
                "psr-4": {
                    "pocketmine\\network\\mcpe\\protocol\\": "src/"
                }
            },
            "notification-url": "https://packagist.org/downloads/",
            "license": [
                "LGPL-3.0"
            ],
            "description": "An implementation of the Minecraft: Bedrock Edition protocol in PHP",
            "support": {
                "issues": "https://github.com/pmmp/BedrockProtocol/issues",
                "source": "https://github.com/pmmp/BedrockProtocol/tree/19.0.0+bedrock-1.19.60"
            },
            "time": "2023-02-08T18:38:02+00:00"
        },
        {
>>>>>>> 2d56aa50
            "name": "pocketmine/binaryutils",
            "version": "0.2.4",
            "source": {
                "type": "git",
                "url": "https://github.com/pmmp/BinaryUtils.git",
                "reference": "5ac7eea91afbad8dc498f5ce34ce6297d5e6ea9a"
            },
            "dist": {
                "type": "zip",
                "url": "https://api.github.com/repos/pmmp/BinaryUtils/zipball/5ac7eea91afbad8dc498f5ce34ce6297d5e6ea9a",
                "reference": "5ac7eea91afbad8dc498f5ce34ce6297d5e6ea9a",
                "shasum": ""
            },
            "require": {
                "php": "^7.4 || ^8.0",
                "php-64bit": "*"
            },
            "require-dev": {
                "phpstan/extension-installer": "^1.0",
                "phpstan/phpstan": "1.3.0",
                "phpstan/phpstan-phpunit": "^1.0",
                "phpstan/phpstan-strict-rules": "^1.0.0",
                "phpunit/phpunit": "^9.5"
            },
            "type": "library",
            "autoload": {
                "psr-4": {
                    "pocketmine\\utils\\": "src/"
                }
            },
            "notification-url": "https://packagist.org/downloads/",
            "license": [
                "LGPL-3.0"
            ],
            "description": "Classes and methods for conveniently handling binary data",
            "support": {
                "issues": "https://github.com/pmmp/BinaryUtils/issues",
                "source": "https://github.com/pmmp/BinaryUtils/tree/0.2.4"
            },
            "time": "2022-01-12T18:06:33+00:00"
        },
        {
            "name": "pocketmine/callback-validator",
            "version": "1.0.3",
            "source": {
                "type": "git",
                "url": "https://github.com/pmmp/CallbackValidator.git",
                "reference": "64787469766bcaa7e5885242e85c23c25e8c55a2"
            },
            "dist": {
                "type": "zip",
                "url": "https://api.github.com/repos/pmmp/CallbackValidator/zipball/64787469766bcaa7e5885242e85c23c25e8c55a2",
                "reference": "64787469766bcaa7e5885242e85c23c25e8c55a2",
                "shasum": ""
            },
            "require": {
                "ext-reflection": "*",
                "php": "^7.1 || ^8.0"
            },
            "replace": {
                "daverandom/callback-validator": "*"
            },
            "require-dev": {
                "phpstan/extension-installer": "^1.0",
                "phpstan/phpstan": "0.12.59",
                "phpstan/phpstan-strict-rules": "^0.12.4",
                "phpunit/phpunit": "^7.5 || ^8.5 || ^9.0"
            },
            "type": "library",
            "autoload": {
                "psr-4": {
                    "DaveRandom\\CallbackValidator\\": "src/"
                }
            },
            "notification-url": "https://packagist.org/downloads/",
            "license": [
                "MIT"
            ],
            "authors": [
                {
                    "name": "Chris Wright",
                    "email": "cw@daverandom.com"
                }
            ],
            "description": "Fork of daverandom/callback-validator - Tools for validating callback signatures",
            "support": {
                "issues": "https://github.com/pmmp/CallbackValidator/issues",
                "source": "https://github.com/pmmp/CallbackValidator/tree/1.0.3"
            },
            "time": "2020-12-11T01:45:37+00:00"
        },
        {
            "name": "pocketmine/classloader",
            "version": "0.3.0",
            "source": {
                "type": "git",
                "url": "https://github.com/pmmp/ClassLoader.git",
                "reference": "407caf521186ec1f03024f39031cc681ad491026"
            },
            "dist": {
                "type": "zip",
                "url": "https://api.github.com/repos/pmmp/ClassLoader/zipball/407caf521186ec1f03024f39031cc681ad491026",
                "reference": "407caf521186ec1f03024f39031cc681ad491026",
                "shasum": ""
            },
            "require": {
                "ext-pthreads": "^5.0",
                "ext-reflection": "*",
                "php": "^8.0"
            },
            "conflict": {
                "pocketmine/spl": "<0.4"
            },
            "require-dev": {
                "phpstan/extension-installer": "^1.0",
                "phpstan/phpstan": "1.9.4",
                "phpstan/phpstan-strict-rules": "^1.0",
                "phpunit/phpunit": "^9.5"
            },
            "type": "library",
            "autoload": {
                "classmap": [
                    "./src"
                ]
            },
            "notification-url": "https://packagist.org/downloads/",
            "license": [
                "LGPL-3.0"
            ],
            "description": "Ad-hoc autoloading components used by PocketMine-MP",
            "support": {
                "issues": "https://github.com/pmmp/ClassLoader/issues",
                "source": "https://github.com/pmmp/ClassLoader/tree/0.3.0"
            },
            "time": "2023-01-23T19:46:53+00:00"
        },
        {
            "name": "pocketmine/color",
            "version": "0.3.0",
            "source": {
                "type": "git",
                "url": "https://github.com/pmmp/Color.git",
                "reference": "8cb346d0a21ad3287cc8d7175e4b643416607249"
            },
            "dist": {
                "type": "zip",
                "url": "https://api.github.com/repos/pmmp/Color/zipball/8cb346d0a21ad3287cc8d7175e4b643416607249",
                "reference": "8cb346d0a21ad3287cc8d7175e4b643416607249",
                "shasum": ""
            },
            "require": {
                "php": "^8.0"
            },
            "require-dev": {
                "phpstan/phpstan": "1.9.4",
                "phpstan/phpstan-strict-rules": "^1.2.0"
            },
            "type": "library",
            "autoload": {
                "psr-4": {
                    "pocketmine\\color\\": "src/"
                }
            },
            "notification-url": "https://packagist.org/downloads/",
            "license": [
                "LGPL-3.0"
            ],
            "description": "Color handling library used by PocketMine-MP and related projects",
            "support": {
                "issues": "https://github.com/pmmp/Color/issues",
                "source": "https://github.com/pmmp/Color/tree/0.3.0"
            },
            "time": "2022-12-18T19:49:21+00:00"
        },
        {
            "name": "pocketmine/errorhandler",
            "version": "0.6.0",
            "source": {
                "type": "git",
                "url": "https://github.com/pmmp/ErrorHandler.git",
                "reference": "dae214a04348b911e8219ebf125ff1c5589cc878"
            },
            "dist": {
                "type": "zip",
                "url": "https://api.github.com/repos/pmmp/ErrorHandler/zipball/dae214a04348b911e8219ebf125ff1c5589cc878",
                "reference": "dae214a04348b911e8219ebf125ff1c5589cc878",
                "shasum": ""
            },
            "require": {
                "php": "^8.0"
            },
            "require-dev": {
                "phpstan/phpstan": "0.12.99",
                "phpstan/phpstan-strict-rules": "^0.12.2",
                "phpunit/phpunit": "^9.5"
            },
            "type": "library",
            "autoload": {
                "psr-4": {
                    "pocketmine\\errorhandler\\": "src/"
                }
            },
            "notification-url": "https://packagist.org/downloads/",
            "license": [
                "LGPL-3.0"
            ],
            "description": "Utilities to handle nasty PHP E_* errors in a usable way",
            "support": {
                "issues": "https://github.com/pmmp/ErrorHandler/issues",
                "source": "https://github.com/pmmp/ErrorHandler/tree/0.6.0"
            },
            "time": "2022-01-08T21:05:46+00:00"
        },
        {
            "name": "pocketmine/locale-data",
            "version": "2.18.3",
            "source": {
                "type": "git",
                "url": "https://github.com/pmmp/Language.git",
                "reference": "da25bfe9ee4822a84feb9b7e620c56ad4000aed0"
            },
            "dist": {
                "type": "zip",
                "url": "https://api.github.com/repos/pmmp/Language/zipball/da25bfe9ee4822a84feb9b7e620c56ad4000aed0",
                "reference": "da25bfe9ee4822a84feb9b7e620c56ad4000aed0",
                "shasum": ""
            },
            "type": "library",
            "notification-url": "https://packagist.org/downloads/",
            "description": "Language resources used by PocketMine-MP",
            "support": {
                "issues": "https://github.com/pmmp/Language/issues",
                "source": "https://github.com/pmmp/Language/tree/2.18.3"
            },
            "time": "2023-01-17T21:43:36+00:00"
        },
        {
            "name": "pocketmine/log",
            "version": "0.4.0",
            "source": {
                "type": "git",
                "url": "https://github.com/pmmp/Log.git",
                "reference": "e6c912c0f9055c81d23108ec2d179b96f404c043"
            },
            "dist": {
                "type": "zip",
                "url": "https://api.github.com/repos/pmmp/Log/zipball/e6c912c0f9055c81d23108ec2d179b96f404c043",
                "reference": "e6c912c0f9055c81d23108ec2d179b96f404c043",
                "shasum": ""
            },
            "require": {
                "php": "^7.4 || ^8.0"
            },
            "conflict": {
                "pocketmine/spl": "<0.4"
            },
            "require-dev": {
                "phpstan/phpstan": "0.12.88",
                "phpstan/phpstan-strict-rules": "^0.12.2"
            },
            "type": "library",
            "autoload": {
                "classmap": [
                    "./src"
                ]
            },
            "notification-url": "https://packagist.org/downloads/",
            "license": [
                "LGPL-3.0"
            ],
            "description": "Logging components used by PocketMine-MP and related projects",
            "support": {
                "issues": "https://github.com/pmmp/Log/issues",
                "source": "https://github.com/pmmp/Log/tree/0.4.0"
            },
            "time": "2021-06-18T19:08:09+00:00"
        },
        {
            "name": "pocketmine/log-pthreads",
            "version": "0.5.0",
            "source": {
                "type": "git",
                "url": "https://github.com/pmmp/LogPthreads.git",
                "reference": "0ecfea6dcfc9a9f5c86e126ac1661732de5c5666"
            },
            "dist": {
                "type": "zip",
                "url": "https://api.github.com/repos/pmmp/LogPthreads/zipball/0ecfea6dcfc9a9f5c86e126ac1661732de5c5666",
                "reference": "0ecfea6dcfc9a9f5c86e126ac1661732de5c5666",
                "shasum": ""
            },
            "require": {
                "ext-pthreads": "^5.0",
                "php": "^8.0",
                "pocketmine/log": "^0.4.0"
            },
            "conflict": {
                "pocketmine/spl": "<0.4"
            },
            "require-dev": {
                "phpstan/extension-installer": "^1.0",
                "phpstan/phpstan": "1.8.11",
                "phpstan/phpstan-strict-rules": "^1.0"
            },
            "type": "library",
            "autoload": {
                "classmap": [
                    "./src"
                ]
            },
            "notification-url": "https://packagist.org/downloads/",
            "license": [
                "LGPL-3.0"
            ],
            "description": "Logging components specialized for pthreads used by PocketMine-MP and related projects",
            "support": {
                "issues": "https://github.com/pmmp/LogPthreads/issues",
                "source": "https://github.com/pmmp/LogPthreads/tree/0.5.0"
            },
            "time": "2023-01-23T19:52:12+00:00"
        },
        {
            "name": "pocketmine/math",
            "version": "0.4.3",
            "source": {
                "type": "git",
                "url": "https://github.com/pmmp/Math.git",
                "reference": "47a243d320b01c8099d65309967934c188111549"
            },
            "dist": {
                "type": "zip",
                "url": "https://api.github.com/repos/pmmp/Math/zipball/47a243d320b01c8099d65309967934c188111549",
                "reference": "47a243d320b01c8099d65309967934c188111549",
                "shasum": ""
            },
            "require": {
                "php": "^8.0",
                "php-64bit": "*"
            },
            "require-dev": {
                "phpstan/extension-installer": "^1.0",
                "phpstan/phpstan": "1.8.2",
                "phpstan/phpstan-strict-rules": "^1.0",
                "phpunit/phpunit": "^8.5 || ^9.5"
            },
            "type": "library",
            "autoload": {
                "psr-4": {
                    "pocketmine\\math\\": "src/"
                }
            },
            "notification-url": "https://packagist.org/downloads/",
            "license": [
                "LGPL-3.0"
            ],
            "description": "PHP library containing math related code used in PocketMine-MP",
            "support": {
                "issues": "https://github.com/pmmp/Math/issues",
                "source": "https://github.com/pmmp/Math/tree/0.4.3"
            },
            "time": "2022-08-25T18:43:37+00:00"
        },
        {
            "name": "pocketmine/nbt",
            "version": "0.3.3",
            "source": {
                "type": "git",
                "url": "https://github.com/pmmp/NBT.git",
                "reference": "f4321be50df1a18b9f4e94d428a2e68a6e2ac2b4"
            },
            "dist": {
                "type": "zip",
                "url": "https://api.github.com/repos/pmmp/NBT/zipball/f4321be50df1a18b9f4e94d428a2e68a6e2ac2b4",
                "reference": "f4321be50df1a18b9f4e94d428a2e68a6e2ac2b4",
                "shasum": ""
            },
            "require": {
                "php": "^7.4 || ^8.0",
                "php-64bit": "*",
                "pocketmine/binaryutils": "^0.2.0"
            },
            "require-dev": {
                "phpstan/extension-installer": "^1.0",
                "phpstan/phpstan": "1.7.7",
                "phpstan/phpstan-strict-rules": "^1.0",
                "phpunit/phpunit": "^9.5"
            },
            "type": "library",
            "autoload": {
                "psr-4": {
                    "pocketmine\\nbt\\": "src/"
                }
            },
            "notification-url": "https://packagist.org/downloads/",
            "license": [
                "LGPL-3.0"
            ],
            "description": "PHP library for working with Named Binary Tags",
            "support": {
                "issues": "https://github.com/pmmp/NBT/issues",
                "source": "https://github.com/pmmp/NBT/tree/0.3.3"
            },
            "time": "2022-07-06T14:13:26+00:00"
        },
        {
            "name": "pocketmine/raklib",
            "version": "0.14.5",
            "source": {
                "type": "git",
                "url": "https://github.com/pmmp/RakLib.git",
                "reference": "85b4e5cb7117d37e010eeadb3ff53b21276c6f48"
            },
            "dist": {
                "type": "zip",
                "url": "https://api.github.com/repos/pmmp/RakLib/zipball/85b4e5cb7117d37e010eeadb3ff53b21276c6f48",
                "reference": "85b4e5cb7117d37e010eeadb3ff53b21276c6f48",
                "shasum": ""
            },
            "require": {
                "ext-sockets": "*",
                "php": "^8.0",
                "php-64bit": "*",
                "php-ipv6": "*",
                "pocketmine/binaryutils": "^0.2.0",
                "pocketmine/log": "^0.3.0 || ^0.4.0"
            },
            "require-dev": {
                "phpstan/phpstan": "1.7.7",
                "phpstan/phpstan-strict-rules": "^1.0"
            },
            "type": "library",
            "autoload": {
                "psr-4": {
                    "raklib\\": "src/"
                }
            },
            "notification-url": "https://packagist.org/downloads/",
            "license": [
                "GPL-3.0"
            ],
            "description": "A RakNet server implementation written in PHP",
            "support": {
                "issues": "https://github.com/pmmp/RakLib/issues",
                "source": "https://github.com/pmmp/RakLib/tree/0.14.5"
            },
            "time": "2022-08-25T16:16:44+00:00"
        },
        {
            "name": "pocketmine/raklib-ipc",
            "version": "0.1.1",
            "source": {
                "type": "git",
                "url": "https://github.com/pmmp/RakLibIpc.git",
                "reference": "922a6444b0c6c7daaa5aa5a832107e1ec4738aed"
            },
            "dist": {
                "type": "zip",
                "url": "https://api.github.com/repos/pmmp/RakLibIpc/zipball/922a6444b0c6c7daaa5aa5a832107e1ec4738aed",
                "reference": "922a6444b0c6c7daaa5aa5a832107e1ec4738aed",
                "shasum": ""
            },
            "require": {
                "php": "^7.4 || ^8.0",
                "php-64bit": "*",
                "pocketmine/binaryutils": "^0.2.0",
                "pocketmine/raklib": "^0.13.1 || ^0.14.0"
            },
            "require-dev": {
                "phpstan/phpstan": "0.12.81",
                "phpstan/phpstan-strict-rules": "^0.12.2"
            },
            "type": "library",
            "autoload": {
                "psr-4": {
                    "raklib\\server\\ipc\\": "src/"
                }
            },
            "notification-url": "https://packagist.org/downloads/",
            "license": [
                "GPL-3.0"
            ],
            "description": "Channel-based protocols for inter-thread/inter-process communication with RakLib",
            "support": {
                "issues": "https://github.com/pmmp/RakLibIpc/issues",
                "source": "https://github.com/pmmp/RakLibIpc/tree/0.1.1"
            },
            "time": "2021-09-22T17:01:12+00:00"
        },
        {
            "name": "pocketmine/snooze",
            "version": "0.4.0",
            "source": {
                "type": "git",
                "url": "https://github.com/pmmp/Snooze.git",
                "reference": "6b1d6cc645d674590ff9be2438ac00032f9ee292"
            },
            "dist": {
                "type": "zip",
                "url": "https://api.github.com/repos/pmmp/Snooze/zipball/6b1d6cc645d674590ff9be2438ac00032f9ee292",
                "reference": "6b1d6cc645d674590ff9be2438ac00032f9ee292",
                "shasum": ""
            },
            "require": {
                "ext-pthreads": "^5.0",
                "php-64bit": "^8.0"
            },
            "require-dev": {
                "phpstan/extension-installer": "^1.0",
                "phpstan/phpstan": "1.9.14",
                "phpstan/phpstan-strict-rules": "^1.0"
            },
            "type": "library",
            "autoload": {
                "psr-4": {
                    "pocketmine\\snooze\\": "src/"
                }
            },
            "notification-url": "https://packagist.org/downloads/",
            "license": [
                "LGPL-3.0"
            ],
            "description": "Thread notification management library for code using the pthreads extension",
            "support": {
                "issues": "https://github.com/pmmp/Snooze/issues",
                "source": "https://github.com/pmmp/Snooze/tree/0.4.0"
            },
            "time": "2023-01-23T19:43:19+00:00"
        },
        {
            "name": "ramsey/collection",
            "version": "1.3.0",
            "source": {
                "type": "git",
                "url": "https://github.com/ramsey/collection.git",
                "reference": "ad7475d1c9e70b190ecffc58f2d989416af339b4"
            },
            "dist": {
                "type": "zip",
                "url": "https://api.github.com/repos/ramsey/collection/zipball/ad7475d1c9e70b190ecffc58f2d989416af339b4",
                "reference": "ad7475d1c9e70b190ecffc58f2d989416af339b4",
                "shasum": ""
            },
            "require": {
                "php": "^7.4 || ^8.0",
                "symfony/polyfill-php81": "^1.23"
            },
            "require-dev": {
                "captainhook/plugin-composer": "^5.3",
                "ergebnis/composer-normalize": "^2.28.3",
                "fakerphp/faker": "^1.21",
                "hamcrest/hamcrest-php": "^2.0",
                "jangregor/phpstan-prophecy": "^1.0",
                "mockery/mockery": "^1.5",
                "php-parallel-lint/php-console-highlighter": "^1.0",
                "php-parallel-lint/php-parallel-lint": "^1.3",
                "phpcsstandards/phpcsutils": "^1.0.0-rc1",
                "phpspec/prophecy-phpunit": "^2.0",
                "phpstan/extension-installer": "^1.2",
                "phpstan/phpstan": "^1.9",
                "phpstan/phpstan-mockery": "^1.1",
                "phpstan/phpstan-phpunit": "^1.3",
                "phpunit/phpunit": "^9.5",
                "psalm/plugin-mockery": "^1.1",
                "psalm/plugin-phpunit": "^0.18.4",
                "ramsey/coding-standard": "^2.0.3",
                "ramsey/conventional-commits": "^1.3",
                "vimeo/psalm": "^5.4"
            },
            "type": "library",
            "extra": {
                "captainhook": {
                    "force-install": true
                },
                "ramsey/conventional-commits": {
                    "configFile": "conventional-commits.json"
                }
            },
            "autoload": {
                "psr-4": {
                    "Ramsey\\Collection\\": "src/"
                }
            },
            "notification-url": "https://packagist.org/downloads/",
            "license": [
                "MIT"
            ],
            "authors": [
                {
                    "name": "Ben Ramsey",
                    "email": "ben@benramsey.com",
                    "homepage": "https://benramsey.com"
                }
            ],
            "description": "A PHP library for representing and manipulating collections.",
            "keywords": [
                "array",
                "collection",
                "hash",
                "map",
                "queue",
                "set"
            ],
            "support": {
                "issues": "https://github.com/ramsey/collection/issues",
                "source": "https://github.com/ramsey/collection/tree/1.3.0"
            },
            "funding": [
                {
                    "url": "https://github.com/ramsey",
                    "type": "github"
                },
                {
                    "url": "https://tidelift.com/funding/github/packagist/ramsey/collection",
                    "type": "tidelift"
                }
            ],
            "time": "2022-12-27T19:12:24+00:00"
        },
        {
            "name": "ramsey/uuid",
            "version": "4.7.3",
            "source": {
                "type": "git",
                "url": "https://github.com/ramsey/uuid.git",
                "reference": "433b2014e3979047db08a17a205f410ba3869cf2"
            },
            "dist": {
                "type": "zip",
                "url": "https://api.github.com/repos/ramsey/uuid/zipball/433b2014e3979047db08a17a205f410ba3869cf2",
                "reference": "433b2014e3979047db08a17a205f410ba3869cf2",
                "shasum": ""
            },
            "require": {
                "brick/math": "^0.8.8 || ^0.9 || ^0.10",
                "ext-json": "*",
                "php": "^8.0",
                "ramsey/collection": "^1.2 || ^2.0"
            },
            "replace": {
                "rhumsaa/uuid": "self.version"
            },
            "require-dev": {
                "captainhook/captainhook": "^5.10",
                "captainhook/plugin-composer": "^5.3",
                "dealerdirect/phpcodesniffer-composer-installer": "^0.7.0",
                "doctrine/annotations": "^1.8",
                "ergebnis/composer-normalize": "^2.15",
                "mockery/mockery": "^1.3",
                "paragonie/random-lib": "^2",
                "php-mock/php-mock": "^2.2",
                "php-mock/php-mock-mockery": "^1.3",
                "php-parallel-lint/php-parallel-lint": "^1.1",
                "phpbench/phpbench": "^1.0",
                "phpstan/extension-installer": "^1.1",
                "phpstan/phpstan": "^1.8",
                "phpstan/phpstan-mockery": "^1.1",
                "phpstan/phpstan-phpunit": "^1.1",
                "phpunit/phpunit": "^8.5 || ^9",
                "ramsey/composer-repl": "^1.4",
                "slevomat/coding-standard": "^8.4",
                "squizlabs/php_codesniffer": "^3.5",
                "vimeo/psalm": "^4.9"
            },
            "suggest": {
                "ext-bcmath": "Enables faster math with arbitrary-precision integers using BCMath.",
                "ext-gmp": "Enables faster math with arbitrary-precision integers using GMP.",
                "ext-uuid": "Enables the use of PeclUuidTimeGenerator and PeclUuidRandomGenerator.",
                "paragonie/random-lib": "Provides RandomLib for use with the RandomLibAdapter",
                "ramsey/uuid-doctrine": "Allows the use of Ramsey\\Uuid\\Uuid as Doctrine field type."
            },
            "type": "library",
            "extra": {
                "captainhook": {
                    "force-install": true
                }
            },
            "autoload": {
                "files": [
                    "src/functions.php"
                ],
                "psr-4": {
                    "Ramsey\\Uuid\\": "src/"
                }
            },
            "notification-url": "https://packagist.org/downloads/",
            "license": [
                "MIT"
            ],
            "description": "A PHP library for generating and working with universally unique identifiers (UUIDs).",
            "keywords": [
                "guid",
                "identifier",
                "uuid"
            ],
            "support": {
                "issues": "https://github.com/ramsey/uuid/issues",
                "source": "https://github.com/ramsey/uuid/tree/4.7.3"
            },
            "funding": [
                {
                    "url": "https://github.com/ramsey",
                    "type": "github"
                },
                {
                    "url": "https://tidelift.com/funding/github/packagist/ramsey/uuid",
                    "type": "tidelift"
                }
            ],
            "time": "2023-01-12T18:13:24+00:00"
        },
        {
            "name": "symfony/filesystem",
            "version": "v5.4.19",
            "source": {
                "type": "git",
                "url": "https://github.com/symfony/filesystem.git",
                "reference": "648bfaca6a494f3e22378123bcee2894045dc9d8"
            },
            "dist": {
                "type": "zip",
                "url": "https://api.github.com/repos/symfony/filesystem/zipball/648bfaca6a494f3e22378123bcee2894045dc9d8",
                "reference": "648bfaca6a494f3e22378123bcee2894045dc9d8",
                "shasum": ""
            },
            "require": {
                "php": ">=7.2.5",
                "symfony/polyfill-ctype": "~1.8",
                "symfony/polyfill-mbstring": "~1.8",
                "symfony/polyfill-php80": "^1.16"
            },
            "type": "library",
            "autoload": {
                "psr-4": {
                    "Symfony\\Component\\Filesystem\\": ""
                },
                "exclude-from-classmap": [
                    "/Tests/"
                ]
            },
            "notification-url": "https://packagist.org/downloads/",
            "license": [
                "MIT"
            ],
            "authors": [
                {
                    "name": "Fabien Potencier",
                    "email": "fabien@symfony.com"
                },
                {
                    "name": "Symfony Community",
                    "homepage": "https://symfony.com/contributors"
                }
            ],
            "description": "Provides basic utilities for the filesystem",
            "homepage": "https://symfony.com",
            "support": {
                "source": "https://github.com/symfony/filesystem/tree/v5.4.19"
            },
            "funding": [
                {
                    "url": "https://symfony.com/sponsor",
                    "type": "custom"
                },
                {
                    "url": "https://github.com/fabpot",
                    "type": "github"
                },
                {
                    "url": "https://tidelift.com/funding/github/packagist/symfony/symfony",
                    "type": "tidelift"
                }
            ],
            "time": "2023-01-14T19:14:44+00:00"
        },
        {
            "name": "symfony/polyfill-ctype",
            "version": "v1.27.0",
            "source": {
                "type": "git",
                "url": "https://github.com/symfony/polyfill-ctype.git",
                "reference": "5bbc823adecdae860bb64756d639ecfec17b050a"
            },
            "dist": {
                "type": "zip",
                "url": "https://api.github.com/repos/symfony/polyfill-ctype/zipball/5bbc823adecdae860bb64756d639ecfec17b050a",
                "reference": "5bbc823adecdae860bb64756d639ecfec17b050a",
                "shasum": ""
            },
            "require": {
                "php": ">=7.1"
            },
            "provide": {
                "ext-ctype": "*"
            },
            "suggest": {
                "ext-ctype": "For best performance"
            },
            "type": "library",
            "extra": {
                "branch-alias": {
                    "dev-main": "1.27-dev"
                },
                "thanks": {
                    "name": "symfony/polyfill",
                    "url": "https://github.com/symfony/polyfill"
                }
            },
            "autoload": {
                "files": [
                    "bootstrap.php"
                ],
                "psr-4": {
                    "Symfony\\Polyfill\\Ctype\\": ""
                }
            },
            "notification-url": "https://packagist.org/downloads/",
            "license": [
                "MIT"
            ],
            "authors": [
                {
                    "name": "Gert de Pagter",
                    "email": "BackEndTea@gmail.com"
                },
                {
                    "name": "Symfony Community",
                    "homepage": "https://symfony.com/contributors"
                }
            ],
            "description": "Symfony polyfill for ctype functions",
            "homepage": "https://symfony.com",
            "keywords": [
                "compatibility",
                "ctype",
                "polyfill",
                "portable"
            ],
            "support": {
                "source": "https://github.com/symfony/polyfill-ctype/tree/v1.27.0"
            },
            "funding": [
                {
                    "url": "https://symfony.com/sponsor",
                    "type": "custom"
                },
                {
                    "url": "https://github.com/fabpot",
                    "type": "github"
                },
                {
                    "url": "https://tidelift.com/funding/github/packagist/symfony/symfony",
                    "type": "tidelift"
                }
            ],
            "time": "2022-11-03T14:55:06+00:00"
        },
        {
            "name": "symfony/polyfill-mbstring",
            "version": "v1.27.0",
            "source": {
                "type": "git",
                "url": "https://github.com/symfony/polyfill-mbstring.git",
                "reference": "8ad114f6b39e2c98a8b0e3bd907732c207c2b534"
            },
            "dist": {
                "type": "zip",
                "url": "https://api.github.com/repos/symfony/polyfill-mbstring/zipball/8ad114f6b39e2c98a8b0e3bd907732c207c2b534",
                "reference": "8ad114f6b39e2c98a8b0e3bd907732c207c2b534",
                "shasum": ""
            },
            "require": {
                "php": ">=7.1"
            },
            "provide": {
                "ext-mbstring": "*"
            },
            "suggest": {
                "ext-mbstring": "For best performance"
            },
            "type": "library",
            "extra": {
                "branch-alias": {
                    "dev-main": "1.27-dev"
                },
                "thanks": {
                    "name": "symfony/polyfill",
                    "url": "https://github.com/symfony/polyfill"
                }
            },
            "autoload": {
                "files": [
                    "bootstrap.php"
                ],
                "psr-4": {
                    "Symfony\\Polyfill\\Mbstring\\": ""
                }
            },
            "notification-url": "https://packagist.org/downloads/",
            "license": [
                "MIT"
            ],
            "authors": [
                {
                    "name": "Nicolas Grekas",
                    "email": "p@tchwork.com"
                },
                {
                    "name": "Symfony Community",
                    "homepage": "https://symfony.com/contributors"
                }
            ],
            "description": "Symfony polyfill for the Mbstring extension",
            "homepage": "https://symfony.com",
            "keywords": [
                "compatibility",
                "mbstring",
                "polyfill",
                "portable",
                "shim"
            ],
            "support": {
                "source": "https://github.com/symfony/polyfill-mbstring/tree/v1.27.0"
            },
            "funding": [
                {
                    "url": "https://symfony.com/sponsor",
                    "type": "custom"
                },
                {
                    "url": "https://github.com/fabpot",
                    "type": "github"
                },
                {
                    "url": "https://tidelift.com/funding/github/packagist/symfony/symfony",
                    "type": "tidelift"
                }
            ],
            "time": "2022-11-03T14:55:06+00:00"
        },
        {
            "name": "symfony/polyfill-php80",
            "version": "v1.27.0",
            "source": {
                "type": "git",
                "url": "https://github.com/symfony/polyfill-php80.git",
                "reference": "7a6ff3f1959bb01aefccb463a0f2cd3d3d2fd936"
            },
            "dist": {
                "type": "zip",
                "url": "https://api.github.com/repos/symfony/polyfill-php80/zipball/7a6ff3f1959bb01aefccb463a0f2cd3d3d2fd936",
                "reference": "7a6ff3f1959bb01aefccb463a0f2cd3d3d2fd936",
                "shasum": ""
            },
            "require": {
                "php": ">=7.1"
            },
            "type": "library",
            "extra": {
                "branch-alias": {
                    "dev-main": "1.27-dev"
                },
                "thanks": {
                    "name": "symfony/polyfill",
                    "url": "https://github.com/symfony/polyfill"
                }
            },
            "autoload": {
                "files": [
                    "bootstrap.php"
                ],
                "psr-4": {
                    "Symfony\\Polyfill\\Php80\\": ""
                },
                "classmap": [
                    "Resources/stubs"
                ]
            },
            "notification-url": "https://packagist.org/downloads/",
            "license": [
                "MIT"
            ],
            "authors": [
                {
                    "name": "Ion Bazan",
                    "email": "ion.bazan@gmail.com"
                },
                {
                    "name": "Nicolas Grekas",
                    "email": "p@tchwork.com"
                },
                {
                    "name": "Symfony Community",
                    "homepage": "https://symfony.com/contributors"
                }
            ],
            "description": "Symfony polyfill backporting some PHP 8.0+ features to lower PHP versions",
            "homepage": "https://symfony.com",
            "keywords": [
                "compatibility",
                "polyfill",
                "portable",
                "shim"
            ],
            "support": {
                "source": "https://github.com/symfony/polyfill-php80/tree/v1.27.0"
            },
            "funding": [
                {
                    "url": "https://symfony.com/sponsor",
                    "type": "custom"
                },
                {
                    "url": "https://github.com/fabpot",
                    "type": "github"
                },
                {
                    "url": "https://tidelift.com/funding/github/packagist/symfony/symfony",
                    "type": "tidelift"
                }
            ],
            "time": "2022-11-03T14:55:06+00:00"
        },
        {
            "name": "symfony/polyfill-php81",
            "version": "v1.27.0",
            "source": {
                "type": "git",
                "url": "https://github.com/symfony/polyfill-php81.git",
                "reference": "707403074c8ea6e2edaf8794b0157a0bfa52157a"
            },
            "dist": {
                "type": "zip",
                "url": "https://api.github.com/repos/symfony/polyfill-php81/zipball/707403074c8ea6e2edaf8794b0157a0bfa52157a",
                "reference": "707403074c8ea6e2edaf8794b0157a0bfa52157a",
                "shasum": ""
            },
            "require": {
                "php": ">=7.1"
            },
            "type": "library",
            "extra": {
                "branch-alias": {
                    "dev-main": "1.27-dev"
                },
                "thanks": {
                    "name": "symfony/polyfill",
                    "url": "https://github.com/symfony/polyfill"
                }
            },
            "autoload": {
                "files": [
                    "bootstrap.php"
                ],
                "psr-4": {
                    "Symfony\\Polyfill\\Php81\\": ""
                },
                "classmap": [
                    "Resources/stubs"
                ]
            },
            "notification-url": "https://packagist.org/downloads/",
            "license": [
                "MIT"
            ],
            "authors": [
                {
                    "name": "Nicolas Grekas",
                    "email": "p@tchwork.com"
                },
                {
                    "name": "Symfony Community",
                    "homepage": "https://symfony.com/contributors"
                }
            ],
            "description": "Symfony polyfill backporting some PHP 8.1+ features to lower PHP versions",
            "homepage": "https://symfony.com",
            "keywords": [
                "compatibility",
                "polyfill",
                "portable",
                "shim"
            ],
            "support": {
                "source": "https://github.com/symfony/polyfill-php81/tree/v1.27.0"
            },
            "funding": [
                {
                    "url": "https://symfony.com/sponsor",
                    "type": "custom"
                },
                {
                    "url": "https://github.com/fabpot",
                    "type": "github"
                },
                {
                    "url": "https://tidelift.com/funding/github/packagist/symfony/symfony",
                    "type": "tidelift"
                }
            ],
            "time": "2022-11-03T14:55:06+00:00"
        }
    ],
    "packages-dev": [
        {
            "name": "doctrine/instantiator",
            "version": "1.5.0",
            "source": {
                "type": "git",
                "url": "https://github.com/doctrine/instantiator.git",
                "reference": "0a0fa9780f5d4e507415a065172d26a98d02047b"
            },
            "dist": {
                "type": "zip",
                "url": "https://api.github.com/repos/doctrine/instantiator/zipball/0a0fa9780f5d4e507415a065172d26a98d02047b",
                "reference": "0a0fa9780f5d4e507415a065172d26a98d02047b",
                "shasum": ""
            },
            "require": {
                "php": "^7.1 || ^8.0"
            },
            "require-dev": {
                "doctrine/coding-standard": "^9 || ^11",
                "ext-pdo": "*",
                "ext-phar": "*",
                "phpbench/phpbench": "^0.16 || ^1",
                "phpstan/phpstan": "^1.4",
                "phpstan/phpstan-phpunit": "^1",
                "phpunit/phpunit": "^7.5 || ^8.5 || ^9.5",
                "vimeo/psalm": "^4.30 || ^5.4"
            },
            "type": "library",
            "autoload": {
                "psr-4": {
                    "Doctrine\\Instantiator\\": "src/Doctrine/Instantiator/"
                }
            },
            "notification-url": "https://packagist.org/downloads/",
            "license": [
                "MIT"
            ],
            "authors": [
                {
                    "name": "Marco Pivetta",
                    "email": "ocramius@gmail.com",
                    "homepage": "https://ocramius.github.io/"
                }
            ],
            "description": "A small, lightweight utility to instantiate objects in PHP without invoking their constructors",
            "homepage": "https://www.doctrine-project.org/projects/instantiator.html",
            "keywords": [
                "constructor",
                "instantiate"
            ],
            "support": {
                "issues": "https://github.com/doctrine/instantiator/issues",
                "source": "https://github.com/doctrine/instantiator/tree/1.5.0"
            },
            "funding": [
                {
                    "url": "https://www.doctrine-project.org/sponsorship.html",
                    "type": "custom"
                },
                {
                    "url": "https://www.patreon.com/phpdoctrine",
                    "type": "patreon"
                },
                {
                    "url": "https://tidelift.com/funding/github/packagist/doctrine%2Finstantiator",
                    "type": "tidelift"
                }
            ],
            "time": "2022-12-30T00:15:36+00:00"
        },
        {
            "name": "myclabs/deep-copy",
            "version": "1.11.0",
            "source": {
                "type": "git",
                "url": "https://github.com/myclabs/DeepCopy.git",
                "reference": "14daed4296fae74d9e3201d2c4925d1acb7aa614"
            },
            "dist": {
                "type": "zip",
                "url": "https://api.github.com/repos/myclabs/DeepCopy/zipball/14daed4296fae74d9e3201d2c4925d1acb7aa614",
                "reference": "14daed4296fae74d9e3201d2c4925d1acb7aa614",
                "shasum": ""
            },
            "require": {
                "php": "^7.1 || ^8.0"
            },
            "conflict": {
                "doctrine/collections": "<1.6.8",
                "doctrine/common": "<2.13.3 || >=3,<3.2.2"
            },
            "require-dev": {
                "doctrine/collections": "^1.6.8",
                "doctrine/common": "^2.13.3 || ^3.2.2",
                "phpunit/phpunit": "^7.5.20 || ^8.5.23 || ^9.5.13"
            },
            "type": "library",
            "autoload": {
                "files": [
                    "src/DeepCopy/deep_copy.php"
                ],
                "psr-4": {
                    "DeepCopy\\": "src/DeepCopy/"
                }
            },
            "notification-url": "https://packagist.org/downloads/",
            "license": [
                "MIT"
            ],
            "description": "Create deep copies (clones) of your objects",
            "keywords": [
                "clone",
                "copy",
                "duplicate",
                "object",
                "object graph"
            ],
            "support": {
                "issues": "https://github.com/myclabs/DeepCopy/issues",
                "source": "https://github.com/myclabs/DeepCopy/tree/1.11.0"
            },
            "funding": [
                {
                    "url": "https://tidelift.com/funding/github/packagist/myclabs/deep-copy",
                    "type": "tidelift"
                }
            ],
            "time": "2022-03-03T13:19:32+00:00"
        },
        {
            "name": "nikic/php-parser",
            "version": "v4.15.3",
            "source": {
                "type": "git",
                "url": "https://github.com/nikic/PHP-Parser.git",
                "reference": "570e980a201d8ed0236b0a62ddf2c9cbb2034039"
            },
            "dist": {
                "type": "zip",
                "url": "https://api.github.com/repos/nikic/PHP-Parser/zipball/570e980a201d8ed0236b0a62ddf2c9cbb2034039",
                "reference": "570e980a201d8ed0236b0a62ddf2c9cbb2034039",
                "shasum": ""
            },
            "require": {
                "ext-tokenizer": "*",
                "php": ">=7.0"
            },
            "require-dev": {
                "ircmaxell/php-yacc": "^0.0.7",
                "phpunit/phpunit": "^6.5 || ^7.0 || ^8.0 || ^9.0"
            },
            "bin": [
                "bin/php-parse"
            ],
            "type": "library",
            "extra": {
                "branch-alias": {
                    "dev-master": "4.9-dev"
                }
            },
            "autoload": {
                "psr-4": {
                    "PhpParser\\": "lib/PhpParser"
                }
            },
            "notification-url": "https://packagist.org/downloads/",
            "license": [
                "BSD-3-Clause"
            ],
            "authors": [
                {
                    "name": "Nikita Popov"
                }
            ],
            "description": "A PHP parser written in PHP",
            "keywords": [
                "parser",
                "php"
            ],
            "support": {
                "issues": "https://github.com/nikic/PHP-Parser/issues",
                "source": "https://github.com/nikic/PHP-Parser/tree/v4.15.3"
            },
            "time": "2023-01-16T22:05:37+00:00"
        },
        {
            "name": "phar-io/manifest",
            "version": "2.0.3",
            "source": {
                "type": "git",
                "url": "https://github.com/phar-io/manifest.git",
                "reference": "97803eca37d319dfa7826cc2437fc020857acb53"
            },
            "dist": {
                "type": "zip",
                "url": "https://api.github.com/repos/phar-io/manifest/zipball/97803eca37d319dfa7826cc2437fc020857acb53",
                "reference": "97803eca37d319dfa7826cc2437fc020857acb53",
                "shasum": ""
            },
            "require": {
                "ext-dom": "*",
                "ext-phar": "*",
                "ext-xmlwriter": "*",
                "phar-io/version": "^3.0.1",
                "php": "^7.2 || ^8.0"
            },
            "type": "library",
            "extra": {
                "branch-alias": {
                    "dev-master": "2.0.x-dev"
                }
            },
            "autoload": {
                "classmap": [
                    "src/"
                ]
            },
            "notification-url": "https://packagist.org/downloads/",
            "license": [
                "BSD-3-Clause"
            ],
            "authors": [
                {
                    "name": "Arne Blankerts",
                    "email": "arne@blankerts.de",
                    "role": "Developer"
                },
                {
                    "name": "Sebastian Heuer",
                    "email": "sebastian@phpeople.de",
                    "role": "Developer"
                },
                {
                    "name": "Sebastian Bergmann",
                    "email": "sebastian@phpunit.de",
                    "role": "Developer"
                }
            ],
            "description": "Component for reading phar.io manifest information from a PHP Archive (PHAR)",
            "support": {
                "issues": "https://github.com/phar-io/manifest/issues",
                "source": "https://github.com/phar-io/manifest/tree/2.0.3"
            },
            "time": "2021-07-20T11:28:43+00:00"
        },
        {
            "name": "phar-io/version",
            "version": "3.2.1",
            "source": {
                "type": "git",
                "url": "https://github.com/phar-io/version.git",
                "reference": "4f7fd7836c6f332bb2933569e566a0d6c4cbed74"
            },
            "dist": {
                "type": "zip",
                "url": "https://api.github.com/repos/phar-io/version/zipball/4f7fd7836c6f332bb2933569e566a0d6c4cbed74",
                "reference": "4f7fd7836c6f332bb2933569e566a0d6c4cbed74",
                "shasum": ""
            },
            "require": {
                "php": "^7.2 || ^8.0"
            },
            "type": "library",
            "autoload": {
                "classmap": [
                    "src/"
                ]
            },
            "notification-url": "https://packagist.org/downloads/",
            "license": [
                "BSD-3-Clause"
            ],
            "authors": [
                {
                    "name": "Arne Blankerts",
                    "email": "arne@blankerts.de",
                    "role": "Developer"
                },
                {
                    "name": "Sebastian Heuer",
                    "email": "sebastian@phpeople.de",
                    "role": "Developer"
                },
                {
                    "name": "Sebastian Bergmann",
                    "email": "sebastian@phpunit.de",
                    "role": "Developer"
                }
            ],
            "description": "Library for handling version information and constraints",
            "support": {
                "issues": "https://github.com/phar-io/version/issues",
                "source": "https://github.com/phar-io/version/tree/3.2.1"
            },
            "time": "2022-02-21T01:04:05+00:00"
        },
        {
            "name": "phpstan/phpstan",
            "version": "1.9.17",
            "source": {
                "type": "git",
                "url": "https://github.com/phpstan/phpstan.git",
                "reference": "204e459e7822f2c586463029f5ecec31bb45a1f2"
            },
            "dist": {
                "type": "zip",
                "url": "https://api.github.com/repos/phpstan/phpstan/zipball/204e459e7822f2c586463029f5ecec31bb45a1f2",
                "reference": "204e459e7822f2c586463029f5ecec31bb45a1f2",
                "shasum": ""
            },
            "require": {
                "php": "^7.2|^8.0"
            },
            "conflict": {
                "phpstan/phpstan-shim": "*"
            },
            "bin": [
                "phpstan",
                "phpstan.phar"
            ],
            "type": "library",
            "autoload": {
                "files": [
                    "bootstrap.php"
                ]
            },
            "notification-url": "https://packagist.org/downloads/",
            "license": [
                "MIT"
            ],
            "description": "PHPStan - PHP Static Analysis Tool",
            "keywords": [
                "dev",
                "static analysis"
            ],
            "support": {
                "issues": "https://github.com/phpstan/phpstan/issues",
                "source": "https://github.com/phpstan/phpstan/tree/1.9.17"
            },
            "funding": [
                {
                    "url": "https://github.com/ondrejmirtes",
                    "type": "github"
                },
                {
                    "url": "https://github.com/phpstan",
                    "type": "github"
                },
                {
                    "url": "https://tidelift.com/funding/github/packagist/phpstan/phpstan",
                    "type": "tidelift"
                }
            ],
            "time": "2023-02-08T12:25:00+00:00"
        },
        {
            "name": "phpstan/phpstan-phpunit",
            "version": "1.3.4",
            "source": {
                "type": "git",
                "url": "https://github.com/phpstan/phpstan-phpunit.git",
                "reference": "d77af96c1aaec28f7c0293677132eaaad079e01b"
            },
            "dist": {
                "type": "zip",
                "url": "https://api.github.com/repos/phpstan/phpstan-phpunit/zipball/d77af96c1aaec28f7c0293677132eaaad079e01b",
                "reference": "d77af96c1aaec28f7c0293677132eaaad079e01b",
                "shasum": ""
            },
            "require": {
                "php": "^7.2 || ^8.0",
                "phpstan/phpstan": "^1.9.3"
            },
            "conflict": {
                "phpunit/phpunit": "<7.0"
            },
            "require-dev": {
                "nikic/php-parser": "^4.13.0",
                "php-parallel-lint/php-parallel-lint": "^1.2",
                "phpstan/phpstan-strict-rules": "^1.0",
                "phpunit/phpunit": "^9.5"
            },
            "type": "phpstan-extension",
            "extra": {
                "phpstan": {
                    "includes": [
                        "extension.neon",
                        "rules.neon"
                    ]
                }
            },
            "autoload": {
                "psr-4": {
                    "PHPStan\\": "src/"
                }
            },
            "notification-url": "https://packagist.org/downloads/",
            "license": [
                "MIT"
            ],
            "description": "PHPUnit extensions and rules for PHPStan",
            "support": {
                "issues": "https://github.com/phpstan/phpstan-phpunit/issues",
                "source": "https://github.com/phpstan/phpstan-phpunit/tree/1.3.4"
            },
            "time": "2023-02-09T08:05:29+00:00"
        },
        {
            "name": "phpstan/phpstan-strict-rules",
            "version": "1.4.5",
            "source": {
                "type": "git",
                "url": "https://github.com/phpstan/phpstan-strict-rules.git",
                "reference": "361f75b06066f3fdaba87c1f57bdb1ffc28d6f1d"
            },
            "dist": {
                "type": "zip",
                "url": "https://api.github.com/repos/phpstan/phpstan-strict-rules/zipball/361f75b06066f3fdaba87c1f57bdb1ffc28d6f1d",
                "reference": "361f75b06066f3fdaba87c1f57bdb1ffc28d6f1d",
                "shasum": ""
            },
            "require": {
                "php": "^7.2 || ^8.0",
                "phpstan/phpstan": "^1.9.7"
            },
            "require-dev": {
                "nikic/php-parser": "^4.13.0",
                "php-parallel-lint/php-parallel-lint": "^1.2",
                "phpstan/phpstan-phpunit": "^1.0",
                "phpunit/phpunit": "^9.5"
            },
            "type": "phpstan-extension",
            "extra": {
                "phpstan": {
                    "includes": [
                        "rules.neon"
                    ]
                }
            },
            "autoload": {
                "psr-4": {
                    "PHPStan\\": "src/"
                }
            },
            "notification-url": "https://packagist.org/downloads/",
            "license": [
                "MIT"
            ],
            "description": "Extra strict and opinionated rules for PHPStan",
            "support": {
                "issues": "https://github.com/phpstan/phpstan-strict-rules/issues",
                "source": "https://github.com/phpstan/phpstan-strict-rules/tree/1.4.5"
            },
            "time": "2023-01-11T14:16:29+00:00"
        },
        {
            "name": "phpunit/php-code-coverage",
            "version": "9.2.24",
            "source": {
                "type": "git",
                "url": "https://github.com/sebastianbergmann/php-code-coverage.git",
                "reference": "2cf940ebc6355a9d430462811b5aaa308b174bed"
            },
            "dist": {
                "type": "zip",
                "url": "https://api.github.com/repos/sebastianbergmann/php-code-coverage/zipball/2cf940ebc6355a9d430462811b5aaa308b174bed",
                "reference": "2cf940ebc6355a9d430462811b5aaa308b174bed",
                "shasum": ""
            },
            "require": {
                "ext-dom": "*",
                "ext-libxml": "*",
                "ext-xmlwriter": "*",
                "nikic/php-parser": "^4.14",
                "php": ">=7.3",
                "phpunit/php-file-iterator": "^3.0.3",
                "phpunit/php-text-template": "^2.0.2",
                "sebastian/code-unit-reverse-lookup": "^2.0.2",
                "sebastian/complexity": "^2.0",
                "sebastian/environment": "^5.1.2",
                "sebastian/lines-of-code": "^1.0.3",
                "sebastian/version": "^3.0.1",
                "theseer/tokenizer": "^1.2.0"
            },
            "require-dev": {
                "phpunit/phpunit": "^9.3"
            },
            "suggest": {
                "ext-pcov": "*",
                "ext-xdebug": "*"
            },
            "type": "library",
            "extra": {
                "branch-alias": {
                    "dev-master": "9.2-dev"
                }
            },
            "autoload": {
                "classmap": [
                    "src/"
                ]
            },
            "notification-url": "https://packagist.org/downloads/",
            "license": [
                "BSD-3-Clause"
            ],
            "authors": [
                {
                    "name": "Sebastian Bergmann",
                    "email": "sebastian@phpunit.de",
                    "role": "lead"
                }
            ],
            "description": "Library that provides collection, processing, and rendering functionality for PHP code coverage information.",
            "homepage": "https://github.com/sebastianbergmann/php-code-coverage",
            "keywords": [
                "coverage",
                "testing",
                "xunit"
            ],
            "support": {
                "issues": "https://github.com/sebastianbergmann/php-code-coverage/issues",
                "source": "https://github.com/sebastianbergmann/php-code-coverage/tree/9.2.24"
            },
            "funding": [
                {
                    "url": "https://github.com/sebastianbergmann",
                    "type": "github"
                }
            ],
            "time": "2023-01-26T08:26:55+00:00"
        },
        {
            "name": "phpunit/php-file-iterator",
            "version": "3.0.6",
            "source": {
                "type": "git",
                "url": "https://github.com/sebastianbergmann/php-file-iterator.git",
                "reference": "cf1c2e7c203ac650e352f4cc675a7021e7d1b3cf"
            },
            "dist": {
                "type": "zip",
                "url": "https://api.github.com/repos/sebastianbergmann/php-file-iterator/zipball/cf1c2e7c203ac650e352f4cc675a7021e7d1b3cf",
                "reference": "cf1c2e7c203ac650e352f4cc675a7021e7d1b3cf",
                "shasum": ""
            },
            "require": {
                "php": ">=7.3"
            },
            "require-dev": {
                "phpunit/phpunit": "^9.3"
            },
            "type": "library",
            "extra": {
                "branch-alias": {
                    "dev-master": "3.0-dev"
                }
            },
            "autoload": {
                "classmap": [
                    "src/"
                ]
            },
            "notification-url": "https://packagist.org/downloads/",
            "license": [
                "BSD-3-Clause"
            ],
            "authors": [
                {
                    "name": "Sebastian Bergmann",
                    "email": "sebastian@phpunit.de",
                    "role": "lead"
                }
            ],
            "description": "FilterIterator implementation that filters files based on a list of suffixes.",
            "homepage": "https://github.com/sebastianbergmann/php-file-iterator/",
            "keywords": [
                "filesystem",
                "iterator"
            ],
            "support": {
                "issues": "https://github.com/sebastianbergmann/php-file-iterator/issues",
                "source": "https://github.com/sebastianbergmann/php-file-iterator/tree/3.0.6"
            },
            "funding": [
                {
                    "url": "https://github.com/sebastianbergmann",
                    "type": "github"
                }
            ],
            "time": "2021-12-02T12:48:52+00:00"
        },
        {
            "name": "phpunit/php-invoker",
            "version": "3.1.1",
            "source": {
                "type": "git",
                "url": "https://github.com/sebastianbergmann/php-invoker.git",
                "reference": "5a10147d0aaf65b58940a0b72f71c9ac0423cc67"
            },
            "dist": {
                "type": "zip",
                "url": "https://api.github.com/repos/sebastianbergmann/php-invoker/zipball/5a10147d0aaf65b58940a0b72f71c9ac0423cc67",
                "reference": "5a10147d0aaf65b58940a0b72f71c9ac0423cc67",
                "shasum": ""
            },
            "require": {
                "php": ">=7.3"
            },
            "require-dev": {
                "ext-pcntl": "*",
                "phpunit/phpunit": "^9.3"
            },
            "suggest": {
                "ext-pcntl": "*"
            },
            "type": "library",
            "extra": {
                "branch-alias": {
                    "dev-master": "3.1-dev"
                }
            },
            "autoload": {
                "classmap": [
                    "src/"
                ]
            },
            "notification-url": "https://packagist.org/downloads/",
            "license": [
                "BSD-3-Clause"
            ],
            "authors": [
                {
                    "name": "Sebastian Bergmann",
                    "email": "sebastian@phpunit.de",
                    "role": "lead"
                }
            ],
            "description": "Invoke callables with a timeout",
            "homepage": "https://github.com/sebastianbergmann/php-invoker/",
            "keywords": [
                "process"
            ],
            "support": {
                "issues": "https://github.com/sebastianbergmann/php-invoker/issues",
                "source": "https://github.com/sebastianbergmann/php-invoker/tree/3.1.1"
            },
            "funding": [
                {
                    "url": "https://github.com/sebastianbergmann",
                    "type": "github"
                }
            ],
            "time": "2020-09-28T05:58:55+00:00"
        },
        {
            "name": "phpunit/php-text-template",
            "version": "2.0.4",
            "source": {
                "type": "git",
                "url": "https://github.com/sebastianbergmann/php-text-template.git",
                "reference": "5da5f67fc95621df9ff4c4e5a84d6a8a2acf7c28"
            },
            "dist": {
                "type": "zip",
                "url": "https://api.github.com/repos/sebastianbergmann/php-text-template/zipball/5da5f67fc95621df9ff4c4e5a84d6a8a2acf7c28",
                "reference": "5da5f67fc95621df9ff4c4e5a84d6a8a2acf7c28",
                "shasum": ""
            },
            "require": {
                "php": ">=7.3"
            },
            "require-dev": {
                "phpunit/phpunit": "^9.3"
            },
            "type": "library",
            "extra": {
                "branch-alias": {
                    "dev-master": "2.0-dev"
                }
            },
            "autoload": {
                "classmap": [
                    "src/"
                ]
            },
            "notification-url": "https://packagist.org/downloads/",
            "license": [
                "BSD-3-Clause"
            ],
            "authors": [
                {
                    "name": "Sebastian Bergmann",
                    "email": "sebastian@phpunit.de",
                    "role": "lead"
                }
            ],
            "description": "Simple template engine.",
            "homepage": "https://github.com/sebastianbergmann/php-text-template/",
            "keywords": [
                "template"
            ],
            "support": {
                "issues": "https://github.com/sebastianbergmann/php-text-template/issues",
                "source": "https://github.com/sebastianbergmann/php-text-template/tree/2.0.4"
            },
            "funding": [
                {
                    "url": "https://github.com/sebastianbergmann",
                    "type": "github"
                }
            ],
            "time": "2020-10-26T05:33:50+00:00"
        },
        {
            "name": "phpunit/php-timer",
            "version": "5.0.3",
            "source": {
                "type": "git",
                "url": "https://github.com/sebastianbergmann/php-timer.git",
                "reference": "5a63ce20ed1b5bf577850e2c4e87f4aa902afbd2"
            },
            "dist": {
                "type": "zip",
                "url": "https://api.github.com/repos/sebastianbergmann/php-timer/zipball/5a63ce20ed1b5bf577850e2c4e87f4aa902afbd2",
                "reference": "5a63ce20ed1b5bf577850e2c4e87f4aa902afbd2",
                "shasum": ""
            },
            "require": {
                "php": ">=7.3"
            },
            "require-dev": {
                "phpunit/phpunit": "^9.3"
            },
            "type": "library",
            "extra": {
                "branch-alias": {
                    "dev-master": "5.0-dev"
                }
            },
            "autoload": {
                "classmap": [
                    "src/"
                ]
            },
            "notification-url": "https://packagist.org/downloads/",
            "license": [
                "BSD-3-Clause"
            ],
            "authors": [
                {
                    "name": "Sebastian Bergmann",
                    "email": "sebastian@phpunit.de",
                    "role": "lead"
                }
            ],
            "description": "Utility class for timing",
            "homepage": "https://github.com/sebastianbergmann/php-timer/",
            "keywords": [
                "timer"
            ],
            "support": {
                "issues": "https://github.com/sebastianbergmann/php-timer/issues",
                "source": "https://github.com/sebastianbergmann/php-timer/tree/5.0.3"
            },
            "funding": [
                {
                    "url": "https://github.com/sebastianbergmann",
                    "type": "github"
                }
            ],
            "time": "2020-10-26T13:16:10+00:00"
        },
        {
            "name": "phpunit/phpunit",
            "version": "9.6.3",
            "source": {
                "type": "git",
                "url": "https://github.com/sebastianbergmann/phpunit.git",
                "reference": "e7b1615e3e887d6c719121c6d4a44b0ab9645555"
            },
            "dist": {
                "type": "zip",
                "url": "https://api.github.com/repos/sebastianbergmann/phpunit/zipball/e7b1615e3e887d6c719121c6d4a44b0ab9645555",
                "reference": "e7b1615e3e887d6c719121c6d4a44b0ab9645555",
                "shasum": ""
            },
            "require": {
                "doctrine/instantiator": "^1.3.1 || ^2",
                "ext-dom": "*",
                "ext-json": "*",
                "ext-libxml": "*",
                "ext-mbstring": "*",
                "ext-xml": "*",
                "ext-xmlwriter": "*",
                "myclabs/deep-copy": "^1.10.1",
                "phar-io/manifest": "^2.0.3",
                "phar-io/version": "^3.0.2",
                "php": ">=7.3",
                "phpunit/php-code-coverage": "^9.2.13",
                "phpunit/php-file-iterator": "^3.0.5",
                "phpunit/php-invoker": "^3.1.1",
                "phpunit/php-text-template": "^2.0.3",
                "phpunit/php-timer": "^5.0.2",
                "sebastian/cli-parser": "^1.0.1",
                "sebastian/code-unit": "^1.0.6",
                "sebastian/comparator": "^4.0.8",
                "sebastian/diff": "^4.0.3",
                "sebastian/environment": "^5.1.3",
                "sebastian/exporter": "^4.0.5",
                "sebastian/global-state": "^5.0.1",
                "sebastian/object-enumerator": "^4.0.3",
                "sebastian/resource-operations": "^3.0.3",
                "sebastian/type": "^3.2",
                "sebastian/version": "^3.0.2"
            },
            "suggest": {
                "ext-soap": "*",
                "ext-xdebug": "*"
            },
            "bin": [
                "phpunit"
            ],
            "type": "library",
            "extra": {
                "branch-alias": {
                    "dev-master": "9.6-dev"
                }
            },
            "autoload": {
                "files": [
                    "src/Framework/Assert/Functions.php"
                ],
                "classmap": [
                    "src/"
                ]
            },
            "notification-url": "https://packagist.org/downloads/",
            "license": [
                "BSD-3-Clause"
            ],
            "authors": [
                {
                    "name": "Sebastian Bergmann",
                    "email": "sebastian@phpunit.de",
                    "role": "lead"
                }
            ],
            "description": "The PHP Unit Testing framework.",
            "homepage": "https://phpunit.de/",
            "keywords": [
                "phpunit",
                "testing",
                "xunit"
            ],
            "support": {
                "issues": "https://github.com/sebastianbergmann/phpunit/issues",
                "source": "https://github.com/sebastianbergmann/phpunit/tree/9.6.3"
            },
            "funding": [
                {
                    "url": "https://phpunit.de/sponsors.html",
                    "type": "custom"
                },
                {
                    "url": "https://github.com/sebastianbergmann",
                    "type": "github"
                },
                {
                    "url": "https://tidelift.com/funding/github/packagist/phpunit/phpunit",
                    "type": "tidelift"
                }
            ],
            "time": "2023-02-04T13:37:15+00:00"
        },
        {
            "name": "sebastian/cli-parser",
            "version": "1.0.1",
            "source": {
                "type": "git",
                "url": "https://github.com/sebastianbergmann/cli-parser.git",
                "reference": "442e7c7e687e42adc03470c7b668bc4b2402c0b2"
            },
            "dist": {
                "type": "zip",
                "url": "https://api.github.com/repos/sebastianbergmann/cli-parser/zipball/442e7c7e687e42adc03470c7b668bc4b2402c0b2",
                "reference": "442e7c7e687e42adc03470c7b668bc4b2402c0b2",
                "shasum": ""
            },
            "require": {
                "php": ">=7.3"
            },
            "require-dev": {
                "phpunit/phpunit": "^9.3"
            },
            "type": "library",
            "extra": {
                "branch-alias": {
                    "dev-master": "1.0-dev"
                }
            },
            "autoload": {
                "classmap": [
                    "src/"
                ]
            },
            "notification-url": "https://packagist.org/downloads/",
            "license": [
                "BSD-3-Clause"
            ],
            "authors": [
                {
                    "name": "Sebastian Bergmann",
                    "email": "sebastian@phpunit.de",
                    "role": "lead"
                }
            ],
            "description": "Library for parsing CLI options",
            "homepage": "https://github.com/sebastianbergmann/cli-parser",
            "support": {
                "issues": "https://github.com/sebastianbergmann/cli-parser/issues",
                "source": "https://github.com/sebastianbergmann/cli-parser/tree/1.0.1"
            },
            "funding": [
                {
                    "url": "https://github.com/sebastianbergmann",
                    "type": "github"
                }
            ],
            "time": "2020-09-28T06:08:49+00:00"
        },
        {
            "name": "sebastian/code-unit",
            "version": "1.0.8",
            "source": {
                "type": "git",
                "url": "https://github.com/sebastianbergmann/code-unit.git",
                "reference": "1fc9f64c0927627ef78ba436c9b17d967e68e120"
            },
            "dist": {
                "type": "zip",
                "url": "https://api.github.com/repos/sebastianbergmann/code-unit/zipball/1fc9f64c0927627ef78ba436c9b17d967e68e120",
                "reference": "1fc9f64c0927627ef78ba436c9b17d967e68e120",
                "shasum": ""
            },
            "require": {
                "php": ">=7.3"
            },
            "require-dev": {
                "phpunit/phpunit": "^9.3"
            },
            "type": "library",
            "extra": {
                "branch-alias": {
                    "dev-master": "1.0-dev"
                }
            },
            "autoload": {
                "classmap": [
                    "src/"
                ]
            },
            "notification-url": "https://packagist.org/downloads/",
            "license": [
                "BSD-3-Clause"
            ],
            "authors": [
                {
                    "name": "Sebastian Bergmann",
                    "email": "sebastian@phpunit.de",
                    "role": "lead"
                }
            ],
            "description": "Collection of value objects that represent the PHP code units",
            "homepage": "https://github.com/sebastianbergmann/code-unit",
            "support": {
                "issues": "https://github.com/sebastianbergmann/code-unit/issues",
                "source": "https://github.com/sebastianbergmann/code-unit/tree/1.0.8"
            },
            "funding": [
                {
                    "url": "https://github.com/sebastianbergmann",
                    "type": "github"
                }
            ],
            "time": "2020-10-26T13:08:54+00:00"
        },
        {
            "name": "sebastian/code-unit-reverse-lookup",
            "version": "2.0.3",
            "source": {
                "type": "git",
                "url": "https://github.com/sebastianbergmann/code-unit-reverse-lookup.git",
                "reference": "ac91f01ccec49fb77bdc6fd1e548bc70f7faa3e5"
            },
            "dist": {
                "type": "zip",
                "url": "https://api.github.com/repos/sebastianbergmann/code-unit-reverse-lookup/zipball/ac91f01ccec49fb77bdc6fd1e548bc70f7faa3e5",
                "reference": "ac91f01ccec49fb77bdc6fd1e548bc70f7faa3e5",
                "shasum": ""
            },
            "require": {
                "php": ">=7.3"
            },
            "require-dev": {
                "phpunit/phpunit": "^9.3"
            },
            "type": "library",
            "extra": {
                "branch-alias": {
                    "dev-master": "2.0-dev"
                }
            },
            "autoload": {
                "classmap": [
                    "src/"
                ]
            },
            "notification-url": "https://packagist.org/downloads/",
            "license": [
                "BSD-3-Clause"
            ],
            "authors": [
                {
                    "name": "Sebastian Bergmann",
                    "email": "sebastian@phpunit.de"
                }
            ],
            "description": "Looks up which function or method a line of code belongs to",
            "homepage": "https://github.com/sebastianbergmann/code-unit-reverse-lookup/",
            "support": {
                "issues": "https://github.com/sebastianbergmann/code-unit-reverse-lookup/issues",
                "source": "https://github.com/sebastianbergmann/code-unit-reverse-lookup/tree/2.0.3"
            },
            "funding": [
                {
                    "url": "https://github.com/sebastianbergmann",
                    "type": "github"
                }
            ],
            "time": "2020-09-28T05:30:19+00:00"
        },
        {
            "name": "sebastian/comparator",
            "version": "4.0.8",
            "source": {
                "type": "git",
                "url": "https://github.com/sebastianbergmann/comparator.git",
                "reference": "fa0f136dd2334583309d32b62544682ee972b51a"
            },
            "dist": {
                "type": "zip",
                "url": "https://api.github.com/repos/sebastianbergmann/comparator/zipball/fa0f136dd2334583309d32b62544682ee972b51a",
                "reference": "fa0f136dd2334583309d32b62544682ee972b51a",
                "shasum": ""
            },
            "require": {
                "php": ">=7.3",
                "sebastian/diff": "^4.0",
                "sebastian/exporter": "^4.0"
            },
            "require-dev": {
                "phpunit/phpunit": "^9.3"
            },
            "type": "library",
            "extra": {
                "branch-alias": {
                    "dev-master": "4.0-dev"
                }
            },
            "autoload": {
                "classmap": [
                    "src/"
                ]
            },
            "notification-url": "https://packagist.org/downloads/",
            "license": [
                "BSD-3-Clause"
            ],
            "authors": [
                {
                    "name": "Sebastian Bergmann",
                    "email": "sebastian@phpunit.de"
                },
                {
                    "name": "Jeff Welch",
                    "email": "whatthejeff@gmail.com"
                },
                {
                    "name": "Volker Dusch",
                    "email": "github@wallbash.com"
                },
                {
                    "name": "Bernhard Schussek",
                    "email": "bschussek@2bepublished.at"
                }
            ],
            "description": "Provides the functionality to compare PHP values for equality",
            "homepage": "https://github.com/sebastianbergmann/comparator",
            "keywords": [
                "comparator",
                "compare",
                "equality"
            ],
            "support": {
                "issues": "https://github.com/sebastianbergmann/comparator/issues",
                "source": "https://github.com/sebastianbergmann/comparator/tree/4.0.8"
            },
            "funding": [
                {
                    "url": "https://github.com/sebastianbergmann",
                    "type": "github"
                }
            ],
            "time": "2022-09-14T12:41:17+00:00"
        },
        {
            "name": "sebastian/complexity",
            "version": "2.0.2",
            "source": {
                "type": "git",
                "url": "https://github.com/sebastianbergmann/complexity.git",
                "reference": "739b35e53379900cc9ac327b2147867b8b6efd88"
            },
            "dist": {
                "type": "zip",
                "url": "https://api.github.com/repos/sebastianbergmann/complexity/zipball/739b35e53379900cc9ac327b2147867b8b6efd88",
                "reference": "739b35e53379900cc9ac327b2147867b8b6efd88",
                "shasum": ""
            },
            "require": {
                "nikic/php-parser": "^4.7",
                "php": ">=7.3"
            },
            "require-dev": {
                "phpunit/phpunit": "^9.3"
            },
            "type": "library",
            "extra": {
                "branch-alias": {
                    "dev-master": "2.0-dev"
                }
            },
            "autoload": {
                "classmap": [
                    "src/"
                ]
            },
            "notification-url": "https://packagist.org/downloads/",
            "license": [
                "BSD-3-Clause"
            ],
            "authors": [
                {
                    "name": "Sebastian Bergmann",
                    "email": "sebastian@phpunit.de",
                    "role": "lead"
                }
            ],
            "description": "Library for calculating the complexity of PHP code units",
            "homepage": "https://github.com/sebastianbergmann/complexity",
            "support": {
                "issues": "https://github.com/sebastianbergmann/complexity/issues",
                "source": "https://github.com/sebastianbergmann/complexity/tree/2.0.2"
            },
            "funding": [
                {
                    "url": "https://github.com/sebastianbergmann",
                    "type": "github"
                }
            ],
            "time": "2020-10-26T15:52:27+00:00"
        },
        {
            "name": "sebastian/diff",
            "version": "4.0.4",
            "source": {
                "type": "git",
                "url": "https://github.com/sebastianbergmann/diff.git",
                "reference": "3461e3fccc7cfdfc2720be910d3bd73c69be590d"
            },
            "dist": {
                "type": "zip",
                "url": "https://api.github.com/repos/sebastianbergmann/diff/zipball/3461e3fccc7cfdfc2720be910d3bd73c69be590d",
                "reference": "3461e3fccc7cfdfc2720be910d3bd73c69be590d",
                "shasum": ""
            },
            "require": {
                "php": ">=7.3"
            },
            "require-dev": {
                "phpunit/phpunit": "^9.3",
                "symfony/process": "^4.2 || ^5"
            },
            "type": "library",
            "extra": {
                "branch-alias": {
                    "dev-master": "4.0-dev"
                }
            },
            "autoload": {
                "classmap": [
                    "src/"
                ]
            },
            "notification-url": "https://packagist.org/downloads/",
            "license": [
                "BSD-3-Clause"
            ],
            "authors": [
                {
                    "name": "Sebastian Bergmann",
                    "email": "sebastian@phpunit.de"
                },
                {
                    "name": "Kore Nordmann",
                    "email": "mail@kore-nordmann.de"
                }
            ],
            "description": "Diff implementation",
            "homepage": "https://github.com/sebastianbergmann/diff",
            "keywords": [
                "diff",
                "udiff",
                "unidiff",
                "unified diff"
            ],
            "support": {
                "issues": "https://github.com/sebastianbergmann/diff/issues",
                "source": "https://github.com/sebastianbergmann/diff/tree/4.0.4"
            },
            "funding": [
                {
                    "url": "https://github.com/sebastianbergmann",
                    "type": "github"
                }
            ],
            "time": "2020-10-26T13:10:38+00:00"
        },
        {
            "name": "sebastian/environment",
            "version": "5.1.5",
            "source": {
                "type": "git",
                "url": "https://github.com/sebastianbergmann/environment.git",
                "reference": "830c43a844f1f8d5b7a1f6d6076b784454d8b7ed"
            },
            "dist": {
                "type": "zip",
                "url": "https://api.github.com/repos/sebastianbergmann/environment/zipball/830c43a844f1f8d5b7a1f6d6076b784454d8b7ed",
                "reference": "830c43a844f1f8d5b7a1f6d6076b784454d8b7ed",
                "shasum": ""
            },
            "require": {
                "php": ">=7.3"
            },
            "require-dev": {
                "phpunit/phpunit": "^9.3"
            },
            "suggest": {
                "ext-posix": "*"
            },
            "type": "library",
            "extra": {
                "branch-alias": {
                    "dev-master": "5.1-dev"
                }
            },
            "autoload": {
                "classmap": [
                    "src/"
                ]
            },
            "notification-url": "https://packagist.org/downloads/",
            "license": [
                "BSD-3-Clause"
            ],
            "authors": [
                {
                    "name": "Sebastian Bergmann",
                    "email": "sebastian@phpunit.de"
                }
            ],
            "description": "Provides functionality to handle HHVM/PHP environments",
            "homepage": "http://www.github.com/sebastianbergmann/environment",
            "keywords": [
                "Xdebug",
                "environment",
                "hhvm"
            ],
            "support": {
                "issues": "https://github.com/sebastianbergmann/environment/issues",
                "source": "https://github.com/sebastianbergmann/environment/tree/5.1.5"
            },
            "funding": [
                {
                    "url": "https://github.com/sebastianbergmann",
                    "type": "github"
                }
            ],
            "time": "2023-02-03T06:03:51+00:00"
        },
        {
            "name": "sebastian/exporter",
            "version": "4.0.5",
            "source": {
                "type": "git",
                "url": "https://github.com/sebastianbergmann/exporter.git",
                "reference": "ac230ed27f0f98f597c8a2b6eb7ac563af5e5b9d"
            },
            "dist": {
                "type": "zip",
                "url": "https://api.github.com/repos/sebastianbergmann/exporter/zipball/ac230ed27f0f98f597c8a2b6eb7ac563af5e5b9d",
                "reference": "ac230ed27f0f98f597c8a2b6eb7ac563af5e5b9d",
                "shasum": ""
            },
            "require": {
                "php": ">=7.3",
                "sebastian/recursion-context": "^4.0"
            },
            "require-dev": {
                "ext-mbstring": "*",
                "phpunit/phpunit": "^9.3"
            },
            "type": "library",
            "extra": {
                "branch-alias": {
                    "dev-master": "4.0-dev"
                }
            },
            "autoload": {
                "classmap": [
                    "src/"
                ]
            },
            "notification-url": "https://packagist.org/downloads/",
            "license": [
                "BSD-3-Clause"
            ],
            "authors": [
                {
                    "name": "Sebastian Bergmann",
                    "email": "sebastian@phpunit.de"
                },
                {
                    "name": "Jeff Welch",
                    "email": "whatthejeff@gmail.com"
                },
                {
                    "name": "Volker Dusch",
                    "email": "github@wallbash.com"
                },
                {
                    "name": "Adam Harvey",
                    "email": "aharvey@php.net"
                },
                {
                    "name": "Bernhard Schussek",
                    "email": "bschussek@gmail.com"
                }
            ],
            "description": "Provides the functionality to export PHP variables for visualization",
            "homepage": "https://www.github.com/sebastianbergmann/exporter",
            "keywords": [
                "export",
                "exporter"
            ],
            "support": {
                "issues": "https://github.com/sebastianbergmann/exporter/issues",
                "source": "https://github.com/sebastianbergmann/exporter/tree/4.0.5"
            },
            "funding": [
                {
                    "url": "https://github.com/sebastianbergmann",
                    "type": "github"
                }
            ],
            "time": "2022-09-14T06:03:37+00:00"
        },
        {
            "name": "sebastian/global-state",
            "version": "5.0.5",
            "source": {
                "type": "git",
                "url": "https://github.com/sebastianbergmann/global-state.git",
                "reference": "0ca8db5a5fc9c8646244e629625ac486fa286bf2"
            },
            "dist": {
                "type": "zip",
                "url": "https://api.github.com/repos/sebastianbergmann/global-state/zipball/0ca8db5a5fc9c8646244e629625ac486fa286bf2",
                "reference": "0ca8db5a5fc9c8646244e629625ac486fa286bf2",
                "shasum": ""
            },
            "require": {
                "php": ">=7.3",
                "sebastian/object-reflector": "^2.0",
                "sebastian/recursion-context": "^4.0"
            },
            "require-dev": {
                "ext-dom": "*",
                "phpunit/phpunit": "^9.3"
            },
            "suggest": {
                "ext-uopz": "*"
            },
            "type": "library",
            "extra": {
                "branch-alias": {
                    "dev-master": "5.0-dev"
                }
            },
            "autoload": {
                "classmap": [
                    "src/"
                ]
            },
            "notification-url": "https://packagist.org/downloads/",
            "license": [
                "BSD-3-Clause"
            ],
            "authors": [
                {
                    "name": "Sebastian Bergmann",
                    "email": "sebastian@phpunit.de"
                }
            ],
            "description": "Snapshotting of global state",
            "homepage": "http://www.github.com/sebastianbergmann/global-state",
            "keywords": [
                "global state"
            ],
            "support": {
                "issues": "https://github.com/sebastianbergmann/global-state/issues",
                "source": "https://github.com/sebastianbergmann/global-state/tree/5.0.5"
            },
            "funding": [
                {
                    "url": "https://github.com/sebastianbergmann",
                    "type": "github"
                }
            ],
            "time": "2022-02-14T08:28:10+00:00"
        },
        {
            "name": "sebastian/lines-of-code",
            "version": "1.0.3",
            "source": {
                "type": "git",
                "url": "https://github.com/sebastianbergmann/lines-of-code.git",
                "reference": "c1c2e997aa3146983ed888ad08b15470a2e22ecc"
            },
            "dist": {
                "type": "zip",
                "url": "https://api.github.com/repos/sebastianbergmann/lines-of-code/zipball/c1c2e997aa3146983ed888ad08b15470a2e22ecc",
                "reference": "c1c2e997aa3146983ed888ad08b15470a2e22ecc",
                "shasum": ""
            },
            "require": {
                "nikic/php-parser": "^4.6",
                "php": ">=7.3"
            },
            "require-dev": {
                "phpunit/phpunit": "^9.3"
            },
            "type": "library",
            "extra": {
                "branch-alias": {
                    "dev-master": "1.0-dev"
                }
            },
            "autoload": {
                "classmap": [
                    "src/"
                ]
            },
            "notification-url": "https://packagist.org/downloads/",
            "license": [
                "BSD-3-Clause"
            ],
            "authors": [
                {
                    "name": "Sebastian Bergmann",
                    "email": "sebastian@phpunit.de",
                    "role": "lead"
                }
            ],
            "description": "Library for counting the lines of code in PHP source code",
            "homepage": "https://github.com/sebastianbergmann/lines-of-code",
            "support": {
                "issues": "https://github.com/sebastianbergmann/lines-of-code/issues",
                "source": "https://github.com/sebastianbergmann/lines-of-code/tree/1.0.3"
            },
            "funding": [
                {
                    "url": "https://github.com/sebastianbergmann",
                    "type": "github"
                }
            ],
            "time": "2020-11-28T06:42:11+00:00"
        },
        {
            "name": "sebastian/object-enumerator",
            "version": "4.0.4",
            "source": {
                "type": "git",
                "url": "https://github.com/sebastianbergmann/object-enumerator.git",
                "reference": "5c9eeac41b290a3712d88851518825ad78f45c71"
            },
            "dist": {
                "type": "zip",
                "url": "https://api.github.com/repos/sebastianbergmann/object-enumerator/zipball/5c9eeac41b290a3712d88851518825ad78f45c71",
                "reference": "5c9eeac41b290a3712d88851518825ad78f45c71",
                "shasum": ""
            },
            "require": {
                "php": ">=7.3",
                "sebastian/object-reflector": "^2.0",
                "sebastian/recursion-context": "^4.0"
            },
            "require-dev": {
                "phpunit/phpunit": "^9.3"
            },
            "type": "library",
            "extra": {
                "branch-alias": {
                    "dev-master": "4.0-dev"
                }
            },
            "autoload": {
                "classmap": [
                    "src/"
                ]
            },
            "notification-url": "https://packagist.org/downloads/",
            "license": [
                "BSD-3-Clause"
            ],
            "authors": [
                {
                    "name": "Sebastian Bergmann",
                    "email": "sebastian@phpunit.de"
                }
            ],
            "description": "Traverses array structures and object graphs to enumerate all referenced objects",
            "homepage": "https://github.com/sebastianbergmann/object-enumerator/",
            "support": {
                "issues": "https://github.com/sebastianbergmann/object-enumerator/issues",
                "source": "https://github.com/sebastianbergmann/object-enumerator/tree/4.0.4"
            },
            "funding": [
                {
                    "url": "https://github.com/sebastianbergmann",
                    "type": "github"
                }
            ],
            "time": "2020-10-26T13:12:34+00:00"
        },
        {
            "name": "sebastian/object-reflector",
            "version": "2.0.4",
            "source": {
                "type": "git",
                "url": "https://github.com/sebastianbergmann/object-reflector.git",
                "reference": "b4f479ebdbf63ac605d183ece17d8d7fe49c15c7"
            },
            "dist": {
                "type": "zip",
                "url": "https://api.github.com/repos/sebastianbergmann/object-reflector/zipball/b4f479ebdbf63ac605d183ece17d8d7fe49c15c7",
                "reference": "b4f479ebdbf63ac605d183ece17d8d7fe49c15c7",
                "shasum": ""
            },
            "require": {
                "php": ">=7.3"
            },
            "require-dev": {
                "phpunit/phpunit": "^9.3"
            },
            "type": "library",
            "extra": {
                "branch-alias": {
                    "dev-master": "2.0-dev"
                }
            },
            "autoload": {
                "classmap": [
                    "src/"
                ]
            },
            "notification-url": "https://packagist.org/downloads/",
            "license": [
                "BSD-3-Clause"
            ],
            "authors": [
                {
                    "name": "Sebastian Bergmann",
                    "email": "sebastian@phpunit.de"
                }
            ],
            "description": "Allows reflection of object attributes, including inherited and non-public ones",
            "homepage": "https://github.com/sebastianbergmann/object-reflector/",
            "support": {
                "issues": "https://github.com/sebastianbergmann/object-reflector/issues",
                "source": "https://github.com/sebastianbergmann/object-reflector/tree/2.0.4"
            },
            "funding": [
                {
                    "url": "https://github.com/sebastianbergmann",
                    "type": "github"
                }
            ],
            "time": "2020-10-26T13:14:26+00:00"
        },
        {
            "name": "sebastian/recursion-context",
            "version": "4.0.5",
            "source": {
                "type": "git",
                "url": "https://github.com/sebastianbergmann/recursion-context.git",
                "reference": "e75bd0f07204fec2a0af9b0f3cfe97d05f92efc1"
            },
            "dist": {
                "type": "zip",
                "url": "https://api.github.com/repos/sebastianbergmann/recursion-context/zipball/e75bd0f07204fec2a0af9b0f3cfe97d05f92efc1",
                "reference": "e75bd0f07204fec2a0af9b0f3cfe97d05f92efc1",
                "shasum": ""
            },
            "require": {
                "php": ">=7.3"
            },
            "require-dev": {
                "phpunit/phpunit": "^9.3"
            },
            "type": "library",
            "extra": {
                "branch-alias": {
                    "dev-master": "4.0-dev"
                }
            },
            "autoload": {
                "classmap": [
                    "src/"
                ]
            },
            "notification-url": "https://packagist.org/downloads/",
            "license": [
                "BSD-3-Clause"
            ],
            "authors": [
                {
                    "name": "Sebastian Bergmann",
                    "email": "sebastian@phpunit.de"
                },
                {
                    "name": "Jeff Welch",
                    "email": "whatthejeff@gmail.com"
                },
                {
                    "name": "Adam Harvey",
                    "email": "aharvey@php.net"
                }
            ],
            "description": "Provides functionality to recursively process PHP variables",
            "homepage": "https://github.com/sebastianbergmann/recursion-context",
            "support": {
                "issues": "https://github.com/sebastianbergmann/recursion-context/issues",
                "source": "https://github.com/sebastianbergmann/recursion-context/tree/4.0.5"
            },
            "funding": [
                {
                    "url": "https://github.com/sebastianbergmann",
                    "type": "github"
                }
            ],
            "time": "2023-02-03T06:07:39+00:00"
        },
        {
            "name": "sebastian/resource-operations",
            "version": "3.0.3",
            "source": {
                "type": "git",
                "url": "https://github.com/sebastianbergmann/resource-operations.git",
                "reference": "0f4443cb3a1d92ce809899753bc0d5d5a8dd19a8"
            },
            "dist": {
                "type": "zip",
                "url": "https://api.github.com/repos/sebastianbergmann/resource-operations/zipball/0f4443cb3a1d92ce809899753bc0d5d5a8dd19a8",
                "reference": "0f4443cb3a1d92ce809899753bc0d5d5a8dd19a8",
                "shasum": ""
            },
            "require": {
                "php": ">=7.3"
            },
            "require-dev": {
                "phpunit/phpunit": "^9.0"
            },
            "type": "library",
            "extra": {
                "branch-alias": {
                    "dev-master": "3.0-dev"
                }
            },
            "autoload": {
                "classmap": [
                    "src/"
                ]
            },
            "notification-url": "https://packagist.org/downloads/",
            "license": [
                "BSD-3-Clause"
            ],
            "authors": [
                {
                    "name": "Sebastian Bergmann",
                    "email": "sebastian@phpunit.de"
                }
            ],
            "description": "Provides a list of PHP built-in functions that operate on resources",
            "homepage": "https://www.github.com/sebastianbergmann/resource-operations",
            "support": {
                "issues": "https://github.com/sebastianbergmann/resource-operations/issues",
                "source": "https://github.com/sebastianbergmann/resource-operations/tree/3.0.3"
            },
            "funding": [
                {
                    "url": "https://github.com/sebastianbergmann",
                    "type": "github"
                }
            ],
            "time": "2020-09-28T06:45:17+00:00"
        },
        {
            "name": "sebastian/type",
            "version": "3.2.1",
            "source": {
                "type": "git",
                "url": "https://github.com/sebastianbergmann/type.git",
                "reference": "75e2c2a32f5e0b3aef905b9ed0b179b953b3d7c7"
            },
            "dist": {
                "type": "zip",
                "url": "https://api.github.com/repos/sebastianbergmann/type/zipball/75e2c2a32f5e0b3aef905b9ed0b179b953b3d7c7",
                "reference": "75e2c2a32f5e0b3aef905b9ed0b179b953b3d7c7",
                "shasum": ""
            },
            "require": {
                "php": ">=7.3"
            },
            "require-dev": {
                "phpunit/phpunit": "^9.5"
            },
            "type": "library",
            "extra": {
                "branch-alias": {
                    "dev-master": "3.2-dev"
                }
            },
            "autoload": {
                "classmap": [
                    "src/"
                ]
            },
            "notification-url": "https://packagist.org/downloads/",
            "license": [
                "BSD-3-Clause"
            ],
            "authors": [
                {
                    "name": "Sebastian Bergmann",
                    "email": "sebastian@phpunit.de",
                    "role": "lead"
                }
            ],
            "description": "Collection of value objects that represent the types of the PHP type system",
            "homepage": "https://github.com/sebastianbergmann/type",
            "support": {
                "issues": "https://github.com/sebastianbergmann/type/issues",
                "source": "https://github.com/sebastianbergmann/type/tree/3.2.1"
            },
            "funding": [
                {
                    "url": "https://github.com/sebastianbergmann",
                    "type": "github"
                }
            ],
            "time": "2023-02-03T06:13:03+00:00"
        },
        {
            "name": "sebastian/version",
            "version": "3.0.2",
            "source": {
                "type": "git",
                "url": "https://github.com/sebastianbergmann/version.git",
                "reference": "c6c1022351a901512170118436c764e473f6de8c"
            },
            "dist": {
                "type": "zip",
                "url": "https://api.github.com/repos/sebastianbergmann/version/zipball/c6c1022351a901512170118436c764e473f6de8c",
                "reference": "c6c1022351a901512170118436c764e473f6de8c",
                "shasum": ""
            },
            "require": {
                "php": ">=7.3"
            },
            "type": "library",
            "extra": {
                "branch-alias": {
                    "dev-master": "3.0-dev"
                }
            },
            "autoload": {
                "classmap": [
                    "src/"
                ]
            },
            "notification-url": "https://packagist.org/downloads/",
            "license": [
                "BSD-3-Clause"
            ],
            "authors": [
                {
                    "name": "Sebastian Bergmann",
                    "email": "sebastian@phpunit.de",
                    "role": "lead"
                }
            ],
            "description": "Library that helps with managing the version number of Git-hosted PHP projects",
            "homepage": "https://github.com/sebastianbergmann/version",
            "support": {
                "issues": "https://github.com/sebastianbergmann/version/issues",
                "source": "https://github.com/sebastianbergmann/version/tree/3.0.2"
            },
            "funding": [
                {
                    "url": "https://github.com/sebastianbergmann",
                    "type": "github"
                }
            ],
            "time": "2020-09-28T06:39:44+00:00"
        },
        {
            "name": "theseer/tokenizer",
            "version": "1.2.1",
            "source": {
                "type": "git",
                "url": "https://github.com/theseer/tokenizer.git",
                "reference": "34a41e998c2183e22995f158c581e7b5e755ab9e"
            },
            "dist": {
                "type": "zip",
                "url": "https://api.github.com/repos/theseer/tokenizer/zipball/34a41e998c2183e22995f158c581e7b5e755ab9e",
                "reference": "34a41e998c2183e22995f158c581e7b5e755ab9e",
                "shasum": ""
            },
            "require": {
                "ext-dom": "*",
                "ext-tokenizer": "*",
                "ext-xmlwriter": "*",
                "php": "^7.2 || ^8.0"
            },
            "type": "library",
            "autoload": {
                "classmap": [
                    "src/"
                ]
            },
            "notification-url": "https://packagist.org/downloads/",
            "license": [
                "BSD-3-Clause"
            ],
            "authors": [
                {
                    "name": "Arne Blankerts",
                    "email": "arne@blankerts.de",
                    "role": "Developer"
                }
            ],
            "description": "A small library for converting tokenized PHP source code into XML and potentially other formats",
            "support": {
                "issues": "https://github.com/theseer/tokenizer/issues",
                "source": "https://github.com/theseer/tokenizer/tree/1.2.1"
            },
            "funding": [
                {
                    "url": "https://github.com/theseer",
                    "type": "github"
                }
            ],
            "time": "2021-07-28T10:34:58+00:00"
        }
    ],
    "aliases": [],
    "minimum-stability": "stable",
    "stability-flags": {
        "nethergamesmc/bedrock-data": 20,
        "nethergamesmc/bedrock-protocol": 20
    },
    "prefer-stable": false,
    "prefer-lowest": false,
    "platform": {
        "php": "^8.0",
        "php-64bit": "*",
        "ext-chunkutils2": "^0.3.1",
        "ext-crypto": "^0.3.1",
        "ext-ctype": "*",
        "ext-curl": "*",
        "ext-date": "*",
        "ext-gmp": "*",
        "ext-hash": "*",
        "ext-igbinary": "^3.0.1",
        "ext-json": "*",
        "ext-leveldb": "^0.2.1 || ^0.3.0",
        "ext-mbstring": "*",
        "ext-morton": "^0.1.0",
        "ext-openssl": "*",
        "ext-pcre": "*",
        "ext-phar": "*",
        "ext-pthreads": "^5.1",
        "ext-reflection": "*",
        "ext-simplexml": "*",
        "ext-sockets": "*",
        "ext-spl": "*",
        "ext-yaml": ">=2.0.0",
        "ext-zip": "*",
        "ext-zlib": ">=1.2.11",
        "composer-runtime-api": "^2.0"
    },
    "platform-dev": [],
    "platform-overrides": {
        "php": "8.0.0"
    },
    "plugin-api-version": "2.3.0"
}<|MERGE_RESOLUTION|>--- conflicted
+++ resolved
@@ -4,11 +4,7 @@
         "Read more about it at https://getcomposer.org/doc/01-basic-usage.md#installing-dependencies",
         "This file is @generated automatically"
     ],
-<<<<<<< HEAD
-    "content-hash": "2dbd5feb45ffce80ed85cfb689c5aea4",
-=======
-    "content-hash": "627198dc2e7f08e616478e9ca8ce9ae7",
->>>>>>> 2d56aa50
+    "content-hash": "21d8e8141e94262b15d7624022092d31",
     "packages": [
         {
             "name": "adhocore/json-comment",
@@ -231,12 +227,12 @@
             "source": {
                 "type": "git",
                 "url": "https://github.com/NetherGamesMC/BedrockProtocol.git",
-                "reference": "a04e3abf47a2446e7ddcaeb41f69177bbce27702"
-            },
-            "dist": {
-                "type": "zip",
-                "url": "https://api.github.com/repos/NetherGamesMC/BedrockProtocol/zipball/a04e3abf47a2446e7ddcaeb41f69177bbce27702",
-                "reference": "a04e3abf47a2446e7ddcaeb41f69177bbce27702",
+                "reference": "95a4ff8b90de469337db62cddc2c464a5c9ecd4f"
+            },
+            "dist": {
+                "type": "zip",
+                "url": "https://api.github.com/repos/NetherGamesMC/BedrockProtocol/zipball/95a4ff8b90de469337db62cddc2c464a5c9ecd4f",
+                "reference": "95a4ff8b90de469337db62cddc2c464a5c9ecd4f",
                 "shasum": ""
             },
             "require": {
@@ -278,7 +274,7 @@
             "support": {
                 "source": "https://github.com/NetherGamesMC/BedrockProtocol/tree/1.18.0-min"
             },
-            "time": "2023-02-06T14:09:10+00:00"
+            "time": "2023-02-09T22:46:20+00:00"
         },
         {
             "name": "netresearch/jsonmapper",
@@ -358,35 +354,6 @@
             "time": "2023-02-01T21:09:54+00:00"
         },
         {
-<<<<<<< HEAD
-=======
-            "name": "pocketmine/bedrock-data",
-            "version": "dev-modern-world-support",
-            "source": {
-                "type": "git",
-                "url": "https://github.com/pmmp/BedrockData.git",
-                "reference": "27cb4d5133d6cbe30018b759eb97e3fdc7036c3b"
-            },
-            "dist": {
-                "type": "zip",
-                "url": "https://api.github.com/repos/pmmp/BedrockData/zipball/27cb4d5133d6cbe30018b759eb97e3fdc7036c3b",
-                "reference": "27cb4d5133d6cbe30018b759eb97e3fdc7036c3b",
-                "shasum": ""
-            },
-            "type": "library",
-            "notification-url": "https://packagist.org/downloads/",
-            "license": [
-                "CC0-1.0"
-            ],
-            "description": "Blobs of data generated from Minecraft: Bedrock Edition, used by PocketMine-MP",
-            "support": {
-                "issues": "https://github.com/pmmp/BedrockData/issues",
-                "source": "https://github.com/pmmp/BedrockData/tree/modern-world-support"
-            },
-            "time": "2023-02-08T18:33:49+00:00"
-        },
-        {
->>>>>>> 2d56aa50
             "name": "pocketmine/bedrock-item-upgrade-schema",
             "version": "1.0.0",
             "source": {
@@ -413,56 +380,6 @@
             "time": "2023-02-01T22:50:02+00:00"
         },
         {
-<<<<<<< HEAD
-=======
-            "name": "pocketmine/bedrock-protocol",
-            "version": "19.0.0+bedrock-1.19.60",
-            "source": {
-                "type": "git",
-                "url": "https://github.com/pmmp/BedrockProtocol.git",
-                "reference": "3c8cf08d09b8b3fafc209d184e66e50d2e34c06c"
-            },
-            "dist": {
-                "type": "zip",
-                "url": "https://api.github.com/repos/pmmp/BedrockProtocol/zipball/3c8cf08d09b8b3fafc209d184e66e50d2e34c06c",
-                "reference": "3c8cf08d09b8b3fafc209d184e66e50d2e34c06c",
-                "shasum": ""
-            },
-            "require": {
-                "ext-json": "*",
-                "netresearch/jsonmapper": "^4.0",
-                "php": "^8.0",
-                "pocketmine/binaryutils": "^0.2.0",
-                "pocketmine/color": "^0.2.0 || ^0.3.0",
-                "pocketmine/math": "^0.3.0 || ^0.4.0",
-                "pocketmine/nbt": "^0.3.0",
-                "ramsey/uuid": "^4.1"
-            },
-            "require-dev": {
-                "phpstan/phpstan": "1.9.13",
-                "phpstan/phpstan-phpunit": "^1.0.0",
-                "phpstan/phpstan-strict-rules": "^1.0.0",
-                "phpunit/phpunit": "^9.5"
-            },
-            "type": "library",
-            "autoload": {
-                "psr-4": {
-                    "pocketmine\\network\\mcpe\\protocol\\": "src/"
-                }
-            },
-            "notification-url": "https://packagist.org/downloads/",
-            "license": [
-                "LGPL-3.0"
-            ],
-            "description": "An implementation of the Minecraft: Bedrock Edition protocol in PHP",
-            "support": {
-                "issues": "https://github.com/pmmp/BedrockProtocol/issues",
-                "source": "https://github.com/pmmp/BedrockProtocol/tree/19.0.0+bedrock-1.19.60"
-            },
-            "time": "2023-02-08T18:38:02+00:00"
-        },
-        {
->>>>>>> 2d56aa50
             "name": "pocketmine/binaryutils",
             "version": "0.2.4",
             "source": {
