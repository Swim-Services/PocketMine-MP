--- conflicted
+++ resolved
@@ -4,11 +4,7 @@
         "Read more about it at https://getcomposer.org/doc/01-basic-usage.md#installing-dependencies",
         "This file is @generated automatically"
     ],
-<<<<<<< HEAD
-    "content-hash": "abed149b2fde59580fceb9513fd35c04",
-=======
-    "content-hash": "ff2bc73e9b0acccb1e63ddef2412fe31",
->>>>>>> 641d35a3
+    "content-hash": "ec7250923f612f2c6b7fbff71dc314d4",
     "packages": [
         {
             "name": "adhocore/json-comment",
@@ -594,18 +590,6 @@
         },
         {
             "name": "pocketmine/locale-data",
-<<<<<<< HEAD
-            "version": "2.10.3",
-            "source": {
-                "type": "git",
-                "url": "https://github.com/pmmp/Language.git",
-                "reference": "d641577c8b15d9e60750dd681c0d684b89ae55e1"
-            },
-            "dist": {
-                "type": "zip",
-                "url": "https://api.github.com/repos/pmmp/Language/zipball/d641577c8b15d9e60750dd681c0d684b89ae55e1",
-                "reference": "d641577c8b15d9e60750dd681c0d684b89ae55e1",
-=======
             "version": "2.11.0",
             "source": {
                 "type": "git",
@@ -616,7 +600,6 @@
                 "type": "zip",
                 "url": "https://api.github.com/repos/pmmp/Language/zipball/4b33d8fa53eda53d9662a7478806ebae2e4a5c53",
                 "reference": "4b33d8fa53eda53d9662a7478806ebae2e4a5c53",
->>>>>>> 641d35a3
                 "shasum": ""
             },
             "type": "library",
@@ -624,15 +607,9 @@
             "description": "Language resources used by PocketMine-MP",
             "support": {
                 "issues": "https://github.com/pmmp/Language/issues",
-<<<<<<< HEAD
-                "source": "https://github.com/pmmp/Language/tree/2.10.3"
-            },
-            "time": "2022-11-25T14:21:36+00:00"
-=======
                 "source": "https://github.com/pmmp/Language/tree/2.11.0"
             },
             "time": "2022-11-25T14:24:34+00:00"
->>>>>>> 641d35a3
         },
         {
             "name": "pocketmine/log",
@@ -1487,118 +1464,6 @@
                 }
             ],
             "time": "2022-11-03T14:55:06+00:00"
-<<<<<<< HEAD
-=======
-        },
-        {
-            "name": "webmozart/assert",
-            "version": "1.11.0",
-            "source": {
-                "type": "git",
-                "url": "https://github.com/webmozarts/assert.git",
-                "reference": "11cb2199493b2f8a3b53e7f19068fc6aac760991"
-            },
-            "dist": {
-                "type": "zip",
-                "url": "https://api.github.com/repos/webmozarts/assert/zipball/11cb2199493b2f8a3b53e7f19068fc6aac760991",
-                "reference": "11cb2199493b2f8a3b53e7f19068fc6aac760991",
-                "shasum": ""
-            },
-            "require": {
-                "ext-ctype": "*",
-                "php": "^7.2 || ^8.0"
-            },
-            "conflict": {
-                "phpstan/phpstan": "<0.12.20",
-                "vimeo/psalm": "<4.6.1 || 4.6.2"
-            },
-            "require-dev": {
-                "phpunit/phpunit": "^8.5.13"
-            },
-            "type": "library",
-            "extra": {
-                "branch-alias": {
-                    "dev-master": "1.10-dev"
-                }
-            },
-            "autoload": {
-                "psr-4": {
-                    "Webmozart\\Assert\\": "src/"
-                }
-            },
-            "notification-url": "https://packagist.org/downloads/",
-            "license": [
-                "MIT"
-            ],
-            "authors": [
-                {
-                    "name": "Bernhard Schussek",
-                    "email": "bschussek@gmail.com"
-                }
-            ],
-            "description": "Assertions to validate method input/output with nice error messages.",
-            "keywords": [
-                "assert",
-                "check",
-                "validate"
-            ],
-            "support": {
-                "issues": "https://github.com/webmozarts/assert/issues",
-                "source": "https://github.com/webmozarts/assert/tree/1.11.0"
-            },
-            "time": "2022-06-03T18:03:27+00:00"
-        },
-        {
-            "name": "webmozart/path-util",
-            "version": "2.3.0",
-            "source": {
-                "type": "git",
-                "url": "https://github.com/webmozart/path-util.git",
-                "reference": "d939f7edc24c9a1bb9c0dee5cb05d8e859490725"
-            },
-            "dist": {
-                "type": "zip",
-                "url": "https://api.github.com/repos/webmozart/path-util/zipball/d939f7edc24c9a1bb9c0dee5cb05d8e859490725",
-                "reference": "d939f7edc24c9a1bb9c0dee5cb05d8e859490725",
-                "shasum": ""
-            },
-            "require": {
-                "php": ">=5.3.3",
-                "webmozart/assert": "~1.0"
-            },
-            "require-dev": {
-                "phpunit/phpunit": "^4.6",
-                "sebastian/version": "^1.0.1"
-            },
-            "type": "library",
-            "extra": {
-                "branch-alias": {
-                    "dev-master": "2.3-dev"
-                }
-            },
-            "autoload": {
-                "psr-4": {
-                    "Webmozart\\PathUtil\\": "src/"
-                }
-            },
-            "notification-url": "https://packagist.org/downloads/",
-            "license": [
-                "MIT"
-            ],
-            "authors": [
-                {
-                    "name": "Bernhard Schussek",
-                    "email": "bschussek@gmail.com"
-                }
-            ],
-            "description": "A robust cross-platform utility for normalizing, comparing and modifying file paths.",
-            "support": {
-                "issues": "https://github.com/webmozart/path-util/issues",
-                "source": "https://github.com/webmozart/path-util/tree/2.3.0"
-            },
-            "abandoned": "symfony/filesystem",
-            "time": "2015-12-17T08:42:14+00:00"
->>>>>>> 641d35a3
         }
     ],
     "packages-dev": [
