--- conflicted
+++ resolved
@@ -4,11 +4,7 @@
         "Read more about it at https://getcomposer.org/doc/01-basic-usage.md#installing-dependencies",
         "This file is @generated automatically"
     ],
-<<<<<<< HEAD
-    "content-hash": "bdecbde60deb48450d1aa54d8839e692",
-=======
-    "content-hash": "c55df4140fb828ab8add33e0a0e84136",
->>>>>>> 3214da86
+    "content-hash": "3aab4c7b78ea85bf5e68e8b953cd9e1f",
     "packages": [
         {
             "name": "adhocore/json-comment",
@@ -391,49 +387,31 @@
         },
         {
             "name": "pocketmine/classloader",
-<<<<<<< HEAD
-            "version": "dev-master",
+            "version": "0.2.0",
             "source": {
                 "type": "git",
                 "url": "https://github.com/pmmp/ClassLoader.git",
-                "reference": "80226e0917be79ac3230606113e25134a31e6a85"
-            },
-            "dist": {
-                "type": "zip",
-                "url": "https://api.github.com/repos/pmmp/ClassLoader/zipball/80226e0917be79ac3230606113e25134a31e6a85",
-                "reference": "80226e0917be79ac3230606113e25134a31e6a85",
-=======
-            "version": "0.1.3",
-            "source": {
-                "type": "git",
-                "url": "https://github.com/pmmp/ClassLoader.git",
-                "reference": "3c484a27787f7732ce842ed694928a29ba340961"
-            },
-            "dist": {
-                "type": "zip",
-                "url": "https://api.github.com/repos/pmmp/ClassLoader/zipball/3c484a27787f7732ce842ed694928a29ba340961",
-                "reference": "3c484a27787f7732ce842ed694928a29ba340961",
->>>>>>> 3214da86
+                "reference": "49ea303993efdfb39cd302e2156d50aa78209e78"
+            },
+            "dist": {
+                "type": "zip",
+                "url": "https://api.github.com/repos/pmmp/ClassLoader/zipball/49ea303993efdfb39cd302e2156d50aa78209e78",
+                "reference": "49ea303993efdfb39cd302e2156d50aa78209e78",
                 "shasum": ""
             },
             "require": {
                 "ext-pthreads": "~3.2.0 || ^4.0",
                 "ext-reflection": "*",
-                "php": "^7.2 || ^8.0"
+                "php": "^8.0"
             },
             "conflict": {
                 "pocketmine/spl": "<0.4"
             },
             "require-dev": {
                 "phpstan/extension-installer": "^1.0",
-<<<<<<< HEAD
-                "phpstan/phpstan": "0.12.80",
+                "phpstan/phpstan": "0.12.99",
                 "phpstan/phpstan-strict-rules": "^0.12.4",
-                "phpunit/phpunit": "^8.5 || ^9.5"
-=======
-                "phpstan/phpstan": "0.12.99",
-                "phpstan/phpstan-strict-rules": "^0.12.4"
->>>>>>> 3214da86
+                "phpunit/phpunit": "^9.5"
             },
             "type": "library",
             "autoload": {
@@ -448,10 +426,9 @@
             "description": "Ad-hoc autoloading components used by PocketMine-MP",
             "support": {
                 "issues": "https://github.com/pmmp/ClassLoader/issues",
-<<<<<<< HEAD
-                "source": "https://github.com/pmmp/ClassLoader/tree/master"
-            },
-            "time": "2021-05-29T23:09:32+00:00"
+                "source": "https://github.com/pmmp/ClassLoader/tree/0.2.0"
+            },
+            "time": "2021-11-01T20:17:27+00:00"
         },
         {
             "name": "pocketmine/color",
@@ -528,11 +505,6 @@
                 "source": "https://github.com/pmmp/ErrorHandler/tree/0.3.0"
             },
             "time": "2021-02-12T18:56:22+00:00"
-=======
-                "source": "https://github.com/pmmp/ClassLoader/tree/0.1.3"
-            },
-            "time": "2021-11-01T20:13:55+00:00"
->>>>>>> 3214da86
         },
         {
             "name": "pocketmine/log",
@@ -577,52 +549,29 @@
         },
         {
             "name": "pocketmine/log-pthreads",
-<<<<<<< HEAD
-            "version": "0.2.0",
+            "version": "0.2.1",
             "source": {
                 "type": "git",
                 "url": "https://github.com/pmmp/LogPthreads.git",
-                "reference": "6be3445c48c62eba3922f987f000bb20c81d161f"
-            },
-            "dist": {
-                "type": "zip",
-                "url": "https://api.github.com/repos/pmmp/LogPthreads/zipball/6be3445c48c62eba3922f987f000bb20c81d161f",
-                "reference": "6be3445c48c62eba3922f987f000bb20c81d161f",
-                "shasum": ""
-            },
-            "require": {
-                "ext-pthreads": "~3.2.0",
+                "reference": "26f51ed44b1884f6dd72c06a883d9d07613af4f1"
+            },
+            "dist": {
+                "type": "zip",
+                "url": "https://api.github.com/repos/pmmp/LogPthreads/zipball/26f51ed44b1884f6dd72c06a883d9d07613af4f1",
+                "reference": "26f51ed44b1884f6dd72c06a883d9d07613af4f1",
+                "shasum": ""
+            },
+            "require": {
+                "ext-pthreads": "~3.2.0 || ^4.0",
                 "php": "^7.4 || ^8.0",
                 "pocketmine/log": "^0.2.0 || ^0.3.0"
-=======
-            "version": "0.1.4",
-            "source": {
-                "type": "git",
-                "url": "https://github.com/pmmp/LogPthreads.git",
-                "reference": "01620c3628cdaa6b4a21122cff4c5d2f70b5c1d3"
-            },
-            "dist": {
-                "type": "zip",
-                "url": "https://api.github.com/repos/pmmp/LogPthreads/zipball/01620c3628cdaa6b4a21122cff4c5d2f70b5c1d3",
-                "reference": "01620c3628cdaa6b4a21122cff4c5d2f70b5c1d3",
-                "shasum": ""
-            },
-            "require": {
-                "ext-pthreads": "~3.2.0 || ^4.0",
-                "php": "^7.2 || ^8.0",
-                "pocketmine/log": "^0.2.0"
->>>>>>> 3214da86
             },
             "conflict": {
                 "pocketmine/spl": "<0.4"
             },
             "require-dev": {
                 "phpstan/extension-installer": "^1.0",
-<<<<<<< HEAD
                 "phpstan/phpstan": "0.12.88",
-=======
-                "phpstan/phpstan": "0.12.80",
->>>>>>> 3214da86
                 "phpstan/phpstan-strict-rules": "^0.12.4"
             },
             "type": "library",
@@ -638,15 +587,9 @@
             "description": "Logging components specialized for pthreads used by PocketMine-MP and related projects",
             "support": {
                 "issues": "https://github.com/pmmp/LogPthreads/issues",
-<<<<<<< HEAD
-                "source": "https://github.com/pmmp/LogPthreads/tree/0.2.0"
-            },
-            "time": "2021-05-18T22:15:28+00:00"
-=======
-                "source": "https://github.com/pmmp/LogPthreads/tree/0.1.4"
-            },
-            "time": "2021-11-01T20:36:53+00:00"
->>>>>>> 3214da86
+                "source": "https://github.com/pmmp/LogPthreads/tree/0.2.1"
+            },
+            "time": "2021-11-01T20:41:37+00:00"
         },
         {
             "name": "pocketmine/math",
@@ -733,7 +676,6 @@
         },
         {
             "name": "pocketmine/raklib",
-<<<<<<< HEAD
             "version": "0.14.2",
             "source": {
                 "type": "git",
@@ -747,22 +689,6 @@
                 "shasum": ""
             },
             "require": {
-=======
-            "version": "0.12.12",
-            "source": {
-                "type": "git",
-                "url": "https://github.com/pmmp/RakLib.git",
-                "reference": "5abe22043352e94099e4edfcef5fb3644578ddc1"
-            },
-            "dist": {
-                "type": "zip",
-                "url": "https://api.github.com/repos/pmmp/RakLib/zipball/5abe22043352e94099e4edfcef5fb3644578ddc1",
-                "reference": "5abe22043352e94099e4edfcef5fb3644578ddc1",
-                "shasum": ""
-            },
-            "require": {
-                "ext-pthreads": "~3.2.0 || ^4.0",
->>>>>>> 3214da86
                 "ext-sockets": "*",
                 "php": "^8.0",
                 "php-64bit": "*",
@@ -812,11 +738,7 @@
                 "pocketmine/raklib": "^0.13.1 || ^0.14.0"
             },
             "require-dev": {
-<<<<<<< HEAD
                 "phpstan/phpstan": "0.12.81",
-=======
-                "phpstan/phpstan": "0.12.87",
->>>>>>> 3214da86
                 "phpstan/phpstan-strict-rules": "^0.12.2"
             },
             "type": "library",
@@ -838,25 +760,25 @@
         },
         {
             "name": "pocketmine/snooze",
-            "version": "0.3.0",
+            "version": "0.3.1",
             "source": {
                 "type": "git",
                 "url": "https://github.com/pmmp/Snooze.git",
-                "reference": "fe5b1dbf0d6267da882d1f67924772bd93db833d"
-            },
-            "dist": {
-                "type": "zip",
-                "url": "https://api.github.com/repos/pmmp/Snooze/zipball/fe5b1dbf0d6267da882d1f67924772bd93db833d",
-                "reference": "fe5b1dbf0d6267da882d1f67924772bd93db833d",
-                "shasum": ""
-            },
-            "require": {
-                "ext-pthreads": ">=3.1.7dev",
+                "reference": "0ac8fc2a781c419a1f64ebca4d5835028f59e29b"
+            },
+            "dist": {
+                "type": "zip",
+                "url": "https://api.github.com/repos/pmmp/Snooze/zipball/0ac8fc2a781c419a1f64ebca4d5835028f59e29b",
+                "reference": "0ac8fc2a781c419a1f64ebca4d5835028f59e29b",
+                "shasum": ""
+            },
+            "require": {
+                "ext-pthreads": "~3.2.0 || ^4.0",
                 "php-64bit": "^7.3 || ^8.0"
             },
             "require-dev": {
                 "phpstan/extension-installer": "^1.0",
-                "phpstan/phpstan": "0.12.88",
+                "phpstan/phpstan": "0.12.99",
                 "phpstan/phpstan-strict-rules": "^0.12.4"
             },
             "type": "library",
@@ -872,9 +794,9 @@
             "description": "Thread notification management library for code using the pthreads extension",
             "support": {
                 "issues": "https://github.com/pmmp/Snooze/issues",
-                "source": "https://github.com/pmmp/Snooze/tree/0.3.0"
-            },
-            "time": "2021-06-13T13:57:47+00:00"
+                "source": "https://github.com/pmmp/Snooze/tree/0.3.1"
+            },
+            "time": "2021-11-01T20:50:08+00:00"
         },
         {
             "name": "pocketmine/spl",
@@ -1313,7 +1235,6 @@
                 "shim"
             ],
             "support": {
-<<<<<<< HEAD
                 "source": "https://github.com/symfony/polyfill-php81/tree/v1.23.0"
             },
             "funding": [
@@ -1353,30 +1274,6 @@
             "conflict": {
                 "phpstan/phpstan": "<0.12.20",
                 "vimeo/psalm": "<4.6.1 || 4.6.2"
-=======
-                "issues": "https://github.com/pmmp/RakLib/issues",
-                "source": "https://github.com/pmmp/RakLib/tree/0.12.12"
-            },
-            "time": "2021-11-01T20:52:51+00:00"
-        },
-        {
-            "name": "pocketmine/snooze",
-            "version": "0.1.6",
-            "source": {
-                "type": "git",
-                "url": "https://github.com/pmmp/Snooze.git",
-                "reference": "92abf1e988c71635d466abb777f61f89e5a9c990"
-            },
-            "dist": {
-                "type": "zip",
-                "url": "https://api.github.com/repos/pmmp/Snooze/zipball/92abf1e988c71635d466abb777f61f89e5a9c990",
-                "reference": "92abf1e988c71635d466abb777f61f89e5a9c990",
-                "shasum": ""
-            },
-            "require": {
-                "ext-pthreads": "~3.2.0 || ^4.0",
-                "php-64bit": "^7.2 || ^8.0"
->>>>>>> 3214da86
             },
             "require-dev": {
                 "phpunit/phpunit": "^8.5.13"
@@ -1409,17 +1306,10 @@
                 "validate"
             ],
             "support": {
-<<<<<<< HEAD
                 "issues": "https://github.com/webmozarts/assert/issues",
                 "source": "https://github.com/webmozarts/assert/tree/1.10.0"
             },
             "time": "2021-03-09T10:59:23+00:00"
-=======
-                "issues": "https://github.com/pmmp/Snooze/issues",
-                "source": "https://github.com/pmmp/Snooze/tree/0.1.6"
-            },
-            "time": "2021-11-01T20:48:46+00:00"
->>>>>>> 3214da86
         },
         {
             "name": "webmozart/path-util",
@@ -3604,7 +3494,6 @@
     "minimum-stability": "stable",
     "stability-flags": {
         "pocketmine/bedrock-protocol": 20,
-        "pocketmine/classloader": 20,
         "pocketmine/spl": 20
     },
     "prefer-stable": false,
