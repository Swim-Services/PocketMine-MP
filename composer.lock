{
    "_readme": [
        "This file locks the dependencies of your project to a known state",
        "Read more about it at https://getcomposer.org/doc/01-basic-usage.md#installing-dependencies",
        "This file is @generated automatically"
    ],
<<<<<<< HEAD
    "content-hash": "176a14eefb10e81d197001a64da41f5a",
=======
    "content-hash": "76c6b5521d8f88d9070e8dec1c0ae144",
>>>>>>> 653178c1
    "packages": [
        {
            "name": "adhocore/json-comment",
            "version": "1.2.1",
            "source": {
                "type": "git",
                "url": "https://github.com/adhocore/php-json-comment.git",
                "reference": "651023f9fe52e9efa2198cbaf6e481d1968e2377"
            },
            "dist": {
                "type": "zip",
                "url": "https://api.github.com/repos/adhocore/php-json-comment/zipball/651023f9fe52e9efa2198cbaf6e481d1968e2377",
                "reference": "651023f9fe52e9efa2198cbaf6e481d1968e2377",
                "shasum": ""
            },
            "require": {
                "ext-ctype": "*",
                "php": ">=7.0"
            },
            "require-dev": {
                "phpunit/phpunit": "^6.5 || ^7.5 || ^8.5"
            },
            "type": "library",
            "autoload": {
                "psr-4": {
                    "Ahc\\Json\\": "src/"
                }
            },
            "notification-url": "https://packagist.org/downloads/",
            "license": [
                "MIT"
            ],
            "authors": [
                {
                    "name": "Jitendra Adhikari",
                    "email": "jiten.adhikary@gmail.com"
                }
            ],
            "description": "Lightweight JSON comment stripper library for PHP",
            "keywords": [
                "comment",
                "json",
                "strip-comment"
            ],
            "support": {
                "issues": "https://github.com/adhocore/php-json-comment/issues",
                "source": "https://github.com/adhocore/php-json-comment/tree/1.2.1"
            },
            "funding": [
                {
                    "url": "https://paypal.me/ji10",
                    "type": "custom"
                },
                {
                    "url": "https://github.com/adhocore",
                    "type": "github"
                }
            ],
            "time": "2022-10-02T11:22:07+00:00"
        },
        {
            "name": "brick/math",
            "version": "0.10.2",
            "source": {
                "type": "git",
                "url": "https://github.com/brick/math.git",
                "reference": "459f2781e1a08d52ee56b0b1444086e038561e3f"
            },
            "dist": {
                "type": "zip",
                "url": "https://api.github.com/repos/brick/math/zipball/459f2781e1a08d52ee56b0b1444086e038561e3f",
                "reference": "459f2781e1a08d52ee56b0b1444086e038561e3f",
                "shasum": ""
            },
            "require": {
                "ext-json": "*",
                "php": "^7.4 || ^8.0"
            },
            "require-dev": {
                "php-coveralls/php-coveralls": "^2.2",
                "phpunit/phpunit": "^9.0",
                "vimeo/psalm": "4.25.0"
            },
            "type": "library",
            "autoload": {
                "psr-4": {
                    "Brick\\Math\\": "src/"
                }
            },
            "notification-url": "https://packagist.org/downloads/",
            "license": [
                "MIT"
            ],
            "description": "Arbitrary-precision arithmetic library",
            "keywords": [
                "Arbitrary-precision",
                "BigInteger",
                "BigRational",
                "arithmetic",
                "bigdecimal",
                "bignum",
                "brick",
                "math"
            ],
            "support": {
                "issues": "https://github.com/brick/math/issues",
                "source": "https://github.com/brick/math/tree/0.10.2"
            },
            "funding": [
                {
                    "url": "https://github.com/BenMorel",
                    "type": "github"
                }
            ],
            "time": "2022-08-10T22:54:19+00:00"
        },
        {
            "name": "fgrosse/phpasn1",
            "version": "v2.5.0",
            "source": {
                "type": "git",
                "url": "https://github.com/fgrosse/PHPASN1.git",
                "reference": "42060ed45344789fb9f21f9f1864fc47b9e3507b"
            },
            "dist": {
                "type": "zip",
                "url": "https://api.github.com/repos/fgrosse/PHPASN1/zipball/42060ed45344789fb9f21f9f1864fc47b9e3507b",
                "reference": "42060ed45344789fb9f21f9f1864fc47b9e3507b",
                "shasum": ""
            },
            "require": {
                "php": "^7.1 || ^8.0"
            },
            "require-dev": {
                "php-coveralls/php-coveralls": "~2.0",
                "phpunit/phpunit": "^7.0 || ^8.0 || ^9.0"
            },
            "suggest": {
                "ext-bcmath": "BCmath is the fallback extension for big integer calculations",
                "ext-curl": "For loading OID information from the web if they have not bee defined statically",
                "ext-gmp": "GMP is the preferred extension for big integer calculations",
                "phpseclib/bcmath_compat": "BCmath polyfill for servers where neither GMP nor BCmath is available"
            },
            "type": "library",
            "extra": {
                "branch-alias": {
                    "dev-master": "2.0.x-dev"
                }
            },
            "autoload": {
                "psr-4": {
                    "FG\\": "lib/"
                }
            },
            "notification-url": "https://packagist.org/downloads/",
            "license": [
                "MIT"
            ],
            "authors": [
                {
                    "name": "Friedrich Große",
                    "email": "friedrich.grosse@gmail.com",
                    "homepage": "https://github.com/FGrosse",
                    "role": "Author"
                },
                {
                    "name": "All contributors",
                    "homepage": "https://github.com/FGrosse/PHPASN1/contributors"
                }
            ],
            "description": "A PHP Framework that allows you to encode and decode arbitrary ASN.1 structures using the ITU-T X.690 Encoding Rules.",
            "homepage": "https://github.com/FGrosse/PHPASN1",
            "keywords": [
                "DER",
                "asn.1",
                "asn1",
                "ber",
                "binary",
                "decoding",
                "encoding",
                "x.509",
                "x.690",
                "x509",
                "x690"
            ],
            "support": {
                "issues": "https://github.com/fgrosse/PHPASN1/issues",
                "source": "https://github.com/fgrosse/PHPASN1/tree/v2.5.0"
            },
            "abandoned": true,
            "time": "2022-12-19T11:08:26+00:00"
        },
        {
            "name": "nethergamesmc/bedrock-data",
            "version": "dev-master",
            "source": {
                "type": "git",
                "url": "https://github.com/NetherGamesMC/BedrockData.git",
                "reference": "7f4684bbc6e1d57ce9a642067ab5c48a9f21c7ae"
            },
            "dist": {
                "type": "zip",
                "url": "https://api.github.com/repos/NetherGamesMC/BedrockData/zipball/7f4684bbc6e1d57ce9a642067ab5c48a9f21c7ae",
                "reference": "7f4684bbc6e1d57ce9a642067ab5c48a9f21c7ae",
                "shasum": ""
            },
            "default-branch": true,
            "type": "library",
            "license": [
                "CC0-1.0"
            ],
            "description": "Blobs of data generated from Minecraft: Bedrock Edition, used by PocketMine-MP",
            "support": {
                "source": "https://github.com/NetherGamesMC/BedrockData/tree/master"
            },
            "time": "2022-12-17T14:57:38+00:00"
        },
        {
            "name": "nethergamesmc/bedrock-protocol",
            "version": "dev-master",
            "source": {
                "type": "git",
                "url": "https://github.com/NetherGamesMC/BedrockProtocol.git",
                "reference": "a9ca209f62af623af522e33bacc0d3d5fd08ac61"
            },
            "dist": {
                "type": "zip",
                "url": "https://api.github.com/repos/NetherGamesMC/BedrockProtocol/zipball/a9ca209f62af623af522e33bacc0d3d5fd08ac61",
                "reference": "a9ca209f62af623af522e33bacc0d3d5fd08ac61",
                "shasum": ""
            },
            "require": {
                "ext-json": "*",
                "netresearch/jsonmapper": "^4.0",
                "php": "^8.0",
                "pocketmine/binaryutils": "^0.2.0",
                "pocketmine/color": "^0.2.0 || ^0.3.0",
                "pocketmine/math": "^0.3.0 || ^0.4.0",
                "pocketmine/nbt": "^0.3.0",
                "ramsey/uuid": "^4.1"
            },
            "require-dev": {
                "phpstan/phpstan": "1.9.4",
                "phpstan/phpstan-phpunit": "^1.0.0",
                "phpstan/phpstan-strict-rules": "^1.0.0",
                "phpunit/phpunit": "^9.5"
            },
            "default-branch": true,
            "type": "library",
            "autoload": {
                "psr-4": {
                    "pocketmine\\network\\mcpe\\protocol\\": "src/"
                }
            },
            "autoload-dev": {
                "psr-4": {
                    "pocketmine\\network\\mcpe\\protocol\\": "tests/phpunit/"
                }
            },
            "scripts": {
                "update-create-methods": [
                    "@php tools/generate-create-static-methods.php"
                ]
            },
            "license": [
                "LGPL-3.0"
            ],
            "description": "An implementation of the Minecraft: Bedrock Edition protocol in PHP",
            "support": {
                "source": "https://github.com/NetherGamesMC/BedrockProtocol/tree/master"
            },
            "time": "2022-12-26T19:33:37+00:00"
        },
        {
            "name": "netresearch/jsonmapper",
            "version": "v4.1.0",
            "source": {
                "type": "git",
                "url": "https://github.com/cweiske/jsonmapper.git",
                "reference": "cfa81ea1d35294d64adb9c68aa4cb9e92400e53f"
            },
            "dist": {
                "type": "zip",
                "url": "https://api.github.com/repos/cweiske/jsonmapper/zipball/cfa81ea1d35294d64adb9c68aa4cb9e92400e53f",
                "reference": "cfa81ea1d35294d64adb9c68aa4cb9e92400e53f",
                "shasum": ""
            },
            "require": {
                "ext-json": "*",
                "ext-pcre": "*",
                "ext-reflection": "*",
                "ext-spl": "*",
                "php": ">=7.1"
            },
            "require-dev": {
                "phpunit/phpunit": "~7.5 || ~8.0 || ~9.0",
                "squizlabs/php_codesniffer": "~3.5"
            },
            "type": "library",
            "autoload": {
                "psr-0": {
                    "JsonMapper": "src/"
                }
            },
            "notification-url": "https://packagist.org/downloads/",
            "license": [
                "OSL-3.0"
            ],
            "authors": [
                {
                    "name": "Christian Weiske",
                    "email": "cweiske@cweiske.de",
                    "homepage": "http://github.com/cweiske/jsonmapper/",
                    "role": "Developer"
                }
            ],
            "description": "Map nested JSON structures onto PHP classes",
            "support": {
                "email": "cweiske@cweiske.de",
                "issues": "https://github.com/cweiske/jsonmapper/issues",
                "source": "https://github.com/cweiske/jsonmapper/tree/v4.1.0"
            },
            "time": "2022-12-08T20:46:14+00:00"
        },
        {
            "name": "pocketmine/binaryutils",
            "version": "0.2.4",
            "source": {
                "type": "git",
                "url": "https://github.com/pmmp/BinaryUtils.git",
                "reference": "5ac7eea91afbad8dc498f5ce34ce6297d5e6ea9a"
            },
            "dist": {
                "type": "zip",
                "url": "https://api.github.com/repos/pmmp/BinaryUtils/zipball/5ac7eea91afbad8dc498f5ce34ce6297d5e6ea9a",
                "reference": "5ac7eea91afbad8dc498f5ce34ce6297d5e6ea9a",
                "shasum": ""
            },
            "require": {
                "php": "^7.4 || ^8.0",
                "php-64bit": "*"
            },
            "require-dev": {
                "phpstan/extension-installer": "^1.0",
                "phpstan/phpstan": "1.3.0",
                "phpstan/phpstan-phpunit": "^1.0",
                "phpstan/phpstan-strict-rules": "^1.0.0",
                "phpunit/phpunit": "^9.5"
            },
            "type": "library",
            "autoload": {
                "psr-4": {
                    "pocketmine\\utils\\": "src/"
                }
            },
            "notification-url": "https://packagist.org/downloads/",
            "license": [
                "LGPL-3.0"
            ],
            "description": "Classes and methods for conveniently handling binary data",
            "support": {
                "issues": "https://github.com/pmmp/BinaryUtils/issues",
                "source": "https://github.com/pmmp/BinaryUtils/tree/0.2.4"
            },
            "time": "2022-01-12T18:06:33+00:00"
        },
        {
            "name": "pocketmine/callback-validator",
            "version": "1.0.3",
            "source": {
                "type": "git",
                "url": "https://github.com/pmmp/CallbackValidator.git",
                "reference": "64787469766bcaa7e5885242e85c23c25e8c55a2"
            },
            "dist": {
                "type": "zip",
                "url": "https://api.github.com/repos/pmmp/CallbackValidator/zipball/64787469766bcaa7e5885242e85c23c25e8c55a2",
                "reference": "64787469766bcaa7e5885242e85c23c25e8c55a2",
                "shasum": ""
            },
            "require": {
                "ext-reflection": "*",
                "php": "^7.1 || ^8.0"
            },
            "replace": {
                "daverandom/callback-validator": "*"
            },
            "require-dev": {
                "phpstan/extension-installer": "^1.0",
                "phpstan/phpstan": "0.12.59",
                "phpstan/phpstan-strict-rules": "^0.12.4",
                "phpunit/phpunit": "^7.5 || ^8.5 || ^9.0"
            },
            "type": "library",
            "autoload": {
                "psr-4": {
                    "DaveRandom\\CallbackValidator\\": "src/"
                }
            },
            "notification-url": "https://packagist.org/downloads/",
            "license": [
                "MIT"
            ],
            "authors": [
                {
                    "name": "Chris Wright",
                    "email": "cw@daverandom.com"
                }
            ],
            "description": "Fork of daverandom/callback-validator - Tools for validating callback signatures",
            "support": {
                "issues": "https://github.com/pmmp/CallbackValidator/issues",
                "source": "https://github.com/pmmp/CallbackValidator/tree/1.0.3"
            },
            "time": "2020-12-11T01:45:37+00:00"
        },
        {
            "name": "pocketmine/classloader",
            "version": "0.2.0",
            "source": {
                "type": "git",
                "url": "https://github.com/pmmp/ClassLoader.git",
                "reference": "49ea303993efdfb39cd302e2156d50aa78209e78"
            },
            "dist": {
                "type": "zip",
                "url": "https://api.github.com/repos/pmmp/ClassLoader/zipball/49ea303993efdfb39cd302e2156d50aa78209e78",
                "reference": "49ea303993efdfb39cd302e2156d50aa78209e78",
                "shasum": ""
            },
            "require": {
                "ext-pthreads": "~3.2.0 || ^4.0",
                "ext-reflection": "*",
                "php": "^8.0"
            },
            "conflict": {
                "pocketmine/spl": "<0.4"
            },
            "require-dev": {
                "phpstan/extension-installer": "^1.0",
                "phpstan/phpstan": "0.12.99",
                "phpstan/phpstan-strict-rules": "^0.12.4",
                "phpunit/phpunit": "^9.5"
            },
            "type": "library",
            "autoload": {
                "classmap": [
                    "./src"
                ]
            },
            "notification-url": "https://packagist.org/downloads/",
            "license": [
                "LGPL-3.0"
            ],
            "description": "Ad-hoc autoloading components used by PocketMine-MP",
            "support": {
                "issues": "https://github.com/pmmp/ClassLoader/issues",
                "source": "https://github.com/pmmp/ClassLoader/tree/0.2.0"
            },
            "time": "2021-11-01T20:17:27+00:00"
        },
        {
            "name": "pocketmine/color",
            "version": "0.2.0",
            "source": {
                "type": "git",
                "url": "https://github.com/pmmp/Color.git",
                "reference": "09be6ea6d76f2e33d6813c39d29c22c46c17e1d2"
            },
            "dist": {
                "type": "zip",
                "url": "https://api.github.com/repos/pmmp/Color/zipball/09be6ea6d76f2e33d6813c39d29c22c46c17e1d2",
                "reference": "09be6ea6d76f2e33d6813c39d29c22c46c17e1d2",
                "shasum": ""
            },
            "require": {
                "php": "^7.2 || ^8.0"
            },
            "require-dev": {
                "phpstan/phpstan": "0.12.59",
                "phpstan/phpstan-strict-rules": "^0.12.2"
            },
            "type": "library",
            "autoload": {
                "psr-4": {
                    "pocketmine\\color\\": "src/"
                }
            },
            "notification-url": "https://packagist.org/downloads/",
            "license": [
                "LGPL-3.0"
            ],
            "description": "Color handling library used by PocketMine-MP and related projects",
            "support": {
                "issues": "https://github.com/pmmp/Color/issues",
                "source": "https://github.com/pmmp/Color/tree/0.2.0"
            },
            "time": "2020-12-11T01:24:32+00:00"
        },
        {
            "name": "pocketmine/errorhandler",
            "version": "0.6.0",
            "source": {
                "type": "git",
                "url": "https://github.com/pmmp/ErrorHandler.git",
                "reference": "dae214a04348b911e8219ebf125ff1c5589cc878"
            },
            "dist": {
                "type": "zip",
                "url": "https://api.github.com/repos/pmmp/ErrorHandler/zipball/dae214a04348b911e8219ebf125ff1c5589cc878",
                "reference": "dae214a04348b911e8219ebf125ff1c5589cc878",
                "shasum": ""
            },
            "require": {
                "php": "^8.0"
            },
            "require-dev": {
                "phpstan/phpstan": "0.12.99",
                "phpstan/phpstan-strict-rules": "^0.12.2",
                "phpunit/phpunit": "^9.5"
            },
            "type": "library",
            "autoload": {
                "psr-4": {
                    "pocketmine\\errorhandler\\": "src/"
                }
            },
            "notification-url": "https://packagist.org/downloads/",
            "license": [
                "LGPL-3.0"
            ],
            "description": "Utilities to handle nasty PHP E_* errors in a usable way",
            "support": {
                "issues": "https://github.com/pmmp/ErrorHandler/issues",
                "source": "https://github.com/pmmp/ErrorHandler/tree/0.6.0"
            },
            "time": "2022-01-08T21:05:46+00:00"
        },
        {
            "name": "pocketmine/locale-data",
            "version": "2.11.0",
            "source": {
                "type": "git",
                "url": "https://github.com/pmmp/Language.git",
                "reference": "4b33d8fa53eda53d9662a7478806ebae2e4a5c53"
            },
            "dist": {
                "type": "zip",
                "url": "https://api.github.com/repos/pmmp/Language/zipball/4b33d8fa53eda53d9662a7478806ebae2e4a5c53",
                "reference": "4b33d8fa53eda53d9662a7478806ebae2e4a5c53",
                "shasum": ""
            },
            "type": "library",
            "notification-url": "https://packagist.org/downloads/",
            "description": "Language resources used by PocketMine-MP",
            "support": {
                "issues": "https://github.com/pmmp/Language/issues",
                "source": "https://github.com/pmmp/Language/tree/2.11.0"
            },
            "time": "2022-11-25T14:24:34+00:00"
        },
        {
            "name": "pocketmine/log",
            "version": "0.4.0",
            "source": {
                "type": "git",
                "url": "https://github.com/pmmp/Log.git",
                "reference": "e6c912c0f9055c81d23108ec2d179b96f404c043"
            },
            "dist": {
                "type": "zip",
                "url": "https://api.github.com/repos/pmmp/Log/zipball/e6c912c0f9055c81d23108ec2d179b96f404c043",
                "reference": "e6c912c0f9055c81d23108ec2d179b96f404c043",
                "shasum": ""
            },
            "require": {
                "php": "^7.4 || ^8.0"
            },
            "conflict": {
                "pocketmine/spl": "<0.4"
            },
            "require-dev": {
                "phpstan/phpstan": "0.12.88",
                "phpstan/phpstan-strict-rules": "^0.12.2"
            },
            "type": "library",
            "autoload": {
                "classmap": [
                    "./src"
                ]
            },
            "notification-url": "https://packagist.org/downloads/",
            "license": [
                "LGPL-3.0"
            ],
            "description": "Logging components used by PocketMine-MP and related projects",
            "support": {
                "issues": "https://github.com/pmmp/Log/issues",
                "source": "https://github.com/pmmp/Log/tree/0.4.0"
            },
            "time": "2021-06-18T19:08:09+00:00"
        },
        {
            "name": "pocketmine/log-pthreads",
            "version": "0.4.0",
            "source": {
                "type": "git",
                "url": "https://github.com/pmmp/LogPthreads.git",
                "reference": "61f709e8cf36bcc24e4efe02acded680a1ce23cd"
            },
            "dist": {
                "type": "zip",
                "url": "https://api.github.com/repos/pmmp/LogPthreads/zipball/61f709e8cf36bcc24e4efe02acded680a1ce23cd",
                "reference": "61f709e8cf36bcc24e4efe02acded680a1ce23cd",
                "shasum": ""
            },
            "require": {
                "ext-pthreads": "~3.2.0 || ^4.0",
                "php": "^7.4 || ^8.0",
                "pocketmine/log": "^0.4.0"
            },
            "conflict": {
                "pocketmine/spl": "<0.4"
            },
            "require-dev": {
                "phpstan/extension-installer": "^1.0",
                "phpstan/phpstan": "0.12.88",
                "phpstan/phpstan-strict-rules": "^0.12.4"
            },
            "type": "library",
            "autoload": {
                "classmap": [
                    "./src"
                ]
            },
            "notification-url": "https://packagist.org/downloads/",
            "license": [
                "LGPL-3.0"
            ],
            "description": "Logging components specialized for pthreads used by PocketMine-MP and related projects",
            "support": {
                "issues": "https://github.com/pmmp/LogPthreads/issues",
                "source": "https://github.com/pmmp/LogPthreads/tree/0.4.0"
            },
            "time": "2021-11-01T21:42:09+00:00"
        },
        {
            "name": "pocketmine/math",
            "version": "0.4.3",
            "source": {
                "type": "git",
                "url": "https://github.com/pmmp/Math.git",
                "reference": "47a243d320b01c8099d65309967934c188111549"
            },
            "dist": {
                "type": "zip",
                "url": "https://api.github.com/repos/pmmp/Math/zipball/47a243d320b01c8099d65309967934c188111549",
                "reference": "47a243d320b01c8099d65309967934c188111549",
                "shasum": ""
            },
            "require": {
                "php": "^8.0",
                "php-64bit": "*"
            },
            "require-dev": {
                "phpstan/extension-installer": "^1.0",
                "phpstan/phpstan": "1.8.2",
                "phpstan/phpstan-strict-rules": "^1.0",
                "phpunit/phpunit": "^8.5 || ^9.5"
            },
            "type": "library",
            "autoload": {
                "psr-4": {
                    "pocketmine\\math\\": "src/"
                }
            },
            "notification-url": "https://packagist.org/downloads/",
            "license": [
                "LGPL-3.0"
            ],
            "description": "PHP library containing math related code used in PocketMine-MP",
            "support": {
                "issues": "https://github.com/pmmp/Math/issues",
                "source": "https://github.com/pmmp/Math/tree/0.4.3"
            },
            "time": "2022-08-25T18:43:37+00:00"
        },
        {
            "name": "pocketmine/nbt",
            "version": "0.3.3",
            "source": {
                "type": "git",
                "url": "https://github.com/pmmp/NBT.git",
                "reference": "f4321be50df1a18b9f4e94d428a2e68a6e2ac2b4"
            },
            "dist": {
                "type": "zip",
                "url": "https://api.github.com/repos/pmmp/NBT/zipball/f4321be50df1a18b9f4e94d428a2e68a6e2ac2b4",
                "reference": "f4321be50df1a18b9f4e94d428a2e68a6e2ac2b4",
                "shasum": ""
            },
            "require": {
                "php": "^7.4 || ^8.0",
                "php-64bit": "*",
                "pocketmine/binaryutils": "^0.2.0"
            },
            "require-dev": {
                "phpstan/extension-installer": "^1.0",
                "phpstan/phpstan": "1.7.7",
                "phpstan/phpstan-strict-rules": "^1.0",
                "phpunit/phpunit": "^9.5"
            },
            "type": "library",
            "autoload": {
                "psr-4": {
                    "pocketmine\\nbt\\": "src/"
                }
            },
            "notification-url": "https://packagist.org/downloads/",
            "license": [
                "LGPL-3.0"
            ],
            "description": "PHP library for working with Named Binary Tags",
            "support": {
                "issues": "https://github.com/pmmp/NBT/issues",
                "source": "https://github.com/pmmp/NBT/tree/0.3.3"
            },
            "time": "2022-07-06T14:13:26+00:00"
        },
        {
            "name": "pocketmine/raklib",
            "version": "0.14.5",
            "source": {
                "type": "git",
                "url": "https://github.com/pmmp/RakLib.git",
                "reference": "85b4e5cb7117d37e010eeadb3ff53b21276c6f48"
            },
            "dist": {
                "type": "zip",
                "url": "https://api.github.com/repos/pmmp/RakLib/zipball/85b4e5cb7117d37e010eeadb3ff53b21276c6f48",
                "reference": "85b4e5cb7117d37e010eeadb3ff53b21276c6f48",
                "shasum": ""
            },
            "require": {
                "ext-sockets": "*",
                "php": "^8.0",
                "php-64bit": "*",
                "php-ipv6": "*",
                "pocketmine/binaryutils": "^0.2.0",
                "pocketmine/log": "^0.3.0 || ^0.4.0"
            },
            "require-dev": {
                "phpstan/phpstan": "1.7.7",
                "phpstan/phpstan-strict-rules": "^1.0"
            },
            "type": "library",
            "autoload": {
                "psr-4": {
                    "raklib\\": "src/"
                }
            },
            "notification-url": "https://packagist.org/downloads/",
            "license": [
                "GPL-3.0"
            ],
            "description": "A RakNet server implementation written in PHP",
            "support": {
                "issues": "https://github.com/pmmp/RakLib/issues",
                "source": "https://github.com/pmmp/RakLib/tree/0.14.5"
            },
            "time": "2022-08-25T16:16:44+00:00"
        },
        {
            "name": "pocketmine/raklib-ipc",
            "version": "0.1.1",
            "source": {
                "type": "git",
                "url": "https://github.com/pmmp/RakLibIpc.git",
                "reference": "922a6444b0c6c7daaa5aa5a832107e1ec4738aed"
            },
            "dist": {
                "type": "zip",
                "url": "https://api.github.com/repos/pmmp/RakLibIpc/zipball/922a6444b0c6c7daaa5aa5a832107e1ec4738aed",
                "reference": "922a6444b0c6c7daaa5aa5a832107e1ec4738aed",
                "shasum": ""
            },
            "require": {
                "php": "^7.4 || ^8.0",
                "php-64bit": "*",
                "pocketmine/binaryutils": "^0.2.0",
                "pocketmine/raklib": "^0.13.1 || ^0.14.0"
            },
            "require-dev": {
                "phpstan/phpstan": "0.12.81",
                "phpstan/phpstan-strict-rules": "^0.12.2"
            },
            "type": "library",
            "autoload": {
                "psr-4": {
                    "raklib\\server\\ipc\\": "src/"
                }
            },
            "notification-url": "https://packagist.org/downloads/",
            "license": [
                "GPL-3.0"
            ],
            "description": "Channel-based protocols for inter-thread/inter-process communication with RakLib",
            "support": {
                "issues": "https://github.com/pmmp/RakLibIpc/issues",
                "source": "https://github.com/pmmp/RakLibIpc/tree/0.1.1"
            },
            "time": "2021-09-22T17:01:12+00:00"
        },
        {
            "name": "pocketmine/snooze",
            "version": "0.3.1",
            "source": {
                "type": "git",
                "url": "https://github.com/pmmp/Snooze.git",
                "reference": "0ac8fc2a781c419a1f64ebca4d5835028f59e29b"
            },
            "dist": {
                "type": "zip",
                "url": "https://api.github.com/repos/pmmp/Snooze/zipball/0ac8fc2a781c419a1f64ebca4d5835028f59e29b",
                "reference": "0ac8fc2a781c419a1f64ebca4d5835028f59e29b",
                "shasum": ""
            },
            "require": {
                "ext-pthreads": "~3.2.0 || ^4.0",
                "php-64bit": "^7.3 || ^8.0"
            },
            "require-dev": {
                "phpstan/extension-installer": "^1.0",
                "phpstan/phpstan": "0.12.99",
                "phpstan/phpstan-strict-rules": "^0.12.4"
            },
            "type": "library",
            "autoload": {
                "psr-4": {
                    "pocketmine\\snooze\\": "src/"
                }
            },
            "notification-url": "https://packagist.org/downloads/",
            "license": [
                "LGPL-3.0"
            ],
            "description": "Thread notification management library for code using the pthreads extension",
            "support": {
                "issues": "https://github.com/pmmp/Snooze/issues",
                "source": "https://github.com/pmmp/Snooze/tree/0.3.1"
            },
            "time": "2021-11-01T20:50:08+00:00"
        },
        {
            "name": "ramsey/collection",
            "version": "1.3.0",
            "source": {
                "type": "git",
                "url": "https://github.com/ramsey/collection.git",
                "reference": "ad7475d1c9e70b190ecffc58f2d989416af339b4"
            },
            "dist": {
                "type": "zip",
                "url": "https://api.github.com/repos/ramsey/collection/zipball/ad7475d1c9e70b190ecffc58f2d989416af339b4",
                "reference": "ad7475d1c9e70b190ecffc58f2d989416af339b4",
                "shasum": ""
            },
            "require": {
                "php": "^7.4 || ^8.0",
                "symfony/polyfill-php81": "^1.23"
            },
            "require-dev": {
                "captainhook/plugin-composer": "^5.3",
                "ergebnis/composer-normalize": "^2.28.3",
                "fakerphp/faker": "^1.21",
                "hamcrest/hamcrest-php": "^2.0",
                "jangregor/phpstan-prophecy": "^1.0",
                "mockery/mockery": "^1.5",
                "php-parallel-lint/php-console-highlighter": "^1.0",
                "php-parallel-lint/php-parallel-lint": "^1.3",
                "phpcsstandards/phpcsutils": "^1.0.0-rc1",
                "phpspec/prophecy-phpunit": "^2.0",
                "phpstan/extension-installer": "^1.2",
                "phpstan/phpstan": "^1.9",
                "phpstan/phpstan-mockery": "^1.1",
                "phpstan/phpstan-phpunit": "^1.3",
                "phpunit/phpunit": "^9.5",
                "psalm/plugin-mockery": "^1.1",
                "psalm/plugin-phpunit": "^0.18.4",
                "ramsey/coding-standard": "^2.0.3",
                "ramsey/conventional-commits": "^1.3",
                "vimeo/psalm": "^5.4"
            },
            "type": "library",
            "extra": {
                "captainhook": {
                    "force-install": true
                },
                "ramsey/conventional-commits": {
                    "configFile": "conventional-commits.json"
                }
            },
            "autoload": {
                "psr-4": {
                    "Ramsey\\Collection\\": "src/"
                }
            },
            "notification-url": "https://packagist.org/downloads/",
            "license": [
                "MIT"
            ],
            "authors": [
                {
                    "name": "Ben Ramsey",
                    "email": "ben@benramsey.com",
                    "homepage": "https://benramsey.com"
                }
            ],
            "description": "A PHP library for representing and manipulating collections.",
            "keywords": [
                "array",
                "collection",
                "hash",
                "map",
                "queue",
                "set"
            ],
            "support": {
                "issues": "https://github.com/ramsey/collection/issues",
                "source": "https://github.com/ramsey/collection/tree/1.3.0"
            },
            "funding": [
                {
                    "url": "https://github.com/ramsey",
                    "type": "github"
                },
                {
                    "url": "https://tidelift.com/funding/github/packagist/ramsey/collection",
                    "type": "tidelift"
                }
            ],
            "time": "2022-12-27T19:12:24+00:00"
        },
        {
            "name": "ramsey/uuid",
            "version": "4.7.0",
            "source": {
                "type": "git",
                "url": "https://github.com/ramsey/uuid.git",
                "reference": "5ed9ad582647bbc3864ef78db34bdc1afdcf9b49"
            },
            "dist": {
                "type": "zip",
                "url": "https://api.github.com/repos/ramsey/uuid/zipball/5ed9ad582647bbc3864ef78db34bdc1afdcf9b49",
                "reference": "5ed9ad582647bbc3864ef78db34bdc1afdcf9b49",
                "shasum": ""
            },
            "require": {
                "brick/math": "^0.8.8 || ^0.9 || ^0.10",
                "ext-json": "*",
                "php": "^8.0",
                "ramsey/collection": "^1.2"
            },
            "replace": {
                "rhumsaa/uuid": "self.version"
            },
            "require-dev": {
                "captainhook/captainhook": "^5.10",
                "captainhook/plugin-composer": "^5.3",
                "dealerdirect/phpcodesniffer-composer-installer": "^0.7.0",
                "doctrine/annotations": "^1.8",
                "ergebnis/composer-normalize": "^2.15",
                "mockery/mockery": "^1.3",
                "paragonie/random-lib": "^2",
                "php-mock/php-mock": "^2.2",
                "php-mock/php-mock-mockery": "^1.3",
                "php-parallel-lint/php-parallel-lint": "^1.1",
                "phpbench/phpbench": "^1.0",
                "phpstan/extension-installer": "^1.1",
                "phpstan/phpstan": "^1.8",
                "phpstan/phpstan-mockery": "^1.1",
                "phpstan/phpstan-phpunit": "^1.1",
                "phpunit/phpunit": "^8.5 || ^9",
                "ramsey/composer-repl": "^1.4",
                "slevomat/coding-standard": "^8.4",
                "squizlabs/php_codesniffer": "^3.5",
                "vimeo/psalm": "^4.9"
            },
            "suggest": {
                "ext-bcmath": "Enables faster math with arbitrary-precision integers using BCMath.",
                "ext-gmp": "Enables faster math with arbitrary-precision integers using GMP.",
                "ext-uuid": "Enables the use of PeclUuidTimeGenerator and PeclUuidRandomGenerator.",
                "paragonie/random-lib": "Provides RandomLib for use with the RandomLibAdapter",
                "ramsey/uuid-doctrine": "Allows the use of Ramsey\\Uuid\\Uuid as Doctrine field type."
            },
            "type": "library",
            "extra": {
                "captainhook": {
                    "force-install": true
                }
            },
            "autoload": {
                "files": [
                    "src/functions.php"
                ],
                "psr-4": {
                    "Ramsey\\Uuid\\": "src/"
                }
            },
            "notification-url": "https://packagist.org/downloads/",
            "license": [
                "MIT"
            ],
            "description": "A PHP library for generating and working with universally unique identifiers (UUIDs).",
            "keywords": [
                "guid",
                "identifier",
                "uuid"
            ],
            "support": {
                "issues": "https://github.com/ramsey/uuid/issues",
                "source": "https://github.com/ramsey/uuid/tree/4.7.0"
            },
            "funding": [
                {
                    "url": "https://github.com/ramsey",
                    "type": "github"
                },
                {
                    "url": "https://tidelift.com/funding/github/packagist/ramsey/uuid",
                    "type": "tidelift"
                }
            ],
            "time": "2022-12-19T22:30:49+00:00"
        },
        {
            "name": "symfony/filesystem",
            "version": "v5.4.13",
            "source": {
                "type": "git",
                "url": "https://github.com/symfony/filesystem.git",
                "reference": "ac09569844a9109a5966b9438fc29113ce77cf51"
            },
            "dist": {
                "type": "zip",
                "url": "https://api.github.com/repos/symfony/filesystem/zipball/ac09569844a9109a5966b9438fc29113ce77cf51",
                "reference": "ac09569844a9109a5966b9438fc29113ce77cf51",
                "shasum": ""
            },
            "require": {
                "php": ">=7.2.5",
                "symfony/polyfill-ctype": "~1.8",
                "symfony/polyfill-mbstring": "~1.8",
                "symfony/polyfill-php80": "^1.16"
            },
            "type": "library",
            "autoload": {
                "psr-4": {
                    "Symfony\\Component\\Filesystem\\": ""
                },
                "exclude-from-classmap": [
                    "/Tests/"
                ]
            },
            "notification-url": "https://packagist.org/downloads/",
            "license": [
                "MIT"
            ],
            "authors": [
                {
                    "name": "Fabien Potencier",
                    "email": "fabien@symfony.com"
                },
                {
                    "name": "Symfony Community",
                    "homepage": "https://symfony.com/contributors"
                }
            ],
            "description": "Provides basic utilities for the filesystem",
            "homepage": "https://symfony.com",
            "support": {
                "source": "https://github.com/symfony/filesystem/tree/v5.4.13"
            },
            "funding": [
                {
                    "url": "https://symfony.com/sponsor",
                    "type": "custom"
                },
                {
                    "url": "https://github.com/fabpot",
                    "type": "github"
                },
                {
                    "url": "https://tidelift.com/funding/github/packagist/symfony/symfony",
                    "type": "tidelift"
                }
            ],
            "time": "2022-09-21T19:53:16+00:00"
        },
        {
            "name": "symfony/polyfill-ctype",
            "version": "v1.27.0",
            "source": {
                "type": "git",
                "url": "https://github.com/symfony/polyfill-ctype.git",
                "reference": "5bbc823adecdae860bb64756d639ecfec17b050a"
            },
            "dist": {
                "type": "zip",
                "url": "https://api.github.com/repos/symfony/polyfill-ctype/zipball/5bbc823adecdae860bb64756d639ecfec17b050a",
                "reference": "5bbc823adecdae860bb64756d639ecfec17b050a",
                "shasum": ""
            },
            "require": {
                "php": ">=7.1"
            },
            "provide": {
                "ext-ctype": "*"
            },
            "suggest": {
                "ext-ctype": "For best performance"
            },
            "type": "library",
            "extra": {
                "branch-alias": {
                    "dev-main": "1.27-dev"
                },
                "thanks": {
                    "name": "symfony/polyfill",
                    "url": "https://github.com/symfony/polyfill"
                }
            },
            "autoload": {
                "files": [
                    "bootstrap.php"
                ],
                "psr-4": {
                    "Symfony\\Polyfill\\Ctype\\": ""
                }
            },
            "notification-url": "https://packagist.org/downloads/",
            "license": [
                "MIT"
            ],
            "authors": [
                {
                    "name": "Gert de Pagter",
                    "email": "BackEndTea@gmail.com"
                },
                {
                    "name": "Symfony Community",
                    "homepage": "https://symfony.com/contributors"
                }
            ],
            "description": "Symfony polyfill for ctype functions",
            "homepage": "https://symfony.com",
            "keywords": [
                "compatibility",
                "ctype",
                "polyfill",
                "portable"
            ],
            "support": {
                "source": "https://github.com/symfony/polyfill-ctype/tree/v1.27.0"
            },
            "funding": [
                {
                    "url": "https://symfony.com/sponsor",
                    "type": "custom"
                },
                {
                    "url": "https://github.com/fabpot",
                    "type": "github"
                },
                {
                    "url": "https://tidelift.com/funding/github/packagist/symfony/symfony",
                    "type": "tidelift"
                }
            ],
            "time": "2022-11-03T14:55:06+00:00"
        },
        {
            "name": "symfony/polyfill-mbstring",
            "version": "v1.27.0",
            "source": {
                "type": "git",
                "url": "https://github.com/symfony/polyfill-mbstring.git",
                "reference": "8ad114f6b39e2c98a8b0e3bd907732c207c2b534"
            },
            "dist": {
                "type": "zip",
                "url": "https://api.github.com/repos/symfony/polyfill-mbstring/zipball/8ad114f6b39e2c98a8b0e3bd907732c207c2b534",
                "reference": "8ad114f6b39e2c98a8b0e3bd907732c207c2b534",
                "shasum": ""
            },
            "require": {
                "php": ">=7.1"
            },
            "provide": {
                "ext-mbstring": "*"
            },
            "suggest": {
                "ext-mbstring": "For best performance"
            },
            "type": "library",
            "extra": {
                "branch-alias": {
                    "dev-main": "1.27-dev"
                },
                "thanks": {
                    "name": "symfony/polyfill",
                    "url": "https://github.com/symfony/polyfill"
                }
            },
            "autoload": {
                "files": [
                    "bootstrap.php"
                ],
                "psr-4": {
                    "Symfony\\Polyfill\\Mbstring\\": ""
                }
            },
            "notification-url": "https://packagist.org/downloads/",
            "license": [
                "MIT"
            ],
            "authors": [
                {
                    "name": "Nicolas Grekas",
                    "email": "p@tchwork.com"
                },
                {
                    "name": "Symfony Community",
                    "homepage": "https://symfony.com/contributors"
                }
            ],
            "description": "Symfony polyfill for the Mbstring extension",
            "homepage": "https://symfony.com",
            "keywords": [
                "compatibility",
                "mbstring",
                "polyfill",
                "portable",
                "shim"
            ],
            "support": {
                "source": "https://github.com/symfony/polyfill-mbstring/tree/v1.27.0"
            },
            "funding": [
                {
                    "url": "https://symfony.com/sponsor",
                    "type": "custom"
                },
                {
                    "url": "https://github.com/fabpot",
                    "type": "github"
                },
                {
                    "url": "https://tidelift.com/funding/github/packagist/symfony/symfony",
                    "type": "tidelift"
                }
            ],
            "time": "2022-11-03T14:55:06+00:00"
        },
        {
            "name": "symfony/polyfill-php80",
            "version": "v1.27.0",
            "source": {
                "type": "git",
                "url": "https://github.com/symfony/polyfill-php80.git",
                "reference": "7a6ff3f1959bb01aefccb463a0f2cd3d3d2fd936"
            },
            "dist": {
                "type": "zip",
                "url": "https://api.github.com/repos/symfony/polyfill-php80/zipball/7a6ff3f1959bb01aefccb463a0f2cd3d3d2fd936",
                "reference": "7a6ff3f1959bb01aefccb463a0f2cd3d3d2fd936",
                "shasum": ""
            },
            "require": {
                "php": ">=7.1"
            },
            "type": "library",
            "extra": {
                "branch-alias": {
                    "dev-main": "1.27-dev"
                },
                "thanks": {
                    "name": "symfony/polyfill",
                    "url": "https://github.com/symfony/polyfill"
                }
            },
            "autoload": {
                "files": [
                    "bootstrap.php"
                ],
                "psr-4": {
                    "Symfony\\Polyfill\\Php80\\": ""
                },
                "classmap": [
                    "Resources/stubs"
                ]
            },
            "notification-url": "https://packagist.org/downloads/",
            "license": [
                "MIT"
            ],
            "authors": [
                {
                    "name": "Ion Bazan",
                    "email": "ion.bazan@gmail.com"
                },
                {
                    "name": "Nicolas Grekas",
                    "email": "p@tchwork.com"
                },
                {
                    "name": "Symfony Community",
                    "homepage": "https://symfony.com/contributors"
                }
            ],
            "description": "Symfony polyfill backporting some PHP 8.0+ features to lower PHP versions",
            "homepage": "https://symfony.com",
            "keywords": [
                "compatibility",
                "polyfill",
                "portable",
                "shim"
            ],
            "support": {
                "source": "https://github.com/symfony/polyfill-php80/tree/v1.27.0"
            },
            "funding": [
                {
                    "url": "https://symfony.com/sponsor",
                    "type": "custom"
                },
                {
                    "url": "https://github.com/fabpot",
                    "type": "github"
                },
                {
                    "url": "https://tidelift.com/funding/github/packagist/symfony/symfony",
                    "type": "tidelift"
                }
            ],
            "time": "2022-11-03T14:55:06+00:00"
        },
        {
            "name": "symfony/polyfill-php81",
            "version": "v1.27.0",
            "source": {
                "type": "git",
                "url": "https://github.com/symfony/polyfill-php81.git",
                "reference": "707403074c8ea6e2edaf8794b0157a0bfa52157a"
            },
            "dist": {
                "type": "zip",
                "url": "https://api.github.com/repos/symfony/polyfill-php81/zipball/707403074c8ea6e2edaf8794b0157a0bfa52157a",
                "reference": "707403074c8ea6e2edaf8794b0157a0bfa52157a",
                "shasum": ""
            },
            "require": {
                "php": ">=7.1"
            },
            "type": "library",
            "extra": {
                "branch-alias": {
                    "dev-main": "1.27-dev"
                },
                "thanks": {
                    "name": "symfony/polyfill",
                    "url": "https://github.com/symfony/polyfill"
                }
            },
            "autoload": {
                "files": [
                    "bootstrap.php"
                ],
                "psr-4": {
                    "Symfony\\Polyfill\\Php81\\": ""
                },
                "classmap": [
                    "Resources/stubs"
                ]
            },
            "notification-url": "https://packagist.org/downloads/",
            "license": [
                "MIT"
            ],
            "authors": [
                {
                    "name": "Nicolas Grekas",
                    "email": "p@tchwork.com"
                },
                {
                    "name": "Symfony Community",
                    "homepage": "https://symfony.com/contributors"
                }
            ],
            "description": "Symfony polyfill backporting some PHP 8.1+ features to lower PHP versions",
            "homepage": "https://symfony.com",
            "keywords": [
                "compatibility",
                "polyfill",
                "portable",
                "shim"
            ],
            "support": {
                "source": "https://github.com/symfony/polyfill-php81/tree/v1.27.0"
            },
            "funding": [
                {
                    "url": "https://symfony.com/sponsor",
                    "type": "custom"
                },
                {
                    "url": "https://github.com/fabpot",
                    "type": "github"
                },
                {
                    "url": "https://tidelift.com/funding/github/packagist/symfony/symfony",
                    "type": "tidelift"
                }
            ],
            "time": "2022-11-03T14:55:06+00:00"
        },
        {
            "name": "webmozart/assert",
            "version": "1.11.0",
            "source": {
                "type": "git",
                "url": "https://github.com/webmozarts/assert.git",
                "reference": "11cb2199493b2f8a3b53e7f19068fc6aac760991"
            },
            "dist": {
                "type": "zip",
                "url": "https://api.github.com/repos/webmozarts/assert/zipball/11cb2199493b2f8a3b53e7f19068fc6aac760991",
                "reference": "11cb2199493b2f8a3b53e7f19068fc6aac760991",
                "shasum": ""
            },
            "require": {
                "ext-ctype": "*",
                "php": "^7.2 || ^8.0"
            },
            "conflict": {
                "phpstan/phpstan": "<0.12.20",
                "vimeo/psalm": "<4.6.1 || 4.6.2"
            },
            "require-dev": {
                "phpunit/phpunit": "^8.5.13"
            },
            "type": "library",
            "extra": {
                "branch-alias": {
                    "dev-master": "1.10-dev"
                }
            },
            "autoload": {
                "psr-4": {
                    "Webmozart\\Assert\\": "src/"
                }
            },
            "notification-url": "https://packagist.org/downloads/",
            "license": [
                "MIT"
            ],
            "authors": [
                {
                    "name": "Bernhard Schussek",
                    "email": "bschussek@gmail.com"
                }
            ],
            "description": "Assertions to validate method input/output with nice error messages.",
            "keywords": [
                "assert",
                "check",
                "validate"
            ],
            "support": {
                "issues": "https://github.com/webmozarts/assert/issues",
                "source": "https://github.com/webmozarts/assert/tree/1.11.0"
            },
            "time": "2022-06-03T18:03:27+00:00"
        },
        {
            "name": "webmozart/path-util",
            "version": "2.3.0",
            "source": {
                "type": "git",
                "url": "https://github.com/webmozart/path-util.git",
                "reference": "d939f7edc24c9a1bb9c0dee5cb05d8e859490725"
            },
            "dist": {
                "type": "zip",
                "url": "https://api.github.com/repos/webmozart/path-util/zipball/d939f7edc24c9a1bb9c0dee5cb05d8e859490725",
                "reference": "d939f7edc24c9a1bb9c0dee5cb05d8e859490725",
                "shasum": ""
            },
            "require": {
                "php": ">=5.3.3",
                "webmozart/assert": "~1.0"
            },
            "require-dev": {
                "phpunit/phpunit": "^4.6",
                "sebastian/version": "^1.0.1"
            },
            "type": "library",
            "extra": {
                "branch-alias": {
                    "dev-master": "2.3-dev"
                }
            },
            "autoload": {
                "psr-4": {
                    "Webmozart\\PathUtil\\": "src/"
                }
            },
            "notification-url": "https://packagist.org/downloads/",
            "license": [
                "MIT"
            ],
            "authors": [
                {
                    "name": "Bernhard Schussek",
                    "email": "bschussek@gmail.com"
                }
            ],
            "description": "A robust cross-platform utility for normalizing, comparing and modifying file paths.",
            "support": {
                "issues": "https://github.com/webmozart/path-util/issues",
                "source": "https://github.com/webmozart/path-util/tree/2.3.0"
            },
            "abandoned": "symfony/filesystem",
            "time": "2015-12-17T08:42:14+00:00"
        }
    ],
    "packages-dev": [
        {
            "name": "doctrine/instantiator",
            "version": "1.4.1",
            "source": {
                "type": "git",
                "url": "https://github.com/doctrine/instantiator.git",
                "reference": "10dcfce151b967d20fde1b34ae6640712c3891bc"
            },
            "dist": {
                "type": "zip",
                "url": "https://api.github.com/repos/doctrine/instantiator/zipball/10dcfce151b967d20fde1b34ae6640712c3891bc",
                "reference": "10dcfce151b967d20fde1b34ae6640712c3891bc",
                "shasum": ""
            },
            "require": {
                "php": "^7.1 || ^8.0"
            },
            "require-dev": {
                "doctrine/coding-standard": "^9",
                "ext-pdo": "*",
                "ext-phar": "*",
                "phpbench/phpbench": "^0.16 || ^1",
                "phpstan/phpstan": "^1.4",
                "phpstan/phpstan-phpunit": "^1",
                "phpunit/phpunit": "^7.5 || ^8.5 || ^9.5",
                "vimeo/psalm": "^4.22"
            },
            "type": "library",
            "autoload": {
                "psr-4": {
                    "Doctrine\\Instantiator\\": "src/Doctrine/Instantiator/"
                }
            },
            "notification-url": "https://packagist.org/downloads/",
            "license": [
                "MIT"
            ],
            "authors": [
                {
                    "name": "Marco Pivetta",
                    "email": "ocramius@gmail.com",
                    "homepage": "https://ocramius.github.io/"
                }
            ],
            "description": "A small, lightweight utility to instantiate objects in PHP without invoking their constructors",
            "homepage": "https://www.doctrine-project.org/projects/instantiator.html",
            "keywords": [
                "constructor",
                "instantiate"
            ],
            "support": {
                "issues": "https://github.com/doctrine/instantiator/issues",
                "source": "https://github.com/doctrine/instantiator/tree/1.4.1"
            },
            "funding": [
                {
                    "url": "https://www.doctrine-project.org/sponsorship.html",
                    "type": "custom"
                },
                {
                    "url": "https://www.patreon.com/phpdoctrine",
                    "type": "patreon"
                },
                {
                    "url": "https://tidelift.com/funding/github/packagist/doctrine%2Finstantiator",
                    "type": "tidelift"
                }
            ],
            "time": "2022-03-03T08:28:38+00:00"
        },
        {
            "name": "myclabs/deep-copy",
            "version": "1.11.0",
            "source": {
                "type": "git",
                "url": "https://github.com/myclabs/DeepCopy.git",
                "reference": "14daed4296fae74d9e3201d2c4925d1acb7aa614"
            },
            "dist": {
                "type": "zip",
                "url": "https://api.github.com/repos/myclabs/DeepCopy/zipball/14daed4296fae74d9e3201d2c4925d1acb7aa614",
                "reference": "14daed4296fae74d9e3201d2c4925d1acb7aa614",
                "shasum": ""
            },
            "require": {
                "php": "^7.1 || ^8.0"
            },
            "conflict": {
                "doctrine/collections": "<1.6.8",
                "doctrine/common": "<2.13.3 || >=3,<3.2.2"
            },
            "require-dev": {
                "doctrine/collections": "^1.6.8",
                "doctrine/common": "^2.13.3 || ^3.2.2",
                "phpunit/phpunit": "^7.5.20 || ^8.5.23 || ^9.5.13"
            },
            "type": "library",
            "autoload": {
                "files": [
                    "src/DeepCopy/deep_copy.php"
                ],
                "psr-4": {
                    "DeepCopy\\": "src/DeepCopy/"
                }
            },
            "notification-url": "https://packagist.org/downloads/",
            "license": [
                "MIT"
            ],
            "description": "Create deep copies (clones) of your objects",
            "keywords": [
                "clone",
                "copy",
                "duplicate",
                "object",
                "object graph"
            ],
            "support": {
                "issues": "https://github.com/myclabs/DeepCopy/issues",
                "source": "https://github.com/myclabs/DeepCopy/tree/1.11.0"
            },
            "funding": [
                {
                    "url": "https://tidelift.com/funding/github/packagist/myclabs/deep-copy",
                    "type": "tidelift"
                }
            ],
            "time": "2022-03-03T13:19:32+00:00"
        },
        {
            "name": "nikic/php-parser",
            "version": "v4.15.2",
            "source": {
                "type": "git",
                "url": "https://github.com/nikic/PHP-Parser.git",
                "reference": "f59bbe44bf7d96f24f3e2b4ddc21cd52c1d2adbc"
            },
            "dist": {
                "type": "zip",
                "url": "https://api.github.com/repos/nikic/PHP-Parser/zipball/f59bbe44bf7d96f24f3e2b4ddc21cd52c1d2adbc",
                "reference": "f59bbe44bf7d96f24f3e2b4ddc21cd52c1d2adbc",
                "shasum": ""
            },
            "require": {
                "ext-tokenizer": "*",
                "php": ">=7.0"
            },
            "require-dev": {
                "ircmaxell/php-yacc": "^0.0.7",
                "phpunit/phpunit": "^6.5 || ^7.0 || ^8.0 || ^9.0"
            },
            "bin": [
                "bin/php-parse"
            ],
            "type": "library",
            "extra": {
                "branch-alias": {
                    "dev-master": "4.9-dev"
                }
            },
            "autoload": {
                "psr-4": {
                    "PhpParser\\": "lib/PhpParser"
                }
            },
            "notification-url": "https://packagist.org/downloads/",
            "license": [
                "BSD-3-Clause"
            ],
            "authors": [
                {
                    "name": "Nikita Popov"
                }
            ],
            "description": "A PHP parser written in PHP",
            "keywords": [
                "parser",
                "php"
            ],
            "support": {
                "issues": "https://github.com/nikic/PHP-Parser/issues",
                "source": "https://github.com/nikic/PHP-Parser/tree/v4.15.2"
            },
            "time": "2022-11-12T15:38:23+00:00"
        },
        {
            "name": "phar-io/manifest",
            "version": "2.0.3",
            "source": {
                "type": "git",
                "url": "https://github.com/phar-io/manifest.git",
                "reference": "97803eca37d319dfa7826cc2437fc020857acb53"
            },
            "dist": {
                "type": "zip",
                "url": "https://api.github.com/repos/phar-io/manifest/zipball/97803eca37d319dfa7826cc2437fc020857acb53",
                "reference": "97803eca37d319dfa7826cc2437fc020857acb53",
                "shasum": ""
            },
            "require": {
                "ext-dom": "*",
                "ext-phar": "*",
                "ext-xmlwriter": "*",
                "phar-io/version": "^3.0.1",
                "php": "^7.2 || ^8.0"
            },
            "type": "library",
            "extra": {
                "branch-alias": {
                    "dev-master": "2.0.x-dev"
                }
            },
            "autoload": {
                "classmap": [
                    "src/"
                ]
            },
            "notification-url": "https://packagist.org/downloads/",
            "license": [
                "BSD-3-Clause"
            ],
            "authors": [
                {
                    "name": "Arne Blankerts",
                    "email": "arne@blankerts.de",
                    "role": "Developer"
                },
                {
                    "name": "Sebastian Heuer",
                    "email": "sebastian@phpeople.de",
                    "role": "Developer"
                },
                {
                    "name": "Sebastian Bergmann",
                    "email": "sebastian@phpunit.de",
                    "role": "Developer"
                }
            ],
            "description": "Component for reading phar.io manifest information from a PHP Archive (PHAR)",
            "support": {
                "issues": "https://github.com/phar-io/manifest/issues",
                "source": "https://github.com/phar-io/manifest/tree/2.0.3"
            },
            "time": "2021-07-20T11:28:43+00:00"
        },
        {
            "name": "phar-io/version",
            "version": "3.2.1",
            "source": {
                "type": "git",
                "url": "https://github.com/phar-io/version.git",
                "reference": "4f7fd7836c6f332bb2933569e566a0d6c4cbed74"
            },
            "dist": {
                "type": "zip",
                "url": "https://api.github.com/repos/phar-io/version/zipball/4f7fd7836c6f332bb2933569e566a0d6c4cbed74",
                "reference": "4f7fd7836c6f332bb2933569e566a0d6c4cbed74",
                "shasum": ""
            },
            "require": {
                "php": "^7.2 || ^8.0"
            },
            "type": "library",
            "autoload": {
                "classmap": [
                    "src/"
                ]
            },
            "notification-url": "https://packagist.org/downloads/",
            "license": [
                "BSD-3-Clause"
            ],
            "authors": [
                {
                    "name": "Arne Blankerts",
                    "email": "arne@blankerts.de",
                    "role": "Developer"
                },
                {
                    "name": "Sebastian Heuer",
                    "email": "sebastian@phpeople.de",
                    "role": "Developer"
                },
                {
                    "name": "Sebastian Bergmann",
                    "email": "sebastian@phpunit.de",
                    "role": "Developer"
                }
            ],
            "description": "Library for handling version information and constraints",
            "support": {
                "issues": "https://github.com/phar-io/version/issues",
                "source": "https://github.com/phar-io/version/tree/3.2.1"
            },
            "time": "2022-02-21T01:04:05+00:00"
        },
        {
            "name": "phpstan/phpstan",
            "version": "1.9.7",
            "source": {
                "type": "git",
                "url": "https://github.com/phpstan/phpstan.git",
                "reference": "0501435cd342eac7664bd62155b1ef907fc60b6f"
            },
            "dist": {
                "type": "zip",
                "url": "https://api.github.com/repos/phpstan/phpstan/zipball/0501435cd342eac7664bd62155b1ef907fc60b6f",
                "reference": "0501435cd342eac7664bd62155b1ef907fc60b6f",
                "shasum": ""
            },
            "require": {
                "php": "^7.2|^8.0"
            },
            "conflict": {
                "phpstan/phpstan-shim": "*"
            },
            "bin": [
                "phpstan",
                "phpstan.phar"
            ],
            "type": "library",
            "autoload": {
                "files": [
                    "bootstrap.php"
                ]
            },
            "notification-url": "https://packagist.org/downloads/",
            "license": [
                "MIT"
            ],
            "description": "PHPStan - PHP Static Analysis Tool",
            "keywords": [
                "dev",
                "static analysis"
            ],
            "support": {
                "issues": "https://github.com/phpstan/phpstan/issues",
                "source": "https://github.com/phpstan/phpstan/tree/1.9.7"
            },
            "funding": [
                {
                    "url": "https://github.com/ondrejmirtes",
                    "type": "github"
                },
                {
                    "url": "https://github.com/phpstan",
                    "type": "github"
                },
                {
                    "url": "https://tidelift.com/funding/github/packagist/phpstan/phpstan",
                    "type": "tidelift"
                }
            ],
            "time": "2023-01-04T21:59:57+00:00"
        },
        {
            "name": "phpstan/phpstan-phpunit",
            "version": "1.3.3",
            "source": {
                "type": "git",
                "url": "https://github.com/phpstan/phpstan-phpunit.git",
                "reference": "54a24bd23e9e80ee918cdc24f909d376c2e273f7"
            },
            "dist": {
                "type": "zip",
                "url": "https://api.github.com/repos/phpstan/phpstan-phpunit/zipball/54a24bd23e9e80ee918cdc24f909d376c2e273f7",
                "reference": "54a24bd23e9e80ee918cdc24f909d376c2e273f7",
                "shasum": ""
            },
            "require": {
                "php": "^7.2 || ^8.0",
                "phpstan/phpstan": "^1.9.3"
            },
            "conflict": {
                "phpunit/phpunit": "<7.0"
            },
            "require-dev": {
                "nikic/php-parser": "^4.13.0",
                "php-parallel-lint/php-parallel-lint": "^1.2",
                "phpstan/phpstan-strict-rules": "^1.0",
                "phpunit/phpunit": "^9.5"
            },
            "type": "phpstan-extension",
            "extra": {
                "phpstan": {
                    "includes": [
                        "extension.neon",
                        "rules.neon"
                    ]
                }
            },
            "autoload": {
                "psr-4": {
                    "PHPStan\\": "src/"
                }
            },
            "notification-url": "https://packagist.org/downloads/",
            "license": [
                "MIT"
            ],
            "description": "PHPUnit extensions and rules for PHPStan",
            "support": {
                "issues": "https://github.com/phpstan/phpstan-phpunit/issues",
                "source": "https://github.com/phpstan/phpstan-phpunit/tree/1.3.3"
            },
            "time": "2022-12-21T15:25:00+00:00"
        },
        {
            "name": "phpstan/phpstan-strict-rules",
            "version": "1.4.4",
            "source": {
                "type": "git",
                "url": "https://github.com/phpstan/phpstan-strict-rules.git",
                "reference": "23e5f377ee6395a1a04842d3d6ed4bd25e7b44a6"
            },
            "dist": {
                "type": "zip",
                "url": "https://api.github.com/repos/phpstan/phpstan-strict-rules/zipball/23e5f377ee6395a1a04842d3d6ed4bd25e7b44a6",
                "reference": "23e5f377ee6395a1a04842d3d6ed4bd25e7b44a6",
                "shasum": ""
            },
            "require": {
                "php": "^7.2 || ^8.0",
                "phpstan/phpstan": "^1.8.6"
            },
            "require-dev": {
                "nikic/php-parser": "^4.13.0",
                "php-parallel-lint/php-parallel-lint": "^1.2",
                "phpstan/phpstan-phpunit": "^1.0",
                "phpunit/phpunit": "^9.5"
            },
            "type": "phpstan-extension",
            "extra": {
                "phpstan": {
                    "includes": [
                        "rules.neon"
                    ]
                }
            },
            "autoload": {
                "psr-4": {
                    "PHPStan\\": "src/"
                }
            },
            "notification-url": "https://packagist.org/downloads/",
            "license": [
                "MIT"
            ],
            "description": "Extra strict and opinionated rules for PHPStan",
            "support": {
                "issues": "https://github.com/phpstan/phpstan-strict-rules/issues",
                "source": "https://github.com/phpstan/phpstan-strict-rules/tree/1.4.4"
            },
            "time": "2022-09-21T11:38:17+00:00"
        },
        {
            "name": "phpunit/php-code-coverage",
            "version": "9.2.23",
            "source": {
                "type": "git",
                "url": "https://github.com/sebastianbergmann/php-code-coverage.git",
                "reference": "9f1f0f9a2fbb680b26d1cf9b61b6eac43a6e4e9c"
            },
            "dist": {
                "type": "zip",
                "url": "https://api.github.com/repos/sebastianbergmann/php-code-coverage/zipball/9f1f0f9a2fbb680b26d1cf9b61b6eac43a6e4e9c",
                "reference": "9f1f0f9a2fbb680b26d1cf9b61b6eac43a6e4e9c",
                "shasum": ""
            },
            "require": {
                "ext-dom": "*",
                "ext-libxml": "*",
                "ext-xmlwriter": "*",
                "nikic/php-parser": "^4.14",
                "php": ">=7.3",
                "phpunit/php-file-iterator": "^3.0.3",
                "phpunit/php-text-template": "^2.0.2",
                "sebastian/code-unit-reverse-lookup": "^2.0.2",
                "sebastian/complexity": "^2.0",
                "sebastian/environment": "^5.1.2",
                "sebastian/lines-of-code": "^1.0.3",
                "sebastian/version": "^3.0.1",
                "theseer/tokenizer": "^1.2.0"
            },
            "require-dev": {
                "phpunit/phpunit": "^9.3"
            },
            "suggest": {
                "ext-pcov": "*",
                "ext-xdebug": "*"
            },
            "type": "library",
            "extra": {
                "branch-alias": {
                    "dev-master": "9.2-dev"
                }
            },
            "autoload": {
                "classmap": [
                    "src/"
                ]
            },
            "notification-url": "https://packagist.org/downloads/",
            "license": [
                "BSD-3-Clause"
            ],
            "authors": [
                {
                    "name": "Sebastian Bergmann",
                    "email": "sebastian@phpunit.de",
                    "role": "lead"
                }
            ],
            "description": "Library that provides collection, processing, and rendering functionality for PHP code coverage information.",
            "homepage": "https://github.com/sebastianbergmann/php-code-coverage",
            "keywords": [
                "coverage",
                "testing",
                "xunit"
            ],
            "support": {
                "issues": "https://github.com/sebastianbergmann/php-code-coverage/issues",
                "source": "https://github.com/sebastianbergmann/php-code-coverage/tree/9.2.23"
            },
            "funding": [
                {
                    "url": "https://github.com/sebastianbergmann",
                    "type": "github"
                }
            ],
            "time": "2022-12-28T12:41:10+00:00"
        },
        {
            "name": "phpunit/php-file-iterator",
            "version": "3.0.6",
            "source": {
                "type": "git",
                "url": "https://github.com/sebastianbergmann/php-file-iterator.git",
                "reference": "cf1c2e7c203ac650e352f4cc675a7021e7d1b3cf"
            },
            "dist": {
                "type": "zip",
                "url": "https://api.github.com/repos/sebastianbergmann/php-file-iterator/zipball/cf1c2e7c203ac650e352f4cc675a7021e7d1b3cf",
                "reference": "cf1c2e7c203ac650e352f4cc675a7021e7d1b3cf",
                "shasum": ""
            },
            "require": {
                "php": ">=7.3"
            },
            "require-dev": {
                "phpunit/phpunit": "^9.3"
            },
            "type": "library",
            "extra": {
                "branch-alias": {
                    "dev-master": "3.0-dev"
                }
            },
            "autoload": {
                "classmap": [
                    "src/"
                ]
            },
            "notification-url": "https://packagist.org/downloads/",
            "license": [
                "BSD-3-Clause"
            ],
            "authors": [
                {
                    "name": "Sebastian Bergmann",
                    "email": "sebastian@phpunit.de",
                    "role": "lead"
                }
            ],
            "description": "FilterIterator implementation that filters files based on a list of suffixes.",
            "homepage": "https://github.com/sebastianbergmann/php-file-iterator/",
            "keywords": [
                "filesystem",
                "iterator"
            ],
            "support": {
                "issues": "https://github.com/sebastianbergmann/php-file-iterator/issues",
                "source": "https://github.com/sebastianbergmann/php-file-iterator/tree/3.0.6"
            },
            "funding": [
                {
                    "url": "https://github.com/sebastianbergmann",
                    "type": "github"
                }
            ],
            "time": "2021-12-02T12:48:52+00:00"
        },
        {
            "name": "phpunit/php-invoker",
            "version": "3.1.1",
            "source": {
                "type": "git",
                "url": "https://github.com/sebastianbergmann/php-invoker.git",
                "reference": "5a10147d0aaf65b58940a0b72f71c9ac0423cc67"
            },
            "dist": {
                "type": "zip",
                "url": "https://api.github.com/repos/sebastianbergmann/php-invoker/zipball/5a10147d0aaf65b58940a0b72f71c9ac0423cc67",
                "reference": "5a10147d0aaf65b58940a0b72f71c9ac0423cc67",
                "shasum": ""
            },
            "require": {
                "php": ">=7.3"
            },
            "require-dev": {
                "ext-pcntl": "*",
                "phpunit/phpunit": "^9.3"
            },
            "suggest": {
                "ext-pcntl": "*"
            },
            "type": "library",
            "extra": {
                "branch-alias": {
                    "dev-master": "3.1-dev"
                }
            },
            "autoload": {
                "classmap": [
                    "src/"
                ]
            },
            "notification-url": "https://packagist.org/downloads/",
            "license": [
                "BSD-3-Clause"
            ],
            "authors": [
                {
                    "name": "Sebastian Bergmann",
                    "email": "sebastian@phpunit.de",
                    "role": "lead"
                }
            ],
            "description": "Invoke callables with a timeout",
            "homepage": "https://github.com/sebastianbergmann/php-invoker/",
            "keywords": [
                "process"
            ],
            "support": {
                "issues": "https://github.com/sebastianbergmann/php-invoker/issues",
                "source": "https://github.com/sebastianbergmann/php-invoker/tree/3.1.1"
            },
            "funding": [
                {
                    "url": "https://github.com/sebastianbergmann",
                    "type": "github"
                }
            ],
            "time": "2020-09-28T05:58:55+00:00"
        },
        {
            "name": "phpunit/php-text-template",
            "version": "2.0.4",
            "source": {
                "type": "git",
                "url": "https://github.com/sebastianbergmann/php-text-template.git",
                "reference": "5da5f67fc95621df9ff4c4e5a84d6a8a2acf7c28"
            },
            "dist": {
                "type": "zip",
                "url": "https://api.github.com/repos/sebastianbergmann/php-text-template/zipball/5da5f67fc95621df9ff4c4e5a84d6a8a2acf7c28",
                "reference": "5da5f67fc95621df9ff4c4e5a84d6a8a2acf7c28",
                "shasum": ""
            },
            "require": {
                "php": ">=7.3"
            },
            "require-dev": {
                "phpunit/phpunit": "^9.3"
            },
            "type": "library",
            "extra": {
                "branch-alias": {
                    "dev-master": "2.0-dev"
                }
            },
            "autoload": {
                "classmap": [
                    "src/"
                ]
            },
            "notification-url": "https://packagist.org/downloads/",
            "license": [
                "BSD-3-Clause"
            ],
            "authors": [
                {
                    "name": "Sebastian Bergmann",
                    "email": "sebastian@phpunit.de",
                    "role": "lead"
                }
            ],
            "description": "Simple template engine.",
            "homepage": "https://github.com/sebastianbergmann/php-text-template/",
            "keywords": [
                "template"
            ],
            "support": {
                "issues": "https://github.com/sebastianbergmann/php-text-template/issues",
                "source": "https://github.com/sebastianbergmann/php-text-template/tree/2.0.4"
            },
            "funding": [
                {
                    "url": "https://github.com/sebastianbergmann",
                    "type": "github"
                }
            ],
            "time": "2020-10-26T05:33:50+00:00"
        },
        {
            "name": "phpunit/php-timer",
            "version": "5.0.3",
            "source": {
                "type": "git",
                "url": "https://github.com/sebastianbergmann/php-timer.git",
                "reference": "5a63ce20ed1b5bf577850e2c4e87f4aa902afbd2"
            },
            "dist": {
                "type": "zip",
                "url": "https://api.github.com/repos/sebastianbergmann/php-timer/zipball/5a63ce20ed1b5bf577850e2c4e87f4aa902afbd2",
                "reference": "5a63ce20ed1b5bf577850e2c4e87f4aa902afbd2",
                "shasum": ""
            },
            "require": {
                "php": ">=7.3"
            },
            "require-dev": {
                "phpunit/phpunit": "^9.3"
            },
            "type": "library",
            "extra": {
                "branch-alias": {
                    "dev-master": "5.0-dev"
                }
            },
            "autoload": {
                "classmap": [
                    "src/"
                ]
            },
            "notification-url": "https://packagist.org/downloads/",
            "license": [
                "BSD-3-Clause"
            ],
            "authors": [
                {
                    "name": "Sebastian Bergmann",
                    "email": "sebastian@phpunit.de",
                    "role": "lead"
                }
            ],
            "description": "Utility class for timing",
            "homepage": "https://github.com/sebastianbergmann/php-timer/",
            "keywords": [
                "timer"
            ],
            "support": {
                "issues": "https://github.com/sebastianbergmann/php-timer/issues",
                "source": "https://github.com/sebastianbergmann/php-timer/tree/5.0.3"
            },
            "funding": [
                {
                    "url": "https://github.com/sebastianbergmann",
                    "type": "github"
                }
            ],
            "time": "2020-10-26T13:16:10+00:00"
        },
        {
            "name": "phpunit/phpunit",
            "version": "9.5.27",
            "source": {
                "type": "git",
                "url": "https://github.com/sebastianbergmann/phpunit.git",
                "reference": "a2bc7ffdca99f92d959b3f2270529334030bba38"
            },
            "dist": {
                "type": "zip",
                "url": "https://api.github.com/repos/sebastianbergmann/phpunit/zipball/a2bc7ffdca99f92d959b3f2270529334030bba38",
                "reference": "a2bc7ffdca99f92d959b3f2270529334030bba38",
                "shasum": ""
            },
            "require": {
                "doctrine/instantiator": "^1.3.1",
                "ext-dom": "*",
                "ext-json": "*",
                "ext-libxml": "*",
                "ext-mbstring": "*",
                "ext-xml": "*",
                "ext-xmlwriter": "*",
                "myclabs/deep-copy": "^1.10.1",
                "phar-io/manifest": "^2.0.3",
                "phar-io/version": "^3.0.2",
                "php": ">=7.3",
                "phpunit/php-code-coverage": "^9.2.13",
                "phpunit/php-file-iterator": "^3.0.5",
                "phpunit/php-invoker": "^3.1.1",
                "phpunit/php-text-template": "^2.0.3",
                "phpunit/php-timer": "^5.0.2",
                "sebastian/cli-parser": "^1.0.1",
                "sebastian/code-unit": "^1.0.6",
                "sebastian/comparator": "^4.0.8",
                "sebastian/diff": "^4.0.3",
                "sebastian/environment": "^5.1.3",
                "sebastian/exporter": "^4.0.5",
                "sebastian/global-state": "^5.0.1",
                "sebastian/object-enumerator": "^4.0.3",
                "sebastian/resource-operations": "^3.0.3",
                "sebastian/type": "^3.2",
                "sebastian/version": "^3.0.2"
            },
            "suggest": {
                "ext-soap": "*",
                "ext-xdebug": "*"
            },
            "bin": [
                "phpunit"
            ],
            "type": "library",
            "extra": {
                "branch-alias": {
                    "dev-master": "9.5-dev"
                }
            },
            "autoload": {
                "files": [
                    "src/Framework/Assert/Functions.php"
                ],
                "classmap": [
                    "src/"
                ]
            },
            "notification-url": "https://packagist.org/downloads/",
            "license": [
                "BSD-3-Clause"
            ],
            "authors": [
                {
                    "name": "Sebastian Bergmann",
                    "email": "sebastian@phpunit.de",
                    "role": "lead"
                }
            ],
            "description": "The PHP Unit Testing framework.",
            "homepage": "https://phpunit.de/",
            "keywords": [
                "phpunit",
                "testing",
                "xunit"
            ],
            "support": {
                "issues": "https://github.com/sebastianbergmann/phpunit/issues",
                "source": "https://github.com/sebastianbergmann/phpunit/tree/9.5.27"
            },
            "funding": [
                {
                    "url": "https://phpunit.de/sponsors.html",
                    "type": "custom"
                },
                {
                    "url": "https://github.com/sebastianbergmann",
                    "type": "github"
                },
                {
                    "url": "https://tidelift.com/funding/github/packagist/phpunit/phpunit",
                    "type": "tidelift"
                }
            ],
            "time": "2022-12-09T07:31:23+00:00"
        },
        {
            "name": "sebastian/cli-parser",
            "version": "1.0.1",
            "source": {
                "type": "git",
                "url": "https://github.com/sebastianbergmann/cli-parser.git",
                "reference": "442e7c7e687e42adc03470c7b668bc4b2402c0b2"
            },
            "dist": {
                "type": "zip",
                "url": "https://api.github.com/repos/sebastianbergmann/cli-parser/zipball/442e7c7e687e42adc03470c7b668bc4b2402c0b2",
                "reference": "442e7c7e687e42adc03470c7b668bc4b2402c0b2",
                "shasum": ""
            },
            "require": {
                "php": ">=7.3"
            },
            "require-dev": {
                "phpunit/phpunit": "^9.3"
            },
            "type": "library",
            "extra": {
                "branch-alias": {
                    "dev-master": "1.0-dev"
                }
            },
            "autoload": {
                "classmap": [
                    "src/"
                ]
            },
            "notification-url": "https://packagist.org/downloads/",
            "license": [
                "BSD-3-Clause"
            ],
            "authors": [
                {
                    "name": "Sebastian Bergmann",
                    "email": "sebastian@phpunit.de",
                    "role": "lead"
                }
            ],
            "description": "Library for parsing CLI options",
            "homepage": "https://github.com/sebastianbergmann/cli-parser",
            "support": {
                "issues": "https://github.com/sebastianbergmann/cli-parser/issues",
                "source": "https://github.com/sebastianbergmann/cli-parser/tree/1.0.1"
            },
            "funding": [
                {
                    "url": "https://github.com/sebastianbergmann",
                    "type": "github"
                }
            ],
            "time": "2020-09-28T06:08:49+00:00"
        },
        {
            "name": "sebastian/code-unit",
            "version": "1.0.8",
            "source": {
                "type": "git",
                "url": "https://github.com/sebastianbergmann/code-unit.git",
                "reference": "1fc9f64c0927627ef78ba436c9b17d967e68e120"
            },
            "dist": {
                "type": "zip",
                "url": "https://api.github.com/repos/sebastianbergmann/code-unit/zipball/1fc9f64c0927627ef78ba436c9b17d967e68e120",
                "reference": "1fc9f64c0927627ef78ba436c9b17d967e68e120",
                "shasum": ""
            },
            "require": {
                "php": ">=7.3"
            },
            "require-dev": {
                "phpunit/phpunit": "^9.3"
            },
            "type": "library",
            "extra": {
                "branch-alias": {
                    "dev-master": "1.0-dev"
                }
            },
            "autoload": {
                "classmap": [
                    "src/"
                ]
            },
            "notification-url": "https://packagist.org/downloads/",
            "license": [
                "BSD-3-Clause"
            ],
            "authors": [
                {
                    "name": "Sebastian Bergmann",
                    "email": "sebastian@phpunit.de",
                    "role": "lead"
                }
            ],
            "description": "Collection of value objects that represent the PHP code units",
            "homepage": "https://github.com/sebastianbergmann/code-unit",
            "support": {
                "issues": "https://github.com/sebastianbergmann/code-unit/issues",
                "source": "https://github.com/sebastianbergmann/code-unit/tree/1.0.8"
            },
            "funding": [
                {
                    "url": "https://github.com/sebastianbergmann",
                    "type": "github"
                }
            ],
            "time": "2020-10-26T13:08:54+00:00"
        },
        {
            "name": "sebastian/code-unit-reverse-lookup",
            "version": "2.0.3",
            "source": {
                "type": "git",
                "url": "https://github.com/sebastianbergmann/code-unit-reverse-lookup.git",
                "reference": "ac91f01ccec49fb77bdc6fd1e548bc70f7faa3e5"
            },
            "dist": {
                "type": "zip",
                "url": "https://api.github.com/repos/sebastianbergmann/code-unit-reverse-lookup/zipball/ac91f01ccec49fb77bdc6fd1e548bc70f7faa3e5",
                "reference": "ac91f01ccec49fb77bdc6fd1e548bc70f7faa3e5",
                "shasum": ""
            },
            "require": {
                "php": ">=7.3"
            },
            "require-dev": {
                "phpunit/phpunit": "^9.3"
            },
            "type": "library",
            "extra": {
                "branch-alias": {
                    "dev-master": "2.0-dev"
                }
            },
            "autoload": {
                "classmap": [
                    "src/"
                ]
            },
            "notification-url": "https://packagist.org/downloads/",
            "license": [
                "BSD-3-Clause"
            ],
            "authors": [
                {
                    "name": "Sebastian Bergmann",
                    "email": "sebastian@phpunit.de"
                }
            ],
            "description": "Looks up which function or method a line of code belongs to",
            "homepage": "https://github.com/sebastianbergmann/code-unit-reverse-lookup/",
            "support": {
                "issues": "https://github.com/sebastianbergmann/code-unit-reverse-lookup/issues",
                "source": "https://github.com/sebastianbergmann/code-unit-reverse-lookup/tree/2.0.3"
            },
            "funding": [
                {
                    "url": "https://github.com/sebastianbergmann",
                    "type": "github"
                }
            ],
            "time": "2020-09-28T05:30:19+00:00"
        },
        {
            "name": "sebastian/comparator",
            "version": "4.0.8",
            "source": {
                "type": "git",
                "url": "https://github.com/sebastianbergmann/comparator.git",
                "reference": "fa0f136dd2334583309d32b62544682ee972b51a"
            },
            "dist": {
                "type": "zip",
                "url": "https://api.github.com/repos/sebastianbergmann/comparator/zipball/fa0f136dd2334583309d32b62544682ee972b51a",
                "reference": "fa0f136dd2334583309d32b62544682ee972b51a",
                "shasum": ""
            },
            "require": {
                "php": ">=7.3",
                "sebastian/diff": "^4.0",
                "sebastian/exporter": "^4.0"
            },
            "require-dev": {
                "phpunit/phpunit": "^9.3"
            },
            "type": "library",
            "extra": {
                "branch-alias": {
                    "dev-master": "4.0-dev"
                }
            },
            "autoload": {
                "classmap": [
                    "src/"
                ]
            },
            "notification-url": "https://packagist.org/downloads/",
            "license": [
                "BSD-3-Clause"
            ],
            "authors": [
                {
                    "name": "Sebastian Bergmann",
                    "email": "sebastian@phpunit.de"
                },
                {
                    "name": "Jeff Welch",
                    "email": "whatthejeff@gmail.com"
                },
                {
                    "name": "Volker Dusch",
                    "email": "github@wallbash.com"
                },
                {
                    "name": "Bernhard Schussek",
                    "email": "bschussek@2bepublished.at"
                }
            ],
            "description": "Provides the functionality to compare PHP values for equality",
            "homepage": "https://github.com/sebastianbergmann/comparator",
            "keywords": [
                "comparator",
                "compare",
                "equality"
            ],
            "support": {
                "issues": "https://github.com/sebastianbergmann/comparator/issues",
                "source": "https://github.com/sebastianbergmann/comparator/tree/4.0.8"
            },
            "funding": [
                {
                    "url": "https://github.com/sebastianbergmann",
                    "type": "github"
                }
            ],
            "time": "2022-09-14T12:41:17+00:00"
        },
        {
            "name": "sebastian/complexity",
            "version": "2.0.2",
            "source": {
                "type": "git",
                "url": "https://github.com/sebastianbergmann/complexity.git",
                "reference": "739b35e53379900cc9ac327b2147867b8b6efd88"
            },
            "dist": {
                "type": "zip",
                "url": "https://api.github.com/repos/sebastianbergmann/complexity/zipball/739b35e53379900cc9ac327b2147867b8b6efd88",
                "reference": "739b35e53379900cc9ac327b2147867b8b6efd88",
                "shasum": ""
            },
            "require": {
                "nikic/php-parser": "^4.7",
                "php": ">=7.3"
            },
            "require-dev": {
                "phpunit/phpunit": "^9.3"
            },
            "type": "library",
            "extra": {
                "branch-alias": {
                    "dev-master": "2.0-dev"
                }
            },
            "autoload": {
                "classmap": [
                    "src/"
                ]
            },
            "notification-url": "https://packagist.org/downloads/",
            "license": [
                "BSD-3-Clause"
            ],
            "authors": [
                {
                    "name": "Sebastian Bergmann",
                    "email": "sebastian@phpunit.de",
                    "role": "lead"
                }
            ],
            "description": "Library for calculating the complexity of PHP code units",
            "homepage": "https://github.com/sebastianbergmann/complexity",
            "support": {
                "issues": "https://github.com/sebastianbergmann/complexity/issues",
                "source": "https://github.com/sebastianbergmann/complexity/tree/2.0.2"
            },
            "funding": [
                {
                    "url": "https://github.com/sebastianbergmann",
                    "type": "github"
                }
            ],
            "time": "2020-10-26T15:52:27+00:00"
        },
        {
            "name": "sebastian/diff",
            "version": "4.0.4",
            "source": {
                "type": "git",
                "url": "https://github.com/sebastianbergmann/diff.git",
                "reference": "3461e3fccc7cfdfc2720be910d3bd73c69be590d"
            },
            "dist": {
                "type": "zip",
                "url": "https://api.github.com/repos/sebastianbergmann/diff/zipball/3461e3fccc7cfdfc2720be910d3bd73c69be590d",
                "reference": "3461e3fccc7cfdfc2720be910d3bd73c69be590d",
                "shasum": ""
            },
            "require": {
                "php": ">=7.3"
            },
            "require-dev": {
                "phpunit/phpunit": "^9.3",
                "symfony/process": "^4.2 || ^5"
            },
            "type": "library",
            "extra": {
                "branch-alias": {
                    "dev-master": "4.0-dev"
                }
            },
            "autoload": {
                "classmap": [
                    "src/"
                ]
            },
            "notification-url": "https://packagist.org/downloads/",
            "license": [
                "BSD-3-Clause"
            ],
            "authors": [
                {
                    "name": "Sebastian Bergmann",
                    "email": "sebastian@phpunit.de"
                },
                {
                    "name": "Kore Nordmann",
                    "email": "mail@kore-nordmann.de"
                }
            ],
            "description": "Diff implementation",
            "homepage": "https://github.com/sebastianbergmann/diff",
            "keywords": [
                "diff",
                "udiff",
                "unidiff",
                "unified diff"
            ],
            "support": {
                "issues": "https://github.com/sebastianbergmann/diff/issues",
                "source": "https://github.com/sebastianbergmann/diff/tree/4.0.4"
            },
            "funding": [
                {
                    "url": "https://github.com/sebastianbergmann",
                    "type": "github"
                }
            ],
            "time": "2020-10-26T13:10:38+00:00"
        },
        {
            "name": "sebastian/environment",
            "version": "5.1.4",
            "source": {
                "type": "git",
                "url": "https://github.com/sebastianbergmann/environment.git",
                "reference": "1b5dff7bb151a4db11d49d90e5408e4e938270f7"
            },
            "dist": {
                "type": "zip",
                "url": "https://api.github.com/repos/sebastianbergmann/environment/zipball/1b5dff7bb151a4db11d49d90e5408e4e938270f7",
                "reference": "1b5dff7bb151a4db11d49d90e5408e4e938270f7",
                "shasum": ""
            },
            "require": {
                "php": ">=7.3"
            },
            "require-dev": {
                "phpunit/phpunit": "^9.3"
            },
            "suggest": {
                "ext-posix": "*"
            },
            "type": "library",
            "extra": {
                "branch-alias": {
                    "dev-master": "5.1-dev"
                }
            },
            "autoload": {
                "classmap": [
                    "src/"
                ]
            },
            "notification-url": "https://packagist.org/downloads/",
            "license": [
                "BSD-3-Clause"
            ],
            "authors": [
                {
                    "name": "Sebastian Bergmann",
                    "email": "sebastian@phpunit.de"
                }
            ],
            "description": "Provides functionality to handle HHVM/PHP environments",
            "homepage": "http://www.github.com/sebastianbergmann/environment",
            "keywords": [
                "Xdebug",
                "environment",
                "hhvm"
            ],
            "support": {
                "issues": "https://github.com/sebastianbergmann/environment/issues",
                "source": "https://github.com/sebastianbergmann/environment/tree/5.1.4"
            },
            "funding": [
                {
                    "url": "https://github.com/sebastianbergmann",
                    "type": "github"
                }
            ],
            "time": "2022-04-03T09:37:03+00:00"
        },
        {
            "name": "sebastian/exporter",
            "version": "4.0.5",
            "source": {
                "type": "git",
                "url": "https://github.com/sebastianbergmann/exporter.git",
                "reference": "ac230ed27f0f98f597c8a2b6eb7ac563af5e5b9d"
            },
            "dist": {
                "type": "zip",
                "url": "https://api.github.com/repos/sebastianbergmann/exporter/zipball/ac230ed27f0f98f597c8a2b6eb7ac563af5e5b9d",
                "reference": "ac230ed27f0f98f597c8a2b6eb7ac563af5e5b9d",
                "shasum": ""
            },
            "require": {
                "php": ">=7.3",
                "sebastian/recursion-context": "^4.0"
            },
            "require-dev": {
                "ext-mbstring": "*",
                "phpunit/phpunit": "^9.3"
            },
            "type": "library",
            "extra": {
                "branch-alias": {
                    "dev-master": "4.0-dev"
                }
            },
            "autoload": {
                "classmap": [
                    "src/"
                ]
            },
            "notification-url": "https://packagist.org/downloads/",
            "license": [
                "BSD-3-Clause"
            ],
            "authors": [
                {
                    "name": "Sebastian Bergmann",
                    "email": "sebastian@phpunit.de"
                },
                {
                    "name": "Jeff Welch",
                    "email": "whatthejeff@gmail.com"
                },
                {
                    "name": "Volker Dusch",
                    "email": "github@wallbash.com"
                },
                {
                    "name": "Adam Harvey",
                    "email": "aharvey@php.net"
                },
                {
                    "name": "Bernhard Schussek",
                    "email": "bschussek@gmail.com"
                }
            ],
            "description": "Provides the functionality to export PHP variables for visualization",
            "homepage": "https://www.github.com/sebastianbergmann/exporter",
            "keywords": [
                "export",
                "exporter"
            ],
            "support": {
                "issues": "https://github.com/sebastianbergmann/exporter/issues",
                "source": "https://github.com/sebastianbergmann/exporter/tree/4.0.5"
            },
            "funding": [
                {
                    "url": "https://github.com/sebastianbergmann",
                    "type": "github"
                }
            ],
            "time": "2022-09-14T06:03:37+00:00"
        },
        {
            "name": "sebastian/global-state",
            "version": "5.0.5",
            "source": {
                "type": "git",
                "url": "https://github.com/sebastianbergmann/global-state.git",
                "reference": "0ca8db5a5fc9c8646244e629625ac486fa286bf2"
            },
            "dist": {
                "type": "zip",
                "url": "https://api.github.com/repos/sebastianbergmann/global-state/zipball/0ca8db5a5fc9c8646244e629625ac486fa286bf2",
                "reference": "0ca8db5a5fc9c8646244e629625ac486fa286bf2",
                "shasum": ""
            },
            "require": {
                "php": ">=7.3",
                "sebastian/object-reflector": "^2.0",
                "sebastian/recursion-context": "^4.0"
            },
            "require-dev": {
                "ext-dom": "*",
                "phpunit/phpunit": "^9.3"
            },
            "suggest": {
                "ext-uopz": "*"
            },
            "type": "library",
            "extra": {
                "branch-alias": {
                    "dev-master": "5.0-dev"
                }
            },
            "autoload": {
                "classmap": [
                    "src/"
                ]
            },
            "notification-url": "https://packagist.org/downloads/",
            "license": [
                "BSD-3-Clause"
            ],
            "authors": [
                {
                    "name": "Sebastian Bergmann",
                    "email": "sebastian@phpunit.de"
                }
            ],
            "description": "Snapshotting of global state",
            "homepage": "http://www.github.com/sebastianbergmann/global-state",
            "keywords": [
                "global state"
            ],
            "support": {
                "issues": "https://github.com/sebastianbergmann/global-state/issues",
                "source": "https://github.com/sebastianbergmann/global-state/tree/5.0.5"
            },
            "funding": [
                {
                    "url": "https://github.com/sebastianbergmann",
                    "type": "github"
                }
            ],
            "time": "2022-02-14T08:28:10+00:00"
        },
        {
            "name": "sebastian/lines-of-code",
            "version": "1.0.3",
            "source": {
                "type": "git",
                "url": "https://github.com/sebastianbergmann/lines-of-code.git",
                "reference": "c1c2e997aa3146983ed888ad08b15470a2e22ecc"
            },
            "dist": {
                "type": "zip",
                "url": "https://api.github.com/repos/sebastianbergmann/lines-of-code/zipball/c1c2e997aa3146983ed888ad08b15470a2e22ecc",
                "reference": "c1c2e997aa3146983ed888ad08b15470a2e22ecc",
                "shasum": ""
            },
            "require": {
                "nikic/php-parser": "^4.6",
                "php": ">=7.3"
            },
            "require-dev": {
                "phpunit/phpunit": "^9.3"
            },
            "type": "library",
            "extra": {
                "branch-alias": {
                    "dev-master": "1.0-dev"
                }
            },
            "autoload": {
                "classmap": [
                    "src/"
                ]
            },
            "notification-url": "https://packagist.org/downloads/",
            "license": [
                "BSD-3-Clause"
            ],
            "authors": [
                {
                    "name": "Sebastian Bergmann",
                    "email": "sebastian@phpunit.de",
                    "role": "lead"
                }
            ],
            "description": "Library for counting the lines of code in PHP source code",
            "homepage": "https://github.com/sebastianbergmann/lines-of-code",
            "support": {
                "issues": "https://github.com/sebastianbergmann/lines-of-code/issues",
                "source": "https://github.com/sebastianbergmann/lines-of-code/tree/1.0.3"
            },
            "funding": [
                {
                    "url": "https://github.com/sebastianbergmann",
                    "type": "github"
                }
            ],
            "time": "2020-11-28T06:42:11+00:00"
        },
        {
            "name": "sebastian/object-enumerator",
            "version": "4.0.4",
            "source": {
                "type": "git",
                "url": "https://github.com/sebastianbergmann/object-enumerator.git",
                "reference": "5c9eeac41b290a3712d88851518825ad78f45c71"
            },
            "dist": {
                "type": "zip",
                "url": "https://api.github.com/repos/sebastianbergmann/object-enumerator/zipball/5c9eeac41b290a3712d88851518825ad78f45c71",
                "reference": "5c9eeac41b290a3712d88851518825ad78f45c71",
                "shasum": ""
            },
            "require": {
                "php": ">=7.3",
                "sebastian/object-reflector": "^2.0",
                "sebastian/recursion-context": "^4.0"
            },
            "require-dev": {
                "phpunit/phpunit": "^9.3"
            },
            "type": "library",
            "extra": {
                "branch-alias": {
                    "dev-master": "4.0-dev"
                }
            },
            "autoload": {
                "classmap": [
                    "src/"
                ]
            },
            "notification-url": "https://packagist.org/downloads/",
            "license": [
                "BSD-3-Clause"
            ],
            "authors": [
                {
                    "name": "Sebastian Bergmann",
                    "email": "sebastian@phpunit.de"
                }
            ],
            "description": "Traverses array structures and object graphs to enumerate all referenced objects",
            "homepage": "https://github.com/sebastianbergmann/object-enumerator/",
            "support": {
                "issues": "https://github.com/sebastianbergmann/object-enumerator/issues",
                "source": "https://github.com/sebastianbergmann/object-enumerator/tree/4.0.4"
            },
            "funding": [
                {
                    "url": "https://github.com/sebastianbergmann",
                    "type": "github"
                }
            ],
            "time": "2020-10-26T13:12:34+00:00"
        },
        {
            "name": "sebastian/object-reflector",
            "version": "2.0.4",
            "source": {
                "type": "git",
                "url": "https://github.com/sebastianbergmann/object-reflector.git",
                "reference": "b4f479ebdbf63ac605d183ece17d8d7fe49c15c7"
            },
            "dist": {
                "type": "zip",
                "url": "https://api.github.com/repos/sebastianbergmann/object-reflector/zipball/b4f479ebdbf63ac605d183ece17d8d7fe49c15c7",
                "reference": "b4f479ebdbf63ac605d183ece17d8d7fe49c15c7",
                "shasum": ""
            },
            "require": {
                "php": ">=7.3"
            },
            "require-dev": {
                "phpunit/phpunit": "^9.3"
            },
            "type": "library",
            "extra": {
                "branch-alias": {
                    "dev-master": "2.0-dev"
                }
            },
            "autoload": {
                "classmap": [
                    "src/"
                ]
            },
            "notification-url": "https://packagist.org/downloads/",
            "license": [
                "BSD-3-Clause"
            ],
            "authors": [
                {
                    "name": "Sebastian Bergmann",
                    "email": "sebastian@phpunit.de"
                }
            ],
            "description": "Allows reflection of object attributes, including inherited and non-public ones",
            "homepage": "https://github.com/sebastianbergmann/object-reflector/",
            "support": {
                "issues": "https://github.com/sebastianbergmann/object-reflector/issues",
                "source": "https://github.com/sebastianbergmann/object-reflector/tree/2.0.4"
            },
            "funding": [
                {
                    "url": "https://github.com/sebastianbergmann",
                    "type": "github"
                }
            ],
            "time": "2020-10-26T13:14:26+00:00"
        },
        {
            "name": "sebastian/recursion-context",
            "version": "4.0.4",
            "source": {
                "type": "git",
                "url": "https://github.com/sebastianbergmann/recursion-context.git",
                "reference": "cd9d8cf3c5804de4341c283ed787f099f5506172"
            },
            "dist": {
                "type": "zip",
                "url": "https://api.github.com/repos/sebastianbergmann/recursion-context/zipball/cd9d8cf3c5804de4341c283ed787f099f5506172",
                "reference": "cd9d8cf3c5804de4341c283ed787f099f5506172",
                "shasum": ""
            },
            "require": {
                "php": ">=7.3"
            },
            "require-dev": {
                "phpunit/phpunit": "^9.3"
            },
            "type": "library",
            "extra": {
                "branch-alias": {
                    "dev-master": "4.0-dev"
                }
            },
            "autoload": {
                "classmap": [
                    "src/"
                ]
            },
            "notification-url": "https://packagist.org/downloads/",
            "license": [
                "BSD-3-Clause"
            ],
            "authors": [
                {
                    "name": "Sebastian Bergmann",
                    "email": "sebastian@phpunit.de"
                },
                {
                    "name": "Jeff Welch",
                    "email": "whatthejeff@gmail.com"
                },
                {
                    "name": "Adam Harvey",
                    "email": "aharvey@php.net"
                }
            ],
            "description": "Provides functionality to recursively process PHP variables",
            "homepage": "http://www.github.com/sebastianbergmann/recursion-context",
            "support": {
                "issues": "https://github.com/sebastianbergmann/recursion-context/issues",
                "source": "https://github.com/sebastianbergmann/recursion-context/tree/4.0.4"
            },
            "funding": [
                {
                    "url": "https://github.com/sebastianbergmann",
                    "type": "github"
                }
            ],
            "time": "2020-10-26T13:17:30+00:00"
        },
        {
            "name": "sebastian/resource-operations",
            "version": "3.0.3",
            "source": {
                "type": "git",
                "url": "https://github.com/sebastianbergmann/resource-operations.git",
                "reference": "0f4443cb3a1d92ce809899753bc0d5d5a8dd19a8"
            },
            "dist": {
                "type": "zip",
                "url": "https://api.github.com/repos/sebastianbergmann/resource-operations/zipball/0f4443cb3a1d92ce809899753bc0d5d5a8dd19a8",
                "reference": "0f4443cb3a1d92ce809899753bc0d5d5a8dd19a8",
                "shasum": ""
            },
            "require": {
                "php": ">=7.3"
            },
            "require-dev": {
                "phpunit/phpunit": "^9.0"
            },
            "type": "library",
            "extra": {
                "branch-alias": {
                    "dev-master": "3.0-dev"
                }
            },
            "autoload": {
                "classmap": [
                    "src/"
                ]
            },
            "notification-url": "https://packagist.org/downloads/",
            "license": [
                "BSD-3-Clause"
            ],
            "authors": [
                {
                    "name": "Sebastian Bergmann",
                    "email": "sebastian@phpunit.de"
                }
            ],
            "description": "Provides a list of PHP built-in functions that operate on resources",
            "homepage": "https://www.github.com/sebastianbergmann/resource-operations",
            "support": {
                "issues": "https://github.com/sebastianbergmann/resource-operations/issues",
                "source": "https://github.com/sebastianbergmann/resource-operations/tree/3.0.3"
            },
            "funding": [
                {
                    "url": "https://github.com/sebastianbergmann",
                    "type": "github"
                }
            ],
            "time": "2020-09-28T06:45:17+00:00"
        },
        {
            "name": "sebastian/type",
            "version": "3.2.0",
            "source": {
                "type": "git",
                "url": "https://github.com/sebastianbergmann/type.git",
                "reference": "fb3fe09c5f0bae6bc27ef3ce933a1e0ed9464b6e"
            },
            "dist": {
                "type": "zip",
                "url": "https://api.github.com/repos/sebastianbergmann/type/zipball/fb3fe09c5f0bae6bc27ef3ce933a1e0ed9464b6e",
                "reference": "fb3fe09c5f0bae6bc27ef3ce933a1e0ed9464b6e",
                "shasum": ""
            },
            "require": {
                "php": ">=7.3"
            },
            "require-dev": {
                "phpunit/phpunit": "^9.5"
            },
            "type": "library",
            "extra": {
                "branch-alias": {
                    "dev-master": "3.2-dev"
                }
            },
            "autoload": {
                "classmap": [
                    "src/"
                ]
            },
            "notification-url": "https://packagist.org/downloads/",
            "license": [
                "BSD-3-Clause"
            ],
            "authors": [
                {
                    "name": "Sebastian Bergmann",
                    "email": "sebastian@phpunit.de",
                    "role": "lead"
                }
            ],
            "description": "Collection of value objects that represent the types of the PHP type system",
            "homepage": "https://github.com/sebastianbergmann/type",
            "support": {
                "issues": "https://github.com/sebastianbergmann/type/issues",
                "source": "https://github.com/sebastianbergmann/type/tree/3.2.0"
            },
            "funding": [
                {
                    "url": "https://github.com/sebastianbergmann",
                    "type": "github"
                }
            ],
            "time": "2022-09-12T14:47:03+00:00"
        },
        {
            "name": "sebastian/version",
            "version": "3.0.2",
            "source": {
                "type": "git",
                "url": "https://github.com/sebastianbergmann/version.git",
                "reference": "c6c1022351a901512170118436c764e473f6de8c"
            },
            "dist": {
                "type": "zip",
                "url": "https://api.github.com/repos/sebastianbergmann/version/zipball/c6c1022351a901512170118436c764e473f6de8c",
                "reference": "c6c1022351a901512170118436c764e473f6de8c",
                "shasum": ""
            },
            "require": {
                "php": ">=7.3"
            },
            "type": "library",
            "extra": {
                "branch-alias": {
                    "dev-master": "3.0-dev"
                }
            },
            "autoload": {
                "classmap": [
                    "src/"
                ]
            },
            "notification-url": "https://packagist.org/downloads/",
            "license": [
                "BSD-3-Clause"
            ],
            "authors": [
                {
                    "name": "Sebastian Bergmann",
                    "email": "sebastian@phpunit.de",
                    "role": "lead"
                }
            ],
            "description": "Library that helps with managing the version number of Git-hosted PHP projects",
            "homepage": "https://github.com/sebastianbergmann/version",
            "support": {
                "issues": "https://github.com/sebastianbergmann/version/issues",
                "source": "https://github.com/sebastianbergmann/version/tree/3.0.2"
            },
            "funding": [
                {
                    "url": "https://github.com/sebastianbergmann",
                    "type": "github"
                }
            ],
            "time": "2020-09-28T06:39:44+00:00"
        },
        {
            "name": "theseer/tokenizer",
            "version": "1.2.1",
            "source": {
                "type": "git",
                "url": "https://github.com/theseer/tokenizer.git",
                "reference": "34a41e998c2183e22995f158c581e7b5e755ab9e"
            },
            "dist": {
                "type": "zip",
                "url": "https://api.github.com/repos/theseer/tokenizer/zipball/34a41e998c2183e22995f158c581e7b5e755ab9e",
                "reference": "34a41e998c2183e22995f158c581e7b5e755ab9e",
                "shasum": ""
            },
            "require": {
                "ext-dom": "*",
                "ext-tokenizer": "*",
                "ext-xmlwriter": "*",
                "php": "^7.2 || ^8.0"
            },
            "type": "library",
            "autoload": {
                "classmap": [
                    "src/"
                ]
            },
            "notification-url": "https://packagist.org/downloads/",
            "license": [
                "BSD-3-Clause"
            ],
            "authors": [
                {
                    "name": "Arne Blankerts",
                    "email": "arne@blankerts.de",
                    "role": "Developer"
                }
            ],
            "description": "A small library for converting tokenized PHP source code into XML and potentially other formats",
            "support": {
                "issues": "https://github.com/theseer/tokenizer/issues",
                "source": "https://github.com/theseer/tokenizer/tree/1.2.1"
            },
            "funding": [
                {
                    "url": "https://github.com/theseer",
                    "type": "github"
                }
            ],
            "time": "2021-07-28T10:34:58+00:00"
        }
    ],
    "aliases": [],
    "minimum-stability": "stable",
    "stability-flags": {
        "nethergamesmc/bedrock-data": 20,
        "nethergamesmc/bedrock-protocol": 20
    },
    "prefer-stable": false,
    "prefer-lowest": false,
    "platform": {
        "php": "^8.0",
        "php-64bit": "*",
        "ext-chunkutils2": "^0.3.1",
        "ext-crypto": "^0.3.1",
        "ext-ctype": "*",
        "ext-curl": "*",
        "ext-date": "*",
        "ext-gmp": "*",
        "ext-hash": "*",
        "ext-igbinary": "^3.0.1",
        "ext-json": "*",
        "ext-leveldb": "^0.2.1 || ^0.3.0",
        "ext-mbstring": "*",
        "ext-morton": "^0.1.0",
        "ext-openssl": "*",
        "ext-pcre": "*",
        "ext-phar": "*",
        "ext-pthreads": "^4.0",
        "ext-reflection": "*",
        "ext-simplexml": "*",
        "ext-sockets": "*",
        "ext-spl": "*",
        "ext-yaml": ">=2.0.0",
        "ext-zip": "*",
        "ext-zlib": ">=1.2.11",
        "composer-runtime-api": "^2.0"
    },
    "platform-dev": [],
    "platform-overrides": {
        "php": "8.0.0"
    },
    "plugin-api-version": "2.3.0"
}<|MERGE_RESOLUTION|>--- conflicted
+++ resolved
@@ -4,11 +4,7 @@
         "Read more about it at https://getcomposer.org/doc/01-basic-usage.md#installing-dependencies",
         "This file is @generated automatically"
     ],
-<<<<<<< HEAD
     "content-hash": "176a14eefb10e81d197001a64da41f5a",
-=======
-    "content-hash": "76c6b5521d8f88d9070e8dec1c0ae144",
->>>>>>> 653178c1
     "packages": [
         {
             "name": "adhocore/json-comment",
@@ -232,12 +228,12 @@
             "source": {
                 "type": "git",
                 "url": "https://github.com/NetherGamesMC/BedrockProtocol.git",
-                "reference": "a9ca209f62af623af522e33bacc0d3d5fd08ac61"
-            },
-            "dist": {
-                "type": "zip",
-                "url": "https://api.github.com/repos/NetherGamesMC/BedrockProtocol/zipball/a9ca209f62af623af522e33bacc0d3d5fd08ac61",
-                "reference": "a9ca209f62af623af522e33bacc0d3d5fd08ac61",
+                "reference": "4e6985ba12e3773ccc9fb4cef1d82d0eac4a00e2"
+            },
+            "dist": {
+                "type": "zip",
+                "url": "https://api.github.com/repos/NetherGamesMC/BedrockProtocol/zipball/4e6985ba12e3773ccc9fb4cef1d82d0eac4a00e2",
+                "reference": "4e6985ba12e3773ccc9fb4cef1d82d0eac4a00e2",
                 "shasum": ""
             },
             "require": {
@@ -280,7 +276,7 @@
             "support": {
                 "source": "https://github.com/NetherGamesMC/BedrockProtocol/tree/master"
             },
-            "time": "2022-12-26T19:33:37+00:00"
+            "time": "2023-01-05T12:42:55+00:00"
         },
         {
             "name": "netresearch/jsonmapper",
