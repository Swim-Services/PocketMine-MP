--- conflicted
+++ resolved
@@ -4,11 +4,7 @@
         "Read more about it at https://getcomposer.org/doc/01-basic-usage.md#installing-dependencies",
         "This file is @generated automatically"
     ],
-<<<<<<< HEAD
     "content-hash": "a8802533fb8167b326864242b1bf8100",
-=======
-    "content-hash": "393c7921d03d080d3ef3b836f90b4415",
->>>>>>> 5d2b0acf
     "packages": [
         {
             "name": "adhocore/json-comment",
@@ -202,7 +198,6 @@
             "time": "2022-12-19T11:08:26+00:00"
         },
         {
-<<<<<<< HEAD
             "name": "nethergamesmc/bedrock-data",
             "version": "dev-master",
             "source": {
@@ -214,67 +209,10 @@
                 "type": "zip",
                 "url": "https://api.github.com/repos/NetherGamesMC/BedrockData/zipball/639e8ede6b9884d6a1dfcada4eeef40f7bd16924",
                 "reference": "639e8ede6b9884d6a1dfcada4eeef40f7bd16924",
-=======
-            "name": "netresearch/jsonmapper",
-            "version": "v4.1.0",
-            "source": {
-                "type": "git",
-                "url": "https://github.com/cweiske/jsonmapper.git",
-                "reference": "cfa81ea1d35294d64adb9c68aa4cb9e92400e53f"
-            },
-            "dist": {
-                "type": "zip",
-                "url": "https://api.github.com/repos/cweiske/jsonmapper/zipball/cfa81ea1d35294d64adb9c68aa4cb9e92400e53f",
-                "reference": "cfa81ea1d35294d64adb9c68aa4cb9e92400e53f",
->>>>>>> 5d2b0acf
                 "shasum": ""
             },
             "default-branch": true,
             "type": "library",
-<<<<<<< HEAD
-=======
-            "autoload": {
-                "psr-0": {
-                    "JsonMapper": "src/"
-                }
-            },
-            "notification-url": "https://packagist.org/downloads/",
-            "license": [
-                "OSL-3.0"
-            ],
-            "authors": [
-                {
-                    "name": "Christian Weiske",
-                    "email": "cweiske@cweiske.de",
-                    "homepage": "http://github.com/cweiske/jsonmapper/",
-                    "role": "Developer"
-                }
-            ],
-            "description": "Map nested JSON structures onto PHP classes",
-            "support": {
-                "email": "cweiske@cweiske.de",
-                "issues": "https://github.com/cweiske/jsonmapper/issues",
-                "source": "https://github.com/cweiske/jsonmapper/tree/v4.1.0"
-            },
-            "time": "2022-12-08T20:46:14+00:00"
-        },
-        {
-            "name": "pocketmine/bedrock-data",
-            "version": "1.13.0+bedrock-1.19.50",
-            "source": {
-                "type": "git",
-                "url": "https://github.com/pmmp/BedrockData.git",
-                "reference": "57337ddc9433a0e245a1ce48c51af05f0573d58d"
-            },
-            "dist": {
-                "type": "zip",
-                "url": "https://api.github.com/repos/pmmp/BedrockData/zipball/57337ddc9433a0e245a1ce48c51af05f0573d58d",
-                "reference": "57337ddc9433a0e245a1ce48c51af05f0573d58d",
-                "shasum": ""
-            },
-            "type": "library",
-            "notification-url": "https://packagist.org/downloads/",
->>>>>>> 5d2b0acf
             "license": [
                 "CC0-1.0"
             ],
@@ -285,31 +223,17 @@
             "time": "2022-12-02T15:56:00+00:00"
         },
         {
-<<<<<<< HEAD
             "name": "nethergamesmc/bedrock-protocol",
             "version": "dev-master",
             "source": {
                 "type": "git",
                 "url": "https://github.com/NetherGamesMC/BedrockProtocol.git",
-                "reference": "ce094d1086671b64e359e3c3e5e5e473a9cb9819"
-            },
-            "dist": {
-                "type": "zip",
-                "url": "https://api.github.com/repos/NetherGamesMC/BedrockProtocol/zipball/ce094d1086671b64e359e3c3e5e5e473a9cb9819",
-                "reference": "ce094d1086671b64e359e3c3e5e5e473a9cb9819",
-=======
-            "name": "pocketmine/bedrock-protocol",
-            "version": "17.1.0+bedrock-1.19.50",
-            "source": {
-                "type": "git",
-                "url": "https://github.com/pmmp/BedrockProtocol.git",
-                "reference": "c572706cf5e3202718dd35a35dd30fe08cd671de"
-            },
-            "dist": {
-                "type": "zip",
-                "url": "https://api.github.com/repos/pmmp/BedrockProtocol/zipball/c572706cf5e3202718dd35a35dd30fe08cd671de",
-                "reference": "c572706cf5e3202718dd35a35dd30fe08cd671de",
->>>>>>> 5d2b0acf
+                "reference": "a9ca209f62af623af522e33bacc0d3d5fd08ac61"
+            },
+            "dist": {
+                "type": "zip",
+                "url": "https://api.github.com/repos/NetherGamesMC/BedrockProtocol/zipball/a9ca209f62af623af522e33bacc0d3d5fd08ac61",
+                "reference": "a9ca209f62af623af522e33bacc0d3d5fd08ac61",
                 "shasum": ""
             },
             "require": {
@@ -317,13 +241,13 @@
                 "netresearch/jsonmapper": "^4.0",
                 "php": "^8.0",
                 "pocketmine/binaryutils": "^0.2.0",
-                "pocketmine/color": "^0.2.0",
+                "pocketmine/color": "^0.2.0 || ^0.3.0",
                 "pocketmine/math": "^0.3.0 || ^0.4.0",
                 "pocketmine/nbt": "^0.3.0",
                 "ramsey/uuid": "^4.1"
             },
             "require-dev": {
-                "phpstan/phpstan": "1.9.3",
+                "phpstan/phpstan": "1.9.4",
                 "phpstan/phpstan-phpunit": "^1.0.0",
                 "phpstan/phpstan-strict-rules": "^1.0.0",
                 "phpunit/phpunit": "^9.5"
@@ -350,23 +274,22 @@
             ],
             "description": "An implementation of the Minecraft: Bedrock Edition protocol in PHP",
             "support": {
-<<<<<<< HEAD
                 "source": "https://github.com/NetherGamesMC/BedrockProtocol/tree/master"
             },
-            "time": "2022-12-02T15:55:38+00:00"
+            "time": "2022-12-26T19:33:37+00:00"
         },
         {
             "name": "netresearch/jsonmapper",
-            "version": "v4.0.0",
+            "version": "v4.1.0",
             "source": {
                 "type": "git",
                 "url": "https://github.com/cweiske/jsonmapper.git",
-                "reference": "8bbc021a8edb2e4a7ea2f8ad4fa9ec9dce2fcb8d"
-            },
-            "dist": {
-                "type": "zip",
-                "url": "https://api.github.com/repos/cweiske/jsonmapper/zipball/8bbc021a8edb2e4a7ea2f8ad4fa9ec9dce2fcb8d",
-                "reference": "8bbc021a8edb2e4a7ea2f8ad4fa9ec9dce2fcb8d",
+                "reference": "cfa81ea1d35294d64adb9c68aa4cb9e92400e53f"
+            },
+            "dist": {
+                "type": "zip",
+                "url": "https://api.github.com/repos/cweiske/jsonmapper/zipball/cfa81ea1d35294d64adb9c68aa4cb9e92400e53f",
+                "reference": "cfa81ea1d35294d64adb9c68aa4cb9e92400e53f",
                 "shasum": ""
             },
             "require": {
@@ -402,15 +325,9 @@
             "support": {
                 "email": "cweiske@cweiske.de",
                 "issues": "https://github.com/cweiske/jsonmapper/issues",
-                "source": "https://github.com/cweiske/jsonmapper/tree/v4.0.0"
-            },
-            "time": "2020-12-01T19:48:11+00:00"
-=======
-                "issues": "https://github.com/pmmp/BedrockProtocol/issues",
-                "source": "https://github.com/pmmp/BedrockProtocol/tree/17.1.0+bedrock-1.19.50"
-            },
-            "time": "2022-12-15T20:34:49+00:00"
->>>>>>> 5d2b0acf
+                "source": "https://github.com/cweiske/jsonmapper/tree/v4.1.0"
+            },
+            "time": "2022-12-08T20:46:14+00:00"
         },
         {
             "name": "pocketmine/binaryutils",
