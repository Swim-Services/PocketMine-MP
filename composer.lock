--- conflicted
+++ resolved
@@ -4,11 +4,7 @@
         "Read more about it at https://getcomposer.org/doc/01-basic-usage.md#installing-dependencies",
         "This file is @generated automatically"
     ],
-<<<<<<< HEAD
     "content-hash": "154dfc5957ca377b88a2b38f1ae423c0",
-=======
-    "content-hash": "fab1e131dfd049da39a87d4e562f1870",
->>>>>>> 0f365886
     "packages": [
         {
             "name": "adhocore/json-comment",
@@ -130,31 +126,17 @@
             "time": "2023-11-29T23:19:16+00:00"
         },
         {
-<<<<<<< HEAD
             "name": "nethergamesmc/bedrock-data",
             "version": "dev-master",
             "source": {
                 "type": "git",
                 "url": "https://github.com/NetherGamesMC/BedrockData.git",
-                "reference": "9740ef4fba94d31d32317826c0335f504119b2c3"
-            },
-            "dist": {
-                "type": "zip",
-                "url": "https://api.github.com/repos/NetherGamesMC/BedrockData/zipball/9740ef4fba94d31d32317826c0335f504119b2c3",
-                "reference": "9740ef4fba94d31d32317826c0335f504119b2c3",
-=======
-            "name": "pocketmine/bedrock-block-upgrade-schema",
-            "version": "4.3.0",
-            "source": {
-                "type": "git",
-                "url": "https://github.com/pmmp/BedrockBlockUpgradeSchema.git",
-                "reference": "53d3a41c37ce90d58b33130cdadad08e442d7c47"
-            },
-            "dist": {
-                "type": "zip",
-                "url": "https://api.github.com/repos/pmmp/BedrockBlockUpgradeSchema/zipball/53d3a41c37ce90d58b33130cdadad08e442d7c47",
-                "reference": "53d3a41c37ce90d58b33130cdadad08e442d7c47",
->>>>>>> 0f365886
+                "reference": "be507143e0ba406a6965c91631f496d77d687f7a"
+            },
+            "dist": {
+                "type": "zip",
+                "url": "https://api.github.com/repos/NetherGamesMC/BedrockData/zipball/be507143e0ba406a6965c91631f496d77d687f7a",
+                "reference": "be507143e0ba406a6965c91631f496d77d687f7a",
                 "shasum": ""
             },
             "default-branch": true,
@@ -164,10 +146,9 @@
             ],
             "description": "Blobs of data generated from Minecraft: Bedrock Edition, used by PocketMine-MP",
             "support": {
-<<<<<<< HEAD
                 "source": "https://github.com/NetherGamesMC/BedrockData/tree/master"
             },
-            "time": "2024-08-14T00:54:30+00:00"
+            "time": "2024-08-16T11:17:02+00:00"
         },
         {
             "name": "nethergamesmc/bedrock-protocol",
@@ -175,31 +156,12 @@
             "source": {
                 "type": "git",
                 "url": "https://github.com/NetherGamesMC/BedrockProtocol.git",
-                "reference": "4b9ee8a71605cdaef6655a8f68096778f8b1f9ee"
-            },
-            "dist": {
-                "type": "zip",
-                "url": "https://api.github.com/repos/NetherGamesMC/BedrockProtocol/zipball/4b9ee8a71605cdaef6655a8f68096778f8b1f9ee",
-                "reference": "4b9ee8a71605cdaef6655a8f68096778f8b1f9ee",
-=======
-                "issues": "https://github.com/pmmp/BedrockBlockUpgradeSchema/issues",
-                "source": "https://github.com/pmmp/BedrockBlockUpgradeSchema/tree/4.3.0"
-            },
-            "time": "2024-08-13T18:04:27+00:00"
-        },
-        {
-            "name": "pocketmine/bedrock-data",
-            "version": "2.12.0+bedrock-1.21.20",
-            "source": {
-                "type": "git",
-                "url": "https://github.com/pmmp/BedrockData.git",
-                "reference": "d4ee3d08964fa16fbbdd04af1fb52bbde540b665"
-            },
-            "dist": {
-                "type": "zip",
-                "url": "https://api.github.com/repos/pmmp/BedrockData/zipball/d4ee3d08964fa16fbbdd04af1fb52bbde540b665",
-                "reference": "d4ee3d08964fa16fbbdd04af1fb52bbde540b665",
->>>>>>> 0f365886
+                "reference": "a9af3ce966c89e5261c2734ad8ae1e8e83465baf"
+            },
+            "dist": {
+                "type": "zip",
+                "url": "https://api.github.com/repos/NetherGamesMC/BedrockProtocol/zipball/a9af3ce966c89e5261c2734ad8ae1e8e83465baf",
+                "reference": "a9af3ce966c89e5261c2734ad8ae1e8e83465baf",
                 "shasum": ""
             },
             "require": {
@@ -239,10 +201,9 @@
             ],
             "description": "An implementation of the Minecraft: Bedrock Edition protocol in PHP",
             "support": {
-<<<<<<< HEAD
                 "source": "https://github.com/NetherGamesMC/BedrockProtocol/tree/master"
             },
-            "time": "2024-08-14T01:11:09+00:00"
+            "time": "2024-08-16T11:39:32+00:00"
         },
         {
             "name": "pocketmine/bedrock-block-upgrade-schema",
@@ -256,11 +217,19 @@
                 "type": "zip",
                 "url": "https://api.github.com/repos/pmmp/BedrockBlockUpgradeSchema/zipball/53d3a41c37ce90d58b33130cdadad08e442d7c47",
                 "reference": "53d3a41c37ce90d58b33130cdadad08e442d7c47",
-=======
-                "issues": "https://github.com/pmmp/BedrockData/issues",
-                "source": "https://github.com/pmmp/BedrockData/tree/bedrock-1.21.20"
-            },
-            "time": "2024-08-15T12:50:26+00:00"
+                "shasum": ""
+            },
+            "type": "library",
+            "notification-url": "https://packagist.org/downloads/",
+            "license": [
+                "CC0-1.0"
+            ],
+            "description": "Schemas describing how to upgrade saved block data in older Minecraft: Bedrock Edition world saves",
+            "support": {
+                "issues": "https://github.com/pmmp/BedrockBlockUpgradeSchema/issues",
+                "source": "https://github.com/pmmp/BedrockBlockUpgradeSchema/tree/4.3.0"
+            },
+            "time": "2024-08-13T18:04:27+00:00"
         },
         {
             "name": "pocketmine/bedrock-item-upgrade-schema",
@@ -274,7 +243,6 @@
                 "type": "zip",
                 "url": "https://api.github.com/repos/pmmp/BedrockItemUpgradeSchema/zipball/35c18d093fc2b12da8737b2edb2c3ad6a14a53dd",
                 "reference": "35c18d093fc2b12da8737b2edb2c3ad6a14a53dd",
->>>>>>> 0f365886
                 "shasum": ""
             },
             "type": "library",
@@ -282,65 +250,12 @@
             "license": [
                 "CC0-1.0"
             ],
-            "description": "Schemas describing how to upgrade saved block data in older Minecraft: Bedrock Edition world saves",
-            "support": {
-<<<<<<< HEAD
-                "issues": "https://github.com/pmmp/BedrockBlockUpgradeSchema/issues",
-                "source": "https://github.com/pmmp/BedrockBlockUpgradeSchema/tree/4.3.0"
-            },
-            "time": "2024-08-13T18:04:27+00:00"
-        },
-        {
-            "name": "pocketmine/bedrock-item-upgrade-schema",
-            "version": "1.11.0",
-            "source": {
-                "type": "git",
-                "url": "https://github.com/pmmp/BedrockItemUpgradeSchema.git",
-                "reference": "35c18d093fc2b12da8737b2edb2c3ad6a14a53dd"
-            },
-            "dist": {
-                "type": "zip",
-                "url": "https://api.github.com/repos/pmmp/BedrockItemUpgradeSchema/zipball/35c18d093fc2b12da8737b2edb2c3ad6a14a53dd",
-                "reference": "35c18d093fc2b12da8737b2edb2c3ad6a14a53dd",
-=======
+            "description": "JSON schemas for upgrading items found in older Minecraft: Bedrock world saves",
+            "support": {
                 "issues": "https://github.com/pmmp/BedrockItemUpgradeSchema/issues",
                 "source": "https://github.com/pmmp/BedrockItemUpgradeSchema/tree/1.11.0"
             },
             "time": "2024-08-13T18:06:25+00:00"
-        },
-        {
-            "name": "pocketmine/bedrock-protocol",
-            "version": "33.0.0+bedrock-1.21.20",
-            "source": {
-                "type": "git",
-                "url": "https://github.com/pmmp/BedrockProtocol.git",
-                "reference": "e2264137c5cd0522de2c6ee4921a3a803818ea32"
-            },
-            "dist": {
-                "type": "zip",
-                "url": "https://api.github.com/repos/pmmp/BedrockProtocol/zipball/e2264137c5cd0522de2c6ee4921a3a803818ea32",
-                "reference": "e2264137c5cd0522de2c6ee4921a3a803818ea32",
->>>>>>> 0f365886
-                "shasum": ""
-            },
-            "type": "library",
-            "notification-url": "https://packagist.org/downloads/",
-            "license": [
-                "CC0-1.0"
-            ],
-            "description": "JSON schemas for upgrading items found in older Minecraft: Bedrock world saves",
-            "support": {
-<<<<<<< HEAD
-                "issues": "https://github.com/pmmp/BedrockItemUpgradeSchema/issues",
-                "source": "https://github.com/pmmp/BedrockItemUpgradeSchema/tree/1.11.0"
-            },
-            "time": "2024-08-13T18:06:25+00:00"
-=======
-                "issues": "https://github.com/pmmp/BedrockProtocol/issues",
-                "source": "https://github.com/pmmp/BedrockProtocol/tree/32.2.0+bedrock-1.21.2"
-            },
-            "time": "2024-08-10T19:23:18+00:00"
->>>>>>> 0f365886
         },
         {
             "name": "pocketmine/binaryutils",
