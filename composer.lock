--- conflicted
+++ resolved
@@ -4,11 +4,7 @@
         "Read more about it at https://getcomposer.org/doc/01-basic-usage.md#installing-dependencies",
         "This file is @generated automatically"
     ],
-<<<<<<< HEAD
     "content-hash": "062bc955bd66aeadf881e9c5f911c976",
-=======
-    "content-hash": "1e11dbe91c0a485cacf0b0a5bb1eeee3",
->>>>>>> 8532e9c8
     "packages": [
         {
             "name": "adhocore/json-comment",
