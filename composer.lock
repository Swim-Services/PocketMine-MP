--- conflicted
+++ resolved
@@ -4,11 +4,7 @@
         "Read more about it at https://getcomposer.org/doc/01-basic-usage.md#installing-dependencies",
         "This file is @generated automatically"
     ],
-<<<<<<< HEAD
-    "content-hash": "5dc7feeba59dbbc1eb9f6179661befa1",
-=======
-    "content-hash": "fcfde015c4c61d0a422234b5858b98a7",
->>>>>>> 179eec97
+    "content-hash": "29326f471facd29af089a722c056c6f1",
     "packages": [
         {
             "name": "adhocore/json-comment",
@@ -201,7 +197,6 @@
             "time": "2022-12-19T11:08:26+00:00"
         },
         {
-<<<<<<< HEAD
             "name": "nethergamesmc/bedrock-data",
             "version": "dev-master",
             "source": {
@@ -213,19 +208,6 @@
                 "type": "zip",
                 "url": "https://api.github.com/repos/NetherGamesMC/BedrockData/zipball/7ceeea5943860c819feb901dc900e9b4001f97cd",
                 "reference": "7ceeea5943860c819feb901dc900e9b4001f97cd",
-=======
-            "name": "pocketmine/bedrock-block-upgrade-schema",
-            "version": "2.2.0",
-            "source": {
-                "type": "git",
-                "url": "https://github.com/pmmp/BedrockBlockUpgradeSchema.git",
-                "reference": "79bb3ad542ef19e828fdf1fa6adc54f1fa4b3bb5"
-            },
-            "dist": {
-                "type": "zip",
-                "url": "https://api.github.com/repos/pmmp/BedrockBlockUpgradeSchema/zipball/79bb3ad542ef19e828fdf1fa6adc54f1fa4b3bb5",
-                "reference": "79bb3ad542ef19e828fdf1fa6adc54f1fa4b3bb5",
->>>>>>> 179eec97
                 "shasum": ""
             },
             "default-branch": true,
@@ -235,7 +217,6 @@
             ],
             "description": "Blobs of data generated from Minecraft: Bedrock Edition, used by PocketMine-MP",
             "support": {
-<<<<<<< HEAD
                 "source": "https://github.com/NetherGamesMC/BedrockData/tree/master"
             },
             "time": "2023-06-07T19:56:57+00:00"
@@ -252,25 +233,6 @@
                 "type": "zip",
                 "url": "https://api.github.com/repos/NetherGamesMC/BedrockProtocol/zipball/1046e264edd4ee8bfdfa97267543c222cd50dfff",
                 "reference": "1046e264edd4ee8bfdfa97267543c222cd50dfff",
-=======
-                "issues": "https://github.com/pmmp/BedrockBlockUpgradeSchema/issues",
-                "source": "https://github.com/pmmp/BedrockBlockUpgradeSchema/tree/2.2.0"
-            },
-            "time": "2023-05-04T21:49:36+00:00"
-        },
-        {
-            "name": "pocketmine/bedrock-data",
-            "version": "2.3.0+bedrock-1.20.0",
-            "source": {
-                "type": "git",
-                "url": "https://github.com/pmmp/BedrockData.git",
-                "reference": "b3dd3f4b8e3b6759c5d84de6ec85bb20b668c3a9"
-            },
-            "dist": {
-                "type": "zip",
-                "url": "https://api.github.com/repos/pmmp/BedrockData/zipball/b3dd3f4b8e3b6759c5d84de6ec85bb20b668c3a9",
-                "reference": "b3dd3f4b8e3b6759c5d84de6ec85bb20b668c3a9",
->>>>>>> 179eec97
                 "shasum": ""
             },
             "require": {
@@ -311,28 +273,35 @@
             ],
             "description": "An implementation of the Minecraft: Bedrock Edition protocol in PHP",
             "support": {
-<<<<<<< HEAD
                 "source": "https://github.com/NetherGamesMC/BedrockProtocol/tree/master"
             },
             "time": "2023-06-07T19:30:33+00:00"
         },
         {
             "name": "pocketmine/bedrock-block-upgrade-schema",
-            "version": "2.1.0",
+            "version": "2.2.0",
             "source": {
                 "type": "git",
                 "url": "https://github.com/pmmp/BedrockBlockUpgradeSchema.git",
-                "reference": "1c07ced86be7d185551082441b5a2b9b7fbd6b21"
-            },
-            "dist": {
-                "type": "zip",
-                "url": "https://api.github.com/repos/pmmp/BedrockBlockUpgradeSchema/zipball/1c07ced86be7d185551082441b5a2b9b7fbd6b21",
-                "reference": "1c07ced86be7d185551082441b5a2b9b7fbd6b21",
-=======
-                "issues": "https://github.com/pmmp/BedrockData/issues",
-                "source": "https://github.com/pmmp/BedrockData/tree/bedrock-1.20.0"
-            },
-            "time": "2023-06-07T19:06:47+00:00"
+                "reference": "79bb3ad542ef19e828fdf1fa6adc54f1fa4b3bb5"
+            },
+            "dist": {
+                "type": "zip",
+                "url": "https://api.github.com/repos/pmmp/BedrockBlockUpgradeSchema/zipball/79bb3ad542ef19e828fdf1fa6adc54f1fa4b3bb5",
+                "reference": "79bb3ad542ef19e828fdf1fa6adc54f1fa4b3bb5",
+                "shasum": ""
+            },
+            "type": "library",
+            "notification-url": "https://packagist.org/downloads/",
+            "license": [
+                "CC0-1.0"
+            ],
+            "description": "Schemas describing how to upgrade saved block data in older Minecraft: Bedrock Edition world saves",
+            "support": {
+                "issues": "https://github.com/pmmp/BedrockBlockUpgradeSchema/issues",
+                "source": "https://github.com/pmmp/BedrockBlockUpgradeSchema/tree/2.2.0"
+            },
+            "time": "2023-05-04T21:49:36+00:00"
         },
         {
             "name": "pocketmine/bedrock-item-upgrade-schema",
@@ -346,7 +315,6 @@
                 "type": "zip",
                 "url": "https://api.github.com/repos/pmmp/BedrockItemUpgradeSchema/zipball/b16c59cfae08833f180dd82f88de7c1f43bc67c9",
                 "reference": "b16c59cfae08833f180dd82f88de7c1f43bc67c9",
->>>>>>> 179eec97
                 "shasum": ""
             },
             "type": "library",
@@ -354,65 +322,12 @@
             "license": [
                 "CC0-1.0"
             ],
-            "description": "Schemas describing how to upgrade saved block data in older Minecraft: Bedrock Edition world saves",
-            "support": {
-<<<<<<< HEAD
-                "issues": "https://github.com/pmmp/BedrockBlockUpgradeSchema/issues",
-                "source": "https://github.com/pmmp/BedrockBlockUpgradeSchema/tree/2.1.0"
-            },
-            "time": "2023-04-19T17:58:49+00:00"
-        },
-        {
-            "name": "pocketmine/bedrock-item-upgrade-schema",
-            "version": "1.2.0",
-            "source": {
-                "type": "git",
-                "url": "https://github.com/pmmp/BedrockItemUpgradeSchema.git",
-                "reference": "dd804c3f2b1e8990434812627e62eb5bde9670a5"
-            },
-            "dist": {
-                "type": "zip",
-                "url": "https://api.github.com/repos/pmmp/BedrockItemUpgradeSchema/zipball/dd804c3f2b1e8990434812627e62eb5bde9670a5",
-                "reference": "dd804c3f2b1e8990434812627e62eb5bde9670a5",
-=======
+            "description": "JSON schemas for upgrading items found in older Minecraft: Bedrock world saves",
+            "support": {
                 "issues": "https://github.com/pmmp/BedrockItemUpgradeSchema/issues",
                 "source": "https://github.com/pmmp/BedrockItemUpgradeSchema/tree/1.3.0"
             },
             "time": "2023-05-18T15:34:32+00:00"
-        },
-        {
-            "name": "pocketmine/bedrock-protocol",
-            "version": "22.0.0+bedrock-1.20.0",
-            "source": {
-                "type": "git",
-                "url": "https://github.com/pmmp/BedrockProtocol.git",
-                "reference": "ceff28a0bd5d248f37fb97be3e836d536e37526e"
-            },
-            "dist": {
-                "type": "zip",
-                "url": "https://api.github.com/repos/pmmp/BedrockProtocol/zipball/ceff28a0bd5d248f37fb97be3e836d536e37526e",
-                "reference": "ceff28a0bd5d248f37fb97be3e836d536e37526e",
->>>>>>> 179eec97
-                "shasum": ""
-            },
-            "type": "library",
-            "notification-url": "https://packagist.org/downloads/",
-            "license": [
-                "CC0-1.0"
-            ],
-            "description": "JSON schemas for upgrading items found in older Minecraft: Bedrock world saves",
-            "support": {
-<<<<<<< HEAD
-                "issues": "https://github.com/pmmp/BedrockItemUpgradeSchema/issues",
-                "source": "https://github.com/pmmp/BedrockItemUpgradeSchema/tree/1.2.0"
-            },
-            "time": "2023-04-19T18:16:14+00:00"
-=======
-                "issues": "https://github.com/pmmp/BedrockProtocol/issues",
-                "source": "https://github.com/pmmp/BedrockProtocol/tree/22.0.0+bedrock-1.20.0"
-            },
-            "time": "2023-06-07T19:22:05+00:00"
->>>>>>> 179eec97
         },
         {
             "name": "pocketmine/binaryutils",
