{
    "_readme": [
        "This file locks the dependencies of your project to a known state",
        "Read more about it at https://getcomposer.org/doc/01-basic-usage.md#installing-dependencies",
        "This file is @generated automatically"
    ],
<<<<<<< HEAD
    "content-hash": "940fa92ddd657ea8f093234660bf7be5",
=======
    "content-hash": "190ad4cd8ffc2ba6f3276416f85479bb",
>>>>>>> 533cb77c
    "packages": [
        {
            "name": "adhocore/json-comment",
            "version": "1.1.2",
            "source": {
                "type": "git",
                "url": "https://github.com/adhocore/php-json-comment.git",
                "reference": "fc2f76979f0a44a5f5bc2a2b600d0762fe0e78e7"
            },
            "dist": {
                "type": "zip",
                "url": "https://api.github.com/repos/adhocore/php-json-comment/zipball/fc2f76979f0a44a5f5bc2a2b600d0762fe0e78e7",
                "reference": "fc2f76979f0a44a5f5bc2a2b600d0762fe0e78e7",
                "shasum": ""
            },
            "require": {
                "ext-ctype": "*",
                "php": ">=7.0"
            },
            "require-dev": {
                "phpunit/phpunit": "^6.5 || ^7.5 || ^8.5"
            },
            "type": "library",
            "autoload": {
                "psr-4": {
                    "Ahc\\Json\\": "src/"
                }
            },
            "notification-url": "https://packagist.org/downloads/",
            "license": [
                "MIT"
            ],
            "authors": [
                {
                    "name": "Jitendra Adhikari",
                    "email": "jiten.adhikary@gmail.com"
                }
            ],
            "description": "Lightweight JSON comment stripper library for PHP",
            "keywords": [
                "comment",
                "json",
                "strip-comment"
            ],
            "support": {
                "issues": "https://github.com/adhocore/php-json-comment/issues",
                "source": "https://github.com/adhocore/php-json-comment/tree/1.1.2"
            },
            "funding": [
                {
                    "url": "https://paypal.me/ji10",
                    "type": "custom"
                }
            ],
            "time": "2021-04-09T03:06:06+00:00"
        },
        {
            "name": "brick/math",
            "version": "0.9.3",
            "source": {
                "type": "git",
                "url": "https://github.com/brick/math.git",
                "reference": "ca57d18f028f84f777b2168cd1911b0dee2343ae"
            },
            "dist": {
                "type": "zip",
                "url": "https://api.github.com/repos/brick/math/zipball/ca57d18f028f84f777b2168cd1911b0dee2343ae",
                "reference": "ca57d18f028f84f777b2168cd1911b0dee2343ae",
                "shasum": ""
            },
            "require": {
                "ext-json": "*",
                "php": "^7.1 || ^8.0"
            },
            "require-dev": {
                "php-coveralls/php-coveralls": "^2.2",
                "phpunit/phpunit": "^7.5.15 || ^8.5 || ^9.0",
                "vimeo/psalm": "4.9.2"
            },
            "type": "library",
            "autoload": {
                "psr-4": {
                    "Brick\\Math\\": "src/"
                }
            },
            "notification-url": "https://packagist.org/downloads/",
            "license": [
                "MIT"
            ],
            "description": "Arbitrary-precision arithmetic library",
            "keywords": [
                "Arbitrary-precision",
                "BigInteger",
                "BigRational",
                "arithmetic",
                "bigdecimal",
                "bignum",
                "brick",
                "math"
            ],
            "support": {
                "issues": "https://github.com/brick/math/issues",
                "source": "https://github.com/brick/math/tree/0.9.3"
            },
            "funding": [
                {
                    "url": "https://github.com/BenMorel",
                    "type": "github"
                },
                {
                    "url": "https://tidelift.com/funding/github/packagist/brick/math",
                    "type": "tidelift"
                }
            ],
            "time": "2021-08-15T20:50:18+00:00"
        },
        {
            "name": "fgrosse/phpasn1",
            "version": "v2.4.0",
            "source": {
                "type": "git",
                "url": "https://github.com/fgrosse/PHPASN1.git",
                "reference": "eef488991d53e58e60c9554b09b1201ca5ba9296"
            },
            "dist": {
                "type": "zip",
                "url": "https://api.github.com/repos/fgrosse/PHPASN1/zipball/eef488991d53e58e60c9554b09b1201ca5ba9296",
                "reference": "eef488991d53e58e60c9554b09b1201ca5ba9296",
                "shasum": ""
            },
            "require": {
                "php": "~7.1.0 || ~7.2.0 || ~7.3.0 || ~7.4.0 || ~8.0.0 || ~8.1.0"
            },
            "require-dev": {
                "php-coveralls/php-coveralls": "~2.0",
                "phpunit/phpunit": "^6.3 || ^7.0 || ^8.0"
            },
            "suggest": {
                "ext-bcmath": "BCmath is the fallback extension for big integer calculations",
                "ext-curl": "For loading OID information from the web if they have not bee defined statically",
                "ext-gmp": "GMP is the preferred extension for big integer calculations",
                "phpseclib/bcmath_compat": "BCmath polyfill for servers where neither GMP nor BCmath is available"
            },
            "type": "library",
            "extra": {
                "branch-alias": {
                    "dev-master": "2.0.x-dev"
                }
            },
            "autoload": {
                "psr-4": {
                    "FG\\": "lib/"
                }
            },
            "notification-url": "https://packagist.org/downloads/",
            "license": [
                "MIT"
            ],
            "authors": [
                {
                    "name": "Friedrich Große",
                    "email": "friedrich.grosse@gmail.com",
                    "homepage": "https://github.com/FGrosse",
                    "role": "Author"
                },
                {
                    "name": "All contributors",
                    "homepage": "https://github.com/FGrosse/PHPASN1/contributors"
                }
            ],
            "description": "A PHP Framework that allows you to encode and decode arbitrary ASN.1 structures using the ITU-T X.690 Encoding Rules.",
            "homepage": "https://github.com/FGrosse/PHPASN1",
            "keywords": [
                "DER",
                "asn.1",
                "asn1",
                "ber",
                "binary",
                "decoding",
                "encoding",
                "x.509",
                "x.690",
                "x509",
                "x690"
            ],
            "support": {
                "issues": "https://github.com/fgrosse/PHPASN1/issues",
                "source": "https://github.com/fgrosse/PHPASN1/tree/v2.4.0"
            },
            "time": "2021-12-11T12:41:06+00:00"
        },
        {
            "name": "netresearch/jsonmapper",
            "version": "v4.0.0",
            "source": {
                "type": "git",
                "url": "https://github.com/cweiske/jsonmapper.git",
                "reference": "8bbc021a8edb2e4a7ea2f8ad4fa9ec9dce2fcb8d"
            },
            "dist": {
                "type": "zip",
                "url": "https://api.github.com/repos/cweiske/jsonmapper/zipball/8bbc021a8edb2e4a7ea2f8ad4fa9ec9dce2fcb8d",
                "reference": "8bbc021a8edb2e4a7ea2f8ad4fa9ec9dce2fcb8d",
                "shasum": ""
            },
            "require": {
                "ext-json": "*",
                "ext-pcre": "*",
                "ext-reflection": "*",
                "ext-spl": "*",
                "php": ">=7.1"
            },
            "require-dev": {
                "phpunit/phpunit": "~7.5 || ~8.0 || ~9.0",
                "squizlabs/php_codesniffer": "~3.5"
            },
            "type": "library",
            "autoload": {
                "psr-0": {
                    "JsonMapper": "src/"
                }
            },
            "notification-url": "https://packagist.org/downloads/",
            "license": [
                "OSL-3.0"
            ],
            "authors": [
                {
                    "name": "Christian Weiske",
                    "email": "cweiske@cweiske.de",
                    "homepage": "http://github.com/cweiske/jsonmapper/",
                    "role": "Developer"
                }
            ],
            "description": "Map nested JSON structures onto PHP classes",
            "support": {
                "email": "cweiske@cweiske.de",
                "issues": "https://github.com/cweiske/jsonmapper/issues",
                "source": "https://github.com/cweiske/jsonmapper/tree/v4.0.0"
            },
            "time": "2020-12-01T19:48:11+00:00"
        },
        {
            "name": "pocketmine/bedrock-data",
            "version": "1.7.0+bedrock-1.18.30",
            "source": {
                "type": "git",
                "url": "https://github.com/pmmp/BedrockData.git",
                "reference": "c8f323ff0cbdb36a5d95e7e4a23969f562445be0"
            },
            "dist": {
                "type": "zip",
                "url": "https://api.github.com/repos/pmmp/BedrockData/zipball/c8f323ff0cbdb36a5d95e7e4a23969f562445be0",
                "reference": "c8f323ff0cbdb36a5d95e7e4a23969f562445be0",
                "shasum": ""
            },
            "type": "library",
            "notification-url": "https://packagist.org/downloads/",
            "license": [
                "CC0-1.0"
            ],
            "description": "Blobs of data generated from Minecraft: Bedrock Edition, used by PocketMine-MP",
            "support": {
                "issues": "https://github.com/pmmp/BedrockData/issues",
                "source": "https://github.com/pmmp/BedrockData/tree/bedrock-1.18.30"
            },
            "time": "2022-04-20T12:40:59+00:00"
        },
        {
            "name": "pocketmine/bedrock-protocol",
            "version": "9.0.2+bedrock-1.18.30",
            "source": {
                "type": "git",
                "url": "https://github.com/pmmp/BedrockProtocol.git",
                "reference": "37f1cd017caf7aaaa90330ee54690098283589cb"
            },
            "dist": {
                "type": "zip",
                "url": "https://api.github.com/repos/pmmp/BedrockProtocol/zipball/37f1cd017caf7aaaa90330ee54690098283589cb",
                "reference": "37f1cd017caf7aaaa90330ee54690098283589cb",
                "shasum": ""
            },
            "require": {
                "ext-json": "*",
                "netresearch/jsonmapper": "^4.0",
                "php": "^8.0",
                "pocketmine/binaryutils": "^0.2.0",
                "pocketmine/color": "^0.2.0",
                "pocketmine/math": "^0.3.0 || ^0.4.0",
                "pocketmine/nbt": "^0.3.0",
                "ramsey/uuid": "^4.1"
            },
            "require-dev": {
                "phpstan/phpstan": "1.7.4",
                "phpstan/phpstan-phpunit": "^1.0.0",
                "phpstan/phpstan-strict-rules": "^1.0.0",
                "phpunit/phpunit": "^9.5"
            },
            "type": "library",
            "autoload": {
                "psr-4": {
                    "pocketmine\\network\\mcpe\\protocol\\": "src/"
                }
            },
            "notification-url": "https://packagist.org/downloads/",
            "license": [
                "LGPL-3.0"
            ],
            "description": "An implementation of the Minecraft: Bedrock Edition protocol in PHP",
            "support": {
                "issues": "https://github.com/pmmp/BedrockProtocol/issues",
                "source": "https://github.com/pmmp/BedrockProtocol/tree/9.0.2+bedrock-1.18.30"
            },
            "time": "2022-05-30T15:09:53+00:00"
        },
        {
            "name": "pocketmine/binaryutils",
            "version": "0.2.4",
            "source": {
                "type": "git",
                "url": "https://github.com/pmmp/BinaryUtils.git",
                "reference": "5ac7eea91afbad8dc498f5ce34ce6297d5e6ea9a"
            },
            "dist": {
                "type": "zip",
                "url": "https://api.github.com/repos/pmmp/BinaryUtils/zipball/5ac7eea91afbad8dc498f5ce34ce6297d5e6ea9a",
                "reference": "5ac7eea91afbad8dc498f5ce34ce6297d5e6ea9a",
                "shasum": ""
            },
            "require": {
                "php": "^7.4 || ^8.0",
                "php-64bit": "*"
            },
            "require-dev": {
                "phpstan/extension-installer": "^1.0",
                "phpstan/phpstan": "1.3.0",
                "phpstan/phpstan-phpunit": "^1.0",
                "phpstan/phpstan-strict-rules": "^1.0.0",
                "phpunit/phpunit": "^9.5"
            },
            "type": "library",
            "autoload": {
                "psr-4": {
                    "pocketmine\\utils\\": "src/"
                }
            },
            "notification-url": "https://packagist.org/downloads/",
            "license": [
                "LGPL-3.0"
            ],
            "description": "Classes and methods for conveniently handling binary data",
            "support": {
                "issues": "https://github.com/pmmp/BinaryUtils/issues",
                "source": "https://github.com/pmmp/BinaryUtils/tree/0.2.4"
            },
            "time": "2022-01-12T18:06:33+00:00"
        },
        {
            "name": "pocketmine/callback-validator",
            "version": "1.0.3",
            "source": {
                "type": "git",
                "url": "https://github.com/pmmp/CallbackValidator.git",
                "reference": "64787469766bcaa7e5885242e85c23c25e8c55a2"
            },
            "dist": {
                "type": "zip",
                "url": "https://api.github.com/repos/pmmp/CallbackValidator/zipball/64787469766bcaa7e5885242e85c23c25e8c55a2",
                "reference": "64787469766bcaa7e5885242e85c23c25e8c55a2",
                "shasum": ""
            },
            "require": {
                "ext-reflection": "*",
                "php": "^7.1 || ^8.0"
            },
            "replace": {
                "daverandom/callback-validator": "*"
            },
            "require-dev": {
                "phpstan/extension-installer": "^1.0",
                "phpstan/phpstan": "0.12.59",
                "phpstan/phpstan-strict-rules": "^0.12.4",
                "phpunit/phpunit": "^7.5 || ^8.5 || ^9.0"
            },
            "type": "library",
            "autoload": {
                "psr-4": {
                    "DaveRandom\\CallbackValidator\\": "src/"
                }
            },
            "notification-url": "https://packagist.org/downloads/",
            "license": [
                "MIT"
            ],
            "authors": [
                {
                    "name": "Chris Wright",
                    "email": "cw@daverandom.com"
                }
            ],
            "description": "Fork of daverandom/callback-validator - Tools for validating callback signatures",
            "support": {
                "issues": "https://github.com/pmmp/CallbackValidator/issues",
                "source": "https://github.com/pmmp/CallbackValidator/tree/1.0.3"
            },
            "time": "2020-12-11T01:45:37+00:00"
        },
        {
            "name": "pocketmine/classloader",
            "version": "0.2.0",
            "source": {
                "type": "git",
                "url": "https://github.com/pmmp/ClassLoader.git",
                "reference": "49ea303993efdfb39cd302e2156d50aa78209e78"
            },
            "dist": {
                "type": "zip",
                "url": "https://api.github.com/repos/pmmp/ClassLoader/zipball/49ea303993efdfb39cd302e2156d50aa78209e78",
                "reference": "49ea303993efdfb39cd302e2156d50aa78209e78",
                "shasum": ""
            },
            "require": {
                "ext-pthreads": "~3.2.0 || ^4.0",
                "ext-reflection": "*",
                "php": "^8.0"
            },
            "conflict": {
                "pocketmine/spl": "<0.4"
            },
            "require-dev": {
                "phpstan/extension-installer": "^1.0",
                "phpstan/phpstan": "0.12.99",
                "phpstan/phpstan-strict-rules": "^0.12.4",
                "phpunit/phpunit": "^9.5"
            },
            "type": "library",
            "autoload": {
                "classmap": [
                    "./src"
                ]
            },
            "notification-url": "https://packagist.org/downloads/",
            "license": [
                "LGPL-3.0"
            ],
            "description": "Ad-hoc autoloading components used by PocketMine-MP",
            "support": {
                "issues": "https://github.com/pmmp/ClassLoader/issues",
                "source": "https://github.com/pmmp/ClassLoader/tree/0.2.0"
            },
            "time": "2021-11-01T20:17:27+00:00"
        },
        {
            "name": "pocketmine/color",
            "version": "0.2.0",
            "source": {
                "type": "git",
                "url": "https://github.com/pmmp/Color.git",
                "reference": "09be6ea6d76f2e33d6813c39d29c22c46c17e1d2"
            },
            "dist": {
                "type": "zip",
                "url": "https://api.github.com/repos/pmmp/Color/zipball/09be6ea6d76f2e33d6813c39d29c22c46c17e1d2",
                "reference": "09be6ea6d76f2e33d6813c39d29c22c46c17e1d2",
                "shasum": ""
            },
            "require": {
                "php": "^7.2 || ^8.0"
            },
            "require-dev": {
                "phpstan/phpstan": "0.12.59",
                "phpstan/phpstan-strict-rules": "^0.12.2"
            },
            "type": "library",
            "autoload": {
                "psr-4": {
                    "pocketmine\\color\\": "src/"
                }
            },
            "notification-url": "https://packagist.org/downloads/",
            "license": [
                "LGPL-3.0"
            ],
            "description": "Color handling library used by PocketMine-MP and related projects",
            "support": {
                "issues": "https://github.com/pmmp/Color/issues",
                "source": "https://github.com/pmmp/Color/tree/0.2.0"
            },
            "time": "2020-12-11T01:24:32+00:00"
        },
        {
            "name": "pocketmine/errorhandler",
            "version": "0.6.0",
            "source": {
                "type": "git",
                "url": "https://github.com/pmmp/ErrorHandler.git",
                "reference": "dae214a04348b911e8219ebf125ff1c5589cc878"
            },
            "dist": {
                "type": "zip",
                "url": "https://api.github.com/repos/pmmp/ErrorHandler/zipball/dae214a04348b911e8219ebf125ff1c5589cc878",
                "reference": "dae214a04348b911e8219ebf125ff1c5589cc878",
                "shasum": ""
            },
            "require": {
                "php": "^8.0"
            },
            "require-dev": {
                "phpstan/phpstan": "0.12.99",
                "phpstan/phpstan-strict-rules": "^0.12.2",
                "phpunit/phpunit": "^9.5"
            },
            "type": "library",
            "autoload": {
                "psr-4": {
                    "pocketmine\\errorhandler\\": "src/"
                }
            },
            "notification-url": "https://packagist.org/downloads/",
            "license": [
                "LGPL-3.0"
            ],
            "description": "Utilities to handle nasty PHP E_* errors in a usable way",
            "support": {
                "issues": "https://github.com/pmmp/ErrorHandler/issues",
                "source": "https://github.com/pmmp/ErrorHandler/tree/0.6.0"
            },
            "time": "2022-01-08T21:05:46+00:00"
        },
        {
            "name": "pocketmine/locale-data",
            "version": "2.8.3",
            "source": {
                "type": "git",
                "url": "https://github.com/pmmp/Language.git",
                "reference": "113c115a3b8976917eb22b74dccab464831b6483"
            },
            "dist": {
                "type": "zip",
                "url": "https://api.github.com/repos/pmmp/Language/zipball/113c115a3b8976917eb22b74dccab464831b6483",
                "reference": "113c115a3b8976917eb22b74dccab464831b6483",
                "shasum": ""
            },
            "type": "library",
            "notification-url": "https://packagist.org/downloads/",
            "description": "Language resources used by PocketMine-MP",
            "support": {
                "issues": "https://github.com/pmmp/Language/issues",
                "source": "https://github.com/pmmp/Language/tree/2.8.3"
            },
            "time": "2022-05-11T13:51:37+00:00"
        },
        {
            "name": "pocketmine/log",
            "version": "0.4.0",
            "source": {
                "type": "git",
                "url": "https://github.com/pmmp/Log.git",
                "reference": "e6c912c0f9055c81d23108ec2d179b96f404c043"
            },
            "dist": {
                "type": "zip",
                "url": "https://api.github.com/repos/pmmp/Log/zipball/e6c912c0f9055c81d23108ec2d179b96f404c043",
                "reference": "e6c912c0f9055c81d23108ec2d179b96f404c043",
                "shasum": ""
            },
            "require": {
                "php": "^7.4 || ^8.0"
            },
            "conflict": {
                "pocketmine/spl": "<0.4"
            },
            "require-dev": {
                "phpstan/phpstan": "0.12.88",
                "phpstan/phpstan-strict-rules": "^0.12.2"
            },
            "type": "library",
            "autoload": {
                "classmap": [
                    "./src"
                ]
            },
            "notification-url": "https://packagist.org/downloads/",
            "license": [
                "LGPL-3.0"
            ],
            "description": "Logging components used by PocketMine-MP and related projects",
            "support": {
                "issues": "https://github.com/pmmp/Log/issues",
                "source": "https://github.com/pmmp/Log/tree/0.4.0"
            },
            "time": "2021-06-18T19:08:09+00:00"
        },
        {
            "name": "pocketmine/log-pthreads",
            "version": "0.4.0",
            "source": {
                "type": "git",
                "url": "https://github.com/pmmp/LogPthreads.git",
                "reference": "61f709e8cf36bcc24e4efe02acded680a1ce23cd"
            },
            "dist": {
                "type": "zip",
                "url": "https://api.github.com/repos/pmmp/LogPthreads/zipball/61f709e8cf36bcc24e4efe02acded680a1ce23cd",
                "reference": "61f709e8cf36bcc24e4efe02acded680a1ce23cd",
                "shasum": ""
            },
            "require": {
                "ext-pthreads": "~3.2.0 || ^4.0",
                "php": "^7.4 || ^8.0",
                "pocketmine/log": "^0.4.0"
            },
            "conflict": {
                "pocketmine/spl": "<0.4"
            },
            "require-dev": {
                "phpstan/extension-installer": "^1.0",
                "phpstan/phpstan": "0.12.88",
                "phpstan/phpstan-strict-rules": "^0.12.4"
            },
            "type": "library",
            "autoload": {
                "classmap": [
                    "./src"
                ]
            },
            "notification-url": "https://packagist.org/downloads/",
            "license": [
                "LGPL-3.0"
            ],
            "description": "Logging components specialized for pthreads used by PocketMine-MP and related projects",
            "support": {
                "issues": "https://github.com/pmmp/LogPthreads/issues",
                "source": "https://github.com/pmmp/LogPthreads/tree/0.4.0"
            },
            "time": "2021-11-01T21:42:09+00:00"
        },
        {
            "name": "pocketmine/math",
            "version": "0.4.2",
            "source": {
                "type": "git",
                "url": "https://github.com/pmmp/Math.git",
                "reference": "aacc3759a508a69dfa5bc4dfa770ab733c5c94bf"
            },
            "dist": {
                "type": "zip",
                "url": "https://api.github.com/repos/pmmp/Math/zipball/aacc3759a508a69dfa5bc4dfa770ab733c5c94bf",
                "reference": "aacc3759a508a69dfa5bc4dfa770ab733c5c94bf",
                "shasum": ""
            },
            "require": {
                "php": "^8.0",
                "php-64bit": "*"
            },
            "require-dev": {
                "phpstan/extension-installer": "^1.0",
                "phpstan/phpstan": "1.2.0",
                "phpstan/phpstan-strict-rules": "^1.0",
                "phpunit/phpunit": "^8.5 || ^9.5"
            },
            "type": "library",
            "autoload": {
                "psr-4": {
                    "pocketmine\\math\\": "src/"
                }
            },
            "notification-url": "https://packagist.org/downloads/",
            "license": [
                "LGPL-3.0"
            ],
            "description": "PHP library containing math related code used in PocketMine-MP",
            "support": {
                "issues": "https://github.com/pmmp/Math/issues",
                "source": "https://github.com/pmmp/Math/tree/0.4.2"
            },
            "time": "2021-12-05T01:15:17+00:00"
        },
        {
            "name": "pocketmine/nbt",
            "version": "0.3.2",
            "source": {
                "type": "git",
                "url": "https://github.com/pmmp/NBT.git",
                "reference": "3e0d9ef6b6c5fb45e3745a121296e75631b3eefe"
            },
            "dist": {
                "type": "zip",
                "url": "https://api.github.com/repos/pmmp/NBT/zipball/3e0d9ef6b6c5fb45e3745a121296e75631b3eefe",
                "reference": "3e0d9ef6b6c5fb45e3745a121296e75631b3eefe",
                "shasum": ""
            },
            "require": {
                "php": "^7.4 || ^8.0",
                "php-64bit": "*",
                "pocketmine/binaryutils": "^0.2.0"
            },
            "require-dev": {
                "phpstan/extension-installer": "^1.0",
                "phpstan/phpstan": "1.2.0",
                "phpstan/phpstan-strict-rules": "^1.0",
                "phpunit/phpunit": "^9.5"
            },
            "type": "library",
            "autoload": {
                "psr-4": {
                    "pocketmine\\nbt\\": "src/"
                }
            },
            "notification-url": "https://packagist.org/downloads/",
            "license": [
                "LGPL-3.0"
            ],
            "description": "PHP library for working with Named Binary Tags",
            "support": {
                "issues": "https://github.com/pmmp/NBT/issues",
                "source": "https://github.com/pmmp/NBT/tree/0.3.2"
            },
            "time": "2021-12-16T01:02:37+00:00"
        },
        {
            "name": "pocketmine/raklib",
            "version": "0.14.4",
            "source": {
                "type": "git",
                "url": "https://github.com/pmmp/RakLib.git",
                "reference": "1ea8e3b95a1b6bf785dc27d76578657be4185f42"
            },
            "dist": {
                "type": "zip",
                "url": "https://api.github.com/repos/pmmp/RakLib/zipball/1ea8e3b95a1b6bf785dc27d76578657be4185f42",
                "reference": "1ea8e3b95a1b6bf785dc27d76578657be4185f42",
                "shasum": ""
            },
            "require": {
                "ext-sockets": "*",
                "php": "^8.0",
                "php-64bit": "*",
                "php-ipv6": "*",
                "pocketmine/binaryutils": "^0.2.0",
                "pocketmine/log": "^0.3.0 || ^0.4.0"
            },
            "require-dev": {
                "phpstan/phpstan": "1.5.4",
                "phpstan/phpstan-strict-rules": "^1.0"
            },
            "type": "library",
            "autoload": {
                "psr-4": {
                    "raklib\\": "src/"
                }
            },
            "notification-url": "https://packagist.org/downloads/",
            "license": [
                "GPL-3.0"
            ],
            "description": "A RakNet server implementation written in PHP",
            "support": {
                "issues": "https://github.com/pmmp/RakLib/issues",
                "source": "https://github.com/pmmp/RakLib/tree/0.14.4"
            },
            "time": "2022-04-17T18:42:17+00:00"
        },
        {
            "name": "pocketmine/raklib-ipc",
            "version": "0.1.1",
            "source": {
                "type": "git",
                "url": "https://github.com/pmmp/RakLibIpc.git",
                "reference": "922a6444b0c6c7daaa5aa5a832107e1ec4738aed"
            },
            "dist": {
                "type": "zip",
                "url": "https://api.github.com/repos/pmmp/RakLibIpc/zipball/922a6444b0c6c7daaa5aa5a832107e1ec4738aed",
                "reference": "922a6444b0c6c7daaa5aa5a832107e1ec4738aed",
                "shasum": ""
            },
            "require": {
                "php": "^7.4 || ^8.0",
                "php-64bit": "*",
                "pocketmine/binaryutils": "^0.2.0",
                "pocketmine/raklib": "^0.13.1 || ^0.14.0"
            },
            "require-dev": {
                "phpstan/phpstan": "0.12.81",
                "phpstan/phpstan-strict-rules": "^0.12.2"
            },
            "type": "library",
            "autoload": {
                "psr-4": {
                    "raklib\\server\\ipc\\": "src/"
                }
            },
            "notification-url": "https://packagist.org/downloads/",
            "license": [
                "GPL-3.0"
            ],
            "description": "Channel-based protocols for inter-thread/inter-process communication with RakLib",
            "support": {
                "issues": "https://github.com/pmmp/RakLibIpc/issues",
                "source": "https://github.com/pmmp/RakLibIpc/tree/0.1.1"
            },
            "time": "2021-09-22T17:01:12+00:00"
        },
        {
            "name": "pocketmine/snooze",
            "version": "0.3.1",
            "source": {
                "type": "git",
                "url": "https://github.com/pmmp/Snooze.git",
                "reference": "0ac8fc2a781c419a1f64ebca4d5835028f59e29b"
            },
            "dist": {
                "type": "zip",
                "url": "https://api.github.com/repos/pmmp/Snooze/zipball/0ac8fc2a781c419a1f64ebca4d5835028f59e29b",
                "reference": "0ac8fc2a781c419a1f64ebca4d5835028f59e29b",
                "shasum": ""
            },
            "require": {
                "ext-pthreads": "~3.2.0 || ^4.0",
                "php-64bit": "^7.3 || ^8.0"
            },
            "require-dev": {
                "phpstan/extension-installer": "^1.0",
                "phpstan/phpstan": "0.12.99",
                "phpstan/phpstan-strict-rules": "^0.12.4"
            },
            "type": "library",
            "autoload": {
                "psr-4": {
                    "pocketmine\\snooze\\": "src/"
                }
            },
            "notification-url": "https://packagist.org/downloads/",
            "license": [
                "LGPL-3.0"
            ],
            "description": "Thread notification management library for code using the pthreads extension",
            "support": {
                "issues": "https://github.com/pmmp/Snooze/issues",
                "source": "https://github.com/pmmp/Snooze/tree/0.3.1"
            },
            "time": "2021-11-01T20:50:08+00:00"
        },
        {
            "name": "ramsey/collection",
            "version": "1.2.2",
            "source": {
                "type": "git",
                "url": "https://github.com/ramsey/collection.git",
                "reference": "cccc74ee5e328031b15640b51056ee8d3bb66c0a"
            },
            "dist": {
                "type": "zip",
                "url": "https://api.github.com/repos/ramsey/collection/zipball/cccc74ee5e328031b15640b51056ee8d3bb66c0a",
                "reference": "cccc74ee5e328031b15640b51056ee8d3bb66c0a",
                "shasum": ""
            },
            "require": {
                "php": "^7.3 || ^8",
                "symfony/polyfill-php81": "^1.23"
            },
            "require-dev": {
                "captainhook/captainhook": "^5.3",
                "dealerdirect/phpcodesniffer-composer-installer": "^0.7.0",
                "ergebnis/composer-normalize": "^2.6",
                "fakerphp/faker": "^1.5",
                "hamcrest/hamcrest-php": "^2",
                "jangregor/phpstan-prophecy": "^0.8",
                "mockery/mockery": "^1.3",
                "phpspec/prophecy-phpunit": "^2.0",
                "phpstan/extension-installer": "^1",
                "phpstan/phpstan": "^0.12.32",
                "phpstan/phpstan-mockery": "^0.12.5",
                "phpstan/phpstan-phpunit": "^0.12.11",
                "phpunit/phpunit": "^8.5 || ^9",
                "psy/psysh": "^0.10.4",
                "slevomat/coding-standard": "^6.3",
                "squizlabs/php_codesniffer": "^3.5",
                "vimeo/psalm": "^4.4"
            },
            "type": "library",
            "autoload": {
                "psr-4": {
                    "Ramsey\\Collection\\": "src/"
                }
            },
            "notification-url": "https://packagist.org/downloads/",
            "license": [
                "MIT"
            ],
            "authors": [
                {
                    "name": "Ben Ramsey",
                    "email": "ben@benramsey.com",
                    "homepage": "https://benramsey.com"
                }
            ],
            "description": "A PHP library for representing and manipulating collections.",
            "keywords": [
                "array",
                "collection",
                "hash",
                "map",
                "queue",
                "set"
            ],
            "support": {
                "issues": "https://github.com/ramsey/collection/issues",
                "source": "https://github.com/ramsey/collection/tree/1.2.2"
            },
            "funding": [
                {
                    "url": "https://github.com/ramsey",
                    "type": "github"
                },
                {
                    "url": "https://tidelift.com/funding/github/packagist/ramsey/collection",
                    "type": "tidelift"
                }
            ],
            "time": "2021-10-10T03:01:02+00:00"
        },
        {
            "name": "ramsey/uuid",
            "version": "4.3.1",
            "source": {
                "type": "git",
                "url": "https://github.com/ramsey/uuid.git",
                "reference": "8505afd4fea63b81a85d3b7b53ac3cb8dc347c28"
            },
            "dist": {
                "type": "zip",
                "url": "https://api.github.com/repos/ramsey/uuid/zipball/8505afd4fea63b81a85d3b7b53ac3cb8dc347c28",
                "reference": "8505afd4fea63b81a85d3b7b53ac3cb8dc347c28",
                "shasum": ""
            },
            "require": {
                "brick/math": "^0.8 || ^0.9",
                "ext-ctype": "*",
                "ext-json": "*",
                "php": "^8.0",
                "ramsey/collection": "^1.0"
            },
            "replace": {
                "rhumsaa/uuid": "self.version"
            },
            "require-dev": {
                "captainhook/captainhook": "^5.10",
                "captainhook/plugin-composer": "^5.3",
                "dealerdirect/phpcodesniffer-composer-installer": "^0.7.0",
                "doctrine/annotations": "^1.8",
                "ergebnis/composer-normalize": "^2.15",
                "mockery/mockery": "^1.3",
                "moontoast/math": "^1.1",
                "paragonie/random-lib": "^2",
                "php-mock/php-mock": "^2.2",
                "php-mock/php-mock-mockery": "^1.3",
                "php-parallel-lint/php-parallel-lint": "^1.1",
                "phpbench/phpbench": "^1.0",
                "phpstan/extension-installer": "^1.0",
                "phpstan/phpstan": "^0.12",
                "phpstan/phpstan-mockery": "^0.12",
                "phpstan/phpstan-phpunit": "^0.12",
                "phpunit/phpunit": "^8.5 || ^9",
                "slevomat/coding-standard": "^7.0",
                "squizlabs/php_codesniffer": "^3.5",
                "vimeo/psalm": "^4.9"
            },
            "suggest": {
                "ext-bcmath": "Enables faster math with arbitrary-precision integers using BCMath.",
                "ext-ctype": "Enables faster processing of character classification using ctype functions.",
                "ext-gmp": "Enables faster math with arbitrary-precision integers using GMP.",
                "ext-uuid": "Enables the use of PeclUuidTimeGenerator and PeclUuidRandomGenerator.",
                "paragonie/random-lib": "Provides RandomLib for use with the RandomLibAdapter",
                "ramsey/uuid-doctrine": "Allows the use of Ramsey\\Uuid\\Uuid as Doctrine field type."
            },
            "type": "library",
            "extra": {
                "captainhook": {
                    "force-install": true
                }
            },
            "autoload": {
                "files": [
                    "src/functions.php"
                ],
                "psr-4": {
                    "Ramsey\\Uuid\\": "src/"
                }
            },
            "notification-url": "https://packagist.org/downloads/",
            "license": [
                "MIT"
            ],
            "description": "A PHP library for generating and working with universally unique identifiers (UUIDs).",
            "keywords": [
                "guid",
                "identifier",
                "uuid"
            ],
            "support": {
                "issues": "https://github.com/ramsey/uuid/issues",
                "source": "https://github.com/ramsey/uuid/tree/4.3.1"
            },
            "funding": [
                {
                    "url": "https://github.com/ramsey",
                    "type": "github"
                },
                {
                    "url": "https://tidelift.com/funding/github/packagist/ramsey/uuid",
                    "type": "tidelift"
                }
            ],
            "time": "2022-03-27T21:42:02+00:00"
        },
        {
            "name": "symfony/polyfill-ctype",
            "version": "v1.25.0",
            "source": {
                "type": "git",
                "url": "https://github.com/symfony/polyfill-ctype.git",
                "reference": "30885182c981ab175d4d034db0f6f469898070ab"
            },
            "dist": {
                "type": "zip",
                "url": "https://api.github.com/repos/symfony/polyfill-ctype/zipball/30885182c981ab175d4d034db0f6f469898070ab",
                "reference": "30885182c981ab175d4d034db0f6f469898070ab",
                "shasum": ""
            },
            "require": {
                "php": ">=7.1"
            },
            "provide": {
                "ext-ctype": "*"
            },
            "suggest": {
                "ext-ctype": "For best performance"
            },
            "type": "library",
            "extra": {
                "branch-alias": {
                    "dev-main": "1.23-dev"
                },
                "thanks": {
                    "name": "symfony/polyfill",
                    "url": "https://github.com/symfony/polyfill"
                }
            },
            "autoload": {
                "files": [
                    "bootstrap.php"
                ],
                "psr-4": {
                    "Symfony\\Polyfill\\Ctype\\": ""
                }
            },
            "notification-url": "https://packagist.org/downloads/",
            "license": [
                "MIT"
            ],
            "authors": [
                {
                    "name": "Gert de Pagter",
                    "email": "BackEndTea@gmail.com"
                },
                {
                    "name": "Symfony Community",
                    "homepage": "https://symfony.com/contributors"
                }
            ],
            "description": "Symfony polyfill for ctype functions",
            "homepage": "https://symfony.com",
            "keywords": [
                "compatibility",
                "ctype",
                "polyfill",
                "portable"
            ],
            "support": {
                "source": "https://github.com/symfony/polyfill-ctype/tree/v1.25.0"
            },
            "funding": [
                {
                    "url": "https://symfony.com/sponsor",
                    "type": "custom"
                },
                {
                    "url": "https://github.com/fabpot",
                    "type": "github"
                },
                {
                    "url": "https://tidelift.com/funding/github/packagist/symfony/symfony",
                    "type": "tidelift"
                }
            ],
            "time": "2021-10-20T20:35:02+00:00"
        },
        {
            "name": "symfony/polyfill-php81",
            "version": "v1.25.0",
            "source": {
                "type": "git",
                "url": "https://github.com/symfony/polyfill-php81.git",
                "reference": "5de4ba2d41b15f9bd0e19b2ab9674135813ec98f"
            },
            "dist": {
                "type": "zip",
                "url": "https://api.github.com/repos/symfony/polyfill-php81/zipball/5de4ba2d41b15f9bd0e19b2ab9674135813ec98f",
                "reference": "5de4ba2d41b15f9bd0e19b2ab9674135813ec98f",
                "shasum": ""
            },
            "require": {
                "php": ">=7.1"
            },
            "type": "library",
            "extra": {
                "branch-alias": {
                    "dev-main": "1.23-dev"
                },
                "thanks": {
                    "name": "symfony/polyfill",
                    "url": "https://github.com/symfony/polyfill"
                }
            },
            "autoload": {
                "files": [
                    "bootstrap.php"
                ],
                "psr-4": {
                    "Symfony\\Polyfill\\Php81\\": ""
                },
                "classmap": [
                    "Resources/stubs"
                ]
            },
            "notification-url": "https://packagist.org/downloads/",
            "license": [
                "MIT"
            ],
            "authors": [
                {
                    "name": "Nicolas Grekas",
                    "email": "p@tchwork.com"
                },
                {
                    "name": "Symfony Community",
                    "homepage": "https://symfony.com/contributors"
                }
            ],
            "description": "Symfony polyfill backporting some PHP 8.1+ features to lower PHP versions",
            "homepage": "https://symfony.com",
            "keywords": [
                "compatibility",
                "polyfill",
                "portable",
                "shim"
            ],
            "support": {
                "source": "https://github.com/symfony/polyfill-php81/tree/v1.25.0"
            },
            "funding": [
                {
                    "url": "https://symfony.com/sponsor",
                    "type": "custom"
                },
                {
                    "url": "https://github.com/fabpot",
                    "type": "github"
                },
                {
                    "url": "https://tidelift.com/funding/github/packagist/symfony/symfony",
                    "type": "tidelift"
                }
            ],
            "time": "2021-09-13T13:58:11+00:00"
        },
        {
            "name": "webmozart/assert",
            "version": "1.10.0",
            "source": {
                "type": "git",
                "url": "https://github.com/webmozarts/assert.git",
                "reference": "6964c76c7804814a842473e0c8fd15bab0f18e25"
            },
            "dist": {
                "type": "zip",
                "url": "https://api.github.com/repos/webmozarts/assert/zipball/6964c76c7804814a842473e0c8fd15bab0f18e25",
                "reference": "6964c76c7804814a842473e0c8fd15bab0f18e25",
                "shasum": ""
            },
            "require": {
                "php": "^7.2 || ^8.0",
                "symfony/polyfill-ctype": "^1.8"
            },
            "conflict": {
                "phpstan/phpstan": "<0.12.20",
                "vimeo/psalm": "<4.6.1 || 4.6.2"
            },
            "require-dev": {
                "phpunit/phpunit": "^8.5.13"
            },
            "type": "library",
            "extra": {
                "branch-alias": {
                    "dev-master": "1.10-dev"
                }
            },
            "autoload": {
                "psr-4": {
                    "Webmozart\\Assert\\": "src/"
                }
            },
            "notification-url": "https://packagist.org/downloads/",
            "license": [
                "MIT"
            ],
            "authors": [
                {
                    "name": "Bernhard Schussek",
                    "email": "bschussek@gmail.com"
                }
            ],
            "description": "Assertions to validate method input/output with nice error messages.",
            "keywords": [
                "assert",
                "check",
                "validate"
            ],
            "support": {
                "issues": "https://github.com/webmozarts/assert/issues",
                "source": "https://github.com/webmozarts/assert/tree/1.10.0"
            },
            "time": "2021-03-09T10:59:23+00:00"
        },
        {
            "name": "webmozart/path-util",
            "version": "2.3.0",
            "source": {
                "type": "git",
                "url": "https://github.com/webmozart/path-util.git",
                "reference": "d939f7edc24c9a1bb9c0dee5cb05d8e859490725"
            },
            "dist": {
                "type": "zip",
                "url": "https://api.github.com/repos/webmozart/path-util/zipball/d939f7edc24c9a1bb9c0dee5cb05d8e859490725",
                "reference": "d939f7edc24c9a1bb9c0dee5cb05d8e859490725",
                "shasum": ""
            },
            "require": {
                "php": ">=5.3.3",
                "webmozart/assert": "~1.0"
            },
            "require-dev": {
                "phpunit/phpunit": "^4.6",
                "sebastian/version": "^1.0.1"
            },
            "type": "library",
            "extra": {
                "branch-alias": {
                    "dev-master": "2.3-dev"
                }
            },
            "autoload": {
                "psr-4": {
                    "Webmozart\\PathUtil\\": "src/"
                }
            },
            "notification-url": "https://packagist.org/downloads/",
            "license": [
                "MIT"
            ],
            "authors": [
                {
                    "name": "Bernhard Schussek",
                    "email": "bschussek@gmail.com"
                }
            ],
            "description": "A robust cross-platform utility for normalizing, comparing and modifying file paths.",
            "support": {
                "issues": "https://github.com/webmozart/path-util/issues",
                "source": "https://github.com/webmozart/path-util/tree/2.3.0"
            },
            "abandoned": "symfony/filesystem",
            "time": "2015-12-17T08:42:14+00:00"
        }
    ],
    "packages-dev": [
        {
            "name": "doctrine/instantiator",
            "version": "1.4.1",
            "source": {
                "type": "git",
                "url": "https://github.com/doctrine/instantiator.git",
                "reference": "10dcfce151b967d20fde1b34ae6640712c3891bc"
            },
            "dist": {
                "type": "zip",
                "url": "https://api.github.com/repos/doctrine/instantiator/zipball/10dcfce151b967d20fde1b34ae6640712c3891bc",
                "reference": "10dcfce151b967d20fde1b34ae6640712c3891bc",
                "shasum": ""
            },
            "require": {
                "php": "^7.1 || ^8.0"
            },
            "require-dev": {
                "doctrine/coding-standard": "^9",
                "ext-pdo": "*",
                "ext-phar": "*",
                "phpbench/phpbench": "^0.16 || ^1",
                "phpstan/phpstan": "^1.4",
                "phpstan/phpstan-phpunit": "^1",
                "phpunit/phpunit": "^7.5 || ^8.5 || ^9.5",
                "vimeo/psalm": "^4.22"
            },
            "type": "library",
            "autoload": {
                "psr-4": {
                    "Doctrine\\Instantiator\\": "src/Doctrine/Instantiator/"
                }
            },
            "notification-url": "https://packagist.org/downloads/",
            "license": [
                "MIT"
            ],
            "authors": [
                {
                    "name": "Marco Pivetta",
                    "email": "ocramius@gmail.com",
                    "homepage": "https://ocramius.github.io/"
                }
            ],
            "description": "A small, lightweight utility to instantiate objects in PHP without invoking their constructors",
            "homepage": "https://www.doctrine-project.org/projects/instantiator.html",
            "keywords": [
                "constructor",
                "instantiate"
            ],
            "support": {
                "issues": "https://github.com/doctrine/instantiator/issues",
                "source": "https://github.com/doctrine/instantiator/tree/1.4.1"
            },
            "funding": [
                {
                    "url": "https://www.doctrine-project.org/sponsorship.html",
                    "type": "custom"
                },
                {
                    "url": "https://www.patreon.com/phpdoctrine",
                    "type": "patreon"
                },
                {
                    "url": "https://tidelift.com/funding/github/packagist/doctrine%2Finstantiator",
                    "type": "tidelift"
                }
            ],
            "time": "2022-03-03T08:28:38+00:00"
        },
        {
            "name": "myclabs/deep-copy",
            "version": "1.11.0",
            "source": {
                "type": "git",
                "url": "https://github.com/myclabs/DeepCopy.git",
                "reference": "14daed4296fae74d9e3201d2c4925d1acb7aa614"
            },
            "dist": {
                "type": "zip",
                "url": "https://api.github.com/repos/myclabs/DeepCopy/zipball/14daed4296fae74d9e3201d2c4925d1acb7aa614",
                "reference": "14daed4296fae74d9e3201d2c4925d1acb7aa614",
                "shasum": ""
            },
            "require": {
                "php": "^7.1 || ^8.0"
            },
            "conflict": {
                "doctrine/collections": "<1.6.8",
                "doctrine/common": "<2.13.3 || >=3,<3.2.2"
            },
            "require-dev": {
                "doctrine/collections": "^1.6.8",
                "doctrine/common": "^2.13.3 || ^3.2.2",
                "phpunit/phpunit": "^7.5.20 || ^8.5.23 || ^9.5.13"
            },
            "type": "library",
            "autoload": {
                "files": [
                    "src/DeepCopy/deep_copy.php"
                ],
                "psr-4": {
                    "DeepCopy\\": "src/DeepCopy/"
                }
            },
            "notification-url": "https://packagist.org/downloads/",
            "license": [
                "MIT"
            ],
            "description": "Create deep copies (clones) of your objects",
            "keywords": [
                "clone",
                "copy",
                "duplicate",
                "object",
                "object graph"
            ],
            "support": {
                "issues": "https://github.com/myclabs/DeepCopy/issues",
                "source": "https://github.com/myclabs/DeepCopy/tree/1.11.0"
            },
            "funding": [
                {
                    "url": "https://tidelift.com/funding/github/packagist/myclabs/deep-copy",
                    "type": "tidelift"
                }
            ],
            "time": "2022-03-03T13:19:32+00:00"
        },
        {
            "name": "nikic/php-parser",
            "version": "v4.14.0",
            "source": {
                "type": "git",
                "url": "https://github.com/nikic/PHP-Parser.git",
                "reference": "34bea19b6e03d8153165d8f30bba4c3be86184c1"
            },
            "dist": {
                "type": "zip",
                "url": "https://api.github.com/repos/nikic/PHP-Parser/zipball/34bea19b6e03d8153165d8f30bba4c3be86184c1",
                "reference": "34bea19b6e03d8153165d8f30bba4c3be86184c1",
                "shasum": ""
            },
            "require": {
                "ext-tokenizer": "*",
                "php": ">=7.0"
            },
            "require-dev": {
                "ircmaxell/php-yacc": "^0.0.7",
                "phpunit/phpunit": "^6.5 || ^7.0 || ^8.0 || ^9.0"
            },
            "bin": [
                "bin/php-parse"
            ],
            "type": "library",
            "extra": {
                "branch-alias": {
                    "dev-master": "4.9-dev"
                }
            },
            "autoload": {
                "psr-4": {
                    "PhpParser\\": "lib/PhpParser"
                }
            },
            "notification-url": "https://packagist.org/downloads/",
            "license": [
                "BSD-3-Clause"
            ],
            "authors": [
                {
                    "name": "Nikita Popov"
                }
            ],
            "description": "A PHP parser written in PHP",
            "keywords": [
                "parser",
                "php"
            ],
            "support": {
                "issues": "https://github.com/nikic/PHP-Parser/issues",
                "source": "https://github.com/nikic/PHP-Parser/tree/v4.14.0"
            },
            "time": "2022-05-31T20:59:12+00:00"
        },
        {
            "name": "phar-io/manifest",
            "version": "2.0.3",
            "source": {
                "type": "git",
                "url": "https://github.com/phar-io/manifest.git",
                "reference": "97803eca37d319dfa7826cc2437fc020857acb53"
            },
            "dist": {
                "type": "zip",
                "url": "https://api.github.com/repos/phar-io/manifest/zipball/97803eca37d319dfa7826cc2437fc020857acb53",
                "reference": "97803eca37d319dfa7826cc2437fc020857acb53",
                "shasum": ""
            },
            "require": {
                "ext-dom": "*",
                "ext-phar": "*",
                "ext-xmlwriter": "*",
                "phar-io/version": "^3.0.1",
                "php": "^7.2 || ^8.0"
            },
            "type": "library",
            "extra": {
                "branch-alias": {
                    "dev-master": "2.0.x-dev"
                }
            },
            "autoload": {
                "classmap": [
                    "src/"
                ]
            },
            "notification-url": "https://packagist.org/downloads/",
            "license": [
                "BSD-3-Clause"
            ],
            "authors": [
                {
                    "name": "Arne Blankerts",
                    "email": "arne@blankerts.de",
                    "role": "Developer"
                },
                {
                    "name": "Sebastian Heuer",
                    "email": "sebastian@phpeople.de",
                    "role": "Developer"
                },
                {
                    "name": "Sebastian Bergmann",
                    "email": "sebastian@phpunit.de",
                    "role": "Developer"
                }
            ],
            "description": "Component for reading phar.io manifest information from a PHP Archive (PHAR)",
            "support": {
                "issues": "https://github.com/phar-io/manifest/issues",
                "source": "https://github.com/phar-io/manifest/tree/2.0.3"
            },
            "time": "2021-07-20T11:28:43+00:00"
        },
        {
            "name": "phar-io/version",
            "version": "3.2.1",
            "source": {
                "type": "git",
                "url": "https://github.com/phar-io/version.git",
                "reference": "4f7fd7836c6f332bb2933569e566a0d6c4cbed74"
            },
            "dist": {
                "type": "zip",
                "url": "https://api.github.com/repos/phar-io/version/zipball/4f7fd7836c6f332bb2933569e566a0d6c4cbed74",
                "reference": "4f7fd7836c6f332bb2933569e566a0d6c4cbed74",
                "shasum": ""
            },
            "require": {
                "php": "^7.2 || ^8.0"
            },
            "type": "library",
            "autoload": {
                "classmap": [
                    "src/"
                ]
            },
            "notification-url": "https://packagist.org/downloads/",
            "license": [
                "BSD-3-Clause"
            ],
            "authors": [
                {
                    "name": "Arne Blankerts",
                    "email": "arne@blankerts.de",
                    "role": "Developer"
                },
                {
                    "name": "Sebastian Heuer",
                    "email": "sebastian@phpeople.de",
                    "role": "Developer"
                },
                {
                    "name": "Sebastian Bergmann",
                    "email": "sebastian@phpunit.de",
                    "role": "Developer"
                }
            ],
            "description": "Library for handling version information and constraints",
            "support": {
                "issues": "https://github.com/phar-io/version/issues",
                "source": "https://github.com/phar-io/version/tree/3.2.1"
            },
            "time": "2022-02-21T01:04:05+00:00"
        },
        {
            "name": "phpdocumentor/reflection-common",
            "version": "2.2.0",
            "source": {
                "type": "git",
                "url": "https://github.com/phpDocumentor/ReflectionCommon.git",
                "reference": "1d01c49d4ed62f25aa84a747ad35d5a16924662b"
            },
            "dist": {
                "type": "zip",
                "url": "https://api.github.com/repos/phpDocumentor/ReflectionCommon/zipball/1d01c49d4ed62f25aa84a747ad35d5a16924662b",
                "reference": "1d01c49d4ed62f25aa84a747ad35d5a16924662b",
                "shasum": ""
            },
            "require": {
                "php": "^7.2 || ^8.0"
            },
            "type": "library",
            "extra": {
                "branch-alias": {
                    "dev-2.x": "2.x-dev"
                }
            },
            "autoload": {
                "psr-4": {
                    "phpDocumentor\\Reflection\\": "src/"
                }
            },
            "notification-url": "https://packagist.org/downloads/",
            "license": [
                "MIT"
            ],
            "authors": [
                {
                    "name": "Jaap van Otterdijk",
                    "email": "opensource@ijaap.nl"
                }
            ],
            "description": "Common reflection classes used by phpdocumentor to reflect the code structure",
            "homepage": "http://www.phpdoc.org",
            "keywords": [
                "FQSEN",
                "phpDocumentor",
                "phpdoc",
                "reflection",
                "static analysis"
            ],
            "support": {
                "issues": "https://github.com/phpDocumentor/ReflectionCommon/issues",
                "source": "https://github.com/phpDocumentor/ReflectionCommon/tree/2.x"
            },
            "time": "2020-06-27T09:03:43+00:00"
        },
        {
            "name": "phpdocumentor/reflection-docblock",
            "version": "5.3.0",
            "source": {
                "type": "git",
                "url": "https://github.com/phpDocumentor/ReflectionDocBlock.git",
                "reference": "622548b623e81ca6d78b721c5e029f4ce664f170"
            },
            "dist": {
                "type": "zip",
                "url": "https://api.github.com/repos/phpDocumentor/ReflectionDocBlock/zipball/622548b623e81ca6d78b721c5e029f4ce664f170",
                "reference": "622548b623e81ca6d78b721c5e029f4ce664f170",
                "shasum": ""
            },
            "require": {
                "ext-filter": "*",
                "php": "^7.2 || ^8.0",
                "phpdocumentor/reflection-common": "^2.2",
                "phpdocumentor/type-resolver": "^1.3",
                "webmozart/assert": "^1.9.1"
            },
            "require-dev": {
                "mockery/mockery": "~1.3.2",
                "psalm/phar": "^4.8"
            },
            "type": "library",
            "extra": {
                "branch-alias": {
                    "dev-master": "5.x-dev"
                }
            },
            "autoload": {
                "psr-4": {
                    "phpDocumentor\\Reflection\\": "src"
                }
            },
            "notification-url": "https://packagist.org/downloads/",
            "license": [
                "MIT"
            ],
            "authors": [
                {
                    "name": "Mike van Riel",
                    "email": "me@mikevanriel.com"
                },
                {
                    "name": "Jaap van Otterdijk",
                    "email": "account@ijaap.nl"
                }
            ],
            "description": "With this component, a library can provide support for annotations via DocBlocks or otherwise retrieve information that is embedded in a DocBlock.",
            "support": {
                "issues": "https://github.com/phpDocumentor/ReflectionDocBlock/issues",
                "source": "https://github.com/phpDocumentor/ReflectionDocBlock/tree/5.3.0"
            },
            "time": "2021-10-19T17:43:47+00:00"
        },
        {
            "name": "phpdocumentor/type-resolver",
            "version": "1.6.1",
            "source": {
                "type": "git",
                "url": "https://github.com/phpDocumentor/TypeResolver.git",
                "reference": "77a32518733312af16a44300404e945338981de3"
            },
            "dist": {
                "type": "zip",
                "url": "https://api.github.com/repos/phpDocumentor/TypeResolver/zipball/77a32518733312af16a44300404e945338981de3",
                "reference": "77a32518733312af16a44300404e945338981de3",
                "shasum": ""
            },
            "require": {
                "php": "^7.2 || ^8.0",
                "phpdocumentor/reflection-common": "^2.0"
            },
            "require-dev": {
                "ext-tokenizer": "*",
                "psalm/phar": "^4.8"
            },
            "type": "library",
            "extra": {
                "branch-alias": {
                    "dev-1.x": "1.x-dev"
                }
            },
            "autoload": {
                "psr-4": {
                    "phpDocumentor\\Reflection\\": "src"
                }
            },
            "notification-url": "https://packagist.org/downloads/",
            "license": [
                "MIT"
            ],
            "authors": [
                {
                    "name": "Mike van Riel",
                    "email": "me@mikevanriel.com"
                }
            ],
            "description": "A PSR-5 based resolver of Class names, Types and Structural Element Names",
            "support": {
                "issues": "https://github.com/phpDocumentor/TypeResolver/issues",
                "source": "https://github.com/phpDocumentor/TypeResolver/tree/1.6.1"
            },
            "time": "2022-03-15T21:29:03+00:00"
        },
        {
            "name": "phpspec/prophecy",
            "version": "v1.15.0",
            "source": {
                "type": "git",
                "url": "https://github.com/phpspec/prophecy.git",
                "reference": "bbcd7380b0ebf3961ee21409db7b38bc31d69a13"
            },
            "dist": {
                "type": "zip",
                "url": "https://api.github.com/repos/phpspec/prophecy/zipball/bbcd7380b0ebf3961ee21409db7b38bc31d69a13",
                "reference": "bbcd7380b0ebf3961ee21409db7b38bc31d69a13",
                "shasum": ""
            },
            "require": {
                "doctrine/instantiator": "^1.2",
                "php": "^7.2 || ~8.0, <8.2",
                "phpdocumentor/reflection-docblock": "^5.2",
                "sebastian/comparator": "^3.0 || ^4.0",
                "sebastian/recursion-context": "^3.0 || ^4.0"
            },
            "require-dev": {
                "phpspec/phpspec": "^6.0 || ^7.0",
                "phpunit/phpunit": "^8.0 || ^9.0"
            },
            "type": "library",
            "extra": {
                "branch-alias": {
                    "dev-master": "1.x-dev"
                }
            },
            "autoload": {
                "psr-4": {
                    "Prophecy\\": "src/Prophecy"
                }
            },
            "notification-url": "https://packagist.org/downloads/",
            "license": [
                "MIT"
            ],
            "authors": [
                {
                    "name": "Konstantin Kudryashov",
                    "email": "ever.zet@gmail.com",
                    "homepage": "http://everzet.com"
                },
                {
                    "name": "Marcello Duarte",
                    "email": "marcello.duarte@gmail.com"
                }
            ],
            "description": "Highly opinionated mocking framework for PHP 5.3+",
            "homepage": "https://github.com/phpspec/prophecy",
            "keywords": [
                "Double",
                "Dummy",
                "fake",
                "mock",
                "spy",
                "stub"
            ],
            "support": {
                "issues": "https://github.com/phpspec/prophecy/issues",
                "source": "https://github.com/phpspec/prophecy/tree/v1.15.0"
            },
            "time": "2021-12-08T12:19:24+00:00"
        },
        {
            "name": "phpstan/phpstan",
            "version": "1.7.8",
            "source": {
                "type": "git",
                "url": "https://github.com/phpstan/phpstan.git",
                "reference": "2bf3d43015d56abac4d002a4d2d6c3a7d6fa627a"
            },
            "dist": {
                "type": "zip",
                "url": "https://api.github.com/repos/phpstan/phpstan/zipball/2bf3d43015d56abac4d002a4d2d6c3a7d6fa627a",
                "reference": "2bf3d43015d56abac4d002a4d2d6c3a7d6fa627a",
                "shasum": ""
            },
            "require": {
                "php": "^7.2|^8.0"
            },
            "conflict": {
                "phpstan/phpstan-shim": "*"
            },
            "bin": [
                "phpstan",
                "phpstan.phar"
            ],
            "type": "library",
            "autoload": {
                "files": [
                    "bootstrap.php"
                ]
            },
            "notification-url": "https://packagist.org/downloads/",
            "license": [
                "MIT"
            ],
            "description": "PHPStan - PHP Static Analysis Tool",
            "support": {
                "issues": "https://github.com/phpstan/phpstan/issues",
                "source": "https://github.com/phpstan/phpstan/tree/1.7.8"
            },
            "funding": [
                {
                    "url": "https://github.com/ondrejmirtes",
                    "type": "github"
                },
                {
                    "url": "https://github.com/phpstan",
                    "type": "github"
                },
                {
                    "url": "https://www.patreon.com/phpstan",
                    "type": "patreon"
                },
                {
                    "url": "https://tidelift.com/funding/github/packagist/phpstan/phpstan",
                    "type": "tidelift"
                }
            ],
            "time": "2022-06-01T13:43:17+00:00"
        },
        {
            "name": "phpstan/phpstan-phpunit",
            "version": "1.1.1",
            "source": {
                "type": "git",
                "url": "https://github.com/phpstan/phpstan-phpunit.git",
                "reference": "4a3c437c09075736285d1cabb5c75bf27ed0bc84"
            },
            "dist": {
                "type": "zip",
                "url": "https://api.github.com/repos/phpstan/phpstan-phpunit/zipball/4a3c437c09075736285d1cabb5c75bf27ed0bc84",
                "reference": "4a3c437c09075736285d1cabb5c75bf27ed0bc84",
                "shasum": ""
            },
            "require": {
                "php": "^7.2 || ^8.0",
                "phpstan/phpstan": "^1.5.0"
            },
            "conflict": {
                "phpunit/phpunit": "<7.0"
            },
            "require-dev": {
                "nikic/php-parser": "^4.13.0",
                "php-parallel-lint/php-parallel-lint": "^1.2",
                "phpstan/phpstan-strict-rules": "^1.0",
                "phpunit/phpunit": "^9.5"
            },
            "type": "phpstan-extension",
            "extra": {
                "phpstan": {
                    "includes": [
                        "extension.neon",
                        "rules.neon"
                    ]
                }
            },
            "autoload": {
                "psr-4": {
                    "PHPStan\\": "src/"
                }
            },
            "notification-url": "https://packagist.org/downloads/",
            "license": [
                "MIT"
            ],
            "description": "PHPUnit extensions and rules for PHPStan",
            "support": {
                "issues": "https://github.com/phpstan/phpstan-phpunit/issues",
                "source": "https://github.com/phpstan/phpstan-phpunit/tree/1.1.1"
            },
            "time": "2022-04-20T15:24:25+00:00"
        },
        {
            "name": "phpstan/phpstan-strict-rules",
            "version": "1.2.3",
            "source": {
                "type": "git",
                "url": "https://github.com/phpstan/phpstan-strict-rules.git",
                "reference": "0c82c96f2a55d8b91bbc7ee6512c94f68a206b43"
            },
            "dist": {
                "type": "zip",
                "url": "https://api.github.com/repos/phpstan/phpstan-strict-rules/zipball/0c82c96f2a55d8b91bbc7ee6512c94f68a206b43",
                "reference": "0c82c96f2a55d8b91bbc7ee6512c94f68a206b43",
                "shasum": ""
            },
            "require": {
                "php": "^7.2 || ^8.0",
                "phpstan/phpstan": "^1.6.3"
            },
            "require-dev": {
                "nikic/php-parser": "^4.13.0",
                "php-parallel-lint/php-parallel-lint": "^1.2",
                "phpstan/phpstan-phpunit": "^1.0",
                "phpunit/phpunit": "^9.5"
            },
            "type": "phpstan-extension",
            "extra": {
                "phpstan": {
                    "includes": [
                        "rules.neon"
                    ]
                }
            },
            "autoload": {
                "psr-4": {
                    "PHPStan\\": "src/"
                }
            },
            "notification-url": "https://packagist.org/downloads/",
            "license": [
                "MIT"
            ],
            "description": "Extra strict and opinionated rules for PHPStan",
            "support": {
                "issues": "https://github.com/phpstan/phpstan-strict-rules/issues",
                "source": "https://github.com/phpstan/phpstan-strict-rules/tree/1.2.3"
            },
            "time": "2022-05-04T15:20:40+00:00"
        },
        {
            "name": "phpunit/php-code-coverage",
            "version": "9.2.15",
            "source": {
                "type": "git",
                "url": "https://github.com/sebastianbergmann/php-code-coverage.git",
                "reference": "2e9da11878c4202f97915c1cb4bb1ca318a63f5f"
            },
            "dist": {
                "type": "zip",
                "url": "https://api.github.com/repos/sebastianbergmann/php-code-coverage/zipball/2e9da11878c4202f97915c1cb4bb1ca318a63f5f",
                "reference": "2e9da11878c4202f97915c1cb4bb1ca318a63f5f",
                "shasum": ""
            },
            "require": {
                "ext-dom": "*",
                "ext-libxml": "*",
                "ext-xmlwriter": "*",
                "nikic/php-parser": "^4.13.0",
                "php": ">=7.3",
                "phpunit/php-file-iterator": "^3.0.3",
                "phpunit/php-text-template": "^2.0.2",
                "sebastian/code-unit-reverse-lookup": "^2.0.2",
                "sebastian/complexity": "^2.0",
                "sebastian/environment": "^5.1.2",
                "sebastian/lines-of-code": "^1.0.3",
                "sebastian/version": "^3.0.1",
                "theseer/tokenizer": "^1.2.0"
            },
            "require-dev": {
                "phpunit/phpunit": "^9.3"
            },
            "suggest": {
                "ext-pcov": "*",
                "ext-xdebug": "*"
            },
            "type": "library",
            "extra": {
                "branch-alias": {
                    "dev-master": "9.2-dev"
                }
            },
            "autoload": {
                "classmap": [
                    "src/"
                ]
            },
            "notification-url": "https://packagist.org/downloads/",
            "license": [
                "BSD-3-Clause"
            ],
            "authors": [
                {
                    "name": "Sebastian Bergmann",
                    "email": "sebastian@phpunit.de",
                    "role": "lead"
                }
            ],
            "description": "Library that provides collection, processing, and rendering functionality for PHP code coverage information.",
            "homepage": "https://github.com/sebastianbergmann/php-code-coverage",
            "keywords": [
                "coverage",
                "testing",
                "xunit"
            ],
            "support": {
                "issues": "https://github.com/sebastianbergmann/php-code-coverage/issues",
                "source": "https://github.com/sebastianbergmann/php-code-coverage/tree/9.2.15"
            },
            "funding": [
                {
                    "url": "https://github.com/sebastianbergmann",
                    "type": "github"
                }
            ],
            "time": "2022-03-07T09:28:20+00:00"
        },
        {
            "name": "phpunit/php-file-iterator",
            "version": "3.0.6",
            "source": {
                "type": "git",
                "url": "https://github.com/sebastianbergmann/php-file-iterator.git",
                "reference": "cf1c2e7c203ac650e352f4cc675a7021e7d1b3cf"
            },
            "dist": {
                "type": "zip",
                "url": "https://api.github.com/repos/sebastianbergmann/php-file-iterator/zipball/cf1c2e7c203ac650e352f4cc675a7021e7d1b3cf",
                "reference": "cf1c2e7c203ac650e352f4cc675a7021e7d1b3cf",
                "shasum": ""
            },
            "require": {
                "php": ">=7.3"
            },
            "require-dev": {
                "phpunit/phpunit": "^9.3"
            },
            "type": "library",
            "extra": {
                "branch-alias": {
                    "dev-master": "3.0-dev"
                }
            },
            "autoload": {
                "classmap": [
                    "src/"
                ]
            },
            "notification-url": "https://packagist.org/downloads/",
            "license": [
                "BSD-3-Clause"
            ],
            "authors": [
                {
                    "name": "Sebastian Bergmann",
                    "email": "sebastian@phpunit.de",
                    "role": "lead"
                }
            ],
            "description": "FilterIterator implementation that filters files based on a list of suffixes.",
            "homepage": "https://github.com/sebastianbergmann/php-file-iterator/",
            "keywords": [
                "filesystem",
                "iterator"
            ],
            "support": {
                "issues": "https://github.com/sebastianbergmann/php-file-iterator/issues",
                "source": "https://github.com/sebastianbergmann/php-file-iterator/tree/3.0.6"
            },
            "funding": [
                {
                    "url": "https://github.com/sebastianbergmann",
                    "type": "github"
                }
            ],
            "time": "2021-12-02T12:48:52+00:00"
        },
        {
            "name": "phpunit/php-invoker",
            "version": "3.1.1",
            "source": {
                "type": "git",
                "url": "https://github.com/sebastianbergmann/php-invoker.git",
                "reference": "5a10147d0aaf65b58940a0b72f71c9ac0423cc67"
            },
            "dist": {
                "type": "zip",
                "url": "https://api.github.com/repos/sebastianbergmann/php-invoker/zipball/5a10147d0aaf65b58940a0b72f71c9ac0423cc67",
                "reference": "5a10147d0aaf65b58940a0b72f71c9ac0423cc67",
                "shasum": ""
            },
            "require": {
                "php": ">=7.3"
            },
            "require-dev": {
                "ext-pcntl": "*",
                "phpunit/phpunit": "^9.3"
            },
            "suggest": {
                "ext-pcntl": "*"
            },
            "type": "library",
            "extra": {
                "branch-alias": {
                    "dev-master": "3.1-dev"
                }
            },
            "autoload": {
                "classmap": [
                    "src/"
                ]
            },
            "notification-url": "https://packagist.org/downloads/",
            "license": [
                "BSD-3-Clause"
            ],
            "authors": [
                {
                    "name": "Sebastian Bergmann",
                    "email": "sebastian@phpunit.de",
                    "role": "lead"
                }
            ],
            "description": "Invoke callables with a timeout",
            "homepage": "https://github.com/sebastianbergmann/php-invoker/",
            "keywords": [
                "process"
            ],
            "support": {
                "issues": "https://github.com/sebastianbergmann/php-invoker/issues",
                "source": "https://github.com/sebastianbergmann/php-invoker/tree/3.1.1"
            },
            "funding": [
                {
                    "url": "https://github.com/sebastianbergmann",
                    "type": "github"
                }
            ],
            "time": "2020-09-28T05:58:55+00:00"
        },
        {
            "name": "phpunit/php-text-template",
            "version": "2.0.4",
            "source": {
                "type": "git",
                "url": "https://github.com/sebastianbergmann/php-text-template.git",
                "reference": "5da5f67fc95621df9ff4c4e5a84d6a8a2acf7c28"
            },
            "dist": {
                "type": "zip",
                "url": "https://api.github.com/repos/sebastianbergmann/php-text-template/zipball/5da5f67fc95621df9ff4c4e5a84d6a8a2acf7c28",
                "reference": "5da5f67fc95621df9ff4c4e5a84d6a8a2acf7c28",
                "shasum": ""
            },
            "require": {
                "php": ">=7.3"
            },
            "require-dev": {
                "phpunit/phpunit": "^9.3"
            },
            "type": "library",
            "extra": {
                "branch-alias": {
                    "dev-master": "2.0-dev"
                }
            },
            "autoload": {
                "classmap": [
                    "src/"
                ]
            },
            "notification-url": "https://packagist.org/downloads/",
            "license": [
                "BSD-3-Clause"
            ],
            "authors": [
                {
                    "name": "Sebastian Bergmann",
                    "email": "sebastian@phpunit.de",
                    "role": "lead"
                }
            ],
            "description": "Simple template engine.",
            "homepage": "https://github.com/sebastianbergmann/php-text-template/",
            "keywords": [
                "template"
            ],
            "support": {
                "issues": "https://github.com/sebastianbergmann/php-text-template/issues",
                "source": "https://github.com/sebastianbergmann/php-text-template/tree/2.0.4"
            },
            "funding": [
                {
                    "url": "https://github.com/sebastianbergmann",
                    "type": "github"
                }
            ],
            "time": "2020-10-26T05:33:50+00:00"
        },
        {
            "name": "phpunit/php-timer",
            "version": "5.0.3",
            "source": {
                "type": "git",
                "url": "https://github.com/sebastianbergmann/php-timer.git",
                "reference": "5a63ce20ed1b5bf577850e2c4e87f4aa902afbd2"
            },
            "dist": {
                "type": "zip",
                "url": "https://api.github.com/repos/sebastianbergmann/php-timer/zipball/5a63ce20ed1b5bf577850e2c4e87f4aa902afbd2",
                "reference": "5a63ce20ed1b5bf577850e2c4e87f4aa902afbd2",
                "shasum": ""
            },
            "require": {
                "php": ">=7.3"
            },
            "require-dev": {
                "phpunit/phpunit": "^9.3"
            },
            "type": "library",
            "extra": {
                "branch-alias": {
                    "dev-master": "5.0-dev"
                }
            },
            "autoload": {
                "classmap": [
                    "src/"
                ]
            },
            "notification-url": "https://packagist.org/downloads/",
            "license": [
                "BSD-3-Clause"
            ],
            "authors": [
                {
                    "name": "Sebastian Bergmann",
                    "email": "sebastian@phpunit.de",
                    "role": "lead"
                }
            ],
            "description": "Utility class for timing",
            "homepage": "https://github.com/sebastianbergmann/php-timer/",
            "keywords": [
                "timer"
            ],
            "support": {
                "issues": "https://github.com/sebastianbergmann/php-timer/issues",
                "source": "https://github.com/sebastianbergmann/php-timer/tree/5.0.3"
            },
            "funding": [
                {
                    "url": "https://github.com/sebastianbergmann",
                    "type": "github"
                }
            ],
            "time": "2020-10-26T13:16:10+00:00"
        },
        {
            "name": "phpunit/phpunit",
            "version": "9.5.20",
            "source": {
                "type": "git",
                "url": "https://github.com/sebastianbergmann/phpunit.git",
                "reference": "12bc8879fb65aef2138b26fc633cb1e3620cffba"
            },
            "dist": {
                "type": "zip",
                "url": "https://api.github.com/repos/sebastianbergmann/phpunit/zipball/12bc8879fb65aef2138b26fc633cb1e3620cffba",
                "reference": "12bc8879fb65aef2138b26fc633cb1e3620cffba",
                "shasum": ""
            },
            "require": {
                "doctrine/instantiator": "^1.3.1",
                "ext-dom": "*",
                "ext-json": "*",
                "ext-libxml": "*",
                "ext-mbstring": "*",
                "ext-xml": "*",
                "ext-xmlwriter": "*",
                "myclabs/deep-copy": "^1.10.1",
                "phar-io/manifest": "^2.0.3",
                "phar-io/version": "^3.0.2",
                "php": ">=7.3",
                "phpspec/prophecy": "^1.12.1",
                "phpunit/php-code-coverage": "^9.2.13",
                "phpunit/php-file-iterator": "^3.0.5",
                "phpunit/php-invoker": "^3.1.1",
                "phpunit/php-text-template": "^2.0.3",
                "phpunit/php-timer": "^5.0.2",
                "sebastian/cli-parser": "^1.0.1",
                "sebastian/code-unit": "^1.0.6",
                "sebastian/comparator": "^4.0.5",
                "sebastian/diff": "^4.0.3",
                "sebastian/environment": "^5.1.3",
                "sebastian/exporter": "^4.0.3",
                "sebastian/global-state": "^5.0.1",
                "sebastian/object-enumerator": "^4.0.3",
                "sebastian/resource-operations": "^3.0.3",
                "sebastian/type": "^3.0",
                "sebastian/version": "^3.0.2"
            },
            "require-dev": {
                "ext-pdo": "*",
                "phpspec/prophecy-phpunit": "^2.0.1"
            },
            "suggest": {
                "ext-soap": "*",
                "ext-xdebug": "*"
            },
            "bin": [
                "phpunit"
            ],
            "type": "library",
            "extra": {
                "branch-alias": {
                    "dev-master": "9.5-dev"
                }
            },
            "autoload": {
                "files": [
                    "src/Framework/Assert/Functions.php"
                ],
                "classmap": [
                    "src/"
                ]
            },
            "notification-url": "https://packagist.org/downloads/",
            "license": [
                "BSD-3-Clause"
            ],
            "authors": [
                {
                    "name": "Sebastian Bergmann",
                    "email": "sebastian@phpunit.de",
                    "role": "lead"
                }
            ],
            "description": "The PHP Unit Testing framework.",
            "homepage": "https://phpunit.de/",
            "keywords": [
                "phpunit",
                "testing",
                "xunit"
            ],
            "support": {
                "issues": "https://github.com/sebastianbergmann/phpunit/issues",
                "source": "https://github.com/sebastianbergmann/phpunit/tree/9.5.20"
            },
            "funding": [
                {
                    "url": "https://phpunit.de/sponsors.html",
                    "type": "custom"
                },
                {
                    "url": "https://github.com/sebastianbergmann",
                    "type": "github"
                }
            ],
            "time": "2022-04-01T12:37:26+00:00"
        },
        {
            "name": "sebastian/cli-parser",
            "version": "1.0.1",
            "source": {
                "type": "git",
                "url": "https://github.com/sebastianbergmann/cli-parser.git",
                "reference": "442e7c7e687e42adc03470c7b668bc4b2402c0b2"
            },
            "dist": {
                "type": "zip",
                "url": "https://api.github.com/repos/sebastianbergmann/cli-parser/zipball/442e7c7e687e42adc03470c7b668bc4b2402c0b2",
                "reference": "442e7c7e687e42adc03470c7b668bc4b2402c0b2",
                "shasum": ""
            },
            "require": {
                "php": ">=7.3"
            },
            "require-dev": {
                "phpunit/phpunit": "^9.3"
            },
            "type": "library",
            "extra": {
                "branch-alias": {
                    "dev-master": "1.0-dev"
                }
            },
            "autoload": {
                "classmap": [
                    "src/"
                ]
            },
            "notification-url": "https://packagist.org/downloads/",
            "license": [
                "BSD-3-Clause"
            ],
            "authors": [
                {
                    "name": "Sebastian Bergmann",
                    "email": "sebastian@phpunit.de",
                    "role": "lead"
                }
            ],
            "description": "Library for parsing CLI options",
            "homepage": "https://github.com/sebastianbergmann/cli-parser",
            "support": {
                "issues": "https://github.com/sebastianbergmann/cli-parser/issues",
                "source": "https://github.com/sebastianbergmann/cli-parser/tree/1.0.1"
            },
            "funding": [
                {
                    "url": "https://github.com/sebastianbergmann",
                    "type": "github"
                }
            ],
            "time": "2020-09-28T06:08:49+00:00"
        },
        {
            "name": "sebastian/code-unit",
            "version": "1.0.8",
            "source": {
                "type": "git",
                "url": "https://github.com/sebastianbergmann/code-unit.git",
                "reference": "1fc9f64c0927627ef78ba436c9b17d967e68e120"
            },
            "dist": {
                "type": "zip",
                "url": "https://api.github.com/repos/sebastianbergmann/code-unit/zipball/1fc9f64c0927627ef78ba436c9b17d967e68e120",
                "reference": "1fc9f64c0927627ef78ba436c9b17d967e68e120",
                "shasum": ""
            },
            "require": {
                "php": ">=7.3"
            },
            "require-dev": {
                "phpunit/phpunit": "^9.3"
            },
            "type": "library",
            "extra": {
                "branch-alias": {
                    "dev-master": "1.0-dev"
                }
            },
            "autoload": {
                "classmap": [
                    "src/"
                ]
            },
            "notification-url": "https://packagist.org/downloads/",
            "license": [
                "BSD-3-Clause"
            ],
            "authors": [
                {
                    "name": "Sebastian Bergmann",
                    "email": "sebastian@phpunit.de",
                    "role": "lead"
                }
            ],
            "description": "Collection of value objects that represent the PHP code units",
            "homepage": "https://github.com/sebastianbergmann/code-unit",
            "support": {
                "issues": "https://github.com/sebastianbergmann/code-unit/issues",
                "source": "https://github.com/sebastianbergmann/code-unit/tree/1.0.8"
            },
            "funding": [
                {
                    "url": "https://github.com/sebastianbergmann",
                    "type": "github"
                }
            ],
            "time": "2020-10-26T13:08:54+00:00"
        },
        {
            "name": "sebastian/code-unit-reverse-lookup",
            "version": "2.0.3",
            "source": {
                "type": "git",
                "url": "https://github.com/sebastianbergmann/code-unit-reverse-lookup.git",
                "reference": "ac91f01ccec49fb77bdc6fd1e548bc70f7faa3e5"
            },
            "dist": {
                "type": "zip",
                "url": "https://api.github.com/repos/sebastianbergmann/code-unit-reverse-lookup/zipball/ac91f01ccec49fb77bdc6fd1e548bc70f7faa3e5",
                "reference": "ac91f01ccec49fb77bdc6fd1e548bc70f7faa3e5",
                "shasum": ""
            },
            "require": {
                "php": ">=7.3"
            },
            "require-dev": {
                "phpunit/phpunit": "^9.3"
            },
            "type": "library",
            "extra": {
                "branch-alias": {
                    "dev-master": "2.0-dev"
                }
            },
            "autoload": {
                "classmap": [
                    "src/"
                ]
            },
            "notification-url": "https://packagist.org/downloads/",
            "license": [
                "BSD-3-Clause"
            ],
            "authors": [
                {
                    "name": "Sebastian Bergmann",
                    "email": "sebastian@phpunit.de"
                }
            ],
            "description": "Looks up which function or method a line of code belongs to",
            "homepage": "https://github.com/sebastianbergmann/code-unit-reverse-lookup/",
            "support": {
                "issues": "https://github.com/sebastianbergmann/code-unit-reverse-lookup/issues",
                "source": "https://github.com/sebastianbergmann/code-unit-reverse-lookup/tree/2.0.3"
            },
            "funding": [
                {
                    "url": "https://github.com/sebastianbergmann",
                    "type": "github"
                }
            ],
            "time": "2020-09-28T05:30:19+00:00"
        },
        {
            "name": "sebastian/comparator",
            "version": "4.0.6",
            "source": {
                "type": "git",
                "url": "https://github.com/sebastianbergmann/comparator.git",
                "reference": "55f4261989e546dc112258c7a75935a81a7ce382"
            },
            "dist": {
                "type": "zip",
                "url": "https://api.github.com/repos/sebastianbergmann/comparator/zipball/55f4261989e546dc112258c7a75935a81a7ce382",
                "reference": "55f4261989e546dc112258c7a75935a81a7ce382",
                "shasum": ""
            },
            "require": {
                "php": ">=7.3",
                "sebastian/diff": "^4.0",
                "sebastian/exporter": "^4.0"
            },
            "require-dev": {
                "phpunit/phpunit": "^9.3"
            },
            "type": "library",
            "extra": {
                "branch-alias": {
                    "dev-master": "4.0-dev"
                }
            },
            "autoload": {
                "classmap": [
                    "src/"
                ]
            },
            "notification-url": "https://packagist.org/downloads/",
            "license": [
                "BSD-3-Clause"
            ],
            "authors": [
                {
                    "name": "Sebastian Bergmann",
                    "email": "sebastian@phpunit.de"
                },
                {
                    "name": "Jeff Welch",
                    "email": "whatthejeff@gmail.com"
                },
                {
                    "name": "Volker Dusch",
                    "email": "github@wallbash.com"
                },
                {
                    "name": "Bernhard Schussek",
                    "email": "bschussek@2bepublished.at"
                }
            ],
            "description": "Provides the functionality to compare PHP values for equality",
            "homepage": "https://github.com/sebastianbergmann/comparator",
            "keywords": [
                "comparator",
                "compare",
                "equality"
            ],
            "support": {
                "issues": "https://github.com/sebastianbergmann/comparator/issues",
                "source": "https://github.com/sebastianbergmann/comparator/tree/4.0.6"
            },
            "funding": [
                {
                    "url": "https://github.com/sebastianbergmann",
                    "type": "github"
                }
            ],
            "time": "2020-10-26T15:49:45+00:00"
        },
        {
            "name": "sebastian/complexity",
            "version": "2.0.2",
            "source": {
                "type": "git",
                "url": "https://github.com/sebastianbergmann/complexity.git",
                "reference": "739b35e53379900cc9ac327b2147867b8b6efd88"
            },
            "dist": {
                "type": "zip",
                "url": "https://api.github.com/repos/sebastianbergmann/complexity/zipball/739b35e53379900cc9ac327b2147867b8b6efd88",
                "reference": "739b35e53379900cc9ac327b2147867b8b6efd88",
                "shasum": ""
            },
            "require": {
                "nikic/php-parser": "^4.7",
                "php": ">=7.3"
            },
            "require-dev": {
                "phpunit/phpunit": "^9.3"
            },
            "type": "library",
            "extra": {
                "branch-alias": {
                    "dev-master": "2.0-dev"
                }
            },
            "autoload": {
                "classmap": [
                    "src/"
                ]
            },
            "notification-url": "https://packagist.org/downloads/",
            "license": [
                "BSD-3-Clause"
            ],
            "authors": [
                {
                    "name": "Sebastian Bergmann",
                    "email": "sebastian@phpunit.de",
                    "role": "lead"
                }
            ],
            "description": "Library for calculating the complexity of PHP code units",
            "homepage": "https://github.com/sebastianbergmann/complexity",
            "support": {
                "issues": "https://github.com/sebastianbergmann/complexity/issues",
                "source": "https://github.com/sebastianbergmann/complexity/tree/2.0.2"
            },
            "funding": [
                {
                    "url": "https://github.com/sebastianbergmann",
                    "type": "github"
                }
            ],
            "time": "2020-10-26T15:52:27+00:00"
        },
        {
            "name": "sebastian/diff",
            "version": "4.0.4",
            "source": {
                "type": "git",
                "url": "https://github.com/sebastianbergmann/diff.git",
                "reference": "3461e3fccc7cfdfc2720be910d3bd73c69be590d"
            },
            "dist": {
                "type": "zip",
                "url": "https://api.github.com/repos/sebastianbergmann/diff/zipball/3461e3fccc7cfdfc2720be910d3bd73c69be590d",
                "reference": "3461e3fccc7cfdfc2720be910d3bd73c69be590d",
                "shasum": ""
            },
            "require": {
                "php": ">=7.3"
            },
            "require-dev": {
                "phpunit/phpunit": "^9.3",
                "symfony/process": "^4.2 || ^5"
            },
            "type": "library",
            "extra": {
                "branch-alias": {
                    "dev-master": "4.0-dev"
                }
            },
            "autoload": {
                "classmap": [
                    "src/"
                ]
            },
            "notification-url": "https://packagist.org/downloads/",
            "license": [
                "BSD-3-Clause"
            ],
            "authors": [
                {
                    "name": "Sebastian Bergmann",
                    "email": "sebastian@phpunit.de"
                },
                {
                    "name": "Kore Nordmann",
                    "email": "mail@kore-nordmann.de"
                }
            ],
            "description": "Diff implementation",
            "homepage": "https://github.com/sebastianbergmann/diff",
            "keywords": [
                "diff",
                "udiff",
                "unidiff",
                "unified diff"
            ],
            "support": {
                "issues": "https://github.com/sebastianbergmann/diff/issues",
                "source": "https://github.com/sebastianbergmann/diff/tree/4.0.4"
            },
            "funding": [
                {
                    "url": "https://github.com/sebastianbergmann",
                    "type": "github"
                }
            ],
            "time": "2020-10-26T13:10:38+00:00"
        },
        {
            "name": "sebastian/environment",
            "version": "5.1.4",
            "source": {
                "type": "git",
                "url": "https://github.com/sebastianbergmann/environment.git",
                "reference": "1b5dff7bb151a4db11d49d90e5408e4e938270f7"
            },
            "dist": {
                "type": "zip",
                "url": "https://api.github.com/repos/sebastianbergmann/environment/zipball/1b5dff7bb151a4db11d49d90e5408e4e938270f7",
                "reference": "1b5dff7bb151a4db11d49d90e5408e4e938270f7",
                "shasum": ""
            },
            "require": {
                "php": ">=7.3"
            },
            "require-dev": {
                "phpunit/phpunit": "^9.3"
            },
            "suggest": {
                "ext-posix": "*"
            },
            "type": "library",
            "extra": {
                "branch-alias": {
                    "dev-master": "5.1-dev"
                }
            },
            "autoload": {
                "classmap": [
                    "src/"
                ]
            },
            "notification-url": "https://packagist.org/downloads/",
            "license": [
                "BSD-3-Clause"
            ],
            "authors": [
                {
                    "name": "Sebastian Bergmann",
                    "email": "sebastian@phpunit.de"
                }
            ],
            "description": "Provides functionality to handle HHVM/PHP environments",
            "homepage": "http://www.github.com/sebastianbergmann/environment",
            "keywords": [
                "Xdebug",
                "environment",
                "hhvm"
            ],
            "support": {
                "issues": "https://github.com/sebastianbergmann/environment/issues",
                "source": "https://github.com/sebastianbergmann/environment/tree/5.1.4"
            },
            "funding": [
                {
                    "url": "https://github.com/sebastianbergmann",
                    "type": "github"
                }
            ],
            "time": "2022-04-03T09:37:03+00:00"
        },
        {
            "name": "sebastian/exporter",
            "version": "4.0.4",
            "source": {
                "type": "git",
                "url": "https://github.com/sebastianbergmann/exporter.git",
                "reference": "65e8b7db476c5dd267e65eea9cab77584d3cfff9"
            },
            "dist": {
                "type": "zip",
                "url": "https://api.github.com/repos/sebastianbergmann/exporter/zipball/65e8b7db476c5dd267e65eea9cab77584d3cfff9",
                "reference": "65e8b7db476c5dd267e65eea9cab77584d3cfff9",
                "shasum": ""
            },
            "require": {
                "php": ">=7.3",
                "sebastian/recursion-context": "^4.0"
            },
            "require-dev": {
                "ext-mbstring": "*",
                "phpunit/phpunit": "^9.3"
            },
            "type": "library",
            "extra": {
                "branch-alias": {
                    "dev-master": "4.0-dev"
                }
            },
            "autoload": {
                "classmap": [
                    "src/"
                ]
            },
            "notification-url": "https://packagist.org/downloads/",
            "license": [
                "BSD-3-Clause"
            ],
            "authors": [
                {
                    "name": "Sebastian Bergmann",
                    "email": "sebastian@phpunit.de"
                },
                {
                    "name": "Jeff Welch",
                    "email": "whatthejeff@gmail.com"
                },
                {
                    "name": "Volker Dusch",
                    "email": "github@wallbash.com"
                },
                {
                    "name": "Adam Harvey",
                    "email": "aharvey@php.net"
                },
                {
                    "name": "Bernhard Schussek",
                    "email": "bschussek@gmail.com"
                }
            ],
            "description": "Provides the functionality to export PHP variables for visualization",
            "homepage": "https://www.github.com/sebastianbergmann/exporter",
            "keywords": [
                "export",
                "exporter"
            ],
            "support": {
                "issues": "https://github.com/sebastianbergmann/exporter/issues",
                "source": "https://github.com/sebastianbergmann/exporter/tree/4.0.4"
            },
            "funding": [
                {
                    "url": "https://github.com/sebastianbergmann",
                    "type": "github"
                }
            ],
            "time": "2021-11-11T14:18:36+00:00"
        },
        {
            "name": "sebastian/global-state",
            "version": "5.0.5",
            "source": {
                "type": "git",
                "url": "https://github.com/sebastianbergmann/global-state.git",
                "reference": "0ca8db5a5fc9c8646244e629625ac486fa286bf2"
            },
            "dist": {
                "type": "zip",
                "url": "https://api.github.com/repos/sebastianbergmann/global-state/zipball/0ca8db5a5fc9c8646244e629625ac486fa286bf2",
                "reference": "0ca8db5a5fc9c8646244e629625ac486fa286bf2",
                "shasum": ""
            },
            "require": {
                "php": ">=7.3",
                "sebastian/object-reflector": "^2.0",
                "sebastian/recursion-context": "^4.0"
            },
            "require-dev": {
                "ext-dom": "*",
                "phpunit/phpunit": "^9.3"
            },
            "suggest": {
                "ext-uopz": "*"
            },
            "type": "library",
            "extra": {
                "branch-alias": {
                    "dev-master": "5.0-dev"
                }
            },
            "autoload": {
                "classmap": [
                    "src/"
                ]
            },
            "notification-url": "https://packagist.org/downloads/",
            "license": [
                "BSD-3-Clause"
            ],
            "authors": [
                {
                    "name": "Sebastian Bergmann",
                    "email": "sebastian@phpunit.de"
                }
            ],
            "description": "Snapshotting of global state",
            "homepage": "http://www.github.com/sebastianbergmann/global-state",
            "keywords": [
                "global state"
            ],
            "support": {
                "issues": "https://github.com/sebastianbergmann/global-state/issues",
                "source": "https://github.com/sebastianbergmann/global-state/tree/5.0.5"
            },
            "funding": [
                {
                    "url": "https://github.com/sebastianbergmann",
                    "type": "github"
                }
            ],
            "time": "2022-02-14T08:28:10+00:00"
        },
        {
            "name": "sebastian/lines-of-code",
            "version": "1.0.3",
            "source": {
                "type": "git",
                "url": "https://github.com/sebastianbergmann/lines-of-code.git",
                "reference": "c1c2e997aa3146983ed888ad08b15470a2e22ecc"
            },
            "dist": {
                "type": "zip",
                "url": "https://api.github.com/repos/sebastianbergmann/lines-of-code/zipball/c1c2e997aa3146983ed888ad08b15470a2e22ecc",
                "reference": "c1c2e997aa3146983ed888ad08b15470a2e22ecc",
                "shasum": ""
            },
            "require": {
                "nikic/php-parser": "^4.6",
                "php": ">=7.3"
            },
            "require-dev": {
                "phpunit/phpunit": "^9.3"
            },
            "type": "library",
            "extra": {
                "branch-alias": {
                    "dev-master": "1.0-dev"
                }
            },
            "autoload": {
                "classmap": [
                    "src/"
                ]
            },
            "notification-url": "https://packagist.org/downloads/",
            "license": [
                "BSD-3-Clause"
            ],
            "authors": [
                {
                    "name": "Sebastian Bergmann",
                    "email": "sebastian@phpunit.de",
                    "role": "lead"
                }
            ],
            "description": "Library for counting the lines of code in PHP source code",
            "homepage": "https://github.com/sebastianbergmann/lines-of-code",
            "support": {
                "issues": "https://github.com/sebastianbergmann/lines-of-code/issues",
                "source": "https://github.com/sebastianbergmann/lines-of-code/tree/1.0.3"
            },
            "funding": [
                {
                    "url": "https://github.com/sebastianbergmann",
                    "type": "github"
                }
            ],
            "time": "2020-11-28T06:42:11+00:00"
        },
        {
            "name": "sebastian/object-enumerator",
            "version": "4.0.4",
            "source": {
                "type": "git",
                "url": "https://github.com/sebastianbergmann/object-enumerator.git",
                "reference": "5c9eeac41b290a3712d88851518825ad78f45c71"
            },
            "dist": {
                "type": "zip",
                "url": "https://api.github.com/repos/sebastianbergmann/object-enumerator/zipball/5c9eeac41b290a3712d88851518825ad78f45c71",
                "reference": "5c9eeac41b290a3712d88851518825ad78f45c71",
                "shasum": ""
            },
            "require": {
                "php": ">=7.3",
                "sebastian/object-reflector": "^2.0",
                "sebastian/recursion-context": "^4.0"
            },
            "require-dev": {
                "phpunit/phpunit": "^9.3"
            },
            "type": "library",
            "extra": {
                "branch-alias": {
                    "dev-master": "4.0-dev"
                }
            },
            "autoload": {
                "classmap": [
                    "src/"
                ]
            },
            "notification-url": "https://packagist.org/downloads/",
            "license": [
                "BSD-3-Clause"
            ],
            "authors": [
                {
                    "name": "Sebastian Bergmann",
                    "email": "sebastian@phpunit.de"
                }
            ],
            "description": "Traverses array structures and object graphs to enumerate all referenced objects",
            "homepage": "https://github.com/sebastianbergmann/object-enumerator/",
            "support": {
                "issues": "https://github.com/sebastianbergmann/object-enumerator/issues",
                "source": "https://github.com/sebastianbergmann/object-enumerator/tree/4.0.4"
            },
            "funding": [
                {
                    "url": "https://github.com/sebastianbergmann",
                    "type": "github"
                }
            ],
            "time": "2020-10-26T13:12:34+00:00"
        },
        {
            "name": "sebastian/object-reflector",
            "version": "2.0.4",
            "source": {
                "type": "git",
                "url": "https://github.com/sebastianbergmann/object-reflector.git",
                "reference": "b4f479ebdbf63ac605d183ece17d8d7fe49c15c7"
            },
            "dist": {
                "type": "zip",
                "url": "https://api.github.com/repos/sebastianbergmann/object-reflector/zipball/b4f479ebdbf63ac605d183ece17d8d7fe49c15c7",
                "reference": "b4f479ebdbf63ac605d183ece17d8d7fe49c15c7",
                "shasum": ""
            },
            "require": {
                "php": ">=7.3"
            },
            "require-dev": {
                "phpunit/phpunit": "^9.3"
            },
            "type": "library",
            "extra": {
                "branch-alias": {
                    "dev-master": "2.0-dev"
                }
            },
            "autoload": {
                "classmap": [
                    "src/"
                ]
            },
            "notification-url": "https://packagist.org/downloads/",
            "license": [
                "BSD-3-Clause"
            ],
            "authors": [
                {
                    "name": "Sebastian Bergmann",
                    "email": "sebastian@phpunit.de"
                }
            ],
            "description": "Allows reflection of object attributes, including inherited and non-public ones",
            "homepage": "https://github.com/sebastianbergmann/object-reflector/",
            "support": {
                "issues": "https://github.com/sebastianbergmann/object-reflector/issues",
                "source": "https://github.com/sebastianbergmann/object-reflector/tree/2.0.4"
            },
            "funding": [
                {
                    "url": "https://github.com/sebastianbergmann",
                    "type": "github"
                }
            ],
            "time": "2020-10-26T13:14:26+00:00"
        },
        {
            "name": "sebastian/recursion-context",
            "version": "4.0.4",
            "source": {
                "type": "git",
                "url": "https://github.com/sebastianbergmann/recursion-context.git",
                "reference": "cd9d8cf3c5804de4341c283ed787f099f5506172"
            },
            "dist": {
                "type": "zip",
                "url": "https://api.github.com/repos/sebastianbergmann/recursion-context/zipball/cd9d8cf3c5804de4341c283ed787f099f5506172",
                "reference": "cd9d8cf3c5804de4341c283ed787f099f5506172",
                "shasum": ""
            },
            "require": {
                "php": ">=7.3"
            },
            "require-dev": {
                "phpunit/phpunit": "^9.3"
            },
            "type": "library",
            "extra": {
                "branch-alias": {
                    "dev-master": "4.0-dev"
                }
            },
            "autoload": {
                "classmap": [
                    "src/"
                ]
            },
            "notification-url": "https://packagist.org/downloads/",
            "license": [
                "BSD-3-Clause"
            ],
            "authors": [
                {
                    "name": "Sebastian Bergmann",
                    "email": "sebastian@phpunit.de"
                },
                {
                    "name": "Jeff Welch",
                    "email": "whatthejeff@gmail.com"
                },
                {
                    "name": "Adam Harvey",
                    "email": "aharvey@php.net"
                }
            ],
            "description": "Provides functionality to recursively process PHP variables",
            "homepage": "http://www.github.com/sebastianbergmann/recursion-context",
            "support": {
                "issues": "https://github.com/sebastianbergmann/recursion-context/issues",
                "source": "https://github.com/sebastianbergmann/recursion-context/tree/4.0.4"
            },
            "funding": [
                {
                    "url": "https://github.com/sebastianbergmann",
                    "type": "github"
                }
            ],
            "time": "2020-10-26T13:17:30+00:00"
        },
        {
            "name": "sebastian/resource-operations",
            "version": "3.0.3",
            "source": {
                "type": "git",
                "url": "https://github.com/sebastianbergmann/resource-operations.git",
                "reference": "0f4443cb3a1d92ce809899753bc0d5d5a8dd19a8"
            },
            "dist": {
                "type": "zip",
                "url": "https://api.github.com/repos/sebastianbergmann/resource-operations/zipball/0f4443cb3a1d92ce809899753bc0d5d5a8dd19a8",
                "reference": "0f4443cb3a1d92ce809899753bc0d5d5a8dd19a8",
                "shasum": ""
            },
            "require": {
                "php": ">=7.3"
            },
            "require-dev": {
                "phpunit/phpunit": "^9.0"
            },
            "type": "library",
            "extra": {
                "branch-alias": {
                    "dev-master": "3.0-dev"
                }
            },
            "autoload": {
                "classmap": [
                    "src/"
                ]
            },
            "notification-url": "https://packagist.org/downloads/",
            "license": [
                "BSD-3-Clause"
            ],
            "authors": [
                {
                    "name": "Sebastian Bergmann",
                    "email": "sebastian@phpunit.de"
                }
            ],
            "description": "Provides a list of PHP built-in functions that operate on resources",
            "homepage": "https://www.github.com/sebastianbergmann/resource-operations",
            "support": {
                "issues": "https://github.com/sebastianbergmann/resource-operations/issues",
                "source": "https://github.com/sebastianbergmann/resource-operations/tree/3.0.3"
            },
            "funding": [
                {
                    "url": "https://github.com/sebastianbergmann",
                    "type": "github"
                }
            ],
            "time": "2020-09-28T06:45:17+00:00"
        },
        {
            "name": "sebastian/type",
            "version": "3.0.0",
            "source": {
                "type": "git",
                "url": "https://github.com/sebastianbergmann/type.git",
                "reference": "b233b84bc4465aff7b57cf1c4bc75c86d00d6dad"
            },
            "dist": {
                "type": "zip",
                "url": "https://api.github.com/repos/sebastianbergmann/type/zipball/b233b84bc4465aff7b57cf1c4bc75c86d00d6dad",
                "reference": "b233b84bc4465aff7b57cf1c4bc75c86d00d6dad",
                "shasum": ""
            },
            "require": {
                "php": ">=7.3"
            },
            "require-dev": {
                "phpunit/phpunit": "^9.5"
            },
            "type": "library",
            "extra": {
                "branch-alias": {
                    "dev-master": "3.0-dev"
                }
            },
            "autoload": {
                "classmap": [
                    "src/"
                ]
            },
            "notification-url": "https://packagist.org/downloads/",
            "license": [
                "BSD-3-Clause"
            ],
            "authors": [
                {
                    "name": "Sebastian Bergmann",
                    "email": "sebastian@phpunit.de",
                    "role": "lead"
                }
            ],
            "description": "Collection of value objects that represent the types of the PHP type system",
            "homepage": "https://github.com/sebastianbergmann/type",
            "support": {
                "issues": "https://github.com/sebastianbergmann/type/issues",
                "source": "https://github.com/sebastianbergmann/type/tree/3.0.0"
            },
            "funding": [
                {
                    "url": "https://github.com/sebastianbergmann",
                    "type": "github"
                }
            ],
            "time": "2022-03-15T09:54:48+00:00"
        },
        {
            "name": "sebastian/version",
            "version": "3.0.2",
            "source": {
                "type": "git",
                "url": "https://github.com/sebastianbergmann/version.git",
                "reference": "c6c1022351a901512170118436c764e473f6de8c"
            },
            "dist": {
                "type": "zip",
                "url": "https://api.github.com/repos/sebastianbergmann/version/zipball/c6c1022351a901512170118436c764e473f6de8c",
                "reference": "c6c1022351a901512170118436c764e473f6de8c",
                "shasum": ""
            },
            "require": {
                "php": ">=7.3"
            },
            "type": "library",
            "extra": {
                "branch-alias": {
                    "dev-master": "3.0-dev"
                }
            },
            "autoload": {
                "classmap": [
                    "src/"
                ]
            },
            "notification-url": "https://packagist.org/downloads/",
            "license": [
                "BSD-3-Clause"
            ],
            "authors": [
                {
                    "name": "Sebastian Bergmann",
                    "email": "sebastian@phpunit.de",
                    "role": "lead"
                }
            ],
            "description": "Library that helps with managing the version number of Git-hosted PHP projects",
            "homepage": "https://github.com/sebastianbergmann/version",
            "support": {
                "issues": "https://github.com/sebastianbergmann/version/issues",
                "source": "https://github.com/sebastianbergmann/version/tree/3.0.2"
            },
            "funding": [
                {
                    "url": "https://github.com/sebastianbergmann",
                    "type": "github"
                }
            ],
            "time": "2020-09-28T06:39:44+00:00"
        },
        {
            "name": "theseer/tokenizer",
            "version": "1.2.1",
            "source": {
                "type": "git",
                "url": "https://github.com/theseer/tokenizer.git",
                "reference": "34a41e998c2183e22995f158c581e7b5e755ab9e"
            },
            "dist": {
                "type": "zip",
                "url": "https://api.github.com/repos/theseer/tokenizer/zipball/34a41e998c2183e22995f158c581e7b5e755ab9e",
                "reference": "34a41e998c2183e22995f158c581e7b5e755ab9e",
                "shasum": ""
            },
            "require": {
                "ext-dom": "*",
                "ext-tokenizer": "*",
                "ext-xmlwriter": "*",
                "php": "^7.2 || ^8.0"
            },
            "type": "library",
            "autoload": {
                "classmap": [
                    "src/"
                ]
            },
            "notification-url": "https://packagist.org/downloads/",
            "license": [
                "BSD-3-Clause"
            ],
            "authors": [
                {
                    "name": "Arne Blankerts",
                    "email": "arne@blankerts.de",
                    "role": "Developer"
                }
            ],
            "description": "A small library for converting tokenized PHP source code into XML and potentially other formats",
            "support": {
                "issues": "https://github.com/theseer/tokenizer/issues",
                "source": "https://github.com/theseer/tokenizer/tree/1.2.1"
            },
            "funding": [
                {
                    "url": "https://github.com/theseer",
                    "type": "github"
                }
            ],
            "time": "2021-07-28T10:34:58+00:00"
        }
    ],
    "aliases": [],
    "minimum-stability": "stable",
    "stability-flags": [],
    "prefer-stable": false,
    "prefer-lowest": false,
    "platform": {
        "php": "^8.0",
        "php-64bit": "*",
        "ext-chunkutils2": "^0.3.1",
        "ext-crypto": "^0.3.1",
        "ext-ctype": "*",
        "ext-curl": "*",
        "ext-date": "*",
        "ext-gmp": "*",
        "ext-hash": "*",
        "ext-igbinary": "^3.0.1",
        "ext-json": "*",
        "ext-leveldb": "^0.2.1 || ^0.3.0",
        "ext-mbstring": "*",
        "ext-morton": "^0.1.0",
        "ext-openssl": "*",
        "ext-pcre": "*",
        "ext-phar": "*",
        "ext-pthreads": "^4.0",
        "ext-reflection": "*",
        "ext-simplexml": "*",
        "ext-sockets": "*",
        "ext-spl": "*",
        "ext-yaml": ">=2.0.0",
        "ext-zip": "*",
        "ext-zlib": ">=1.2.11",
        "composer-runtime-api": "^2.0"
    },
    "platform-dev": [],
    "platform-overrides": {
        "php": "8.0.0"
    },
    "plugin-api-version": "2.3.0"
}<|MERGE_RESOLUTION|>--- conflicted
+++ resolved
@@ -4,11 +4,7 @@
         "Read more about it at https://getcomposer.org/doc/01-basic-usage.md#installing-dependencies",
         "This file is @generated automatically"
     ],
-<<<<<<< HEAD
-    "content-hash": "940fa92ddd657ea8f093234660bf7be5",
-=======
-    "content-hash": "190ad4cd8ffc2ba6f3276416f85479bb",
->>>>>>> 533cb77c
+    "content-hash": "1e967ff64cee3cae84242cc3e5a51752",
     "packages": [
         {
             "name": "adhocore/json-comment",
