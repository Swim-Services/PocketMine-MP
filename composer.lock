--- conflicted
+++ resolved
@@ -1299,8 +1299,6 @@
             "time": "2021-05-27T12:26:48+00:00"
         },
         {
-<<<<<<< HEAD
-=======
             "name": "symfony/polyfill-php80",
             "version": "v1.23.1",
             "source": {
@@ -1384,7 +1382,6 @@
             "time": "2021-07-28T13:41:28+00:00"
         },
         {
->>>>>>> c6b2c63a
             "name": "symfony/polyfill-php81",
             "version": "v1.23.0",
             "source": {
