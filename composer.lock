--- conflicted
+++ resolved
@@ -4,11 +4,7 @@
         "Read more about it at https://getcomposer.org/doc/01-basic-usage.md#installing-dependencies",
         "This file is @generated automatically"
     ],
-<<<<<<< HEAD
-    "content-hash": "2eda027fc5b2d570be14ae507fc92be3",
-=======
-    "content-hash": "8153377a26bfd4a342a9b7101580f1ea",
->>>>>>> 421379fc
+    "content-hash": "9a5727e12bf4a7e28f2afeeceb2b9f08",
     "packages": [
         {
             "name": "adhocore/json-comment",
@@ -216,65 +212,14 @@
             },
             "default-branch": true,
             "type": "library",
-<<<<<<< HEAD
-=======
-            "autoload": {
-                "psr-0": {
-                    "JsonMapper": "src/"
-                }
-            },
-            "notification-url": "https://packagist.org/downloads/",
-            "license": [
-                "OSL-3.0"
-            ],
-            "authors": [
-                {
-                    "name": "Christian Weiske",
-                    "email": "cweiske@cweiske.de",
-                    "homepage": "http://github.com/cweiske/jsonmapper/",
-                    "role": "Developer"
-                }
-            ],
-            "description": "Map nested JSON structures onto PHP classes",
-            "support": {
-                "email": "cweiske@cweiske.de",
-                "issues": "https://github.com/cweiske/jsonmapper/issues",
-                "source": "https://github.com/cweiske/jsonmapper/tree/v4.0.0"
-            },
-            "time": "2020-12-01T19:48:11+00:00"
-        },
-        {
-            "name": "pocketmine/bedrock-data",
-            "version": "1.11.1+bedrock-1.19.30",
-            "source": {
-                "type": "git",
-                "url": "https://github.com/pmmp/BedrockData.git",
-                "reference": "9ec9a9645ba19f04dd4e39d6d9bd30b562dfe90c"
-            },
-            "dist": {
-                "type": "zip",
-                "url": "https://api.github.com/repos/pmmp/BedrockData/zipball/9ec9a9645ba19f04dd4e39d6d9bd30b562dfe90c",
-                "reference": "9ec9a9645ba19f04dd4e39d6d9bd30b562dfe90c",
-                "shasum": ""
-            },
-            "type": "library",
-            "notification-url": "https://packagist.org/downloads/",
->>>>>>> 421379fc
             "license": [
                 "CC0-1.0"
             ],
             "description": "Blobs of data generated from Minecraft: Bedrock Edition, used by PocketMine-MP",
             "support": {
-<<<<<<< HEAD
                 "source": "https://github.com/NetherGamesMC/BedrockData/tree/master"
             },
             "time": "2022-09-20T19:39:01+00:00"
-=======
-                "issues": "https://github.com/pmmp/BedrockData/issues",
-                "source": "https://github.com/pmmp/BedrockData/tree/1.11.1+bedrock-1.19.30"
-            },
-            "time": "2022-09-27T22:00:01+00:00"
->>>>>>> 421379fc
         },
         {
             "name": "nethergamesmc/bedrock-protocol",
