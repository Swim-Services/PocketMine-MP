{
    "_readme": [
        "This file locks the dependencies of your project to a known state",
        "Read more about it at https://getcomposer.org/doc/01-basic-usage.md#installing-dependencies",
        "This file is @generated automatically"
    ],
<<<<<<< HEAD
    "content-hash": "150282b2ce4d09a34295312a90c0e0f0",
=======
    "content-hash": "5f03cc61eb1734a5c5b70988436c86dd",
>>>>>>> dbdefb5a
    "packages": [
        {
            "name": "adhocore/json-comment",
            "version": "1.2.1",
            "source": {
                "type": "git",
                "url": "https://github.com/adhocore/php-json-comment.git",
                "reference": "651023f9fe52e9efa2198cbaf6e481d1968e2377"
            },
            "dist": {
                "type": "zip",
                "url": "https://api.github.com/repos/adhocore/php-json-comment/zipball/651023f9fe52e9efa2198cbaf6e481d1968e2377",
                "reference": "651023f9fe52e9efa2198cbaf6e481d1968e2377",
                "shasum": ""
            },
            "require": {
                "ext-ctype": "*",
                "php": ">=7.0"
            },
            "require-dev": {
                "phpunit/phpunit": "^6.5 || ^7.5 || ^8.5"
            },
            "type": "library",
            "autoload": {
                "psr-4": {
                    "Ahc\\Json\\": "src/"
                }
            },
            "notification-url": "https://packagist.org/downloads/",
            "license": [
                "MIT"
            ],
            "authors": [
                {
                    "name": "Jitendra Adhikari",
                    "email": "jiten.adhikary@gmail.com"
                }
            ],
            "description": "Lightweight JSON comment stripper library for PHP",
            "keywords": [
                "comment",
                "json",
                "strip-comment"
            ],
            "support": {
                "issues": "https://github.com/adhocore/php-json-comment/issues",
                "source": "https://github.com/adhocore/php-json-comment/tree/1.2.1"
            },
            "funding": [
                {
                    "url": "https://paypal.me/ji10",
                    "type": "custom"
                },
                {
                    "url": "https://github.com/adhocore",
                    "type": "github"
                }
            ],
            "time": "2022-10-02T11:22:07+00:00"
        },
        {
            "name": "brick/math",
            "version": "0.12.1",
            "source": {
                "type": "git",
                "url": "https://github.com/brick/math.git",
                "reference": "f510c0a40911935b77b86859eb5223d58d660df1"
            },
            "dist": {
                "type": "zip",
                "url": "https://api.github.com/repos/brick/math/zipball/f510c0a40911935b77b86859eb5223d58d660df1",
                "reference": "f510c0a40911935b77b86859eb5223d58d660df1",
                "shasum": ""
            },
            "require": {
                "php": "^8.1"
            },
            "require-dev": {
                "php-coveralls/php-coveralls": "^2.2",
                "phpunit/phpunit": "^10.1",
                "vimeo/psalm": "5.16.0"
            },
            "type": "library",
            "autoload": {
                "psr-4": {
                    "Brick\\Math\\": "src/"
                }
            },
            "notification-url": "https://packagist.org/downloads/",
            "license": [
                "MIT"
            ],
            "description": "Arbitrary-precision arithmetic library",
            "keywords": [
                "Arbitrary-precision",
                "BigInteger",
                "BigRational",
                "arithmetic",
                "bigdecimal",
                "bignum",
                "bignumber",
                "brick",
                "decimal",
                "integer",
                "math",
                "mathematics",
                "rational"
            ],
            "support": {
                "issues": "https://github.com/brick/math/issues",
                "source": "https://github.com/brick/math/tree/0.12.1"
            },
            "funding": [
                {
                    "url": "https://github.com/BenMorel",
                    "type": "github"
                }
            ],
            "time": "2023-11-29T23:19:16+00:00"
        },
        {
<<<<<<< HEAD
            "name": "nethergamesmc/bedrock-data",
            "version": "dev-master",
            "source": {
                "type": "git",
                "url": "https://github.com/NetherGamesMC/BedrockData.git",
                "reference": "b743c14c8435c18a6e78a40ca8d2d09b5370b795"
            },
            "dist": {
                "type": "zip",
                "url": "https://api.github.com/repos/NetherGamesMC/BedrockData/zipball/b743c14c8435c18a6e78a40ca8d2d09b5370b795",
                "reference": "b743c14c8435c18a6e78a40ca8d2d09b5370b795",
=======
            "name": "pocketmine/bedrock-block-upgrade-schema",
            "version": "4.3.0",
            "source": {
                "type": "git",
                "url": "https://github.com/pmmp/BedrockBlockUpgradeSchema.git",
                "reference": "53d3a41c37ce90d58b33130cdadad08e442d7c47"
            },
            "dist": {
                "type": "zip",
                "url": "https://api.github.com/repos/pmmp/BedrockBlockUpgradeSchema/zipball/53d3a41c37ce90d58b33130cdadad08e442d7c47",
                "reference": "53d3a41c37ce90d58b33130cdadad08e442d7c47",
>>>>>>> dbdefb5a
                "shasum": ""
            },
            "default-branch": true,
            "type": "library",
            "license": [
                "CC0-1.0"
            ],
            "description": "Blobs of data generated from Minecraft: Bedrock Edition, used by PocketMine-MP",
            "support": {
<<<<<<< HEAD
                "source": "https://github.com/NetherGamesMC/BedrockData/tree/master"
            },
            "time": "2024-06-13T18:22:57+00:00"
=======
                "issues": "https://github.com/pmmp/BedrockBlockUpgradeSchema/issues",
                "source": "https://github.com/pmmp/BedrockBlockUpgradeSchema/tree/4.3.0"
            },
            "time": "2024-08-13T18:04:27+00:00"
>>>>>>> dbdefb5a
        },
        {
            "name": "nethergamesmc/bedrock-protocol",
            "version": "dev-master",
            "source": {
                "type": "git",
                "url": "https://github.com/NetherGamesMC/BedrockProtocol.git",
                "reference": "f42e0aea4ddd202970e238323c5f51de7854c925"
            },
            "dist": {
                "type": "zip",
                "url": "https://api.github.com/repos/NetherGamesMC/BedrockProtocol/zipball/f42e0aea4ddd202970e238323c5f51de7854c925",
                "reference": "f42e0aea4ddd202970e238323c5f51de7854c925",
                "shasum": ""
            },
            "require": {
                "ext-json": "*",
                "php": "^8.1",
                "pocketmine/binaryutils": "^0.2.0",
                "pocketmine/color": "^0.2.0 || ^0.3.0",
                "pocketmine/math": "^0.3.0 || ^0.4.0 || ^1.0.0",
                "pocketmine/nbt": "^1.0.0",
                "ramsey/uuid": "^4.1"
            },
            "require-dev": {
                "phpstan/phpstan": "1.11.2",
                "phpstan/phpstan-phpunit": "^1.0.0",
                "phpstan/phpstan-strict-rules": "^1.0.0",
                "phpunit/phpunit": "^9.5 || ^10.0"
            },
            "default-branch": true,
            "type": "library",
            "autoload": {
                "psr-4": {
                    "pocketmine\\network\\mcpe\\protocol\\": "src/"
                }
            },
            "autoload-dev": {
                "psr-4": {
                    "pocketmine\\network\\mcpe\\protocol\\": "tests/phpunit/"
                }
            },
            "scripts": {
                "update-create-methods": [
                    "@php tools/generate-create-static-methods.php"
                ]
            },
            "license": [
                "LGPL-3.0"
            ],
            "description": "An implementation of the Minecraft: Bedrock Edition protocol in PHP",
            "support": {
                "source": "https://github.com/NetherGamesMC/BedrockProtocol/tree/master"
            },
            "time": "2024-08-09T20:13:47+00:00"
        },
        {
<<<<<<< HEAD
            "name": "pocketmine/bedrock-block-upgrade-schema",
            "version": "4.2.0",
            "source": {
                "type": "git",
                "url": "https://github.com/pmmp/BedrockBlockUpgradeSchema.git",
                "reference": "8a327197b3b462fa282f40f76b070ffe585a25d2"
            },
            "dist": {
                "type": "zip",
                "url": "https://api.github.com/repos/pmmp/BedrockBlockUpgradeSchema/zipball/8a327197b3b462fa282f40f76b070ffe585a25d2",
                "reference": "8a327197b3b462fa282f40f76b070ffe585a25d2",
=======
            "name": "pocketmine/bedrock-item-upgrade-schema",
            "version": "1.11.0",
            "source": {
                "type": "git",
                "url": "https://github.com/pmmp/BedrockItemUpgradeSchema.git",
                "reference": "35c18d093fc2b12da8737b2edb2c3ad6a14a53dd"
            },
            "dist": {
                "type": "zip",
                "url": "https://api.github.com/repos/pmmp/BedrockItemUpgradeSchema/zipball/35c18d093fc2b12da8737b2edb2c3ad6a14a53dd",
                "reference": "35c18d093fc2b12da8737b2edb2c3ad6a14a53dd",
>>>>>>> dbdefb5a
                "shasum": ""
            },
            "type": "library",
            "notification-url": "https://packagist.org/downloads/",
            "license": [
                "CC0-1.0"
            ],
            "description": "Schemas describing how to upgrade saved block data in older Minecraft: Bedrock Edition world saves",
            "support": {
<<<<<<< HEAD
                "issues": "https://github.com/pmmp/BedrockBlockUpgradeSchema/issues",
                "source": "https://github.com/pmmp/BedrockBlockUpgradeSchema/tree/4.2.0"
            },
            "time": "2024-06-13T17:28:26+00:00"
=======
                "issues": "https://github.com/pmmp/BedrockItemUpgradeSchema/issues",
                "source": "https://github.com/pmmp/BedrockItemUpgradeSchema/tree/1.11.0"
            },
            "time": "2024-08-13T18:06:25+00:00"
>>>>>>> dbdefb5a
        },
        {
            "name": "pocketmine/bedrock-item-upgrade-schema",
            "version": "1.10.0",
            "source": {
                "type": "git",
                "url": "https://github.com/pmmp/BedrockItemUpgradeSchema.git",
                "reference": "b4687afa19f91eacebd46c40d487f4cc515be504"
            },
            "dist": {
                "type": "zip",
                "url": "https://api.github.com/repos/pmmp/BedrockItemUpgradeSchema/zipball/b4687afa19f91eacebd46c40d487f4cc515be504",
                "reference": "b4687afa19f91eacebd46c40d487f4cc515be504",
                "shasum": ""
            },
            "type": "library",
            "notification-url": "https://packagist.org/downloads/",
            "license": [
                "CC0-1.0"
            ],
            "description": "JSON schemas for upgrading items found in older Minecraft: Bedrock world saves",
            "support": {
                "issues": "https://github.com/pmmp/BedrockItemUpgradeSchema/issues",
                "source": "https://github.com/pmmp/BedrockItemUpgradeSchema/tree/1.10.0"
            },
            "time": "2024-05-15T15:15:55+00:00"
        },
        {
            "name": "pocketmine/binaryutils",
            "version": "0.2.6",
            "source": {
                "type": "git",
                "url": "https://github.com/pmmp/BinaryUtils.git",
                "reference": "ccfc1899b859d45814ea3592e20ebec4cb731c84"
            },
            "dist": {
                "type": "zip",
                "url": "https://api.github.com/repos/pmmp/BinaryUtils/zipball/ccfc1899b859d45814ea3592e20ebec4cb731c84",
                "reference": "ccfc1899b859d45814ea3592e20ebec4cb731c84",
                "shasum": ""
            },
            "require": {
                "php": "^7.4 || ^8.0",
                "php-64bit": "*"
            },
            "require-dev": {
                "phpstan/extension-installer": "^1.0",
                "phpstan/phpstan": "~1.10.3",
                "phpstan/phpstan-phpunit": "^1.0",
                "phpstan/phpstan-strict-rules": "^1.0.0",
                "phpunit/phpunit": "^9.5 || ^10.0 || ^11.0"
            },
            "type": "library",
            "autoload": {
                "psr-4": {
                    "pocketmine\\utils\\": "src/"
                }
            },
            "notification-url": "https://packagist.org/downloads/",
            "license": [
                "LGPL-3.0"
            ],
            "description": "Classes and methods for conveniently handling binary data",
            "support": {
                "issues": "https://github.com/pmmp/BinaryUtils/issues",
                "source": "https://github.com/pmmp/BinaryUtils/tree/0.2.6"
            },
            "time": "2024-03-04T15:04:17+00:00"
        },
        {
            "name": "pocketmine/callback-validator",
            "version": "1.0.3",
            "source": {
                "type": "git",
                "url": "https://github.com/pmmp/CallbackValidator.git",
                "reference": "64787469766bcaa7e5885242e85c23c25e8c55a2"
            },
            "dist": {
                "type": "zip",
                "url": "https://api.github.com/repos/pmmp/CallbackValidator/zipball/64787469766bcaa7e5885242e85c23c25e8c55a2",
                "reference": "64787469766bcaa7e5885242e85c23c25e8c55a2",
                "shasum": ""
            },
            "require": {
                "ext-reflection": "*",
                "php": "^7.1 || ^8.0"
            },
            "replace": {
                "daverandom/callback-validator": "*"
            },
            "require-dev": {
                "phpstan/extension-installer": "^1.0",
                "phpstan/phpstan": "0.12.59",
                "phpstan/phpstan-strict-rules": "^0.12.4",
                "phpunit/phpunit": "^7.5 || ^8.5 || ^9.0"
            },
            "type": "library",
            "autoload": {
                "psr-4": {
                    "DaveRandom\\CallbackValidator\\": "src/"
                }
            },
            "notification-url": "https://packagist.org/downloads/",
            "license": [
                "MIT"
            ],
            "authors": [
                {
                    "name": "Chris Wright",
                    "email": "cw@daverandom.com"
                }
            ],
            "description": "Fork of daverandom/callback-validator - Tools for validating callback signatures",
            "support": {
                "issues": "https://github.com/pmmp/CallbackValidator/issues",
                "source": "https://github.com/pmmp/CallbackValidator/tree/1.0.3"
            },
            "time": "2020-12-11T01:45:37+00:00"
        },
        {
            "name": "pocketmine/color",
            "version": "0.3.1",
            "source": {
                "type": "git",
                "url": "https://github.com/pmmp/Color.git",
                "reference": "a0421f1e9e0b0c619300fb92d593283378f6a5e1"
            },
            "dist": {
                "type": "zip",
                "url": "https://api.github.com/repos/pmmp/Color/zipball/a0421f1e9e0b0c619300fb92d593283378f6a5e1",
                "reference": "a0421f1e9e0b0c619300fb92d593283378f6a5e1",
                "shasum": ""
            },
            "require": {
                "php": "^8.0"
            },
            "require-dev": {
                "phpstan/phpstan": "1.10.3",
                "phpstan/phpstan-strict-rules": "^1.2.0"
            },
            "type": "library",
            "autoload": {
                "psr-4": {
                    "pocketmine\\color\\": "src/"
                }
            },
            "notification-url": "https://packagist.org/downloads/",
            "license": [
                "LGPL-3.0"
            ],
            "description": "Color handling library used by PocketMine-MP and related projects",
            "support": {
                "issues": "https://github.com/pmmp/Color/issues",
                "source": "https://github.com/pmmp/Color/tree/0.3.1"
            },
            "time": "2023-04-10T11:38:05+00:00"
        },
        {
            "name": "pocketmine/errorhandler",
            "version": "0.7.0",
            "source": {
                "type": "git",
                "url": "https://github.com/pmmp/ErrorHandler.git",
                "reference": "cae94884368a74ece5294b9ff7fef18732dcd921"
            },
            "dist": {
                "type": "zip",
                "url": "https://api.github.com/repos/pmmp/ErrorHandler/zipball/cae94884368a74ece5294b9ff7fef18732dcd921",
                "reference": "cae94884368a74ece5294b9ff7fef18732dcd921",
                "shasum": ""
            },
            "require": {
                "php": "^8.0"
            },
            "require-dev": {
                "phpstan/phpstan": "~1.10.3",
                "phpstan/phpstan-strict-rules": "^1.0",
                "phpunit/phpunit": "^9.5 || ^10.0 || ^11.0"
            },
            "type": "library",
            "autoload": {
                "psr-4": {
                    "pocketmine\\errorhandler\\": "src/"
                }
            },
            "notification-url": "https://packagist.org/downloads/",
            "license": [
                "LGPL-3.0"
            ],
            "description": "Utilities to handle nasty PHP E_* errors in a usable way",
            "support": {
                "issues": "https://github.com/pmmp/ErrorHandler/issues",
                "source": "https://github.com/pmmp/ErrorHandler/tree/0.7.0"
            },
            "time": "2024-04-02T18:29:54+00:00"
        },
        {
            "name": "pocketmine/locale-data",
            "version": "2.19.6",
            "source": {
                "type": "git",
                "url": "https://github.com/pmmp/Language.git",
                "reference": "93e473e20e7f4515ecf45c5ef0f9155b9247a86e"
            },
            "dist": {
                "type": "zip",
                "url": "https://api.github.com/repos/pmmp/Language/zipball/93e473e20e7f4515ecf45c5ef0f9155b9247a86e",
                "reference": "93e473e20e7f4515ecf45c5ef0f9155b9247a86e",
                "shasum": ""
            },
            "type": "library",
            "notification-url": "https://packagist.org/downloads/",
            "description": "Language resources used by PocketMine-MP",
            "support": {
                "issues": "https://github.com/pmmp/Language/issues",
                "source": "https://github.com/pmmp/Language/tree/2.19.6"
            },
            "time": "2023-08-08T16:53:23+00:00"
        },
        {
            "name": "pocketmine/log",
            "version": "0.4.0",
            "source": {
                "type": "git",
                "url": "https://github.com/pmmp/Log.git",
                "reference": "e6c912c0f9055c81d23108ec2d179b96f404c043"
            },
            "dist": {
                "type": "zip",
                "url": "https://api.github.com/repos/pmmp/Log/zipball/e6c912c0f9055c81d23108ec2d179b96f404c043",
                "reference": "e6c912c0f9055c81d23108ec2d179b96f404c043",
                "shasum": ""
            },
            "require": {
                "php": "^7.4 || ^8.0"
            },
            "conflict": {
                "pocketmine/spl": "<0.4"
            },
            "require-dev": {
                "phpstan/phpstan": "0.12.88",
                "phpstan/phpstan-strict-rules": "^0.12.2"
            },
            "type": "library",
            "autoload": {
                "classmap": [
                    "./src"
                ]
            },
            "notification-url": "https://packagist.org/downloads/",
            "license": [
                "LGPL-3.0"
            ],
            "description": "Logging components used by PocketMine-MP and related projects",
            "support": {
                "issues": "https://github.com/pmmp/Log/issues",
                "source": "https://github.com/pmmp/Log/tree/0.4.0"
            },
            "time": "2021-06-18T19:08:09+00:00"
        },
        {
            "name": "pocketmine/math",
            "version": "1.0.0",
            "source": {
                "type": "git",
                "url": "https://github.com/pmmp/Math.git",
                "reference": "dc132d93595b32e9f210d78b3c8d43c662a5edbf"
            },
            "dist": {
                "type": "zip",
                "url": "https://api.github.com/repos/pmmp/Math/zipball/dc132d93595b32e9f210d78b3c8d43c662a5edbf",
                "reference": "dc132d93595b32e9f210d78b3c8d43c662a5edbf",
                "shasum": ""
            },
            "require": {
                "php": "^8.0",
                "php-64bit": "*"
            },
            "require-dev": {
                "phpstan/extension-installer": "^1.0",
                "phpstan/phpstan": "~1.10.3",
                "phpstan/phpstan-strict-rules": "^1.0",
                "phpunit/phpunit": "^8.5 || ^9.5"
            },
            "type": "library",
            "autoload": {
                "psr-4": {
                    "pocketmine\\math\\": "src/"
                }
            },
            "notification-url": "https://packagist.org/downloads/",
            "license": [
                "LGPL-3.0"
            ],
            "description": "PHP library containing math related code used in PocketMine-MP",
            "support": {
                "issues": "https://github.com/pmmp/Math/issues",
                "source": "https://github.com/pmmp/Math/tree/1.0.0"
            },
            "time": "2023-08-03T12:56:33+00:00"
        },
        {
            "name": "pocketmine/nbt",
            "version": "1.0.0",
            "source": {
                "type": "git",
                "url": "https://github.com/pmmp/NBT.git",
                "reference": "20540271cb59e04672cb163dca73366f207974f1"
            },
            "dist": {
                "type": "zip",
                "url": "https://api.github.com/repos/pmmp/NBT/zipball/20540271cb59e04672cb163dca73366f207974f1",
                "reference": "20540271cb59e04672cb163dca73366f207974f1",
                "shasum": ""
            },
            "require": {
                "php": "^7.4 || ^8.0",
                "php-64bit": "*",
                "pocketmine/binaryutils": "^0.2.0"
            },
            "require-dev": {
                "phpstan/extension-installer": "^1.0",
                "phpstan/phpstan": "1.10.25",
                "phpstan/phpstan-strict-rules": "^1.0",
                "phpunit/phpunit": "^9.5"
            },
            "type": "library",
            "autoload": {
                "psr-4": {
                    "pocketmine\\nbt\\": "src/"
                }
            },
            "notification-url": "https://packagist.org/downloads/",
            "license": [
                "LGPL-3.0"
            ],
            "description": "PHP library for working with Named Binary Tags",
            "support": {
                "issues": "https://github.com/pmmp/NBT/issues",
                "source": "https://github.com/pmmp/NBT/tree/1.0.0"
            },
            "time": "2023-07-14T13:01:49+00:00"
        },
        {
            "name": "pocketmine/netresearch-jsonmapper",
            "version": "v4.4.999",
            "source": {
                "type": "git",
                "url": "https://github.com/pmmp/netresearch-jsonmapper.git",
                "reference": "9a6610033d56e358e86a3e4fd5f87063c7318833"
            },
            "dist": {
                "type": "zip",
                "url": "https://api.github.com/repos/pmmp/netresearch-jsonmapper/zipball/9a6610033d56e358e86a3e4fd5f87063c7318833",
                "reference": "9a6610033d56e358e86a3e4fd5f87063c7318833",
                "shasum": ""
            },
            "require": {
                "ext-json": "*",
                "ext-pcre": "*",
                "ext-reflection": "*",
                "ext-spl": "*",
                "php": ">=7.1"
            },
            "replace": {
                "netresearch/jsonmapper": "~4.2.0"
            },
            "require-dev": {
                "phpunit/phpunit": "~7.5 || ~8.0 || ~9.0 || ~10.0",
                "squizlabs/php_codesniffer": "~3.5"
            },
            "type": "library",
            "autoload": {
                "psr-0": {
                    "JsonMapper": "src/"
                }
            },
            "notification-url": "https://packagist.org/downloads/",
            "license": [
                "OSL-3.0"
            ],
            "authors": [
                {
                    "name": "Christian Weiske",
                    "email": "cweiske@cweiske.de",
                    "homepage": "http://github.com/cweiske/jsonmapper/",
                    "role": "Developer"
                }
            ],
            "description": "Fork of netresearch/jsonmapper with security fixes needed by pocketmine/pocketmine-mp",
            "support": {
                "email": "cweiske@cweiske.de",
                "issues": "https://github.com/cweiske/jsonmapper/issues",
                "source": "https://github.com/pmmp/netresearch-jsonmapper/tree/v4.4.999"
            },
            "time": "2024-02-23T13:17:01+00:00"
        },
        {
            "name": "pocketmine/raklib",
            "version": "1.1.1",
            "source": {
                "type": "git",
                "url": "https://github.com/pmmp/RakLib.git",
                "reference": "be2783be516bf6e2872ff5c81fb9048596617b97"
            },
            "dist": {
                "type": "zip",
                "url": "https://api.github.com/repos/pmmp/RakLib/zipball/be2783be516bf6e2872ff5c81fb9048596617b97",
                "reference": "be2783be516bf6e2872ff5c81fb9048596617b97",
                "shasum": ""
            },
            "require": {
                "ext-sockets": "*",
                "php": "^8.1",
                "php-64bit": "*",
                "php-ipv6": "*",
                "pocketmine/binaryutils": "^0.2.0",
                "pocketmine/log": "^0.3.0 || ^0.4.0"
            },
            "require-dev": {
                "phpstan/phpstan": "1.10.1",
                "phpstan/phpstan-strict-rules": "^1.0"
            },
            "type": "library",
            "autoload": {
                "psr-4": {
                    "raklib\\": "src/"
                }
            },
            "notification-url": "https://packagist.org/downloads/",
            "license": [
                "GPL-3.0"
            ],
            "description": "A RakNet server implementation written in PHP",
            "support": {
                "issues": "https://github.com/pmmp/RakLib/issues",
                "source": "https://github.com/pmmp/RakLib/tree/1.1.1"
            },
            "time": "2024-03-04T14:02:14+00:00"
        },
        {
            "name": "pocketmine/raklib-ipc",
            "version": "1.0.1",
            "source": {
                "type": "git",
                "url": "https://github.com/pmmp/RakLibIpc.git",
                "reference": "ce632ef2c6743e71eddb5dc329c49af6555f90bc"
            },
            "dist": {
                "type": "zip",
                "url": "https://api.github.com/repos/pmmp/RakLibIpc/zipball/ce632ef2c6743e71eddb5dc329c49af6555f90bc",
                "reference": "ce632ef2c6743e71eddb5dc329c49af6555f90bc",
                "shasum": ""
            },
            "require": {
                "php": "^8.0",
                "php-64bit": "*",
                "pocketmine/binaryutils": "^0.2.0",
                "pocketmine/raklib": "^0.15.0 || ^1.0.0"
            },
            "require-dev": {
                "phpstan/phpstan": "1.10.1",
                "phpstan/phpstan-strict-rules": "^1.0.0"
            },
            "type": "library",
            "autoload": {
                "psr-4": {
                    "raklib\\server\\ipc\\": "src/"
                }
            },
            "notification-url": "https://packagist.org/downloads/",
            "license": [
                "GPL-3.0"
            ],
            "description": "Channel-based protocols for inter-thread/inter-process communication with RakLib",
            "support": {
                "issues": "https://github.com/pmmp/RakLibIpc/issues",
                "source": "https://github.com/pmmp/RakLibIpc/tree/1.0.1"
            },
            "time": "2024-03-01T15:55:05+00:00"
        },
        {
            "name": "pocketmine/snooze",
            "version": "0.5.0",
            "source": {
                "type": "git",
                "url": "https://github.com/pmmp/Snooze.git",
                "reference": "a86d9ee60ce44755d166d3c7ba4b8b8be8360915"
            },
            "dist": {
                "type": "zip",
                "url": "https://api.github.com/repos/pmmp/Snooze/zipball/a86d9ee60ce44755d166d3c7ba4b8b8be8360915",
                "reference": "a86d9ee60ce44755d166d3c7ba4b8b8be8360915",
                "shasum": ""
            },
            "require": {
                "ext-pmmpthread": "^6.0",
                "php-64bit": "^8.1"
            },
            "require-dev": {
                "phpstan/extension-installer": "^1.0",
                "phpstan/phpstan": "1.10.3",
                "phpstan/phpstan-strict-rules": "^1.0"
            },
            "type": "library",
            "autoload": {
                "psr-4": {
                    "pocketmine\\snooze\\": "src/"
                }
            },
            "notification-url": "https://packagist.org/downloads/",
            "license": [
                "LGPL-3.0"
            ],
            "description": "Thread notification management library for code using the pthreads extension",
            "support": {
                "issues": "https://github.com/pmmp/Snooze/issues",
                "source": "https://github.com/pmmp/Snooze/tree/0.5.0"
            },
            "time": "2023-05-22T23:43:01+00:00"
        },
        {
            "name": "ramsey/collection",
            "version": "2.0.0",
            "source": {
                "type": "git",
                "url": "https://github.com/ramsey/collection.git",
                "reference": "a4b48764bfbb8f3a6a4d1aeb1a35bb5e9ecac4a5"
            },
            "dist": {
                "type": "zip",
                "url": "https://api.github.com/repos/ramsey/collection/zipball/a4b48764bfbb8f3a6a4d1aeb1a35bb5e9ecac4a5",
                "reference": "a4b48764bfbb8f3a6a4d1aeb1a35bb5e9ecac4a5",
                "shasum": ""
            },
            "require": {
                "php": "^8.1"
            },
            "require-dev": {
                "captainhook/plugin-composer": "^5.3",
                "ergebnis/composer-normalize": "^2.28.3",
                "fakerphp/faker": "^1.21",
                "hamcrest/hamcrest-php": "^2.0",
                "jangregor/phpstan-prophecy": "^1.0",
                "mockery/mockery": "^1.5",
                "php-parallel-lint/php-console-highlighter": "^1.0",
                "php-parallel-lint/php-parallel-lint": "^1.3",
                "phpcsstandards/phpcsutils": "^1.0.0-rc1",
                "phpspec/prophecy-phpunit": "^2.0",
                "phpstan/extension-installer": "^1.2",
                "phpstan/phpstan": "^1.9",
                "phpstan/phpstan-mockery": "^1.1",
                "phpstan/phpstan-phpunit": "^1.3",
                "phpunit/phpunit": "^9.5",
                "psalm/plugin-mockery": "^1.1",
                "psalm/plugin-phpunit": "^0.18.4",
                "ramsey/coding-standard": "^2.0.3",
                "ramsey/conventional-commits": "^1.3",
                "vimeo/psalm": "^5.4"
            },
            "type": "library",
            "extra": {
                "captainhook": {
                    "force-install": true
                },
                "ramsey/conventional-commits": {
                    "configFile": "conventional-commits.json"
                }
            },
            "autoload": {
                "psr-4": {
                    "Ramsey\\Collection\\": "src/"
                }
            },
            "notification-url": "https://packagist.org/downloads/",
            "license": [
                "MIT"
            ],
            "authors": [
                {
                    "name": "Ben Ramsey",
                    "email": "ben@benramsey.com",
                    "homepage": "https://benramsey.com"
                }
            ],
            "description": "A PHP library for representing and manipulating collections.",
            "keywords": [
                "array",
                "collection",
                "hash",
                "map",
                "queue",
                "set"
            ],
            "support": {
                "issues": "https://github.com/ramsey/collection/issues",
                "source": "https://github.com/ramsey/collection/tree/2.0.0"
            },
            "funding": [
                {
                    "url": "https://github.com/ramsey",
                    "type": "github"
                },
                {
                    "url": "https://tidelift.com/funding/github/packagist/ramsey/collection",
                    "type": "tidelift"
                }
            ],
            "time": "2022-12-31T21:50:55+00:00"
        },
        {
            "name": "ramsey/uuid",
            "version": "4.7.6",
            "source": {
                "type": "git",
                "url": "https://github.com/ramsey/uuid.git",
                "reference": "91039bc1faa45ba123c4328958e620d382ec7088"
            },
            "dist": {
                "type": "zip",
                "url": "https://api.github.com/repos/ramsey/uuid/zipball/91039bc1faa45ba123c4328958e620d382ec7088",
                "reference": "91039bc1faa45ba123c4328958e620d382ec7088",
                "shasum": ""
            },
            "require": {
                "brick/math": "^0.8.8 || ^0.9 || ^0.10 || ^0.11 || ^0.12",
                "ext-json": "*",
                "php": "^8.0",
                "ramsey/collection": "^1.2 || ^2.0"
            },
            "replace": {
                "rhumsaa/uuid": "self.version"
            },
            "require-dev": {
                "captainhook/captainhook": "^5.10",
                "captainhook/plugin-composer": "^5.3",
                "dealerdirect/phpcodesniffer-composer-installer": "^0.7.0",
                "doctrine/annotations": "^1.8",
                "ergebnis/composer-normalize": "^2.15",
                "mockery/mockery": "^1.3",
                "paragonie/random-lib": "^2",
                "php-mock/php-mock": "^2.2",
                "php-mock/php-mock-mockery": "^1.3",
                "php-parallel-lint/php-parallel-lint": "^1.1",
                "phpbench/phpbench": "^1.0",
                "phpstan/extension-installer": "^1.1",
                "phpstan/phpstan": "^1.8",
                "phpstan/phpstan-mockery": "^1.1",
                "phpstan/phpstan-phpunit": "^1.1",
                "phpunit/phpunit": "^8.5 || ^9",
                "ramsey/composer-repl": "^1.4",
                "slevomat/coding-standard": "^8.4",
                "squizlabs/php_codesniffer": "^3.5",
                "vimeo/psalm": "^4.9"
            },
            "suggest": {
                "ext-bcmath": "Enables faster math with arbitrary-precision integers using BCMath.",
                "ext-gmp": "Enables faster math with arbitrary-precision integers using GMP.",
                "ext-uuid": "Enables the use of PeclUuidTimeGenerator and PeclUuidRandomGenerator.",
                "paragonie/random-lib": "Provides RandomLib for use with the RandomLibAdapter",
                "ramsey/uuid-doctrine": "Allows the use of Ramsey\\Uuid\\Uuid as Doctrine field type."
            },
            "type": "library",
            "extra": {
                "captainhook": {
                    "force-install": true
                }
            },
            "autoload": {
                "files": [
                    "src/functions.php"
                ],
                "psr-4": {
                    "Ramsey\\Uuid\\": "src/"
                }
            },
            "notification-url": "https://packagist.org/downloads/",
            "license": [
                "MIT"
            ],
            "description": "A PHP library for generating and working with universally unique identifiers (UUIDs).",
            "keywords": [
                "guid",
                "identifier",
                "uuid"
            ],
            "support": {
                "issues": "https://github.com/ramsey/uuid/issues",
                "source": "https://github.com/ramsey/uuid/tree/4.7.6"
            },
            "funding": [
                {
                    "url": "https://github.com/ramsey",
                    "type": "github"
                },
                {
                    "url": "https://tidelift.com/funding/github/packagist/ramsey/uuid",
                    "type": "tidelift"
                }
            ],
            "time": "2024-04-27T21:32:50+00:00"
        },
        {
            "name": "symfony/filesystem",
            "version": "v6.4.9",
            "source": {
                "type": "git",
                "url": "https://github.com/symfony/filesystem.git",
                "reference": "b51ef8059159330b74a4d52f68e671033c0fe463"
            },
            "dist": {
                "type": "zip",
                "url": "https://api.github.com/repos/symfony/filesystem/zipball/b51ef8059159330b74a4d52f68e671033c0fe463",
                "reference": "b51ef8059159330b74a4d52f68e671033c0fe463",
                "shasum": ""
            },
            "require": {
                "php": ">=8.1",
                "symfony/polyfill-ctype": "~1.8",
                "symfony/polyfill-mbstring": "~1.8"
            },
            "require-dev": {
                "symfony/process": "^5.4|^6.4|^7.0"
            },
            "type": "library",
            "autoload": {
                "psr-4": {
                    "Symfony\\Component\\Filesystem\\": ""
                },
                "exclude-from-classmap": [
                    "/Tests/"
                ]
            },
            "notification-url": "https://packagist.org/downloads/",
            "license": [
                "MIT"
            ],
            "authors": [
                {
                    "name": "Fabien Potencier",
                    "email": "fabien@symfony.com"
                },
                {
                    "name": "Symfony Community",
                    "homepage": "https://symfony.com/contributors"
                }
            ],
            "description": "Provides basic utilities for the filesystem",
            "homepage": "https://symfony.com",
            "support": {
                "source": "https://github.com/symfony/filesystem/tree/v6.4.9"
            },
            "funding": [
                {
                    "url": "https://symfony.com/sponsor",
                    "type": "custom"
                },
                {
                    "url": "https://github.com/fabpot",
                    "type": "github"
                },
                {
                    "url": "https://tidelift.com/funding/github/packagist/symfony/symfony",
                    "type": "tidelift"
                }
            ],
            "time": "2024-06-28T09:49:33+00:00"
        },
        {
            "name": "symfony/polyfill-ctype",
            "version": "v1.30.0",
            "source": {
                "type": "git",
                "url": "https://github.com/symfony/polyfill-ctype.git",
                "reference": "0424dff1c58f028c451efff2045f5d92410bd540"
            },
            "dist": {
                "type": "zip",
                "url": "https://api.github.com/repos/symfony/polyfill-ctype/zipball/0424dff1c58f028c451efff2045f5d92410bd540",
                "reference": "0424dff1c58f028c451efff2045f5d92410bd540",
                "shasum": ""
            },
            "require": {
                "php": ">=7.1"
            },
            "provide": {
                "ext-ctype": "*"
            },
            "suggest": {
                "ext-ctype": "For best performance"
            },
            "type": "library",
            "extra": {
                "thanks": {
                    "name": "symfony/polyfill",
                    "url": "https://github.com/symfony/polyfill"
                }
            },
            "autoload": {
                "files": [
                    "bootstrap.php"
                ],
                "psr-4": {
                    "Symfony\\Polyfill\\Ctype\\": ""
                }
            },
            "notification-url": "https://packagist.org/downloads/",
            "license": [
                "MIT"
            ],
            "authors": [
                {
                    "name": "Gert de Pagter",
                    "email": "BackEndTea@gmail.com"
                },
                {
                    "name": "Symfony Community",
                    "homepage": "https://symfony.com/contributors"
                }
            ],
            "description": "Symfony polyfill for ctype functions",
            "homepage": "https://symfony.com",
            "keywords": [
                "compatibility",
                "ctype",
                "polyfill",
                "portable"
            ],
            "support": {
                "source": "https://github.com/symfony/polyfill-ctype/tree/v1.30.0"
            },
            "funding": [
                {
                    "url": "https://symfony.com/sponsor",
                    "type": "custom"
                },
                {
                    "url": "https://github.com/fabpot",
                    "type": "github"
                },
                {
                    "url": "https://tidelift.com/funding/github/packagist/symfony/symfony",
                    "type": "tidelift"
                }
            ],
            "time": "2024-05-31T15:07:36+00:00"
        },
        {
            "name": "symfony/polyfill-mbstring",
            "version": "v1.30.0",
            "source": {
                "type": "git",
                "url": "https://github.com/symfony/polyfill-mbstring.git",
                "reference": "fd22ab50000ef01661e2a31d850ebaa297f8e03c"
            },
            "dist": {
                "type": "zip",
                "url": "https://api.github.com/repos/symfony/polyfill-mbstring/zipball/fd22ab50000ef01661e2a31d850ebaa297f8e03c",
                "reference": "fd22ab50000ef01661e2a31d850ebaa297f8e03c",
                "shasum": ""
            },
            "require": {
                "php": ">=7.1"
            },
            "provide": {
                "ext-mbstring": "*"
            },
            "suggest": {
                "ext-mbstring": "For best performance"
            },
            "type": "library",
            "extra": {
                "thanks": {
                    "name": "symfony/polyfill",
                    "url": "https://github.com/symfony/polyfill"
                }
            },
            "autoload": {
                "files": [
                    "bootstrap.php"
                ],
                "psr-4": {
                    "Symfony\\Polyfill\\Mbstring\\": ""
                }
            },
            "notification-url": "https://packagist.org/downloads/",
            "license": [
                "MIT"
            ],
            "authors": [
                {
                    "name": "Nicolas Grekas",
                    "email": "p@tchwork.com"
                },
                {
                    "name": "Symfony Community",
                    "homepage": "https://symfony.com/contributors"
                }
            ],
            "description": "Symfony polyfill for the Mbstring extension",
            "homepage": "https://symfony.com",
            "keywords": [
                "compatibility",
                "mbstring",
                "polyfill",
                "portable",
                "shim"
            ],
            "support": {
                "source": "https://github.com/symfony/polyfill-mbstring/tree/v1.30.0"
            },
            "funding": [
                {
                    "url": "https://symfony.com/sponsor",
                    "type": "custom"
                },
                {
                    "url": "https://github.com/fabpot",
                    "type": "github"
                },
                {
                    "url": "https://tidelift.com/funding/github/packagist/symfony/symfony",
                    "type": "tidelift"
                }
            ],
            "time": "2024-06-19T12:30:46+00:00"
        }
    ],
    "packages-dev": [
        {
            "name": "myclabs/deep-copy",
            "version": "1.12.0",
            "source": {
                "type": "git",
                "url": "https://github.com/myclabs/DeepCopy.git",
                "reference": "3a6b9a42cd8f8771bd4295d13e1423fa7f3d942c"
            },
            "dist": {
                "type": "zip",
                "url": "https://api.github.com/repos/myclabs/DeepCopy/zipball/3a6b9a42cd8f8771bd4295d13e1423fa7f3d942c",
                "reference": "3a6b9a42cd8f8771bd4295d13e1423fa7f3d942c",
                "shasum": ""
            },
            "require": {
                "php": "^7.1 || ^8.0"
            },
            "conflict": {
                "doctrine/collections": "<1.6.8",
                "doctrine/common": "<2.13.3 || >=3 <3.2.2"
            },
            "require-dev": {
                "doctrine/collections": "^1.6.8",
                "doctrine/common": "^2.13.3 || ^3.2.2",
                "phpspec/prophecy": "^1.10",
                "phpunit/phpunit": "^7.5.20 || ^8.5.23 || ^9.5.13"
            },
            "type": "library",
            "autoload": {
                "files": [
                    "src/DeepCopy/deep_copy.php"
                ],
                "psr-4": {
                    "DeepCopy\\": "src/DeepCopy/"
                }
            },
            "notification-url": "https://packagist.org/downloads/",
            "license": [
                "MIT"
            ],
            "description": "Create deep copies (clones) of your objects",
            "keywords": [
                "clone",
                "copy",
                "duplicate",
                "object",
                "object graph"
            ],
            "support": {
                "issues": "https://github.com/myclabs/DeepCopy/issues",
                "source": "https://github.com/myclabs/DeepCopy/tree/1.12.0"
            },
            "funding": [
                {
                    "url": "https://tidelift.com/funding/github/packagist/myclabs/deep-copy",
                    "type": "tidelift"
                }
            ],
            "time": "2024-06-12T14:39:25+00:00"
        },
        {
            "name": "nikic/php-parser",
            "version": "v5.0.2",
            "source": {
                "type": "git",
                "url": "https://github.com/nikic/PHP-Parser.git",
                "reference": "139676794dc1e9231bf7bcd123cfc0c99182cb13"
            },
            "dist": {
                "type": "zip",
                "url": "https://api.github.com/repos/nikic/PHP-Parser/zipball/139676794dc1e9231bf7bcd123cfc0c99182cb13",
                "reference": "139676794dc1e9231bf7bcd123cfc0c99182cb13",
                "shasum": ""
            },
            "require": {
                "ext-ctype": "*",
                "ext-json": "*",
                "ext-tokenizer": "*",
                "php": ">=7.4"
            },
            "require-dev": {
                "ircmaxell/php-yacc": "^0.0.7",
                "phpunit/phpunit": "^7.0 || ^8.0 || ^9.0"
            },
            "bin": [
                "bin/php-parse"
            ],
            "type": "library",
            "extra": {
                "branch-alias": {
                    "dev-master": "5.0-dev"
                }
            },
            "autoload": {
                "psr-4": {
                    "PhpParser\\": "lib/PhpParser"
                }
            },
            "notification-url": "https://packagist.org/downloads/",
            "license": [
                "BSD-3-Clause"
            ],
            "authors": [
                {
                    "name": "Nikita Popov"
                }
            ],
            "description": "A PHP parser written in PHP",
            "keywords": [
                "parser",
                "php"
            ],
            "support": {
                "issues": "https://github.com/nikic/PHP-Parser/issues",
                "source": "https://github.com/nikic/PHP-Parser/tree/v5.0.2"
            },
            "time": "2024-03-05T20:51:40+00:00"
        },
        {
            "name": "phar-io/manifest",
            "version": "2.0.4",
            "source": {
                "type": "git",
                "url": "https://github.com/phar-io/manifest.git",
                "reference": "54750ef60c58e43759730615a392c31c80e23176"
            },
            "dist": {
                "type": "zip",
                "url": "https://api.github.com/repos/phar-io/manifest/zipball/54750ef60c58e43759730615a392c31c80e23176",
                "reference": "54750ef60c58e43759730615a392c31c80e23176",
                "shasum": ""
            },
            "require": {
                "ext-dom": "*",
                "ext-libxml": "*",
                "ext-phar": "*",
                "ext-xmlwriter": "*",
                "phar-io/version": "^3.0.1",
                "php": "^7.2 || ^8.0"
            },
            "type": "library",
            "extra": {
                "branch-alias": {
                    "dev-master": "2.0.x-dev"
                }
            },
            "autoload": {
                "classmap": [
                    "src/"
                ]
            },
            "notification-url": "https://packagist.org/downloads/",
            "license": [
                "BSD-3-Clause"
            ],
            "authors": [
                {
                    "name": "Arne Blankerts",
                    "email": "arne@blankerts.de",
                    "role": "Developer"
                },
                {
                    "name": "Sebastian Heuer",
                    "email": "sebastian@phpeople.de",
                    "role": "Developer"
                },
                {
                    "name": "Sebastian Bergmann",
                    "email": "sebastian@phpunit.de",
                    "role": "Developer"
                }
            ],
            "description": "Component for reading phar.io manifest information from a PHP Archive (PHAR)",
            "support": {
                "issues": "https://github.com/phar-io/manifest/issues",
                "source": "https://github.com/phar-io/manifest/tree/2.0.4"
            },
            "funding": [
                {
                    "url": "https://github.com/theseer",
                    "type": "github"
                }
            ],
            "time": "2024-03-03T12:33:53+00:00"
        },
        {
            "name": "phar-io/version",
            "version": "3.2.1",
            "source": {
                "type": "git",
                "url": "https://github.com/phar-io/version.git",
                "reference": "4f7fd7836c6f332bb2933569e566a0d6c4cbed74"
            },
            "dist": {
                "type": "zip",
                "url": "https://api.github.com/repos/phar-io/version/zipball/4f7fd7836c6f332bb2933569e566a0d6c4cbed74",
                "reference": "4f7fd7836c6f332bb2933569e566a0d6c4cbed74",
                "shasum": ""
            },
            "require": {
                "php": "^7.2 || ^8.0"
            },
            "type": "library",
            "autoload": {
                "classmap": [
                    "src/"
                ]
            },
            "notification-url": "https://packagist.org/downloads/",
            "license": [
                "BSD-3-Clause"
            ],
            "authors": [
                {
                    "name": "Arne Blankerts",
                    "email": "arne@blankerts.de",
                    "role": "Developer"
                },
                {
                    "name": "Sebastian Heuer",
                    "email": "sebastian@phpeople.de",
                    "role": "Developer"
                },
                {
                    "name": "Sebastian Bergmann",
                    "email": "sebastian@phpunit.de",
                    "role": "Developer"
                }
            ],
            "description": "Library for handling version information and constraints",
            "support": {
                "issues": "https://github.com/phar-io/version/issues",
                "source": "https://github.com/phar-io/version/tree/3.2.1"
            },
            "time": "2022-02-21T01:04:05+00:00"
        },
        {
            "name": "phpstan/phpstan",
            "version": "1.11.10",
            "source": {
                "type": "git",
                "url": "https://github.com/phpstan/phpstan.git",
                "reference": "640410b32995914bde3eed26fa89552f9c2c082f"
            },
            "dist": {
                "type": "zip",
                "url": "https://api.github.com/repos/phpstan/phpstan/zipball/640410b32995914bde3eed26fa89552f9c2c082f",
                "reference": "640410b32995914bde3eed26fa89552f9c2c082f",
                "shasum": ""
            },
            "require": {
                "php": "^7.2|^8.0"
            },
            "conflict": {
                "phpstan/phpstan-shim": "*"
            },
            "bin": [
                "phpstan",
                "phpstan.phar"
            ],
            "type": "library",
            "autoload": {
                "files": [
                    "bootstrap.php"
                ]
            },
            "notification-url": "https://packagist.org/downloads/",
            "license": [
                "MIT"
            ],
            "description": "PHPStan - PHP Static Analysis Tool",
            "keywords": [
                "dev",
                "static analysis"
            ],
            "support": {
                "docs": "https://phpstan.org/user-guide/getting-started",
                "forum": "https://github.com/phpstan/phpstan/discussions",
                "issues": "https://github.com/phpstan/phpstan/issues",
                "security": "https://github.com/phpstan/phpstan/security/policy",
                "source": "https://github.com/phpstan/phpstan-src"
            },
            "funding": [
                {
                    "url": "https://github.com/ondrejmirtes",
                    "type": "github"
                },
                {
                    "url": "https://github.com/phpstan",
                    "type": "github"
                }
            ],
            "time": "2024-08-08T09:02:50+00:00"
        },
        {
            "name": "phpstan/phpstan-phpunit",
            "version": "1.4.0",
            "source": {
                "type": "git",
                "url": "https://github.com/phpstan/phpstan-phpunit.git",
                "reference": "f3ea021866f4263f07ca3636bf22c64be9610c11"
            },
            "dist": {
                "type": "zip",
                "url": "https://api.github.com/repos/phpstan/phpstan-phpunit/zipball/f3ea021866f4263f07ca3636bf22c64be9610c11",
                "reference": "f3ea021866f4263f07ca3636bf22c64be9610c11",
                "shasum": ""
            },
            "require": {
                "php": "^7.2 || ^8.0",
                "phpstan/phpstan": "^1.11"
            },
            "conflict": {
                "phpunit/phpunit": "<7.0"
            },
            "require-dev": {
                "nikic/php-parser": "^4.13.0",
                "php-parallel-lint/php-parallel-lint": "^1.2",
                "phpstan/phpstan-strict-rules": "^1.5.1",
                "phpunit/phpunit": "^9.5"
            },
            "type": "phpstan-extension",
            "extra": {
                "phpstan": {
                    "includes": [
                        "extension.neon",
                        "rules.neon"
                    ]
                }
            },
            "autoload": {
                "psr-4": {
                    "PHPStan\\": "src/"
                }
            },
            "notification-url": "https://packagist.org/downloads/",
            "license": [
                "MIT"
            ],
            "description": "PHPUnit extensions and rules for PHPStan",
            "support": {
                "issues": "https://github.com/phpstan/phpstan-phpunit/issues",
                "source": "https://github.com/phpstan/phpstan-phpunit/tree/1.4.0"
            },
            "time": "2024-04-20T06:39:00+00:00"
        },
        {
            "name": "phpstan/phpstan-strict-rules",
            "version": "1.6.0",
            "source": {
                "type": "git",
                "url": "https://github.com/phpstan/phpstan-strict-rules.git",
                "reference": "363f921dd8441777d4fc137deb99beb486c77df1"
            },
            "dist": {
                "type": "zip",
                "url": "https://api.github.com/repos/phpstan/phpstan-strict-rules/zipball/363f921dd8441777d4fc137deb99beb486c77df1",
                "reference": "363f921dd8441777d4fc137deb99beb486c77df1",
                "shasum": ""
            },
            "require": {
                "php": "^7.2 || ^8.0",
                "phpstan/phpstan": "^1.11"
            },
            "require-dev": {
                "nikic/php-parser": "^4.13.0",
                "php-parallel-lint/php-parallel-lint": "^1.2",
                "phpstan/phpstan-deprecation-rules": "^1.1",
                "phpstan/phpstan-phpunit": "^1.0",
                "phpunit/phpunit": "^9.5"
            },
            "type": "phpstan-extension",
            "extra": {
                "phpstan": {
                    "includes": [
                        "rules.neon"
                    ]
                }
            },
            "autoload": {
                "psr-4": {
                    "PHPStan\\": "src/"
                }
            },
            "notification-url": "https://packagist.org/downloads/",
            "license": [
                "MIT"
            ],
            "description": "Extra strict and opinionated rules for PHPStan",
            "support": {
                "issues": "https://github.com/phpstan/phpstan-strict-rules/issues",
                "source": "https://github.com/phpstan/phpstan-strict-rules/tree/1.6.0"
            },
            "time": "2024-04-20T06:37:51+00:00"
        },
        {
            "name": "phpunit/php-code-coverage",
            "version": "10.1.15",
            "source": {
                "type": "git",
                "url": "https://github.com/sebastianbergmann/php-code-coverage.git",
                "reference": "5da8b1728acd1e6ffdf2ff32ffbdfd04307f26ae"
            },
            "dist": {
                "type": "zip",
                "url": "https://api.github.com/repos/sebastianbergmann/php-code-coverage/zipball/5da8b1728acd1e6ffdf2ff32ffbdfd04307f26ae",
                "reference": "5da8b1728acd1e6ffdf2ff32ffbdfd04307f26ae",
                "shasum": ""
            },
            "require": {
                "ext-dom": "*",
                "ext-libxml": "*",
                "ext-xmlwriter": "*",
                "nikic/php-parser": "^4.18 || ^5.0",
                "php": ">=8.1",
                "phpunit/php-file-iterator": "^4.0",
                "phpunit/php-text-template": "^3.0",
                "sebastian/code-unit-reverse-lookup": "^3.0",
                "sebastian/complexity": "^3.0",
                "sebastian/environment": "^6.0",
                "sebastian/lines-of-code": "^2.0",
                "sebastian/version": "^4.0",
                "theseer/tokenizer": "^1.2.0"
            },
            "require-dev": {
                "phpunit/phpunit": "^10.1"
            },
            "suggest": {
                "ext-pcov": "PHP extension that provides line coverage",
                "ext-xdebug": "PHP extension that provides line coverage as well as branch and path coverage"
            },
            "type": "library",
            "extra": {
                "branch-alias": {
                    "dev-main": "10.1-dev"
                }
            },
            "autoload": {
                "classmap": [
                    "src/"
                ]
            },
            "notification-url": "https://packagist.org/downloads/",
            "license": [
                "BSD-3-Clause"
            ],
            "authors": [
                {
                    "name": "Sebastian Bergmann",
                    "email": "sebastian@phpunit.de",
                    "role": "lead"
                }
            ],
            "description": "Library that provides collection, processing, and rendering functionality for PHP code coverage information.",
            "homepage": "https://github.com/sebastianbergmann/php-code-coverage",
            "keywords": [
                "coverage",
                "testing",
                "xunit"
            ],
            "support": {
                "issues": "https://github.com/sebastianbergmann/php-code-coverage/issues",
                "security": "https://github.com/sebastianbergmann/php-code-coverage/security/policy",
                "source": "https://github.com/sebastianbergmann/php-code-coverage/tree/10.1.15"
            },
            "funding": [
                {
                    "url": "https://github.com/sebastianbergmann",
                    "type": "github"
                }
            ],
            "time": "2024-06-29T08:25:15+00:00"
        },
        {
            "name": "phpunit/php-file-iterator",
            "version": "4.1.0",
            "source": {
                "type": "git",
                "url": "https://github.com/sebastianbergmann/php-file-iterator.git",
                "reference": "a95037b6d9e608ba092da1b23931e537cadc3c3c"
            },
            "dist": {
                "type": "zip",
                "url": "https://api.github.com/repos/sebastianbergmann/php-file-iterator/zipball/a95037b6d9e608ba092da1b23931e537cadc3c3c",
                "reference": "a95037b6d9e608ba092da1b23931e537cadc3c3c",
                "shasum": ""
            },
            "require": {
                "php": ">=8.1"
            },
            "require-dev": {
                "phpunit/phpunit": "^10.0"
            },
            "type": "library",
            "extra": {
                "branch-alias": {
                    "dev-main": "4.0-dev"
                }
            },
            "autoload": {
                "classmap": [
                    "src/"
                ]
            },
            "notification-url": "https://packagist.org/downloads/",
            "license": [
                "BSD-3-Clause"
            ],
            "authors": [
                {
                    "name": "Sebastian Bergmann",
                    "email": "sebastian@phpunit.de",
                    "role": "lead"
                }
            ],
            "description": "FilterIterator implementation that filters files based on a list of suffixes.",
            "homepage": "https://github.com/sebastianbergmann/php-file-iterator/",
            "keywords": [
                "filesystem",
                "iterator"
            ],
            "support": {
                "issues": "https://github.com/sebastianbergmann/php-file-iterator/issues",
                "security": "https://github.com/sebastianbergmann/php-file-iterator/security/policy",
                "source": "https://github.com/sebastianbergmann/php-file-iterator/tree/4.1.0"
            },
            "funding": [
                {
                    "url": "https://github.com/sebastianbergmann",
                    "type": "github"
                }
            ],
            "time": "2023-08-31T06:24:48+00:00"
        },
        {
            "name": "phpunit/php-invoker",
            "version": "4.0.0",
            "source": {
                "type": "git",
                "url": "https://github.com/sebastianbergmann/php-invoker.git",
                "reference": "f5e568ba02fa5ba0ddd0f618391d5a9ea50b06d7"
            },
            "dist": {
                "type": "zip",
                "url": "https://api.github.com/repos/sebastianbergmann/php-invoker/zipball/f5e568ba02fa5ba0ddd0f618391d5a9ea50b06d7",
                "reference": "f5e568ba02fa5ba0ddd0f618391d5a9ea50b06d7",
                "shasum": ""
            },
            "require": {
                "php": ">=8.1"
            },
            "require-dev": {
                "ext-pcntl": "*",
                "phpunit/phpunit": "^10.0"
            },
            "suggest": {
                "ext-pcntl": "*"
            },
            "type": "library",
            "extra": {
                "branch-alias": {
                    "dev-main": "4.0-dev"
                }
            },
            "autoload": {
                "classmap": [
                    "src/"
                ]
            },
            "notification-url": "https://packagist.org/downloads/",
            "license": [
                "BSD-3-Clause"
            ],
            "authors": [
                {
                    "name": "Sebastian Bergmann",
                    "email": "sebastian@phpunit.de",
                    "role": "lead"
                }
            ],
            "description": "Invoke callables with a timeout",
            "homepage": "https://github.com/sebastianbergmann/php-invoker/",
            "keywords": [
                "process"
            ],
            "support": {
                "issues": "https://github.com/sebastianbergmann/php-invoker/issues",
                "source": "https://github.com/sebastianbergmann/php-invoker/tree/4.0.0"
            },
            "funding": [
                {
                    "url": "https://github.com/sebastianbergmann",
                    "type": "github"
                }
            ],
            "time": "2023-02-03T06:56:09+00:00"
        },
        {
            "name": "phpunit/php-text-template",
            "version": "3.0.1",
            "source": {
                "type": "git",
                "url": "https://github.com/sebastianbergmann/php-text-template.git",
                "reference": "0c7b06ff49e3d5072f057eb1fa59258bf287a748"
            },
            "dist": {
                "type": "zip",
                "url": "https://api.github.com/repos/sebastianbergmann/php-text-template/zipball/0c7b06ff49e3d5072f057eb1fa59258bf287a748",
                "reference": "0c7b06ff49e3d5072f057eb1fa59258bf287a748",
                "shasum": ""
            },
            "require": {
                "php": ">=8.1"
            },
            "require-dev": {
                "phpunit/phpunit": "^10.0"
            },
            "type": "library",
            "extra": {
                "branch-alias": {
                    "dev-main": "3.0-dev"
                }
            },
            "autoload": {
                "classmap": [
                    "src/"
                ]
            },
            "notification-url": "https://packagist.org/downloads/",
            "license": [
                "BSD-3-Clause"
            ],
            "authors": [
                {
                    "name": "Sebastian Bergmann",
                    "email": "sebastian@phpunit.de",
                    "role": "lead"
                }
            ],
            "description": "Simple template engine.",
            "homepage": "https://github.com/sebastianbergmann/php-text-template/",
            "keywords": [
                "template"
            ],
            "support": {
                "issues": "https://github.com/sebastianbergmann/php-text-template/issues",
                "security": "https://github.com/sebastianbergmann/php-text-template/security/policy",
                "source": "https://github.com/sebastianbergmann/php-text-template/tree/3.0.1"
            },
            "funding": [
                {
                    "url": "https://github.com/sebastianbergmann",
                    "type": "github"
                }
            ],
            "time": "2023-08-31T14:07:24+00:00"
        },
        {
            "name": "phpunit/php-timer",
            "version": "6.0.0",
            "source": {
                "type": "git",
                "url": "https://github.com/sebastianbergmann/php-timer.git",
                "reference": "e2a2d67966e740530f4a3343fe2e030ffdc1161d"
            },
            "dist": {
                "type": "zip",
                "url": "https://api.github.com/repos/sebastianbergmann/php-timer/zipball/e2a2d67966e740530f4a3343fe2e030ffdc1161d",
                "reference": "e2a2d67966e740530f4a3343fe2e030ffdc1161d",
                "shasum": ""
            },
            "require": {
                "php": ">=8.1"
            },
            "require-dev": {
                "phpunit/phpunit": "^10.0"
            },
            "type": "library",
            "extra": {
                "branch-alias": {
                    "dev-main": "6.0-dev"
                }
            },
            "autoload": {
                "classmap": [
                    "src/"
                ]
            },
            "notification-url": "https://packagist.org/downloads/",
            "license": [
                "BSD-3-Clause"
            ],
            "authors": [
                {
                    "name": "Sebastian Bergmann",
                    "email": "sebastian@phpunit.de",
                    "role": "lead"
                }
            ],
            "description": "Utility class for timing",
            "homepage": "https://github.com/sebastianbergmann/php-timer/",
            "keywords": [
                "timer"
            ],
            "support": {
                "issues": "https://github.com/sebastianbergmann/php-timer/issues",
                "source": "https://github.com/sebastianbergmann/php-timer/tree/6.0.0"
            },
            "funding": [
                {
                    "url": "https://github.com/sebastianbergmann",
                    "type": "github"
                }
            ],
            "time": "2023-02-03T06:57:52+00:00"
        },
        {
            "name": "phpunit/phpunit",
            "version": "10.5.24",
            "source": {
                "type": "git",
                "url": "https://github.com/sebastianbergmann/phpunit.git",
                "reference": "5f124e3e3e561006047b532fd0431bf5bb6b9015"
            },
            "dist": {
                "type": "zip",
                "url": "https://api.github.com/repos/sebastianbergmann/phpunit/zipball/5f124e3e3e561006047b532fd0431bf5bb6b9015",
                "reference": "5f124e3e3e561006047b532fd0431bf5bb6b9015",
                "shasum": ""
            },
            "require": {
                "ext-dom": "*",
                "ext-json": "*",
                "ext-libxml": "*",
                "ext-mbstring": "*",
                "ext-xml": "*",
                "ext-xmlwriter": "*",
                "myclabs/deep-copy": "^1.10.1",
                "phar-io/manifest": "^2.0.3",
                "phar-io/version": "^3.0.2",
                "php": ">=8.1",
                "phpunit/php-code-coverage": "^10.1.5",
                "phpunit/php-file-iterator": "^4.0",
                "phpunit/php-invoker": "^4.0",
                "phpunit/php-text-template": "^3.0",
                "phpunit/php-timer": "^6.0",
                "sebastian/cli-parser": "^2.0",
                "sebastian/code-unit": "^2.0",
                "sebastian/comparator": "^5.0",
                "sebastian/diff": "^5.0",
                "sebastian/environment": "^6.0",
                "sebastian/exporter": "^5.1",
                "sebastian/global-state": "^6.0.1",
                "sebastian/object-enumerator": "^5.0",
                "sebastian/recursion-context": "^5.0",
                "sebastian/type": "^4.0",
                "sebastian/version": "^4.0"
            },
            "suggest": {
                "ext-soap": "To be able to generate mocks based on WSDL files"
            },
            "bin": [
                "phpunit"
            ],
            "type": "library",
            "extra": {
                "branch-alias": {
                    "dev-main": "10.5-dev"
                }
            },
            "autoload": {
                "files": [
                    "src/Framework/Assert/Functions.php"
                ],
                "classmap": [
                    "src/"
                ]
            },
            "notification-url": "https://packagist.org/downloads/",
            "license": [
                "BSD-3-Clause"
            ],
            "authors": [
                {
                    "name": "Sebastian Bergmann",
                    "email": "sebastian@phpunit.de",
                    "role": "lead"
                }
            ],
            "description": "The PHP Unit Testing framework.",
            "homepage": "https://phpunit.de/",
            "keywords": [
                "phpunit",
                "testing",
                "xunit"
            ],
            "support": {
                "issues": "https://github.com/sebastianbergmann/phpunit/issues",
                "security": "https://github.com/sebastianbergmann/phpunit/security/policy",
                "source": "https://github.com/sebastianbergmann/phpunit/tree/10.5.24"
            },
            "funding": [
                {
                    "url": "https://phpunit.de/sponsors.html",
                    "type": "custom"
                },
                {
                    "url": "https://github.com/sebastianbergmann",
                    "type": "github"
                },
                {
                    "url": "https://tidelift.com/funding/github/packagist/phpunit/phpunit",
                    "type": "tidelift"
                }
            ],
            "time": "2024-06-20T13:09:54+00:00"
        },
        {
            "name": "sebastian/cli-parser",
            "version": "2.0.1",
            "source": {
                "type": "git",
                "url": "https://github.com/sebastianbergmann/cli-parser.git",
                "reference": "c34583b87e7b7a8055bf6c450c2c77ce32a24084"
            },
            "dist": {
                "type": "zip",
                "url": "https://api.github.com/repos/sebastianbergmann/cli-parser/zipball/c34583b87e7b7a8055bf6c450c2c77ce32a24084",
                "reference": "c34583b87e7b7a8055bf6c450c2c77ce32a24084",
                "shasum": ""
            },
            "require": {
                "php": ">=8.1"
            },
            "require-dev": {
                "phpunit/phpunit": "^10.0"
            },
            "type": "library",
            "extra": {
                "branch-alias": {
                    "dev-main": "2.0-dev"
                }
            },
            "autoload": {
                "classmap": [
                    "src/"
                ]
            },
            "notification-url": "https://packagist.org/downloads/",
            "license": [
                "BSD-3-Clause"
            ],
            "authors": [
                {
                    "name": "Sebastian Bergmann",
                    "email": "sebastian@phpunit.de",
                    "role": "lead"
                }
            ],
            "description": "Library for parsing CLI options",
            "homepage": "https://github.com/sebastianbergmann/cli-parser",
            "support": {
                "issues": "https://github.com/sebastianbergmann/cli-parser/issues",
                "security": "https://github.com/sebastianbergmann/cli-parser/security/policy",
                "source": "https://github.com/sebastianbergmann/cli-parser/tree/2.0.1"
            },
            "funding": [
                {
                    "url": "https://github.com/sebastianbergmann",
                    "type": "github"
                }
            ],
            "time": "2024-03-02T07:12:49+00:00"
        },
        {
            "name": "sebastian/code-unit",
            "version": "2.0.0",
            "source": {
                "type": "git",
                "url": "https://github.com/sebastianbergmann/code-unit.git",
                "reference": "a81fee9eef0b7a76af11d121767abc44c104e503"
            },
            "dist": {
                "type": "zip",
                "url": "https://api.github.com/repos/sebastianbergmann/code-unit/zipball/a81fee9eef0b7a76af11d121767abc44c104e503",
                "reference": "a81fee9eef0b7a76af11d121767abc44c104e503",
                "shasum": ""
            },
            "require": {
                "php": ">=8.1"
            },
            "require-dev": {
                "phpunit/phpunit": "^10.0"
            },
            "type": "library",
            "extra": {
                "branch-alias": {
                    "dev-main": "2.0-dev"
                }
            },
            "autoload": {
                "classmap": [
                    "src/"
                ]
            },
            "notification-url": "https://packagist.org/downloads/",
            "license": [
                "BSD-3-Clause"
            ],
            "authors": [
                {
                    "name": "Sebastian Bergmann",
                    "email": "sebastian@phpunit.de",
                    "role": "lead"
                }
            ],
            "description": "Collection of value objects that represent the PHP code units",
            "homepage": "https://github.com/sebastianbergmann/code-unit",
            "support": {
                "issues": "https://github.com/sebastianbergmann/code-unit/issues",
                "source": "https://github.com/sebastianbergmann/code-unit/tree/2.0.0"
            },
            "funding": [
                {
                    "url": "https://github.com/sebastianbergmann",
                    "type": "github"
                }
            ],
            "time": "2023-02-03T06:58:43+00:00"
        },
        {
            "name": "sebastian/code-unit-reverse-lookup",
            "version": "3.0.0",
            "source": {
                "type": "git",
                "url": "https://github.com/sebastianbergmann/code-unit-reverse-lookup.git",
                "reference": "5e3a687f7d8ae33fb362c5c0743794bbb2420a1d"
            },
            "dist": {
                "type": "zip",
                "url": "https://api.github.com/repos/sebastianbergmann/code-unit-reverse-lookup/zipball/5e3a687f7d8ae33fb362c5c0743794bbb2420a1d",
                "reference": "5e3a687f7d8ae33fb362c5c0743794bbb2420a1d",
                "shasum": ""
            },
            "require": {
                "php": ">=8.1"
            },
            "require-dev": {
                "phpunit/phpunit": "^10.0"
            },
            "type": "library",
            "extra": {
                "branch-alias": {
                    "dev-main": "3.0-dev"
                }
            },
            "autoload": {
                "classmap": [
                    "src/"
                ]
            },
            "notification-url": "https://packagist.org/downloads/",
            "license": [
                "BSD-3-Clause"
            ],
            "authors": [
                {
                    "name": "Sebastian Bergmann",
                    "email": "sebastian@phpunit.de"
                }
            ],
            "description": "Looks up which function or method a line of code belongs to",
            "homepage": "https://github.com/sebastianbergmann/code-unit-reverse-lookup/",
            "support": {
                "issues": "https://github.com/sebastianbergmann/code-unit-reverse-lookup/issues",
                "source": "https://github.com/sebastianbergmann/code-unit-reverse-lookup/tree/3.0.0"
            },
            "funding": [
                {
                    "url": "https://github.com/sebastianbergmann",
                    "type": "github"
                }
            ],
            "time": "2023-02-03T06:59:15+00:00"
        },
        {
            "name": "sebastian/comparator",
            "version": "5.0.1",
            "source": {
                "type": "git",
                "url": "https://github.com/sebastianbergmann/comparator.git",
                "reference": "2db5010a484d53ebf536087a70b4a5423c102372"
            },
            "dist": {
                "type": "zip",
                "url": "https://api.github.com/repos/sebastianbergmann/comparator/zipball/2db5010a484d53ebf536087a70b4a5423c102372",
                "reference": "2db5010a484d53ebf536087a70b4a5423c102372",
                "shasum": ""
            },
            "require": {
                "ext-dom": "*",
                "ext-mbstring": "*",
                "php": ">=8.1",
                "sebastian/diff": "^5.0",
                "sebastian/exporter": "^5.0"
            },
            "require-dev": {
                "phpunit/phpunit": "^10.3"
            },
            "type": "library",
            "extra": {
                "branch-alias": {
                    "dev-main": "5.0-dev"
                }
            },
            "autoload": {
                "classmap": [
                    "src/"
                ]
            },
            "notification-url": "https://packagist.org/downloads/",
            "license": [
                "BSD-3-Clause"
            ],
            "authors": [
                {
                    "name": "Sebastian Bergmann",
                    "email": "sebastian@phpunit.de"
                },
                {
                    "name": "Jeff Welch",
                    "email": "whatthejeff@gmail.com"
                },
                {
                    "name": "Volker Dusch",
                    "email": "github@wallbash.com"
                },
                {
                    "name": "Bernhard Schussek",
                    "email": "bschussek@2bepublished.at"
                }
            ],
            "description": "Provides the functionality to compare PHP values for equality",
            "homepage": "https://github.com/sebastianbergmann/comparator",
            "keywords": [
                "comparator",
                "compare",
                "equality"
            ],
            "support": {
                "issues": "https://github.com/sebastianbergmann/comparator/issues",
                "security": "https://github.com/sebastianbergmann/comparator/security/policy",
                "source": "https://github.com/sebastianbergmann/comparator/tree/5.0.1"
            },
            "funding": [
                {
                    "url": "https://github.com/sebastianbergmann",
                    "type": "github"
                }
            ],
            "time": "2023-08-14T13:18:12+00:00"
        },
        {
            "name": "sebastian/complexity",
            "version": "3.2.0",
            "source": {
                "type": "git",
                "url": "https://github.com/sebastianbergmann/complexity.git",
                "reference": "68ff824baeae169ec9f2137158ee529584553799"
            },
            "dist": {
                "type": "zip",
                "url": "https://api.github.com/repos/sebastianbergmann/complexity/zipball/68ff824baeae169ec9f2137158ee529584553799",
                "reference": "68ff824baeae169ec9f2137158ee529584553799",
                "shasum": ""
            },
            "require": {
                "nikic/php-parser": "^4.18 || ^5.0",
                "php": ">=8.1"
            },
            "require-dev": {
                "phpunit/phpunit": "^10.0"
            },
            "type": "library",
            "extra": {
                "branch-alias": {
                    "dev-main": "3.2-dev"
                }
            },
            "autoload": {
                "classmap": [
                    "src/"
                ]
            },
            "notification-url": "https://packagist.org/downloads/",
            "license": [
                "BSD-3-Clause"
            ],
            "authors": [
                {
                    "name": "Sebastian Bergmann",
                    "email": "sebastian@phpunit.de",
                    "role": "lead"
                }
            ],
            "description": "Library for calculating the complexity of PHP code units",
            "homepage": "https://github.com/sebastianbergmann/complexity",
            "support": {
                "issues": "https://github.com/sebastianbergmann/complexity/issues",
                "security": "https://github.com/sebastianbergmann/complexity/security/policy",
                "source": "https://github.com/sebastianbergmann/complexity/tree/3.2.0"
            },
            "funding": [
                {
                    "url": "https://github.com/sebastianbergmann",
                    "type": "github"
                }
            ],
            "time": "2023-12-21T08:37:17+00:00"
        },
        {
            "name": "sebastian/diff",
            "version": "5.1.1",
            "source": {
                "type": "git",
                "url": "https://github.com/sebastianbergmann/diff.git",
                "reference": "c41e007b4b62af48218231d6c2275e4c9b975b2e"
            },
            "dist": {
                "type": "zip",
                "url": "https://api.github.com/repos/sebastianbergmann/diff/zipball/c41e007b4b62af48218231d6c2275e4c9b975b2e",
                "reference": "c41e007b4b62af48218231d6c2275e4c9b975b2e",
                "shasum": ""
            },
            "require": {
                "php": ">=8.1"
            },
            "require-dev": {
                "phpunit/phpunit": "^10.0",
                "symfony/process": "^6.4"
            },
            "type": "library",
            "extra": {
                "branch-alias": {
                    "dev-main": "5.1-dev"
                }
            },
            "autoload": {
                "classmap": [
                    "src/"
                ]
            },
            "notification-url": "https://packagist.org/downloads/",
            "license": [
                "BSD-3-Clause"
            ],
            "authors": [
                {
                    "name": "Sebastian Bergmann",
                    "email": "sebastian@phpunit.de"
                },
                {
                    "name": "Kore Nordmann",
                    "email": "mail@kore-nordmann.de"
                }
            ],
            "description": "Diff implementation",
            "homepage": "https://github.com/sebastianbergmann/diff",
            "keywords": [
                "diff",
                "udiff",
                "unidiff",
                "unified diff"
            ],
            "support": {
                "issues": "https://github.com/sebastianbergmann/diff/issues",
                "security": "https://github.com/sebastianbergmann/diff/security/policy",
                "source": "https://github.com/sebastianbergmann/diff/tree/5.1.1"
            },
            "funding": [
                {
                    "url": "https://github.com/sebastianbergmann",
                    "type": "github"
                }
            ],
            "time": "2024-03-02T07:15:17+00:00"
        },
        {
            "name": "sebastian/environment",
            "version": "6.1.0",
            "source": {
                "type": "git",
                "url": "https://github.com/sebastianbergmann/environment.git",
                "reference": "8074dbcd93529b357029f5cc5058fd3e43666984"
            },
            "dist": {
                "type": "zip",
                "url": "https://api.github.com/repos/sebastianbergmann/environment/zipball/8074dbcd93529b357029f5cc5058fd3e43666984",
                "reference": "8074dbcd93529b357029f5cc5058fd3e43666984",
                "shasum": ""
            },
            "require": {
                "php": ">=8.1"
            },
            "require-dev": {
                "phpunit/phpunit": "^10.0"
            },
            "suggest": {
                "ext-posix": "*"
            },
            "type": "library",
            "extra": {
                "branch-alias": {
                    "dev-main": "6.1-dev"
                }
            },
            "autoload": {
                "classmap": [
                    "src/"
                ]
            },
            "notification-url": "https://packagist.org/downloads/",
            "license": [
                "BSD-3-Clause"
            ],
            "authors": [
                {
                    "name": "Sebastian Bergmann",
                    "email": "sebastian@phpunit.de"
                }
            ],
            "description": "Provides functionality to handle HHVM/PHP environments",
            "homepage": "https://github.com/sebastianbergmann/environment",
            "keywords": [
                "Xdebug",
                "environment",
                "hhvm"
            ],
            "support": {
                "issues": "https://github.com/sebastianbergmann/environment/issues",
                "security": "https://github.com/sebastianbergmann/environment/security/policy",
                "source": "https://github.com/sebastianbergmann/environment/tree/6.1.0"
            },
            "funding": [
                {
                    "url": "https://github.com/sebastianbergmann",
                    "type": "github"
                }
            ],
            "time": "2024-03-23T08:47:14+00:00"
        },
        {
            "name": "sebastian/exporter",
            "version": "5.1.2",
            "source": {
                "type": "git",
                "url": "https://github.com/sebastianbergmann/exporter.git",
                "reference": "955288482d97c19a372d3f31006ab3f37da47adf"
            },
            "dist": {
                "type": "zip",
                "url": "https://api.github.com/repos/sebastianbergmann/exporter/zipball/955288482d97c19a372d3f31006ab3f37da47adf",
                "reference": "955288482d97c19a372d3f31006ab3f37da47adf",
                "shasum": ""
            },
            "require": {
                "ext-mbstring": "*",
                "php": ">=8.1",
                "sebastian/recursion-context": "^5.0"
            },
            "require-dev": {
                "phpunit/phpunit": "^10.0"
            },
            "type": "library",
            "extra": {
                "branch-alias": {
                    "dev-main": "5.1-dev"
                }
            },
            "autoload": {
                "classmap": [
                    "src/"
                ]
            },
            "notification-url": "https://packagist.org/downloads/",
            "license": [
                "BSD-3-Clause"
            ],
            "authors": [
                {
                    "name": "Sebastian Bergmann",
                    "email": "sebastian@phpunit.de"
                },
                {
                    "name": "Jeff Welch",
                    "email": "whatthejeff@gmail.com"
                },
                {
                    "name": "Volker Dusch",
                    "email": "github@wallbash.com"
                },
                {
                    "name": "Adam Harvey",
                    "email": "aharvey@php.net"
                },
                {
                    "name": "Bernhard Schussek",
                    "email": "bschussek@gmail.com"
                }
            ],
            "description": "Provides the functionality to export PHP variables for visualization",
            "homepage": "https://www.github.com/sebastianbergmann/exporter",
            "keywords": [
                "export",
                "exporter"
            ],
            "support": {
                "issues": "https://github.com/sebastianbergmann/exporter/issues",
                "security": "https://github.com/sebastianbergmann/exporter/security/policy",
                "source": "https://github.com/sebastianbergmann/exporter/tree/5.1.2"
            },
            "funding": [
                {
                    "url": "https://github.com/sebastianbergmann",
                    "type": "github"
                }
            ],
            "time": "2024-03-02T07:17:12+00:00"
        },
        {
            "name": "sebastian/global-state",
            "version": "6.0.2",
            "source": {
                "type": "git",
                "url": "https://github.com/sebastianbergmann/global-state.git",
                "reference": "987bafff24ecc4c9ac418cab1145b96dd6e9cbd9"
            },
            "dist": {
                "type": "zip",
                "url": "https://api.github.com/repos/sebastianbergmann/global-state/zipball/987bafff24ecc4c9ac418cab1145b96dd6e9cbd9",
                "reference": "987bafff24ecc4c9ac418cab1145b96dd6e9cbd9",
                "shasum": ""
            },
            "require": {
                "php": ">=8.1",
                "sebastian/object-reflector": "^3.0",
                "sebastian/recursion-context": "^5.0"
            },
            "require-dev": {
                "ext-dom": "*",
                "phpunit/phpunit": "^10.0"
            },
            "type": "library",
            "extra": {
                "branch-alias": {
                    "dev-main": "6.0-dev"
                }
            },
            "autoload": {
                "classmap": [
                    "src/"
                ]
            },
            "notification-url": "https://packagist.org/downloads/",
            "license": [
                "BSD-3-Clause"
            ],
            "authors": [
                {
                    "name": "Sebastian Bergmann",
                    "email": "sebastian@phpunit.de"
                }
            ],
            "description": "Snapshotting of global state",
            "homepage": "https://www.github.com/sebastianbergmann/global-state",
            "keywords": [
                "global state"
            ],
            "support": {
                "issues": "https://github.com/sebastianbergmann/global-state/issues",
                "security": "https://github.com/sebastianbergmann/global-state/security/policy",
                "source": "https://github.com/sebastianbergmann/global-state/tree/6.0.2"
            },
            "funding": [
                {
                    "url": "https://github.com/sebastianbergmann",
                    "type": "github"
                }
            ],
            "time": "2024-03-02T07:19:19+00:00"
        },
        {
            "name": "sebastian/lines-of-code",
            "version": "2.0.2",
            "source": {
                "type": "git",
                "url": "https://github.com/sebastianbergmann/lines-of-code.git",
                "reference": "856e7f6a75a84e339195d48c556f23be2ebf75d0"
            },
            "dist": {
                "type": "zip",
                "url": "https://api.github.com/repos/sebastianbergmann/lines-of-code/zipball/856e7f6a75a84e339195d48c556f23be2ebf75d0",
                "reference": "856e7f6a75a84e339195d48c556f23be2ebf75d0",
                "shasum": ""
            },
            "require": {
                "nikic/php-parser": "^4.18 || ^5.0",
                "php": ">=8.1"
            },
            "require-dev": {
                "phpunit/phpunit": "^10.0"
            },
            "type": "library",
            "extra": {
                "branch-alias": {
                    "dev-main": "2.0-dev"
                }
            },
            "autoload": {
                "classmap": [
                    "src/"
                ]
            },
            "notification-url": "https://packagist.org/downloads/",
            "license": [
                "BSD-3-Clause"
            ],
            "authors": [
                {
                    "name": "Sebastian Bergmann",
                    "email": "sebastian@phpunit.de",
                    "role": "lead"
                }
            ],
            "description": "Library for counting the lines of code in PHP source code",
            "homepage": "https://github.com/sebastianbergmann/lines-of-code",
            "support": {
                "issues": "https://github.com/sebastianbergmann/lines-of-code/issues",
                "security": "https://github.com/sebastianbergmann/lines-of-code/security/policy",
                "source": "https://github.com/sebastianbergmann/lines-of-code/tree/2.0.2"
            },
            "funding": [
                {
                    "url": "https://github.com/sebastianbergmann",
                    "type": "github"
                }
            ],
            "time": "2023-12-21T08:38:20+00:00"
        },
        {
            "name": "sebastian/object-enumerator",
            "version": "5.0.0",
            "source": {
                "type": "git",
                "url": "https://github.com/sebastianbergmann/object-enumerator.git",
                "reference": "202d0e344a580d7f7d04b3fafce6933e59dae906"
            },
            "dist": {
                "type": "zip",
                "url": "https://api.github.com/repos/sebastianbergmann/object-enumerator/zipball/202d0e344a580d7f7d04b3fafce6933e59dae906",
                "reference": "202d0e344a580d7f7d04b3fafce6933e59dae906",
                "shasum": ""
            },
            "require": {
                "php": ">=8.1",
                "sebastian/object-reflector": "^3.0",
                "sebastian/recursion-context": "^5.0"
            },
            "require-dev": {
                "phpunit/phpunit": "^10.0"
            },
            "type": "library",
            "extra": {
                "branch-alias": {
                    "dev-main": "5.0-dev"
                }
            },
            "autoload": {
                "classmap": [
                    "src/"
                ]
            },
            "notification-url": "https://packagist.org/downloads/",
            "license": [
                "BSD-3-Clause"
            ],
            "authors": [
                {
                    "name": "Sebastian Bergmann",
                    "email": "sebastian@phpunit.de"
                }
            ],
            "description": "Traverses array structures and object graphs to enumerate all referenced objects",
            "homepage": "https://github.com/sebastianbergmann/object-enumerator/",
            "support": {
                "issues": "https://github.com/sebastianbergmann/object-enumerator/issues",
                "source": "https://github.com/sebastianbergmann/object-enumerator/tree/5.0.0"
            },
            "funding": [
                {
                    "url": "https://github.com/sebastianbergmann",
                    "type": "github"
                }
            ],
            "time": "2023-02-03T07:08:32+00:00"
        },
        {
            "name": "sebastian/object-reflector",
            "version": "3.0.0",
            "source": {
                "type": "git",
                "url": "https://github.com/sebastianbergmann/object-reflector.git",
                "reference": "24ed13d98130f0e7122df55d06c5c4942a577957"
            },
            "dist": {
                "type": "zip",
                "url": "https://api.github.com/repos/sebastianbergmann/object-reflector/zipball/24ed13d98130f0e7122df55d06c5c4942a577957",
                "reference": "24ed13d98130f0e7122df55d06c5c4942a577957",
                "shasum": ""
            },
            "require": {
                "php": ">=8.1"
            },
            "require-dev": {
                "phpunit/phpunit": "^10.0"
            },
            "type": "library",
            "extra": {
                "branch-alias": {
                    "dev-main": "3.0-dev"
                }
            },
            "autoload": {
                "classmap": [
                    "src/"
                ]
            },
            "notification-url": "https://packagist.org/downloads/",
            "license": [
                "BSD-3-Clause"
            ],
            "authors": [
                {
                    "name": "Sebastian Bergmann",
                    "email": "sebastian@phpunit.de"
                }
            ],
            "description": "Allows reflection of object attributes, including inherited and non-public ones",
            "homepage": "https://github.com/sebastianbergmann/object-reflector/",
            "support": {
                "issues": "https://github.com/sebastianbergmann/object-reflector/issues",
                "source": "https://github.com/sebastianbergmann/object-reflector/tree/3.0.0"
            },
            "funding": [
                {
                    "url": "https://github.com/sebastianbergmann",
                    "type": "github"
                }
            ],
            "time": "2023-02-03T07:06:18+00:00"
        },
        {
            "name": "sebastian/recursion-context",
            "version": "5.0.0",
            "source": {
                "type": "git",
                "url": "https://github.com/sebastianbergmann/recursion-context.git",
                "reference": "05909fb5bc7df4c52992396d0116aed689f93712"
            },
            "dist": {
                "type": "zip",
                "url": "https://api.github.com/repos/sebastianbergmann/recursion-context/zipball/05909fb5bc7df4c52992396d0116aed689f93712",
                "reference": "05909fb5bc7df4c52992396d0116aed689f93712",
                "shasum": ""
            },
            "require": {
                "php": ">=8.1"
            },
            "require-dev": {
                "phpunit/phpunit": "^10.0"
            },
            "type": "library",
            "extra": {
                "branch-alias": {
                    "dev-main": "5.0-dev"
                }
            },
            "autoload": {
                "classmap": [
                    "src/"
                ]
            },
            "notification-url": "https://packagist.org/downloads/",
            "license": [
                "BSD-3-Clause"
            ],
            "authors": [
                {
                    "name": "Sebastian Bergmann",
                    "email": "sebastian@phpunit.de"
                },
                {
                    "name": "Jeff Welch",
                    "email": "whatthejeff@gmail.com"
                },
                {
                    "name": "Adam Harvey",
                    "email": "aharvey@php.net"
                }
            ],
            "description": "Provides functionality to recursively process PHP variables",
            "homepage": "https://github.com/sebastianbergmann/recursion-context",
            "support": {
                "issues": "https://github.com/sebastianbergmann/recursion-context/issues",
                "source": "https://github.com/sebastianbergmann/recursion-context/tree/5.0.0"
            },
            "funding": [
                {
                    "url": "https://github.com/sebastianbergmann",
                    "type": "github"
                }
            ],
            "time": "2023-02-03T07:05:40+00:00"
        },
        {
            "name": "sebastian/type",
            "version": "4.0.0",
            "source": {
                "type": "git",
                "url": "https://github.com/sebastianbergmann/type.git",
                "reference": "462699a16464c3944eefc02ebdd77882bd3925bf"
            },
            "dist": {
                "type": "zip",
                "url": "https://api.github.com/repos/sebastianbergmann/type/zipball/462699a16464c3944eefc02ebdd77882bd3925bf",
                "reference": "462699a16464c3944eefc02ebdd77882bd3925bf",
                "shasum": ""
            },
            "require": {
                "php": ">=8.1"
            },
            "require-dev": {
                "phpunit/phpunit": "^10.0"
            },
            "type": "library",
            "extra": {
                "branch-alias": {
                    "dev-main": "4.0-dev"
                }
            },
            "autoload": {
                "classmap": [
                    "src/"
                ]
            },
            "notification-url": "https://packagist.org/downloads/",
            "license": [
                "BSD-3-Clause"
            ],
            "authors": [
                {
                    "name": "Sebastian Bergmann",
                    "email": "sebastian@phpunit.de",
                    "role": "lead"
                }
            ],
            "description": "Collection of value objects that represent the types of the PHP type system",
            "homepage": "https://github.com/sebastianbergmann/type",
            "support": {
                "issues": "https://github.com/sebastianbergmann/type/issues",
                "source": "https://github.com/sebastianbergmann/type/tree/4.0.0"
            },
            "funding": [
                {
                    "url": "https://github.com/sebastianbergmann",
                    "type": "github"
                }
            ],
            "time": "2023-02-03T07:10:45+00:00"
        },
        {
            "name": "sebastian/version",
            "version": "4.0.1",
            "source": {
                "type": "git",
                "url": "https://github.com/sebastianbergmann/version.git",
                "reference": "c51fa83a5d8f43f1402e3f32a005e6262244ef17"
            },
            "dist": {
                "type": "zip",
                "url": "https://api.github.com/repos/sebastianbergmann/version/zipball/c51fa83a5d8f43f1402e3f32a005e6262244ef17",
                "reference": "c51fa83a5d8f43f1402e3f32a005e6262244ef17",
                "shasum": ""
            },
            "require": {
                "php": ">=8.1"
            },
            "type": "library",
            "extra": {
                "branch-alias": {
                    "dev-main": "4.0-dev"
                }
            },
            "autoload": {
                "classmap": [
                    "src/"
                ]
            },
            "notification-url": "https://packagist.org/downloads/",
            "license": [
                "BSD-3-Clause"
            ],
            "authors": [
                {
                    "name": "Sebastian Bergmann",
                    "email": "sebastian@phpunit.de",
                    "role": "lead"
                }
            ],
            "description": "Library that helps with managing the version number of Git-hosted PHP projects",
            "homepage": "https://github.com/sebastianbergmann/version",
            "support": {
                "issues": "https://github.com/sebastianbergmann/version/issues",
                "source": "https://github.com/sebastianbergmann/version/tree/4.0.1"
            },
            "funding": [
                {
                    "url": "https://github.com/sebastianbergmann",
                    "type": "github"
                }
            ],
            "time": "2023-02-07T11:34:05+00:00"
        },
        {
            "name": "theseer/tokenizer",
            "version": "1.2.3",
            "source": {
                "type": "git",
                "url": "https://github.com/theseer/tokenizer.git",
                "reference": "737eda637ed5e28c3413cb1ebe8bb52cbf1ca7a2"
            },
            "dist": {
                "type": "zip",
                "url": "https://api.github.com/repos/theseer/tokenizer/zipball/737eda637ed5e28c3413cb1ebe8bb52cbf1ca7a2",
                "reference": "737eda637ed5e28c3413cb1ebe8bb52cbf1ca7a2",
                "shasum": ""
            },
            "require": {
                "ext-dom": "*",
                "ext-tokenizer": "*",
                "ext-xmlwriter": "*",
                "php": "^7.2 || ^8.0"
            },
            "type": "library",
            "autoload": {
                "classmap": [
                    "src/"
                ]
            },
            "notification-url": "https://packagist.org/downloads/",
            "license": [
                "BSD-3-Clause"
            ],
            "authors": [
                {
                    "name": "Arne Blankerts",
                    "email": "arne@blankerts.de",
                    "role": "Developer"
                }
            ],
            "description": "A small library for converting tokenized PHP source code into XML and potentially other formats",
            "support": {
                "issues": "https://github.com/theseer/tokenizer/issues",
                "source": "https://github.com/theseer/tokenizer/tree/1.2.3"
            },
            "funding": [
                {
                    "url": "https://github.com/theseer",
                    "type": "github"
                }
            ],
            "time": "2024-03-03T12:36:25+00:00"
        }
    ],
    "aliases": [],
    "minimum-stability": "stable",
    "stability-flags": {
        "nethergamesmc/bedrock-data": 20,
        "nethergamesmc/bedrock-protocol": 20
    },
    "prefer-stable": false,
    "prefer-lowest": false,
    "platform": {
        "php": "^8.1",
        "php-64bit": "*",
        "ext-chunkutils2": "^0.3.1",
        "ext-crypto": "^0.3.1",
        "ext-ctype": "*",
        "ext-curl": "*",
        "ext-date": "*",
        "ext-gmp": "*",
        "ext-hash": "*",
        "ext-igbinary": "^3.0.1",
        "ext-json": "*",
        "ext-leveldb": "^0.2.1 || ^0.3.0",
        "ext-mbstring": "*",
        "ext-morton": "^0.1.0",
        "ext-openssl": "*",
        "ext-pcre": "*",
        "ext-phar": "*",
        "ext-pmmpthread": "^6.1.0",
        "ext-reflection": "*",
        "ext-simplexml": "*",
        "ext-sockets": "*",
        "ext-spl": "*",
        "ext-yaml": ">=2.0.0",
        "ext-zip": "*",
        "ext-zlib": ">=1.2.11",
        "composer-runtime-api": "^2.0"
    },
    "platform-dev": [],
    "platform-overrides": {
        "php": "8.1.0"
    },
    "plugin-api-version": "2.3.0"
}<|MERGE_RESOLUTION|>--- conflicted
+++ resolved
@@ -4,11 +4,7 @@
         "Read more about it at https://getcomposer.org/doc/01-basic-usage.md#installing-dependencies",
         "This file is @generated automatically"
     ],
-<<<<<<< HEAD
-    "content-hash": "150282b2ce4d09a34295312a90c0e0f0",
-=======
-    "content-hash": "5f03cc61eb1734a5c5b70988436c86dd",
->>>>>>> dbdefb5a
+    "content-hash": "154dfc5957ca377b88a2b38f1ae423c0",
     "packages": [
         {
             "name": "adhocore/json-comment",
@@ -130,31 +126,17 @@
             "time": "2023-11-29T23:19:16+00:00"
         },
         {
-<<<<<<< HEAD
             "name": "nethergamesmc/bedrock-data",
             "version": "dev-master",
             "source": {
                 "type": "git",
                 "url": "https://github.com/NetherGamesMC/BedrockData.git",
-                "reference": "b743c14c8435c18a6e78a40ca8d2d09b5370b795"
-            },
-            "dist": {
-                "type": "zip",
-                "url": "https://api.github.com/repos/NetherGamesMC/BedrockData/zipball/b743c14c8435c18a6e78a40ca8d2d09b5370b795",
-                "reference": "b743c14c8435c18a6e78a40ca8d2d09b5370b795",
-=======
-            "name": "pocketmine/bedrock-block-upgrade-schema",
-            "version": "4.3.0",
-            "source": {
-                "type": "git",
-                "url": "https://github.com/pmmp/BedrockBlockUpgradeSchema.git",
-                "reference": "53d3a41c37ce90d58b33130cdadad08e442d7c47"
-            },
-            "dist": {
-                "type": "zip",
-                "url": "https://api.github.com/repos/pmmp/BedrockBlockUpgradeSchema/zipball/53d3a41c37ce90d58b33130cdadad08e442d7c47",
-                "reference": "53d3a41c37ce90d58b33130cdadad08e442d7c47",
->>>>>>> dbdefb5a
+                "reference": "9740ef4fba94d31d32317826c0335f504119b2c3"
+            },
+            "dist": {
+                "type": "zip",
+                "url": "https://api.github.com/repos/NetherGamesMC/BedrockData/zipball/9740ef4fba94d31d32317826c0335f504119b2c3",
+                "reference": "9740ef4fba94d31d32317826c0335f504119b2c3",
                 "shasum": ""
             },
             "default-branch": true,
@@ -164,16 +146,9 @@
             ],
             "description": "Blobs of data generated from Minecraft: Bedrock Edition, used by PocketMine-MP",
             "support": {
-<<<<<<< HEAD
                 "source": "https://github.com/NetherGamesMC/BedrockData/tree/master"
             },
-            "time": "2024-06-13T18:22:57+00:00"
-=======
-                "issues": "https://github.com/pmmp/BedrockBlockUpgradeSchema/issues",
-                "source": "https://github.com/pmmp/BedrockBlockUpgradeSchema/tree/4.3.0"
-            },
-            "time": "2024-08-13T18:04:27+00:00"
->>>>>>> dbdefb5a
+            "time": "2024-08-14T00:54:30+00:00"
         },
         {
             "name": "nethergamesmc/bedrock-protocol",
@@ -181,12 +156,12 @@
             "source": {
                 "type": "git",
                 "url": "https://github.com/NetherGamesMC/BedrockProtocol.git",
-                "reference": "f42e0aea4ddd202970e238323c5f51de7854c925"
-            },
-            "dist": {
-                "type": "zip",
-                "url": "https://api.github.com/repos/NetherGamesMC/BedrockProtocol/zipball/f42e0aea4ddd202970e238323c5f51de7854c925",
-                "reference": "f42e0aea4ddd202970e238323c5f51de7854c925",
+                "reference": "7d136bba122f0cf6a25db689f406459cd8030ea8"
+            },
+            "dist": {
+                "type": "zip",
+                "url": "https://api.github.com/repos/NetherGamesMC/BedrockProtocol/zipball/7d136bba122f0cf6a25db689f406459cd8030ea8",
+                "reference": "7d136bba122f0cf6a25db689f406459cd8030ea8",
                 "shasum": ""
             },
             "require": {
@@ -199,7 +174,7 @@
                 "ramsey/uuid": "^4.1"
             },
             "require-dev": {
-                "phpstan/phpstan": "1.11.2",
+                "phpstan/phpstan": "1.11.9",
                 "phpstan/phpstan-phpunit": "^1.0.0",
                 "phpstan/phpstan-strict-rules": "^1.0.0",
                 "phpunit/phpunit": "^9.5 || ^10.0"
@@ -228,22 +203,35 @@
             "support": {
                 "source": "https://github.com/NetherGamesMC/BedrockProtocol/tree/master"
             },
-            "time": "2024-08-09T20:13:47+00:00"
-        },
-        {
-<<<<<<< HEAD
+            "time": "2024-08-14T01:00:02+00:00"
+        },
+        {
             "name": "pocketmine/bedrock-block-upgrade-schema",
-            "version": "4.2.0",
+            "version": "4.3.0",
             "source": {
                 "type": "git",
                 "url": "https://github.com/pmmp/BedrockBlockUpgradeSchema.git",
-                "reference": "8a327197b3b462fa282f40f76b070ffe585a25d2"
-            },
-            "dist": {
-                "type": "zip",
-                "url": "https://api.github.com/repos/pmmp/BedrockBlockUpgradeSchema/zipball/8a327197b3b462fa282f40f76b070ffe585a25d2",
-                "reference": "8a327197b3b462fa282f40f76b070ffe585a25d2",
-=======
+                "reference": "53d3a41c37ce90d58b33130cdadad08e442d7c47"
+            },
+            "dist": {
+                "type": "zip",
+                "url": "https://api.github.com/repos/pmmp/BedrockBlockUpgradeSchema/zipball/53d3a41c37ce90d58b33130cdadad08e442d7c47",
+                "reference": "53d3a41c37ce90d58b33130cdadad08e442d7c47",
+                "shasum": ""
+            },
+            "type": "library",
+            "notification-url": "https://packagist.org/downloads/",
+            "license": [
+                "CC0-1.0"
+            ],
+            "description": "Schemas describing how to upgrade saved block data in older Minecraft: Bedrock Edition world saves",
+            "support": {
+                "issues": "https://github.com/pmmp/BedrockBlockUpgradeSchema/issues",
+                "source": "https://github.com/pmmp/BedrockBlockUpgradeSchema/tree/4.3.0"
+            },
+            "time": "2024-08-13T18:04:27+00:00"
+        },
+        {
             "name": "pocketmine/bedrock-item-upgrade-schema",
             "version": "1.11.0",
             "source": {
@@ -255,7 +243,6 @@
                 "type": "zip",
                 "url": "https://api.github.com/repos/pmmp/BedrockItemUpgradeSchema/zipball/35c18d093fc2b12da8737b2edb2c3ad6a14a53dd",
                 "reference": "35c18d093fc2b12da8737b2edb2c3ad6a14a53dd",
->>>>>>> dbdefb5a
                 "shasum": ""
             },
             "type": "library",
@@ -263,45 +250,12 @@
             "license": [
                 "CC0-1.0"
             ],
-            "description": "Schemas describing how to upgrade saved block data in older Minecraft: Bedrock Edition world saves",
-            "support": {
-<<<<<<< HEAD
-                "issues": "https://github.com/pmmp/BedrockBlockUpgradeSchema/issues",
-                "source": "https://github.com/pmmp/BedrockBlockUpgradeSchema/tree/4.2.0"
-            },
-            "time": "2024-06-13T17:28:26+00:00"
-=======
+            "description": "JSON schemas for upgrading items found in older Minecraft: Bedrock world saves",
+            "support": {
                 "issues": "https://github.com/pmmp/BedrockItemUpgradeSchema/issues",
                 "source": "https://github.com/pmmp/BedrockItemUpgradeSchema/tree/1.11.0"
             },
             "time": "2024-08-13T18:06:25+00:00"
->>>>>>> dbdefb5a
-        },
-        {
-            "name": "pocketmine/bedrock-item-upgrade-schema",
-            "version": "1.10.0",
-            "source": {
-                "type": "git",
-                "url": "https://github.com/pmmp/BedrockItemUpgradeSchema.git",
-                "reference": "b4687afa19f91eacebd46c40d487f4cc515be504"
-            },
-            "dist": {
-                "type": "zip",
-                "url": "https://api.github.com/repos/pmmp/BedrockItemUpgradeSchema/zipball/b4687afa19f91eacebd46c40d487f4cc515be504",
-                "reference": "b4687afa19f91eacebd46c40d487f4cc515be504",
-                "shasum": ""
-            },
-            "type": "library",
-            "notification-url": "https://packagist.org/downloads/",
-            "license": [
-                "CC0-1.0"
-            ],
-            "description": "JSON schemas for upgrading items found in older Minecraft: Bedrock world saves",
-            "support": {
-                "issues": "https://github.com/pmmp/BedrockItemUpgradeSchema/issues",
-                "source": "https://github.com/pmmp/BedrockItemUpgradeSchema/tree/1.10.0"
-            },
-            "time": "2024-05-15T15:15:55+00:00"
         },
         {
             "name": "pocketmine/binaryutils",
@@ -3029,5 +2983,5 @@
     "platform-overrides": {
         "php": "8.1.0"
     },
-    "plugin-api-version": "2.3.0"
+    "plugin-api-version": "2.6.0"
 }