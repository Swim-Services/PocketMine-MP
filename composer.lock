{
    "_readme": [
        "This file locks the dependencies of your project to a known state",
        "Read more about it at https://getcomposer.org/doc/01-basic-usage.md#installing-dependencies",
        "This file is @generated automatically"
    ],
<<<<<<< HEAD
    "content-hash": "00bffaaf76b5baad65fefd05fb25651f",
=======
    "content-hash": "7e0991461c05ed03067e19ed52f4579b",
>>>>>>> 4dbcd714
    "packages": [
        {
            "name": "adhocore/json-comment",
            "version": "1.2.1",
            "source": {
                "type": "git",
                "url": "https://github.com/adhocore/php-json-comment.git",
                "reference": "651023f9fe52e9efa2198cbaf6e481d1968e2377"
            },
            "dist": {
                "type": "zip",
                "url": "https://api.github.com/repos/adhocore/php-json-comment/zipball/651023f9fe52e9efa2198cbaf6e481d1968e2377",
                "reference": "651023f9fe52e9efa2198cbaf6e481d1968e2377",
                "shasum": ""
            },
            "require": {
                "ext-ctype": "*",
                "php": ">=7.0"
            },
            "require-dev": {
                "phpunit/phpunit": "^6.5 || ^7.5 || ^8.5"
            },
            "type": "library",
            "autoload": {
                "psr-4": {
                    "Ahc\\Json\\": "src/"
                }
            },
            "notification-url": "https://packagist.org/downloads/",
            "license": [
                "MIT"
            ],
            "authors": [
                {
                    "name": "Jitendra Adhikari",
                    "email": "jiten.adhikary@gmail.com"
                }
            ],
            "description": "Lightweight JSON comment stripper library for PHP",
            "keywords": [
                "comment",
                "json",
                "strip-comment"
            ],
            "support": {
                "issues": "https://github.com/adhocore/php-json-comment/issues",
                "source": "https://github.com/adhocore/php-json-comment/tree/1.2.1"
            },
            "funding": [
                {
                    "url": "https://paypal.me/ji10",
                    "type": "custom"
                },
                {
                    "url": "https://github.com/adhocore",
                    "type": "github"
                }
            ],
            "time": "2022-10-02T11:22:07+00:00"
        },
        {
            "name": "brick/math",
            "version": "0.10.2",
            "source": {
                "type": "git",
                "url": "https://github.com/brick/math.git",
                "reference": "459f2781e1a08d52ee56b0b1444086e038561e3f"
            },
            "dist": {
                "type": "zip",
                "url": "https://api.github.com/repos/brick/math/zipball/459f2781e1a08d52ee56b0b1444086e038561e3f",
                "reference": "459f2781e1a08d52ee56b0b1444086e038561e3f",
                "shasum": ""
            },
            "require": {
                "ext-json": "*",
                "php": "^7.4 || ^8.0"
            },
            "require-dev": {
                "php-coveralls/php-coveralls": "^2.2",
                "phpunit/phpunit": "^9.0",
                "vimeo/psalm": "4.25.0"
            },
            "type": "library",
            "autoload": {
                "psr-4": {
                    "Brick\\Math\\": "src/"
                }
            },
            "notification-url": "https://packagist.org/downloads/",
            "license": [
                "MIT"
            ],
            "description": "Arbitrary-precision arithmetic library",
            "keywords": [
                "Arbitrary-precision",
                "BigInteger",
                "BigRational",
                "arithmetic",
                "bigdecimal",
                "bignum",
                "brick",
                "math"
            ],
            "support": {
                "issues": "https://github.com/brick/math/issues",
                "source": "https://github.com/brick/math/tree/0.10.2"
            },
            "funding": [
                {
                    "url": "https://github.com/BenMorel",
                    "type": "github"
                }
            ],
            "time": "2022-08-10T22:54:19+00:00"
        },
        {
            "name": "fgrosse/phpasn1",
            "version": "v2.5.0",
            "source": {
                "type": "git",
                "url": "https://github.com/fgrosse/PHPASN1.git",
                "reference": "42060ed45344789fb9f21f9f1864fc47b9e3507b"
            },
            "dist": {
                "type": "zip",
                "url": "https://api.github.com/repos/fgrosse/PHPASN1/zipball/42060ed45344789fb9f21f9f1864fc47b9e3507b",
                "reference": "42060ed45344789fb9f21f9f1864fc47b9e3507b",
                "shasum": ""
            },
            "require": {
                "php": "^7.1 || ^8.0"
            },
            "require-dev": {
                "php-coveralls/php-coveralls": "~2.0",
                "phpunit/phpunit": "^7.0 || ^8.0 || ^9.0"
            },
            "suggest": {
                "ext-bcmath": "BCmath is the fallback extension for big integer calculations",
                "ext-curl": "For loading OID information from the web if they have not bee defined statically",
                "ext-gmp": "GMP is the preferred extension for big integer calculations",
                "phpseclib/bcmath_compat": "BCmath polyfill for servers where neither GMP nor BCmath is available"
            },
            "type": "library",
            "extra": {
                "branch-alias": {
                    "dev-master": "2.0.x-dev"
                }
            },
            "autoload": {
                "psr-4": {
                    "FG\\": "lib/"
                }
            },
            "notification-url": "https://packagist.org/downloads/",
            "license": [
                "MIT"
            ],
            "authors": [
                {
                    "name": "Friedrich Große",
                    "email": "friedrich.grosse@gmail.com",
                    "homepage": "https://github.com/FGrosse",
                    "role": "Author"
                },
                {
                    "name": "All contributors",
                    "homepage": "https://github.com/FGrosse/PHPASN1/contributors"
                }
            ],
            "description": "A PHP Framework that allows you to encode and decode arbitrary ASN.1 structures using the ITU-T X.690 Encoding Rules.",
            "homepage": "https://github.com/FGrosse/PHPASN1",
            "keywords": [
                "DER",
                "asn.1",
                "asn1",
                "ber",
                "binary",
                "decoding",
                "encoding",
                "x.509",
                "x.690",
                "x509",
                "x690"
            ],
            "support": {
                "issues": "https://github.com/fgrosse/PHPASN1/issues",
                "source": "https://github.com/fgrosse/PHPASN1/tree/v2.5.0"
            },
            "abandoned": true,
            "time": "2022-12-19T11:08:26+00:00"
        },
        {
            "name": "nethergamesmc/bedrock-data",
            "version": "dev-1.18.0-min",
            "source": {
                "type": "git",
                "url": "https://github.com/NetherGamesMC/BedrockData.git",
                "reference": "a50e33b6e79de338238f9d71b738349bf4905772"
            },
            "dist": {
                "type": "zip",
                "url": "https://api.github.com/repos/NetherGamesMC/BedrockData/zipball/a50e33b6e79de338238f9d71b738349bf4905772",
                "reference": "a50e33b6e79de338238f9d71b738349bf4905772",
                "shasum": ""
            },
            "type": "library",
<<<<<<< HEAD
=======
            "autoload": {
                "psr-0": {
                    "JsonMapper": "src/"
                }
            },
            "notification-url": "https://packagist.org/downloads/",
            "license": [
                "OSL-3.0"
            ],
            "authors": [
                {
                    "name": "Christian Weiske",
                    "email": "cweiske@cweiske.de",
                    "homepage": "http://github.com/cweiske/jsonmapper/",
                    "role": "Developer"
                }
            ],
            "description": "Map nested JSON structures onto PHP classes",
            "support": {
                "email": "cweiske@cweiske.de",
                "issues": "https://github.com/cweiske/jsonmapper/issues",
                "source": "https://github.com/cweiske/jsonmapper/tree/v4.1.0"
            },
            "time": "2022-12-08T20:46:14+00:00"
        },
        {
            "name": "pocketmine/bedrock-block-upgrade-schema",
            "version": "1.0.0",
            "source": {
                "type": "git",
                "url": "https://github.com/pmmp/BedrockBlockUpgradeSchema.git",
                "reference": "a05ce434eb7f8c11058d26833bc975fe635b23b4"
            },
            "dist": {
                "type": "zip",
                "url": "https://api.github.com/repos/pmmp/BedrockBlockUpgradeSchema/zipball/a05ce434eb7f8c11058d26833bc975fe635b23b4",
                "reference": "a05ce434eb7f8c11058d26833bc975fe635b23b4",
                "shasum": ""
            },
            "type": "library",
            "notification-url": "https://packagist.org/downloads/",
            "license": [
                "CC0-1.0"
            ],
            "description": "Schemas describing how to upgrade saved block data in older Minecraft: Bedrock Edition world saves",
            "support": {
                "issues": "https://github.com/pmmp/BedrockBlockUpgradeSchema/issues",
                "source": "https://github.com/pmmp/BedrockBlockUpgradeSchema/tree/1.0.0"
            },
            "time": "2023-02-01T21:09:54+00:00"
        },
        {
            "name": "pocketmine/bedrock-data",
            "version": "1.14.0+bedrock-1.19.60",
            "source": {
                "type": "git",
                "url": "https://github.com/pmmp/BedrockData.git",
                "reference": "7b06234ec6e1f4fb06ad4b2f177e606c25df9b46"
            },
            "dist": {
                "type": "zip",
                "url": "https://api.github.com/repos/pmmp/BedrockData/zipball/7b06234ec6e1f4fb06ad4b2f177e606c25df9b46",
                "reference": "7b06234ec6e1f4fb06ad4b2f177e606c25df9b46",
                "shasum": ""
            },
            "type": "library",
            "notification-url": "https://packagist.org/downloads/",
>>>>>>> 4dbcd714
            "license": [
                "CC0-1.0"
            ],
            "description": "Blobs of data generated from Minecraft: Bedrock Edition, used by PocketMine-MP",
            "support": {
                "source": "https://github.com/NetherGamesMC/BedrockData/tree/1.18.0-min"
            },
            "time": "2023-02-09T22:47:08+00:00"
        },
        {
<<<<<<< HEAD
            "name": "nethergamesmc/bedrock-protocol",
            "version": "dev-1.18.0-min",
            "source": {
                "type": "git",
                "url": "https://github.com/NetherGamesMC/BedrockProtocol.git",
                "reference": "476f7f221659162526a3dbca9df0ae8a293f789f"
            },
            "dist": {
                "type": "zip",
                "url": "https://api.github.com/repos/NetherGamesMC/BedrockProtocol/zipball/476f7f221659162526a3dbca9df0ae8a293f789f",
                "reference": "476f7f221659162526a3dbca9df0ae8a293f789f",
=======
            "name": "pocketmine/bedrock-item-upgrade-schema",
            "version": "1.0.0",
            "source": {
                "type": "git",
                "url": "https://github.com/pmmp/BedrockItemUpgradeSchema.git",
                "reference": "7e53f77ea34ba30b1f94d3c24e64e19d3c4296e7"
            },
            "dist": {
                "type": "zip",
                "url": "https://api.github.com/repos/pmmp/BedrockItemUpgradeSchema/zipball/7e53f77ea34ba30b1f94d3c24e64e19d3c4296e7",
                "reference": "7e53f77ea34ba30b1f94d3c24e64e19d3c4296e7",
                "shasum": ""
            },
            "type": "library",
            "notification-url": "https://packagist.org/downloads/",
            "license": [
                "CC0-1.0"
            ],
            "description": "JSON schemas for upgrading items found in older Minecraft: Bedrock world saves",
            "support": {
                "issues": "https://github.com/pmmp/BedrockItemUpgradeSchema/issues",
                "source": "https://github.com/pmmp/BedrockItemUpgradeSchema/tree/1.0.0"
            },
            "time": "2023-02-01T22:50:02+00:00"
        },
        {
            "name": "pocketmine/bedrock-protocol",
            "version": "19.3.0+bedrock-1.19.62",
            "source": {
                "type": "git",
                "url": "https://github.com/pmmp/BedrockProtocol.git",
                "reference": "a5bf4753c7f30f781c4541918e238f5bb637e7ad"
            },
            "dist": {
                "type": "zip",
                "url": "https://api.github.com/repos/pmmp/BedrockProtocol/zipball/a5bf4753c7f30f781c4541918e238f5bb637e7ad",
                "reference": "a5bf4753c7f30f781c4541918e238f5bb637e7ad",
>>>>>>> 4dbcd714
                "shasum": ""
            },
            "require": {
                "ext-json": "*",
                "netresearch/jsonmapper": "^4.0",
                "php": "^8.0",
                "pocketmine/binaryutils": "^0.2.0",
                "pocketmine/color": "^0.2.0 || ^0.3.0",
                "pocketmine/math": "^0.3.0 || ^0.4.0",
                "pocketmine/nbt": "^0.3.0",
                "ramsey/uuid": "^4.1"
            },
            "require-dev": {
                "phpstan/phpstan": "1.9.13",
                "phpstan/phpstan-phpunit": "^1.0.0",
                "phpstan/phpstan-strict-rules": "^1.0.0",
                "phpunit/phpunit": "^9.5"
            },
            "type": "library",
            "autoload": {
                "psr-4": {
                    "pocketmine\\network\\mcpe\\protocol\\": "src/"
                }
            },
            "autoload-dev": {
                "psr-4": {
                    "pocketmine\\network\\mcpe\\protocol\\": "tests/phpunit/"
                }
            },
            "scripts": {
                "update-create-methods": [
                    "@php tools/generate-create-static-methods.php"
                ]
            },
            "license": [
                "LGPL-3.0"
            ],
            "description": "An implementation of the Minecraft: Bedrock Edition protocol in PHP",
            "support": {
<<<<<<< HEAD
                "source": "https://github.com/NetherGamesMC/BedrockProtocol/tree/1.18.0-min"
            },
            "time": "2023-02-17T17:26:42+00:00"
        },
        {
            "name": "netresearch/jsonmapper",
            "version": "v4.1.0",
            "source": {
                "type": "git",
                "url": "https://github.com/cweiske/jsonmapper.git",
                "reference": "cfa81ea1d35294d64adb9c68aa4cb9e92400e53f"
            },
            "dist": {
                "type": "zip",
                "url": "https://api.github.com/repos/cweiske/jsonmapper/zipball/cfa81ea1d35294d64adb9c68aa4cb9e92400e53f",
                "reference": "cfa81ea1d35294d64adb9c68aa4cb9e92400e53f",
                "shasum": ""
            },
            "require": {
                "ext-json": "*",
                "ext-pcre": "*",
                "ext-reflection": "*",
                "ext-spl": "*",
                "php": ">=7.1"
            },
            "require-dev": {
                "phpunit/phpunit": "~7.5 || ~8.0 || ~9.0",
                "squizlabs/php_codesniffer": "~3.5"
            },
            "type": "library",
            "autoload": {
                "psr-0": {
                    "JsonMapper": "src/"
                }
            },
            "notification-url": "https://packagist.org/downloads/",
            "license": [
                "OSL-3.0"
            ],
            "authors": [
                {
                    "name": "Christian Weiske",
                    "email": "cweiske@cweiske.de",
                    "homepage": "http://github.com/cweiske/jsonmapper/",
                    "role": "Developer"
                }
            ],
            "description": "Map nested JSON structures onto PHP classes",
            "support": {
                "email": "cweiske@cweiske.de",
                "issues": "https://github.com/cweiske/jsonmapper/issues",
                "source": "https://github.com/cweiske/jsonmapper/tree/v4.1.0"
            },
            "time": "2022-12-08T20:46:14+00:00"
=======
                "issues": "https://github.com/pmmp/BedrockProtocol/issues",
                "source": "https://github.com/pmmp/BedrockProtocol/tree/19.3.0+bedrock-1.19.62"
            },
            "time": "2023-02-19T16:11:03+00:00"
>>>>>>> 4dbcd714
        },
        {
            "name": "pocketmine/binaryutils",
            "version": "0.2.4",
            "source": {
                "type": "git",
                "url": "https://github.com/pmmp/BinaryUtils.git",
                "reference": "5ac7eea91afbad8dc498f5ce34ce6297d5e6ea9a"
            },
            "dist": {
                "type": "zip",
                "url": "https://api.github.com/repos/pmmp/BinaryUtils/zipball/5ac7eea91afbad8dc498f5ce34ce6297d5e6ea9a",
                "reference": "5ac7eea91afbad8dc498f5ce34ce6297d5e6ea9a",
                "shasum": ""
            },
            "require": {
                "php": "^7.4 || ^8.0",
                "php-64bit": "*"
            },
            "require-dev": {
                "phpstan/extension-installer": "^1.0",
                "phpstan/phpstan": "1.3.0",
                "phpstan/phpstan-phpunit": "^1.0",
                "phpstan/phpstan-strict-rules": "^1.0.0",
                "phpunit/phpunit": "^9.5"
            },
            "type": "library",
            "autoload": {
                "psr-4": {
                    "pocketmine\\utils\\": "src/"
                }
            },
            "notification-url": "https://packagist.org/downloads/",
            "license": [
                "LGPL-3.0"
            ],
            "description": "Classes and methods for conveniently handling binary data",
            "support": {
                "issues": "https://github.com/pmmp/BinaryUtils/issues",
                "source": "https://github.com/pmmp/BinaryUtils/tree/0.2.4"
            },
            "time": "2022-01-12T18:06:33+00:00"
        },
        {
            "name": "pocketmine/callback-validator",
            "version": "1.0.3",
            "source": {
                "type": "git",
                "url": "https://github.com/pmmp/CallbackValidator.git",
                "reference": "64787469766bcaa7e5885242e85c23c25e8c55a2"
            },
            "dist": {
                "type": "zip",
                "url": "https://api.github.com/repos/pmmp/CallbackValidator/zipball/64787469766bcaa7e5885242e85c23c25e8c55a2",
                "reference": "64787469766bcaa7e5885242e85c23c25e8c55a2",
                "shasum": ""
            },
            "require": {
                "ext-reflection": "*",
                "php": "^7.1 || ^8.0"
            },
            "replace": {
                "daverandom/callback-validator": "*"
            },
            "require-dev": {
                "phpstan/extension-installer": "^1.0",
                "phpstan/phpstan": "0.12.59",
                "phpstan/phpstan-strict-rules": "^0.12.4",
                "phpunit/phpunit": "^7.5 || ^8.5 || ^9.0"
            },
            "type": "library",
            "autoload": {
                "psr-4": {
                    "DaveRandom\\CallbackValidator\\": "src/"
                }
            },
            "notification-url": "https://packagist.org/downloads/",
            "license": [
                "MIT"
            ],
            "authors": [
                {
                    "name": "Chris Wright",
                    "email": "cw@daverandom.com"
                }
            ],
            "description": "Fork of daverandom/callback-validator - Tools for validating callback signatures",
            "support": {
                "issues": "https://github.com/pmmp/CallbackValidator/issues",
                "source": "https://github.com/pmmp/CallbackValidator/tree/1.0.3"
            },
            "time": "2020-12-11T01:45:37+00:00"
        },
        {
            "name": "pocketmine/classloader",
            "version": "0.2.0",
            "source": {
                "type": "git",
                "url": "https://github.com/pmmp/ClassLoader.git",
                "reference": "49ea303993efdfb39cd302e2156d50aa78209e78"
            },
            "dist": {
                "type": "zip",
                "url": "https://api.github.com/repos/pmmp/ClassLoader/zipball/49ea303993efdfb39cd302e2156d50aa78209e78",
                "reference": "49ea303993efdfb39cd302e2156d50aa78209e78",
                "shasum": ""
            },
            "require": {
                "ext-pthreads": "~3.2.0 || ^4.0",
                "ext-reflection": "*",
                "php": "^8.0"
            },
            "conflict": {
                "pocketmine/spl": "<0.4"
            },
            "require-dev": {
                "phpstan/extension-installer": "^1.0",
                "phpstan/phpstan": "0.12.99",
                "phpstan/phpstan-strict-rules": "^0.12.4",
                "phpunit/phpunit": "^9.5"
            },
            "type": "library",
            "autoload": {
                "classmap": [
                    "./src"
                ]
            },
            "notification-url": "https://packagist.org/downloads/",
            "license": [
                "LGPL-3.0"
            ],
            "description": "Ad-hoc autoloading components used by PocketMine-MP",
            "support": {
                "issues": "https://github.com/pmmp/ClassLoader/issues",
                "source": "https://github.com/pmmp/ClassLoader/tree/0.2.0"
            },
            "time": "2021-11-01T20:17:27+00:00"
        },
        {
            "name": "pocketmine/color",
            "version": "0.3.0",
            "source": {
                "type": "git",
                "url": "https://github.com/pmmp/Color.git",
                "reference": "8cb346d0a21ad3287cc8d7175e4b643416607249"
            },
            "dist": {
                "type": "zip",
                "url": "https://api.github.com/repos/pmmp/Color/zipball/8cb346d0a21ad3287cc8d7175e4b643416607249",
                "reference": "8cb346d0a21ad3287cc8d7175e4b643416607249",
                "shasum": ""
            },
            "require": {
                "php": "^8.0"
            },
            "require-dev": {
                "phpstan/phpstan": "1.9.4",
                "phpstan/phpstan-strict-rules": "^1.2.0"
            },
            "type": "library",
            "autoload": {
                "psr-4": {
                    "pocketmine\\color\\": "src/"
                }
            },
            "notification-url": "https://packagist.org/downloads/",
            "license": [
                "LGPL-3.0"
            ],
            "description": "Color handling library used by PocketMine-MP and related projects",
            "support": {
                "issues": "https://github.com/pmmp/Color/issues",
                "source": "https://github.com/pmmp/Color/tree/0.3.0"
            },
            "time": "2022-12-18T19:49:21+00:00"
        },
        {
            "name": "pocketmine/errorhandler",
            "version": "0.6.0",
            "source": {
                "type": "git",
                "url": "https://github.com/pmmp/ErrorHandler.git",
                "reference": "dae214a04348b911e8219ebf125ff1c5589cc878"
            },
            "dist": {
                "type": "zip",
                "url": "https://api.github.com/repos/pmmp/ErrorHandler/zipball/dae214a04348b911e8219ebf125ff1c5589cc878",
                "reference": "dae214a04348b911e8219ebf125ff1c5589cc878",
                "shasum": ""
            },
            "require": {
                "php": "^8.0"
            },
            "require-dev": {
                "phpstan/phpstan": "0.12.99",
                "phpstan/phpstan-strict-rules": "^0.12.2",
                "phpunit/phpunit": "^9.5"
            },
            "type": "library",
            "autoload": {
                "psr-4": {
                    "pocketmine\\errorhandler\\": "src/"
                }
            },
            "notification-url": "https://packagist.org/downloads/",
            "license": [
                "LGPL-3.0"
            ],
            "description": "Utilities to handle nasty PHP E_* errors in a usable way",
            "support": {
                "issues": "https://github.com/pmmp/ErrorHandler/issues",
                "source": "https://github.com/pmmp/ErrorHandler/tree/0.6.0"
            },
            "time": "2022-01-08T21:05:46+00:00"
        },
        {
            "name": "pocketmine/locale-data",
            "version": "2.18.3",
            "source": {
                "type": "git",
                "url": "https://github.com/pmmp/Language.git",
                "reference": "da25bfe9ee4822a84feb9b7e620c56ad4000aed0"
            },
            "dist": {
                "type": "zip",
                "url": "https://api.github.com/repos/pmmp/Language/zipball/da25bfe9ee4822a84feb9b7e620c56ad4000aed0",
                "reference": "da25bfe9ee4822a84feb9b7e620c56ad4000aed0",
                "shasum": ""
            },
            "type": "library",
            "notification-url": "https://packagist.org/downloads/",
            "description": "Language resources used by PocketMine-MP",
            "support": {
                "issues": "https://github.com/pmmp/Language/issues",
                "source": "https://github.com/pmmp/Language/tree/2.18.3"
            },
            "time": "2023-01-17T21:43:36+00:00"
        },
        {
            "name": "pocketmine/log",
            "version": "0.4.0",
            "source": {
                "type": "git",
                "url": "https://github.com/pmmp/Log.git",
                "reference": "e6c912c0f9055c81d23108ec2d179b96f404c043"
            },
            "dist": {
                "type": "zip",
                "url": "https://api.github.com/repos/pmmp/Log/zipball/e6c912c0f9055c81d23108ec2d179b96f404c043",
                "reference": "e6c912c0f9055c81d23108ec2d179b96f404c043",
                "shasum": ""
            },
            "require": {
                "php": "^7.4 || ^8.0"
            },
            "conflict": {
                "pocketmine/spl": "<0.4"
            },
            "require-dev": {
                "phpstan/phpstan": "0.12.88",
                "phpstan/phpstan-strict-rules": "^0.12.2"
            },
            "type": "library",
            "autoload": {
                "classmap": [
                    "./src"
                ]
            },
            "notification-url": "https://packagist.org/downloads/",
            "license": [
                "LGPL-3.0"
            ],
            "description": "Logging components used by PocketMine-MP and related projects",
            "support": {
                "issues": "https://github.com/pmmp/Log/issues",
                "source": "https://github.com/pmmp/Log/tree/0.4.0"
            },
            "time": "2021-06-18T19:08:09+00:00"
        },
        {
            "name": "pocketmine/log-pthreads",
            "version": "0.4.0",
            "source": {
                "type": "git",
                "url": "https://github.com/pmmp/LogPthreads.git",
                "reference": "61f709e8cf36bcc24e4efe02acded680a1ce23cd"
            },
            "dist": {
                "type": "zip",
                "url": "https://api.github.com/repos/pmmp/LogPthreads/zipball/61f709e8cf36bcc24e4efe02acded680a1ce23cd",
                "reference": "61f709e8cf36bcc24e4efe02acded680a1ce23cd",
                "shasum": ""
            },
            "require": {
                "ext-pthreads": "~3.2.0 || ^4.0",
                "php": "^7.4 || ^8.0",
                "pocketmine/log": "^0.4.0"
            },
            "conflict": {
                "pocketmine/spl": "<0.4"
            },
            "require-dev": {
                "phpstan/extension-installer": "^1.0",
                "phpstan/phpstan": "0.12.88",
                "phpstan/phpstan-strict-rules": "^0.12.4"
            },
            "type": "library",
            "autoload": {
                "classmap": [
                    "./src"
                ]
            },
            "notification-url": "https://packagist.org/downloads/",
            "license": [
                "LGPL-3.0"
            ],
            "description": "Logging components specialized for pthreads used by PocketMine-MP and related projects",
            "support": {
                "issues": "https://github.com/pmmp/LogPthreads/issues",
                "source": "https://github.com/pmmp/LogPthreads/tree/0.4.0"
            },
            "time": "2021-11-01T21:42:09+00:00"
        },
        {
            "name": "pocketmine/math",
            "version": "0.4.3",
            "source": {
                "type": "git",
                "url": "https://github.com/pmmp/Math.git",
                "reference": "47a243d320b01c8099d65309967934c188111549"
            },
            "dist": {
                "type": "zip",
                "url": "https://api.github.com/repos/pmmp/Math/zipball/47a243d320b01c8099d65309967934c188111549",
                "reference": "47a243d320b01c8099d65309967934c188111549",
                "shasum": ""
            },
            "require": {
                "php": "^8.0",
                "php-64bit": "*"
            },
            "require-dev": {
                "phpstan/extension-installer": "^1.0",
                "phpstan/phpstan": "1.8.2",
                "phpstan/phpstan-strict-rules": "^1.0",
                "phpunit/phpunit": "^8.5 || ^9.5"
            },
            "type": "library",
            "autoload": {
                "psr-4": {
                    "pocketmine\\math\\": "src/"
                }
            },
            "notification-url": "https://packagist.org/downloads/",
            "license": [
                "LGPL-3.0"
            ],
            "description": "PHP library containing math related code used in PocketMine-MP",
            "support": {
                "issues": "https://github.com/pmmp/Math/issues",
                "source": "https://github.com/pmmp/Math/tree/0.4.3"
            },
            "time": "2022-08-25T18:43:37+00:00"
        },
        {
            "name": "pocketmine/nbt",
            "version": "0.3.3",
            "source": {
                "type": "git",
                "url": "https://github.com/pmmp/NBT.git",
                "reference": "f4321be50df1a18b9f4e94d428a2e68a6e2ac2b4"
            },
            "dist": {
                "type": "zip",
                "url": "https://api.github.com/repos/pmmp/NBT/zipball/f4321be50df1a18b9f4e94d428a2e68a6e2ac2b4",
                "reference": "f4321be50df1a18b9f4e94d428a2e68a6e2ac2b4",
                "shasum": ""
            },
            "require": {
                "php": "^7.4 || ^8.0",
                "php-64bit": "*",
                "pocketmine/binaryutils": "^0.2.0"
            },
            "require-dev": {
                "phpstan/extension-installer": "^1.0",
                "phpstan/phpstan": "1.7.7",
                "phpstan/phpstan-strict-rules": "^1.0",
                "phpunit/phpunit": "^9.5"
            },
            "type": "library",
            "autoload": {
                "psr-4": {
                    "pocketmine\\nbt\\": "src/"
                }
            },
            "notification-url": "https://packagist.org/downloads/",
            "license": [
                "LGPL-3.0"
            ],
            "description": "PHP library for working with Named Binary Tags",
            "support": {
                "issues": "https://github.com/pmmp/NBT/issues",
                "source": "https://github.com/pmmp/NBT/tree/0.3.3"
            },
            "time": "2022-07-06T14:13:26+00:00"
        },
        {
            "name": "pocketmine/raklib",
            "version": "0.14.5",
            "source": {
                "type": "git",
                "url": "https://github.com/pmmp/RakLib.git",
                "reference": "85b4e5cb7117d37e010eeadb3ff53b21276c6f48"
            },
            "dist": {
                "type": "zip",
                "url": "https://api.github.com/repos/pmmp/RakLib/zipball/85b4e5cb7117d37e010eeadb3ff53b21276c6f48",
                "reference": "85b4e5cb7117d37e010eeadb3ff53b21276c6f48",
                "shasum": ""
            },
            "require": {
                "ext-sockets": "*",
                "php": "^8.0",
                "php-64bit": "*",
                "php-ipv6": "*",
                "pocketmine/binaryutils": "^0.2.0",
                "pocketmine/log": "^0.3.0 || ^0.4.0"
            },
            "require-dev": {
                "phpstan/phpstan": "1.7.7",
                "phpstan/phpstan-strict-rules": "^1.0"
            },
            "type": "library",
            "autoload": {
                "psr-4": {
                    "raklib\\": "src/"
                }
            },
            "notification-url": "https://packagist.org/downloads/",
            "license": [
                "GPL-3.0"
            ],
            "description": "A RakNet server implementation written in PHP",
            "support": {
                "issues": "https://github.com/pmmp/RakLib/issues",
                "source": "https://github.com/pmmp/RakLib/tree/0.14.5"
            },
            "time": "2022-08-25T16:16:44+00:00"
        },
        {
            "name": "pocketmine/raklib-ipc",
            "version": "0.1.1",
            "source": {
                "type": "git",
                "url": "https://github.com/pmmp/RakLibIpc.git",
                "reference": "922a6444b0c6c7daaa5aa5a832107e1ec4738aed"
            },
            "dist": {
                "type": "zip",
                "url": "https://api.github.com/repos/pmmp/RakLibIpc/zipball/922a6444b0c6c7daaa5aa5a832107e1ec4738aed",
                "reference": "922a6444b0c6c7daaa5aa5a832107e1ec4738aed",
                "shasum": ""
            },
            "require": {
                "php": "^7.4 || ^8.0",
                "php-64bit": "*",
                "pocketmine/binaryutils": "^0.2.0",
                "pocketmine/raklib": "^0.13.1 || ^0.14.0"
            },
            "require-dev": {
                "phpstan/phpstan": "0.12.81",
                "phpstan/phpstan-strict-rules": "^0.12.2"
            },
            "type": "library",
            "autoload": {
                "psr-4": {
                    "raklib\\server\\ipc\\": "src/"
                }
            },
            "notification-url": "https://packagist.org/downloads/",
            "license": [
                "GPL-3.0"
            ],
            "description": "Channel-based protocols for inter-thread/inter-process communication with RakLib",
            "support": {
                "issues": "https://github.com/pmmp/RakLibIpc/issues",
                "source": "https://github.com/pmmp/RakLibIpc/tree/0.1.1"
            },
            "time": "2021-09-22T17:01:12+00:00"
        },
        {
            "name": "pocketmine/snooze",
            "version": "0.3.1",
            "source": {
                "type": "git",
                "url": "https://github.com/pmmp/Snooze.git",
                "reference": "0ac8fc2a781c419a1f64ebca4d5835028f59e29b"
            },
            "dist": {
                "type": "zip",
                "url": "https://api.github.com/repos/pmmp/Snooze/zipball/0ac8fc2a781c419a1f64ebca4d5835028f59e29b",
                "reference": "0ac8fc2a781c419a1f64ebca4d5835028f59e29b",
                "shasum": ""
            },
            "require": {
                "ext-pthreads": "~3.2.0 || ^4.0",
                "php-64bit": "^7.3 || ^8.0"
            },
            "require-dev": {
                "phpstan/extension-installer": "^1.0",
                "phpstan/phpstan": "0.12.99",
                "phpstan/phpstan-strict-rules": "^0.12.4"
            },
            "type": "library",
            "autoload": {
                "psr-4": {
                    "pocketmine\\snooze\\": "src/"
                }
            },
            "notification-url": "https://packagist.org/downloads/",
            "license": [
                "LGPL-3.0"
            ],
            "description": "Thread notification management library for code using the pthreads extension",
            "support": {
                "issues": "https://github.com/pmmp/Snooze/issues",
                "source": "https://github.com/pmmp/Snooze/tree/0.3.1"
            },
            "time": "2021-11-01T20:50:08+00:00"
        },
        {
            "name": "ramsey/collection",
            "version": "1.3.0",
            "source": {
                "type": "git",
                "url": "https://github.com/ramsey/collection.git",
                "reference": "ad7475d1c9e70b190ecffc58f2d989416af339b4"
            },
            "dist": {
                "type": "zip",
                "url": "https://api.github.com/repos/ramsey/collection/zipball/ad7475d1c9e70b190ecffc58f2d989416af339b4",
                "reference": "ad7475d1c9e70b190ecffc58f2d989416af339b4",
                "shasum": ""
            },
            "require": {
                "php": "^7.4 || ^8.0",
                "symfony/polyfill-php81": "^1.23"
            },
            "require-dev": {
                "captainhook/plugin-composer": "^5.3",
                "ergebnis/composer-normalize": "^2.28.3",
                "fakerphp/faker": "^1.21",
                "hamcrest/hamcrest-php": "^2.0",
                "jangregor/phpstan-prophecy": "^1.0",
                "mockery/mockery": "^1.5",
                "php-parallel-lint/php-console-highlighter": "^1.0",
                "php-parallel-lint/php-parallel-lint": "^1.3",
                "phpcsstandards/phpcsutils": "^1.0.0-rc1",
                "phpspec/prophecy-phpunit": "^2.0",
                "phpstan/extension-installer": "^1.2",
                "phpstan/phpstan": "^1.9",
                "phpstan/phpstan-mockery": "^1.1",
                "phpstan/phpstan-phpunit": "^1.3",
                "phpunit/phpunit": "^9.5",
                "psalm/plugin-mockery": "^1.1",
                "psalm/plugin-phpunit": "^0.18.4",
                "ramsey/coding-standard": "^2.0.3",
                "ramsey/conventional-commits": "^1.3",
                "vimeo/psalm": "^5.4"
            },
            "type": "library",
            "extra": {
                "captainhook": {
                    "force-install": true
                },
                "ramsey/conventional-commits": {
                    "configFile": "conventional-commits.json"
                }
            },
            "autoload": {
                "psr-4": {
                    "Ramsey\\Collection\\": "src/"
                }
            },
            "notification-url": "https://packagist.org/downloads/",
            "license": [
                "MIT"
            ],
            "authors": [
                {
                    "name": "Ben Ramsey",
                    "email": "ben@benramsey.com",
                    "homepage": "https://benramsey.com"
                }
            ],
            "description": "A PHP library for representing and manipulating collections.",
            "keywords": [
                "array",
                "collection",
                "hash",
                "map",
                "queue",
                "set"
            ],
            "support": {
                "issues": "https://github.com/ramsey/collection/issues",
                "source": "https://github.com/ramsey/collection/tree/1.3.0"
            },
            "funding": [
                {
                    "url": "https://github.com/ramsey",
                    "type": "github"
                },
                {
                    "url": "https://tidelift.com/funding/github/packagist/ramsey/collection",
                    "type": "tidelift"
                }
            ],
            "time": "2022-12-27T19:12:24+00:00"
        },
        {
            "name": "ramsey/uuid",
            "version": "4.7.3",
            "source": {
                "type": "git",
                "url": "https://github.com/ramsey/uuid.git",
                "reference": "433b2014e3979047db08a17a205f410ba3869cf2"
            },
            "dist": {
                "type": "zip",
                "url": "https://api.github.com/repos/ramsey/uuid/zipball/433b2014e3979047db08a17a205f410ba3869cf2",
                "reference": "433b2014e3979047db08a17a205f410ba3869cf2",
                "shasum": ""
            },
            "require": {
                "brick/math": "^0.8.8 || ^0.9 || ^0.10",
                "ext-json": "*",
                "php": "^8.0",
                "ramsey/collection": "^1.2 || ^2.0"
            },
            "replace": {
                "rhumsaa/uuid": "self.version"
            },
            "require-dev": {
                "captainhook/captainhook": "^5.10",
                "captainhook/plugin-composer": "^5.3",
                "dealerdirect/phpcodesniffer-composer-installer": "^0.7.0",
                "doctrine/annotations": "^1.8",
                "ergebnis/composer-normalize": "^2.15",
                "mockery/mockery": "^1.3",
                "paragonie/random-lib": "^2",
                "php-mock/php-mock": "^2.2",
                "php-mock/php-mock-mockery": "^1.3",
                "php-parallel-lint/php-parallel-lint": "^1.1",
                "phpbench/phpbench": "^1.0",
                "phpstan/extension-installer": "^1.1",
                "phpstan/phpstan": "^1.8",
                "phpstan/phpstan-mockery": "^1.1",
                "phpstan/phpstan-phpunit": "^1.1",
                "phpunit/phpunit": "^8.5 || ^9",
                "ramsey/composer-repl": "^1.4",
                "slevomat/coding-standard": "^8.4",
                "squizlabs/php_codesniffer": "^3.5",
                "vimeo/psalm": "^4.9"
            },
            "suggest": {
                "ext-bcmath": "Enables faster math with arbitrary-precision integers using BCMath.",
                "ext-gmp": "Enables faster math with arbitrary-precision integers using GMP.",
                "ext-uuid": "Enables the use of PeclUuidTimeGenerator and PeclUuidRandomGenerator.",
                "paragonie/random-lib": "Provides RandomLib for use with the RandomLibAdapter",
                "ramsey/uuid-doctrine": "Allows the use of Ramsey\\Uuid\\Uuid as Doctrine field type."
            },
            "type": "library",
            "extra": {
                "captainhook": {
                    "force-install": true
                }
            },
            "autoload": {
                "files": [
                    "src/functions.php"
                ],
                "psr-4": {
                    "Ramsey\\Uuid\\": "src/"
                }
            },
            "notification-url": "https://packagist.org/downloads/",
            "license": [
                "MIT"
            ],
            "description": "A PHP library for generating and working with universally unique identifiers (UUIDs).",
            "keywords": [
                "guid",
                "identifier",
                "uuid"
            ],
            "support": {
                "issues": "https://github.com/ramsey/uuid/issues",
                "source": "https://github.com/ramsey/uuid/tree/4.7.3"
            },
            "funding": [
                {
                    "url": "https://github.com/ramsey",
                    "type": "github"
                },
                {
                    "url": "https://tidelift.com/funding/github/packagist/ramsey/uuid",
                    "type": "tidelift"
                }
            ],
            "time": "2023-01-12T18:13:24+00:00"
        },
        {
            "name": "symfony/filesystem",
            "version": "v5.4.19",
            "source": {
                "type": "git",
                "url": "https://github.com/symfony/filesystem.git",
                "reference": "648bfaca6a494f3e22378123bcee2894045dc9d8"
            },
            "dist": {
                "type": "zip",
                "url": "https://api.github.com/repos/symfony/filesystem/zipball/648bfaca6a494f3e22378123bcee2894045dc9d8",
                "reference": "648bfaca6a494f3e22378123bcee2894045dc9d8",
                "shasum": ""
            },
            "require": {
                "php": ">=7.2.5",
                "symfony/polyfill-ctype": "~1.8",
                "symfony/polyfill-mbstring": "~1.8",
                "symfony/polyfill-php80": "^1.16"
            },
            "type": "library",
            "autoload": {
                "psr-4": {
                    "Symfony\\Component\\Filesystem\\": ""
                },
                "exclude-from-classmap": [
                    "/Tests/"
                ]
            },
            "notification-url": "https://packagist.org/downloads/",
            "license": [
                "MIT"
            ],
            "authors": [
                {
                    "name": "Fabien Potencier",
                    "email": "fabien@symfony.com"
                },
                {
                    "name": "Symfony Community",
                    "homepage": "https://symfony.com/contributors"
                }
            ],
            "description": "Provides basic utilities for the filesystem",
            "homepage": "https://symfony.com",
            "support": {
                "source": "https://github.com/symfony/filesystem/tree/v5.4.19"
            },
            "funding": [
                {
                    "url": "https://symfony.com/sponsor",
                    "type": "custom"
                },
                {
                    "url": "https://github.com/fabpot",
                    "type": "github"
                },
                {
                    "url": "https://tidelift.com/funding/github/packagist/symfony/symfony",
                    "type": "tidelift"
                }
            ],
            "time": "2023-01-14T19:14:44+00:00"
        },
        {
            "name": "symfony/polyfill-ctype",
            "version": "v1.27.0",
            "source": {
                "type": "git",
                "url": "https://github.com/symfony/polyfill-ctype.git",
                "reference": "5bbc823adecdae860bb64756d639ecfec17b050a"
            },
            "dist": {
                "type": "zip",
                "url": "https://api.github.com/repos/symfony/polyfill-ctype/zipball/5bbc823adecdae860bb64756d639ecfec17b050a",
                "reference": "5bbc823adecdae860bb64756d639ecfec17b050a",
                "shasum": ""
            },
            "require": {
                "php": ">=7.1"
            },
            "provide": {
                "ext-ctype": "*"
            },
            "suggest": {
                "ext-ctype": "For best performance"
            },
            "type": "library",
            "extra": {
                "branch-alias": {
                    "dev-main": "1.27-dev"
                },
                "thanks": {
                    "name": "symfony/polyfill",
                    "url": "https://github.com/symfony/polyfill"
                }
            },
            "autoload": {
                "files": [
                    "bootstrap.php"
                ],
                "psr-4": {
                    "Symfony\\Polyfill\\Ctype\\": ""
                }
            },
            "notification-url": "https://packagist.org/downloads/",
            "license": [
                "MIT"
            ],
            "authors": [
                {
                    "name": "Gert de Pagter",
                    "email": "BackEndTea@gmail.com"
                },
                {
                    "name": "Symfony Community",
                    "homepage": "https://symfony.com/contributors"
                }
            ],
            "description": "Symfony polyfill for ctype functions",
            "homepage": "https://symfony.com",
            "keywords": [
                "compatibility",
                "ctype",
                "polyfill",
                "portable"
            ],
            "support": {
                "source": "https://github.com/symfony/polyfill-ctype/tree/v1.27.0"
            },
            "funding": [
                {
                    "url": "https://symfony.com/sponsor",
                    "type": "custom"
                },
                {
                    "url": "https://github.com/fabpot",
                    "type": "github"
                },
                {
                    "url": "https://tidelift.com/funding/github/packagist/symfony/symfony",
                    "type": "tidelift"
                }
            ],
            "time": "2022-11-03T14:55:06+00:00"
        },
        {
            "name": "symfony/polyfill-mbstring",
            "version": "v1.27.0",
            "source": {
                "type": "git",
                "url": "https://github.com/symfony/polyfill-mbstring.git",
                "reference": "8ad114f6b39e2c98a8b0e3bd907732c207c2b534"
            },
            "dist": {
                "type": "zip",
                "url": "https://api.github.com/repos/symfony/polyfill-mbstring/zipball/8ad114f6b39e2c98a8b0e3bd907732c207c2b534",
                "reference": "8ad114f6b39e2c98a8b0e3bd907732c207c2b534",
                "shasum": ""
            },
            "require": {
                "php": ">=7.1"
            },
            "provide": {
                "ext-mbstring": "*"
            },
            "suggest": {
                "ext-mbstring": "For best performance"
            },
            "type": "library",
            "extra": {
                "branch-alias": {
                    "dev-main": "1.27-dev"
                },
                "thanks": {
                    "name": "symfony/polyfill",
                    "url": "https://github.com/symfony/polyfill"
                }
            },
            "autoload": {
                "files": [
                    "bootstrap.php"
                ],
                "psr-4": {
                    "Symfony\\Polyfill\\Mbstring\\": ""
                }
            },
            "notification-url": "https://packagist.org/downloads/",
            "license": [
                "MIT"
            ],
            "authors": [
                {
                    "name": "Nicolas Grekas",
                    "email": "p@tchwork.com"
                },
                {
                    "name": "Symfony Community",
                    "homepage": "https://symfony.com/contributors"
                }
            ],
            "description": "Symfony polyfill for the Mbstring extension",
            "homepage": "https://symfony.com",
            "keywords": [
                "compatibility",
                "mbstring",
                "polyfill",
                "portable",
                "shim"
            ],
            "support": {
                "source": "https://github.com/symfony/polyfill-mbstring/tree/v1.27.0"
            },
            "funding": [
                {
                    "url": "https://symfony.com/sponsor",
                    "type": "custom"
                },
                {
                    "url": "https://github.com/fabpot",
                    "type": "github"
                },
                {
                    "url": "https://tidelift.com/funding/github/packagist/symfony/symfony",
                    "type": "tidelift"
                }
            ],
            "time": "2022-11-03T14:55:06+00:00"
        },
        {
            "name": "symfony/polyfill-php80",
            "version": "v1.27.0",
            "source": {
                "type": "git",
                "url": "https://github.com/symfony/polyfill-php80.git",
                "reference": "7a6ff3f1959bb01aefccb463a0f2cd3d3d2fd936"
            },
            "dist": {
                "type": "zip",
                "url": "https://api.github.com/repos/symfony/polyfill-php80/zipball/7a6ff3f1959bb01aefccb463a0f2cd3d3d2fd936",
                "reference": "7a6ff3f1959bb01aefccb463a0f2cd3d3d2fd936",
                "shasum": ""
            },
            "require": {
                "php": ">=7.1"
            },
            "type": "library",
            "extra": {
                "branch-alias": {
                    "dev-main": "1.27-dev"
                },
                "thanks": {
                    "name": "symfony/polyfill",
                    "url": "https://github.com/symfony/polyfill"
                }
            },
            "autoload": {
                "files": [
                    "bootstrap.php"
                ],
                "psr-4": {
                    "Symfony\\Polyfill\\Php80\\": ""
                },
                "classmap": [
                    "Resources/stubs"
                ]
            },
            "notification-url": "https://packagist.org/downloads/",
            "license": [
                "MIT"
            ],
            "authors": [
                {
                    "name": "Ion Bazan",
                    "email": "ion.bazan@gmail.com"
                },
                {
                    "name": "Nicolas Grekas",
                    "email": "p@tchwork.com"
                },
                {
                    "name": "Symfony Community",
                    "homepage": "https://symfony.com/contributors"
                }
            ],
            "description": "Symfony polyfill backporting some PHP 8.0+ features to lower PHP versions",
            "homepage": "https://symfony.com",
            "keywords": [
                "compatibility",
                "polyfill",
                "portable",
                "shim"
            ],
            "support": {
                "source": "https://github.com/symfony/polyfill-php80/tree/v1.27.0"
            },
            "funding": [
                {
                    "url": "https://symfony.com/sponsor",
                    "type": "custom"
                },
                {
                    "url": "https://github.com/fabpot",
                    "type": "github"
                },
                {
                    "url": "https://tidelift.com/funding/github/packagist/symfony/symfony",
                    "type": "tidelift"
                }
            ],
            "time": "2022-11-03T14:55:06+00:00"
        },
        {
            "name": "symfony/polyfill-php81",
            "version": "v1.27.0",
            "source": {
                "type": "git",
                "url": "https://github.com/symfony/polyfill-php81.git",
                "reference": "707403074c8ea6e2edaf8794b0157a0bfa52157a"
            },
            "dist": {
                "type": "zip",
                "url": "https://api.github.com/repos/symfony/polyfill-php81/zipball/707403074c8ea6e2edaf8794b0157a0bfa52157a",
                "reference": "707403074c8ea6e2edaf8794b0157a0bfa52157a",
                "shasum": ""
            },
            "require": {
                "php": ">=7.1"
            },
            "type": "library",
            "extra": {
                "branch-alias": {
                    "dev-main": "1.27-dev"
                },
                "thanks": {
                    "name": "symfony/polyfill",
                    "url": "https://github.com/symfony/polyfill"
                }
            },
            "autoload": {
                "files": [
                    "bootstrap.php"
                ],
                "psr-4": {
                    "Symfony\\Polyfill\\Php81\\": ""
                },
                "classmap": [
                    "Resources/stubs"
                ]
            },
            "notification-url": "https://packagist.org/downloads/",
            "license": [
                "MIT"
            ],
            "authors": [
                {
                    "name": "Nicolas Grekas",
                    "email": "p@tchwork.com"
                },
                {
                    "name": "Symfony Community",
                    "homepage": "https://symfony.com/contributors"
                }
            ],
            "description": "Symfony polyfill backporting some PHP 8.1+ features to lower PHP versions",
            "homepage": "https://symfony.com",
            "keywords": [
                "compatibility",
                "polyfill",
                "portable",
                "shim"
            ],
            "support": {
                "source": "https://github.com/symfony/polyfill-php81/tree/v1.27.0"
            },
            "funding": [
                {
                    "url": "https://symfony.com/sponsor",
                    "type": "custom"
                },
                {
                    "url": "https://github.com/fabpot",
                    "type": "github"
                },
                {
                    "url": "https://tidelift.com/funding/github/packagist/symfony/symfony",
                    "type": "tidelift"
                }
            ],
            "time": "2022-11-03T14:55:06+00:00"
        },
        {
            "name": "webmozart/assert",
            "version": "1.11.0",
            "source": {
                "type": "git",
                "url": "https://github.com/webmozarts/assert.git",
                "reference": "11cb2199493b2f8a3b53e7f19068fc6aac760991"
            },
            "dist": {
                "type": "zip",
                "url": "https://api.github.com/repos/webmozarts/assert/zipball/11cb2199493b2f8a3b53e7f19068fc6aac760991",
                "reference": "11cb2199493b2f8a3b53e7f19068fc6aac760991",
                "shasum": ""
            },
            "require": {
                "ext-ctype": "*",
                "php": "^7.2 || ^8.0"
            },
            "conflict": {
                "phpstan/phpstan": "<0.12.20",
                "vimeo/psalm": "<4.6.1 || 4.6.2"
            },
            "require-dev": {
                "phpunit/phpunit": "^8.5.13"
            },
            "type": "library",
            "extra": {
                "branch-alias": {
                    "dev-master": "1.10-dev"
                }
            },
            "autoload": {
                "psr-4": {
                    "Webmozart\\Assert\\": "src/"
                }
            },
            "notification-url": "https://packagist.org/downloads/",
            "license": [
                "MIT"
            ],
            "authors": [
                {
                    "name": "Bernhard Schussek",
                    "email": "bschussek@gmail.com"
                }
            ],
            "description": "Assertions to validate method input/output with nice error messages.",
            "keywords": [
                "assert",
                "check",
                "validate"
            ],
            "support": {
                "issues": "https://github.com/webmozarts/assert/issues",
                "source": "https://github.com/webmozarts/assert/tree/1.11.0"
            },
            "time": "2022-06-03T18:03:27+00:00"
        },
        {
            "name": "webmozart/path-util",
            "version": "2.3.0",
            "source": {
                "type": "git",
                "url": "https://github.com/webmozart/path-util.git",
                "reference": "d939f7edc24c9a1bb9c0dee5cb05d8e859490725"
            },
            "dist": {
                "type": "zip",
                "url": "https://api.github.com/repos/webmozart/path-util/zipball/d939f7edc24c9a1bb9c0dee5cb05d8e859490725",
                "reference": "d939f7edc24c9a1bb9c0dee5cb05d8e859490725",
                "shasum": ""
            },
            "require": {
                "php": ">=5.3.3",
                "webmozart/assert": "~1.0"
            },
            "require-dev": {
                "phpunit/phpunit": "^4.6",
                "sebastian/version": "^1.0.1"
            },
            "type": "library",
            "extra": {
                "branch-alias": {
                    "dev-master": "2.3-dev"
                }
            },
            "autoload": {
                "psr-4": {
                    "Webmozart\\PathUtil\\": "src/"
                }
            },
            "notification-url": "https://packagist.org/downloads/",
            "license": [
                "MIT"
            ],
            "authors": [
                {
                    "name": "Bernhard Schussek",
                    "email": "bschussek@gmail.com"
                }
            ],
            "description": "A robust cross-platform utility for normalizing, comparing and modifying file paths.",
            "support": {
                "issues": "https://github.com/webmozart/path-util/issues",
                "source": "https://github.com/webmozart/path-util/tree/2.3.0"
            },
            "abandoned": "symfony/filesystem",
            "time": "2015-12-17T08:42:14+00:00"
        }
    ],
    "packages-dev": [
        {
            "name": "doctrine/instantiator",
            "version": "1.5.0",
            "source": {
                "type": "git",
                "url": "https://github.com/doctrine/instantiator.git",
                "reference": "0a0fa9780f5d4e507415a065172d26a98d02047b"
            },
            "dist": {
                "type": "zip",
                "url": "https://api.github.com/repos/doctrine/instantiator/zipball/0a0fa9780f5d4e507415a065172d26a98d02047b",
                "reference": "0a0fa9780f5d4e507415a065172d26a98d02047b",
                "shasum": ""
            },
            "require": {
                "php": "^7.1 || ^8.0"
            },
            "require-dev": {
                "doctrine/coding-standard": "^9 || ^11",
                "ext-pdo": "*",
                "ext-phar": "*",
                "phpbench/phpbench": "^0.16 || ^1",
                "phpstan/phpstan": "^1.4",
                "phpstan/phpstan-phpunit": "^1",
                "phpunit/phpunit": "^7.5 || ^8.5 || ^9.5",
                "vimeo/psalm": "^4.30 || ^5.4"
            },
            "type": "library",
            "autoload": {
                "psr-4": {
                    "Doctrine\\Instantiator\\": "src/Doctrine/Instantiator/"
                }
            },
            "notification-url": "https://packagist.org/downloads/",
            "license": [
                "MIT"
            ],
            "authors": [
                {
                    "name": "Marco Pivetta",
                    "email": "ocramius@gmail.com",
                    "homepage": "https://ocramius.github.io/"
                }
            ],
            "description": "A small, lightweight utility to instantiate objects in PHP without invoking their constructors",
            "homepage": "https://www.doctrine-project.org/projects/instantiator.html",
            "keywords": [
                "constructor",
                "instantiate"
            ],
            "support": {
                "issues": "https://github.com/doctrine/instantiator/issues",
                "source": "https://github.com/doctrine/instantiator/tree/1.5.0"
            },
            "funding": [
                {
                    "url": "https://www.doctrine-project.org/sponsorship.html",
                    "type": "custom"
                },
                {
                    "url": "https://www.patreon.com/phpdoctrine",
                    "type": "patreon"
                },
                {
                    "url": "https://tidelift.com/funding/github/packagist/doctrine%2Finstantiator",
                    "type": "tidelift"
                }
            ],
            "time": "2022-12-30T00:15:36+00:00"
        },
        {
            "name": "myclabs/deep-copy",
            "version": "1.11.0",
            "source": {
                "type": "git",
                "url": "https://github.com/myclabs/DeepCopy.git",
                "reference": "14daed4296fae74d9e3201d2c4925d1acb7aa614"
            },
            "dist": {
                "type": "zip",
                "url": "https://api.github.com/repos/myclabs/DeepCopy/zipball/14daed4296fae74d9e3201d2c4925d1acb7aa614",
                "reference": "14daed4296fae74d9e3201d2c4925d1acb7aa614",
                "shasum": ""
            },
            "require": {
                "php": "^7.1 || ^8.0"
            },
            "conflict": {
                "doctrine/collections": "<1.6.8",
                "doctrine/common": "<2.13.3 || >=3,<3.2.2"
            },
            "require-dev": {
                "doctrine/collections": "^1.6.8",
                "doctrine/common": "^2.13.3 || ^3.2.2",
                "phpunit/phpunit": "^7.5.20 || ^8.5.23 || ^9.5.13"
            },
            "type": "library",
            "autoload": {
                "files": [
                    "src/DeepCopy/deep_copy.php"
                ],
                "psr-4": {
                    "DeepCopy\\": "src/DeepCopy/"
                }
            },
            "notification-url": "https://packagist.org/downloads/",
            "license": [
                "MIT"
            ],
            "description": "Create deep copies (clones) of your objects",
            "keywords": [
                "clone",
                "copy",
                "duplicate",
                "object",
                "object graph"
            ],
            "support": {
                "issues": "https://github.com/myclabs/DeepCopy/issues",
                "source": "https://github.com/myclabs/DeepCopy/tree/1.11.0"
            },
            "funding": [
                {
                    "url": "https://tidelift.com/funding/github/packagist/myclabs/deep-copy",
                    "type": "tidelift"
                }
            ],
            "time": "2022-03-03T13:19:32+00:00"
        },
        {
            "name": "nikic/php-parser",
            "version": "v4.15.3",
            "source": {
                "type": "git",
                "url": "https://github.com/nikic/PHP-Parser.git",
                "reference": "570e980a201d8ed0236b0a62ddf2c9cbb2034039"
            },
            "dist": {
                "type": "zip",
                "url": "https://api.github.com/repos/nikic/PHP-Parser/zipball/570e980a201d8ed0236b0a62ddf2c9cbb2034039",
                "reference": "570e980a201d8ed0236b0a62ddf2c9cbb2034039",
                "shasum": ""
            },
            "require": {
                "ext-tokenizer": "*",
                "php": ">=7.0"
            },
            "require-dev": {
                "ircmaxell/php-yacc": "^0.0.7",
                "phpunit/phpunit": "^6.5 || ^7.0 || ^8.0 || ^9.0"
            },
            "bin": [
                "bin/php-parse"
            ],
            "type": "library",
            "extra": {
                "branch-alias": {
                    "dev-master": "4.9-dev"
                }
            },
            "autoload": {
                "psr-4": {
                    "PhpParser\\": "lib/PhpParser"
                }
            },
            "notification-url": "https://packagist.org/downloads/",
            "license": [
                "BSD-3-Clause"
            ],
            "authors": [
                {
                    "name": "Nikita Popov"
                }
            ],
            "description": "A PHP parser written in PHP",
            "keywords": [
                "parser",
                "php"
            ],
            "support": {
                "issues": "https://github.com/nikic/PHP-Parser/issues",
                "source": "https://github.com/nikic/PHP-Parser/tree/v4.15.3"
            },
            "time": "2023-01-16T22:05:37+00:00"
        },
        {
            "name": "phar-io/manifest",
            "version": "2.0.3",
            "source": {
                "type": "git",
                "url": "https://github.com/phar-io/manifest.git",
                "reference": "97803eca37d319dfa7826cc2437fc020857acb53"
            },
            "dist": {
                "type": "zip",
                "url": "https://api.github.com/repos/phar-io/manifest/zipball/97803eca37d319dfa7826cc2437fc020857acb53",
                "reference": "97803eca37d319dfa7826cc2437fc020857acb53",
                "shasum": ""
            },
            "require": {
                "ext-dom": "*",
                "ext-phar": "*",
                "ext-xmlwriter": "*",
                "phar-io/version": "^3.0.1",
                "php": "^7.2 || ^8.0"
            },
            "type": "library",
            "extra": {
                "branch-alias": {
                    "dev-master": "2.0.x-dev"
                }
            },
            "autoload": {
                "classmap": [
                    "src/"
                ]
            },
            "notification-url": "https://packagist.org/downloads/",
            "license": [
                "BSD-3-Clause"
            ],
            "authors": [
                {
                    "name": "Arne Blankerts",
                    "email": "arne@blankerts.de",
                    "role": "Developer"
                },
                {
                    "name": "Sebastian Heuer",
                    "email": "sebastian@phpeople.de",
                    "role": "Developer"
                },
                {
                    "name": "Sebastian Bergmann",
                    "email": "sebastian@phpunit.de",
                    "role": "Developer"
                }
            ],
            "description": "Component for reading phar.io manifest information from a PHP Archive (PHAR)",
            "support": {
                "issues": "https://github.com/phar-io/manifest/issues",
                "source": "https://github.com/phar-io/manifest/tree/2.0.3"
            },
            "time": "2021-07-20T11:28:43+00:00"
        },
        {
            "name": "phar-io/version",
            "version": "3.2.1",
            "source": {
                "type": "git",
                "url": "https://github.com/phar-io/version.git",
                "reference": "4f7fd7836c6f332bb2933569e566a0d6c4cbed74"
            },
            "dist": {
                "type": "zip",
                "url": "https://api.github.com/repos/phar-io/version/zipball/4f7fd7836c6f332bb2933569e566a0d6c4cbed74",
                "reference": "4f7fd7836c6f332bb2933569e566a0d6c4cbed74",
                "shasum": ""
            },
            "require": {
                "php": "^7.2 || ^8.0"
            },
            "type": "library",
            "autoload": {
                "classmap": [
                    "src/"
                ]
            },
            "notification-url": "https://packagist.org/downloads/",
            "license": [
                "BSD-3-Clause"
            ],
            "authors": [
                {
                    "name": "Arne Blankerts",
                    "email": "arne@blankerts.de",
                    "role": "Developer"
                },
                {
                    "name": "Sebastian Heuer",
                    "email": "sebastian@phpeople.de",
                    "role": "Developer"
                },
                {
                    "name": "Sebastian Bergmann",
                    "email": "sebastian@phpunit.de",
                    "role": "Developer"
                }
            ],
            "description": "Library for handling version information and constraints",
            "support": {
                "issues": "https://github.com/phar-io/version/issues",
                "source": "https://github.com/phar-io/version/tree/3.2.1"
            },
            "time": "2022-02-21T01:04:05+00:00"
        },
        {
            "name": "phpstan/phpstan",
            "version": "1.9.17",
            "source": {
                "type": "git",
                "url": "https://github.com/phpstan/phpstan.git",
                "reference": "204e459e7822f2c586463029f5ecec31bb45a1f2"
            },
            "dist": {
                "type": "zip",
                "url": "https://api.github.com/repos/phpstan/phpstan/zipball/204e459e7822f2c586463029f5ecec31bb45a1f2",
                "reference": "204e459e7822f2c586463029f5ecec31bb45a1f2",
                "shasum": ""
            },
            "require": {
                "php": "^7.2|^8.0"
            },
            "conflict": {
                "phpstan/phpstan-shim": "*"
            },
            "bin": [
                "phpstan",
                "phpstan.phar"
            ],
            "type": "library",
            "autoload": {
                "files": [
                    "bootstrap.php"
                ]
            },
            "notification-url": "https://packagist.org/downloads/",
            "license": [
                "MIT"
            ],
            "description": "PHPStan - PHP Static Analysis Tool",
            "keywords": [
                "dev",
                "static analysis"
            ],
            "support": {
                "issues": "https://github.com/phpstan/phpstan/issues",
                "source": "https://github.com/phpstan/phpstan/tree/1.9.17"
            },
            "funding": [
                {
                    "url": "https://github.com/ondrejmirtes",
                    "type": "github"
                },
                {
                    "url": "https://github.com/phpstan",
                    "type": "github"
                },
                {
                    "url": "https://tidelift.com/funding/github/packagist/phpstan/phpstan",
                    "type": "tidelift"
                }
            ],
            "time": "2023-02-08T12:25:00+00:00"
        },
        {
            "name": "phpstan/phpstan-phpunit",
            "version": "1.3.4",
            "source": {
                "type": "git",
                "url": "https://github.com/phpstan/phpstan-phpunit.git",
                "reference": "d77af96c1aaec28f7c0293677132eaaad079e01b"
            },
            "dist": {
                "type": "zip",
                "url": "https://api.github.com/repos/phpstan/phpstan-phpunit/zipball/d77af96c1aaec28f7c0293677132eaaad079e01b",
                "reference": "d77af96c1aaec28f7c0293677132eaaad079e01b",
                "shasum": ""
            },
            "require": {
                "php": "^7.2 || ^8.0",
                "phpstan/phpstan": "^1.9.3"
            },
            "conflict": {
                "phpunit/phpunit": "<7.0"
            },
            "require-dev": {
                "nikic/php-parser": "^4.13.0",
                "php-parallel-lint/php-parallel-lint": "^1.2",
                "phpstan/phpstan-strict-rules": "^1.0",
                "phpunit/phpunit": "^9.5"
            },
            "type": "phpstan-extension",
            "extra": {
                "phpstan": {
                    "includes": [
                        "extension.neon",
                        "rules.neon"
                    ]
                }
            },
            "autoload": {
                "psr-4": {
                    "PHPStan\\": "src/"
                }
            },
            "notification-url": "https://packagist.org/downloads/",
            "license": [
                "MIT"
            ],
            "description": "PHPUnit extensions and rules for PHPStan",
            "support": {
                "issues": "https://github.com/phpstan/phpstan-phpunit/issues",
                "source": "https://github.com/phpstan/phpstan-phpunit/tree/1.3.4"
            },
            "time": "2023-02-09T08:05:29+00:00"
        },
        {
            "name": "phpstan/phpstan-strict-rules",
            "version": "1.4.5",
            "source": {
                "type": "git",
                "url": "https://github.com/phpstan/phpstan-strict-rules.git",
                "reference": "361f75b06066f3fdaba87c1f57bdb1ffc28d6f1d"
            },
            "dist": {
                "type": "zip",
                "url": "https://api.github.com/repos/phpstan/phpstan-strict-rules/zipball/361f75b06066f3fdaba87c1f57bdb1ffc28d6f1d",
                "reference": "361f75b06066f3fdaba87c1f57bdb1ffc28d6f1d",
                "shasum": ""
            },
            "require": {
                "php": "^7.2 || ^8.0",
                "phpstan/phpstan": "^1.9.7"
            },
            "require-dev": {
                "nikic/php-parser": "^4.13.0",
                "php-parallel-lint/php-parallel-lint": "^1.2",
                "phpstan/phpstan-phpunit": "^1.0",
                "phpunit/phpunit": "^9.5"
            },
            "type": "phpstan-extension",
            "extra": {
                "phpstan": {
                    "includes": [
                        "rules.neon"
                    ]
                }
            },
            "autoload": {
                "psr-4": {
                    "PHPStan\\": "src/"
                }
            },
            "notification-url": "https://packagist.org/downloads/",
            "license": [
                "MIT"
            ],
            "description": "Extra strict and opinionated rules for PHPStan",
            "support": {
                "issues": "https://github.com/phpstan/phpstan-strict-rules/issues",
                "source": "https://github.com/phpstan/phpstan-strict-rules/tree/1.4.5"
            },
            "time": "2023-01-11T14:16:29+00:00"
        },
        {
            "name": "phpunit/php-code-coverage",
            "version": "9.2.24",
            "source": {
                "type": "git",
                "url": "https://github.com/sebastianbergmann/php-code-coverage.git",
                "reference": "2cf940ebc6355a9d430462811b5aaa308b174bed"
            },
            "dist": {
                "type": "zip",
                "url": "https://api.github.com/repos/sebastianbergmann/php-code-coverage/zipball/2cf940ebc6355a9d430462811b5aaa308b174bed",
                "reference": "2cf940ebc6355a9d430462811b5aaa308b174bed",
                "shasum": ""
            },
            "require": {
                "ext-dom": "*",
                "ext-libxml": "*",
                "ext-xmlwriter": "*",
                "nikic/php-parser": "^4.14",
                "php": ">=7.3",
                "phpunit/php-file-iterator": "^3.0.3",
                "phpunit/php-text-template": "^2.0.2",
                "sebastian/code-unit-reverse-lookup": "^2.0.2",
                "sebastian/complexity": "^2.0",
                "sebastian/environment": "^5.1.2",
                "sebastian/lines-of-code": "^1.0.3",
                "sebastian/version": "^3.0.1",
                "theseer/tokenizer": "^1.2.0"
            },
            "require-dev": {
                "phpunit/phpunit": "^9.3"
            },
            "suggest": {
                "ext-pcov": "*",
                "ext-xdebug": "*"
            },
            "type": "library",
            "extra": {
                "branch-alias": {
                    "dev-master": "9.2-dev"
                }
            },
            "autoload": {
                "classmap": [
                    "src/"
                ]
            },
            "notification-url": "https://packagist.org/downloads/",
            "license": [
                "BSD-3-Clause"
            ],
            "authors": [
                {
                    "name": "Sebastian Bergmann",
                    "email": "sebastian@phpunit.de",
                    "role": "lead"
                }
            ],
            "description": "Library that provides collection, processing, and rendering functionality for PHP code coverage information.",
            "homepage": "https://github.com/sebastianbergmann/php-code-coverage",
            "keywords": [
                "coverage",
                "testing",
                "xunit"
            ],
            "support": {
                "issues": "https://github.com/sebastianbergmann/php-code-coverage/issues",
                "source": "https://github.com/sebastianbergmann/php-code-coverage/tree/9.2.24"
            },
            "funding": [
                {
                    "url": "https://github.com/sebastianbergmann",
                    "type": "github"
                }
            ],
            "time": "2023-01-26T08:26:55+00:00"
        },
        {
            "name": "phpunit/php-file-iterator",
            "version": "3.0.6",
            "source": {
                "type": "git",
                "url": "https://github.com/sebastianbergmann/php-file-iterator.git",
                "reference": "cf1c2e7c203ac650e352f4cc675a7021e7d1b3cf"
            },
            "dist": {
                "type": "zip",
                "url": "https://api.github.com/repos/sebastianbergmann/php-file-iterator/zipball/cf1c2e7c203ac650e352f4cc675a7021e7d1b3cf",
                "reference": "cf1c2e7c203ac650e352f4cc675a7021e7d1b3cf",
                "shasum": ""
            },
            "require": {
                "php": ">=7.3"
            },
            "require-dev": {
                "phpunit/phpunit": "^9.3"
            },
            "type": "library",
            "extra": {
                "branch-alias": {
                    "dev-master": "3.0-dev"
                }
            },
            "autoload": {
                "classmap": [
                    "src/"
                ]
            },
            "notification-url": "https://packagist.org/downloads/",
            "license": [
                "BSD-3-Clause"
            ],
            "authors": [
                {
                    "name": "Sebastian Bergmann",
                    "email": "sebastian@phpunit.de",
                    "role": "lead"
                }
            ],
            "description": "FilterIterator implementation that filters files based on a list of suffixes.",
            "homepage": "https://github.com/sebastianbergmann/php-file-iterator/",
            "keywords": [
                "filesystem",
                "iterator"
            ],
            "support": {
                "issues": "https://github.com/sebastianbergmann/php-file-iterator/issues",
                "source": "https://github.com/sebastianbergmann/php-file-iterator/tree/3.0.6"
            },
            "funding": [
                {
                    "url": "https://github.com/sebastianbergmann",
                    "type": "github"
                }
            ],
            "time": "2021-12-02T12:48:52+00:00"
        },
        {
            "name": "phpunit/php-invoker",
            "version": "3.1.1",
            "source": {
                "type": "git",
                "url": "https://github.com/sebastianbergmann/php-invoker.git",
                "reference": "5a10147d0aaf65b58940a0b72f71c9ac0423cc67"
            },
            "dist": {
                "type": "zip",
                "url": "https://api.github.com/repos/sebastianbergmann/php-invoker/zipball/5a10147d0aaf65b58940a0b72f71c9ac0423cc67",
                "reference": "5a10147d0aaf65b58940a0b72f71c9ac0423cc67",
                "shasum": ""
            },
            "require": {
                "php": ">=7.3"
            },
            "require-dev": {
                "ext-pcntl": "*",
                "phpunit/phpunit": "^9.3"
            },
            "suggest": {
                "ext-pcntl": "*"
            },
            "type": "library",
            "extra": {
                "branch-alias": {
                    "dev-master": "3.1-dev"
                }
            },
            "autoload": {
                "classmap": [
                    "src/"
                ]
            },
            "notification-url": "https://packagist.org/downloads/",
            "license": [
                "BSD-3-Clause"
            ],
            "authors": [
                {
                    "name": "Sebastian Bergmann",
                    "email": "sebastian@phpunit.de",
                    "role": "lead"
                }
            ],
            "description": "Invoke callables with a timeout",
            "homepage": "https://github.com/sebastianbergmann/php-invoker/",
            "keywords": [
                "process"
            ],
            "support": {
                "issues": "https://github.com/sebastianbergmann/php-invoker/issues",
                "source": "https://github.com/sebastianbergmann/php-invoker/tree/3.1.1"
            },
            "funding": [
                {
                    "url": "https://github.com/sebastianbergmann",
                    "type": "github"
                }
            ],
            "time": "2020-09-28T05:58:55+00:00"
        },
        {
            "name": "phpunit/php-text-template",
            "version": "2.0.4",
            "source": {
                "type": "git",
                "url": "https://github.com/sebastianbergmann/php-text-template.git",
                "reference": "5da5f67fc95621df9ff4c4e5a84d6a8a2acf7c28"
            },
            "dist": {
                "type": "zip",
                "url": "https://api.github.com/repos/sebastianbergmann/php-text-template/zipball/5da5f67fc95621df9ff4c4e5a84d6a8a2acf7c28",
                "reference": "5da5f67fc95621df9ff4c4e5a84d6a8a2acf7c28",
                "shasum": ""
            },
            "require": {
                "php": ">=7.3"
            },
            "require-dev": {
                "phpunit/phpunit": "^9.3"
            },
            "type": "library",
            "extra": {
                "branch-alias": {
                    "dev-master": "2.0-dev"
                }
            },
            "autoload": {
                "classmap": [
                    "src/"
                ]
            },
            "notification-url": "https://packagist.org/downloads/",
            "license": [
                "BSD-3-Clause"
            ],
            "authors": [
                {
                    "name": "Sebastian Bergmann",
                    "email": "sebastian@phpunit.de",
                    "role": "lead"
                }
            ],
            "description": "Simple template engine.",
            "homepage": "https://github.com/sebastianbergmann/php-text-template/",
            "keywords": [
                "template"
            ],
            "support": {
                "issues": "https://github.com/sebastianbergmann/php-text-template/issues",
                "source": "https://github.com/sebastianbergmann/php-text-template/tree/2.0.4"
            },
            "funding": [
                {
                    "url": "https://github.com/sebastianbergmann",
                    "type": "github"
                }
            ],
            "time": "2020-10-26T05:33:50+00:00"
        },
        {
            "name": "phpunit/php-timer",
            "version": "5.0.3",
            "source": {
                "type": "git",
                "url": "https://github.com/sebastianbergmann/php-timer.git",
                "reference": "5a63ce20ed1b5bf577850e2c4e87f4aa902afbd2"
            },
            "dist": {
                "type": "zip",
                "url": "https://api.github.com/repos/sebastianbergmann/php-timer/zipball/5a63ce20ed1b5bf577850e2c4e87f4aa902afbd2",
                "reference": "5a63ce20ed1b5bf577850e2c4e87f4aa902afbd2",
                "shasum": ""
            },
            "require": {
                "php": ">=7.3"
            },
            "require-dev": {
                "phpunit/phpunit": "^9.3"
            },
            "type": "library",
            "extra": {
                "branch-alias": {
                    "dev-master": "5.0-dev"
                }
            },
            "autoload": {
                "classmap": [
                    "src/"
                ]
            },
            "notification-url": "https://packagist.org/downloads/",
            "license": [
                "BSD-3-Clause"
            ],
            "authors": [
                {
                    "name": "Sebastian Bergmann",
                    "email": "sebastian@phpunit.de",
                    "role": "lead"
                }
            ],
            "description": "Utility class for timing",
            "homepage": "https://github.com/sebastianbergmann/php-timer/",
            "keywords": [
                "timer"
            ],
            "support": {
                "issues": "https://github.com/sebastianbergmann/php-timer/issues",
                "source": "https://github.com/sebastianbergmann/php-timer/tree/5.0.3"
            },
            "funding": [
                {
                    "url": "https://github.com/sebastianbergmann",
                    "type": "github"
                }
            ],
            "time": "2020-10-26T13:16:10+00:00"
        },
        {
            "name": "phpunit/phpunit",
            "version": "9.6.3",
            "source": {
                "type": "git",
                "url": "https://github.com/sebastianbergmann/phpunit.git",
                "reference": "e7b1615e3e887d6c719121c6d4a44b0ab9645555"
            },
            "dist": {
                "type": "zip",
                "url": "https://api.github.com/repos/sebastianbergmann/phpunit/zipball/e7b1615e3e887d6c719121c6d4a44b0ab9645555",
                "reference": "e7b1615e3e887d6c719121c6d4a44b0ab9645555",
                "shasum": ""
            },
            "require": {
                "doctrine/instantiator": "^1.3.1 || ^2",
                "ext-dom": "*",
                "ext-json": "*",
                "ext-libxml": "*",
                "ext-mbstring": "*",
                "ext-xml": "*",
                "ext-xmlwriter": "*",
                "myclabs/deep-copy": "^1.10.1",
                "phar-io/manifest": "^2.0.3",
                "phar-io/version": "^3.0.2",
                "php": ">=7.3",
                "phpunit/php-code-coverage": "^9.2.13",
                "phpunit/php-file-iterator": "^3.0.5",
                "phpunit/php-invoker": "^3.1.1",
                "phpunit/php-text-template": "^2.0.3",
                "phpunit/php-timer": "^5.0.2",
                "sebastian/cli-parser": "^1.0.1",
                "sebastian/code-unit": "^1.0.6",
                "sebastian/comparator": "^4.0.8",
                "sebastian/diff": "^4.0.3",
                "sebastian/environment": "^5.1.3",
                "sebastian/exporter": "^4.0.5",
                "sebastian/global-state": "^5.0.1",
                "sebastian/object-enumerator": "^4.0.3",
                "sebastian/resource-operations": "^3.0.3",
                "sebastian/type": "^3.2",
                "sebastian/version": "^3.0.2"
            },
            "suggest": {
                "ext-soap": "*",
                "ext-xdebug": "*"
            },
            "bin": [
                "phpunit"
            ],
            "type": "library",
            "extra": {
                "branch-alias": {
                    "dev-master": "9.6-dev"
                }
            },
            "autoload": {
                "files": [
                    "src/Framework/Assert/Functions.php"
                ],
                "classmap": [
                    "src/"
                ]
            },
            "notification-url": "https://packagist.org/downloads/",
            "license": [
                "BSD-3-Clause"
            ],
            "authors": [
                {
                    "name": "Sebastian Bergmann",
                    "email": "sebastian@phpunit.de",
                    "role": "lead"
                }
            ],
            "description": "The PHP Unit Testing framework.",
            "homepage": "https://phpunit.de/",
            "keywords": [
                "phpunit",
                "testing",
                "xunit"
            ],
            "support": {
                "issues": "https://github.com/sebastianbergmann/phpunit/issues",
                "source": "https://github.com/sebastianbergmann/phpunit/tree/9.6.3"
            },
            "funding": [
                {
                    "url": "https://phpunit.de/sponsors.html",
                    "type": "custom"
                },
                {
                    "url": "https://github.com/sebastianbergmann",
                    "type": "github"
                },
                {
                    "url": "https://tidelift.com/funding/github/packagist/phpunit/phpunit",
                    "type": "tidelift"
                }
            ],
            "time": "2023-02-04T13:37:15+00:00"
        },
        {
            "name": "sebastian/cli-parser",
            "version": "1.0.1",
            "source": {
                "type": "git",
                "url": "https://github.com/sebastianbergmann/cli-parser.git",
                "reference": "442e7c7e687e42adc03470c7b668bc4b2402c0b2"
            },
            "dist": {
                "type": "zip",
                "url": "https://api.github.com/repos/sebastianbergmann/cli-parser/zipball/442e7c7e687e42adc03470c7b668bc4b2402c0b2",
                "reference": "442e7c7e687e42adc03470c7b668bc4b2402c0b2",
                "shasum": ""
            },
            "require": {
                "php": ">=7.3"
            },
            "require-dev": {
                "phpunit/phpunit": "^9.3"
            },
            "type": "library",
            "extra": {
                "branch-alias": {
                    "dev-master": "1.0-dev"
                }
            },
            "autoload": {
                "classmap": [
                    "src/"
                ]
            },
            "notification-url": "https://packagist.org/downloads/",
            "license": [
                "BSD-3-Clause"
            ],
            "authors": [
                {
                    "name": "Sebastian Bergmann",
                    "email": "sebastian@phpunit.de",
                    "role": "lead"
                }
            ],
            "description": "Library for parsing CLI options",
            "homepage": "https://github.com/sebastianbergmann/cli-parser",
            "support": {
                "issues": "https://github.com/sebastianbergmann/cli-parser/issues",
                "source": "https://github.com/sebastianbergmann/cli-parser/tree/1.0.1"
            },
            "funding": [
                {
                    "url": "https://github.com/sebastianbergmann",
                    "type": "github"
                }
            ],
            "time": "2020-09-28T06:08:49+00:00"
        },
        {
            "name": "sebastian/code-unit",
            "version": "1.0.8",
            "source": {
                "type": "git",
                "url": "https://github.com/sebastianbergmann/code-unit.git",
                "reference": "1fc9f64c0927627ef78ba436c9b17d967e68e120"
            },
            "dist": {
                "type": "zip",
                "url": "https://api.github.com/repos/sebastianbergmann/code-unit/zipball/1fc9f64c0927627ef78ba436c9b17d967e68e120",
                "reference": "1fc9f64c0927627ef78ba436c9b17d967e68e120",
                "shasum": ""
            },
            "require": {
                "php": ">=7.3"
            },
            "require-dev": {
                "phpunit/phpunit": "^9.3"
            },
            "type": "library",
            "extra": {
                "branch-alias": {
                    "dev-master": "1.0-dev"
                }
            },
            "autoload": {
                "classmap": [
                    "src/"
                ]
            },
            "notification-url": "https://packagist.org/downloads/",
            "license": [
                "BSD-3-Clause"
            ],
            "authors": [
                {
                    "name": "Sebastian Bergmann",
                    "email": "sebastian@phpunit.de",
                    "role": "lead"
                }
            ],
            "description": "Collection of value objects that represent the PHP code units",
            "homepage": "https://github.com/sebastianbergmann/code-unit",
            "support": {
                "issues": "https://github.com/sebastianbergmann/code-unit/issues",
                "source": "https://github.com/sebastianbergmann/code-unit/tree/1.0.8"
            },
            "funding": [
                {
                    "url": "https://github.com/sebastianbergmann",
                    "type": "github"
                }
            ],
            "time": "2020-10-26T13:08:54+00:00"
        },
        {
            "name": "sebastian/code-unit-reverse-lookup",
            "version": "2.0.3",
            "source": {
                "type": "git",
                "url": "https://github.com/sebastianbergmann/code-unit-reverse-lookup.git",
                "reference": "ac91f01ccec49fb77bdc6fd1e548bc70f7faa3e5"
            },
            "dist": {
                "type": "zip",
                "url": "https://api.github.com/repos/sebastianbergmann/code-unit-reverse-lookup/zipball/ac91f01ccec49fb77bdc6fd1e548bc70f7faa3e5",
                "reference": "ac91f01ccec49fb77bdc6fd1e548bc70f7faa3e5",
                "shasum": ""
            },
            "require": {
                "php": ">=7.3"
            },
            "require-dev": {
                "phpunit/phpunit": "^9.3"
            },
            "type": "library",
            "extra": {
                "branch-alias": {
                    "dev-master": "2.0-dev"
                }
            },
            "autoload": {
                "classmap": [
                    "src/"
                ]
            },
            "notification-url": "https://packagist.org/downloads/",
            "license": [
                "BSD-3-Clause"
            ],
            "authors": [
                {
                    "name": "Sebastian Bergmann",
                    "email": "sebastian@phpunit.de"
                }
            ],
            "description": "Looks up which function or method a line of code belongs to",
            "homepage": "https://github.com/sebastianbergmann/code-unit-reverse-lookup/",
            "support": {
                "issues": "https://github.com/sebastianbergmann/code-unit-reverse-lookup/issues",
                "source": "https://github.com/sebastianbergmann/code-unit-reverse-lookup/tree/2.0.3"
            },
            "funding": [
                {
                    "url": "https://github.com/sebastianbergmann",
                    "type": "github"
                }
            ],
            "time": "2020-09-28T05:30:19+00:00"
        },
        {
            "name": "sebastian/comparator",
            "version": "4.0.8",
            "source": {
                "type": "git",
                "url": "https://github.com/sebastianbergmann/comparator.git",
                "reference": "fa0f136dd2334583309d32b62544682ee972b51a"
            },
            "dist": {
                "type": "zip",
                "url": "https://api.github.com/repos/sebastianbergmann/comparator/zipball/fa0f136dd2334583309d32b62544682ee972b51a",
                "reference": "fa0f136dd2334583309d32b62544682ee972b51a",
                "shasum": ""
            },
            "require": {
                "php": ">=7.3",
                "sebastian/diff": "^4.0",
                "sebastian/exporter": "^4.0"
            },
            "require-dev": {
                "phpunit/phpunit": "^9.3"
            },
            "type": "library",
            "extra": {
                "branch-alias": {
                    "dev-master": "4.0-dev"
                }
            },
            "autoload": {
                "classmap": [
                    "src/"
                ]
            },
            "notification-url": "https://packagist.org/downloads/",
            "license": [
                "BSD-3-Clause"
            ],
            "authors": [
                {
                    "name": "Sebastian Bergmann",
                    "email": "sebastian@phpunit.de"
                },
                {
                    "name": "Jeff Welch",
                    "email": "whatthejeff@gmail.com"
                },
                {
                    "name": "Volker Dusch",
                    "email": "github@wallbash.com"
                },
                {
                    "name": "Bernhard Schussek",
                    "email": "bschussek@2bepublished.at"
                }
            ],
            "description": "Provides the functionality to compare PHP values for equality",
            "homepage": "https://github.com/sebastianbergmann/comparator",
            "keywords": [
                "comparator",
                "compare",
                "equality"
            ],
            "support": {
                "issues": "https://github.com/sebastianbergmann/comparator/issues",
                "source": "https://github.com/sebastianbergmann/comparator/tree/4.0.8"
            },
            "funding": [
                {
                    "url": "https://github.com/sebastianbergmann",
                    "type": "github"
                }
            ],
            "time": "2022-09-14T12:41:17+00:00"
        },
        {
            "name": "sebastian/complexity",
            "version": "2.0.2",
            "source": {
                "type": "git",
                "url": "https://github.com/sebastianbergmann/complexity.git",
                "reference": "739b35e53379900cc9ac327b2147867b8b6efd88"
            },
            "dist": {
                "type": "zip",
                "url": "https://api.github.com/repos/sebastianbergmann/complexity/zipball/739b35e53379900cc9ac327b2147867b8b6efd88",
                "reference": "739b35e53379900cc9ac327b2147867b8b6efd88",
                "shasum": ""
            },
            "require": {
                "nikic/php-parser": "^4.7",
                "php": ">=7.3"
            },
            "require-dev": {
                "phpunit/phpunit": "^9.3"
            },
            "type": "library",
            "extra": {
                "branch-alias": {
                    "dev-master": "2.0-dev"
                }
            },
            "autoload": {
                "classmap": [
                    "src/"
                ]
            },
            "notification-url": "https://packagist.org/downloads/",
            "license": [
                "BSD-3-Clause"
            ],
            "authors": [
                {
                    "name": "Sebastian Bergmann",
                    "email": "sebastian@phpunit.de",
                    "role": "lead"
                }
            ],
            "description": "Library for calculating the complexity of PHP code units",
            "homepage": "https://github.com/sebastianbergmann/complexity",
            "support": {
                "issues": "https://github.com/sebastianbergmann/complexity/issues",
                "source": "https://github.com/sebastianbergmann/complexity/tree/2.0.2"
            },
            "funding": [
                {
                    "url": "https://github.com/sebastianbergmann",
                    "type": "github"
                }
            ],
            "time": "2020-10-26T15:52:27+00:00"
        },
        {
            "name": "sebastian/diff",
            "version": "4.0.4",
            "source": {
                "type": "git",
                "url": "https://github.com/sebastianbergmann/diff.git",
                "reference": "3461e3fccc7cfdfc2720be910d3bd73c69be590d"
            },
            "dist": {
                "type": "zip",
                "url": "https://api.github.com/repos/sebastianbergmann/diff/zipball/3461e3fccc7cfdfc2720be910d3bd73c69be590d",
                "reference": "3461e3fccc7cfdfc2720be910d3bd73c69be590d",
                "shasum": ""
            },
            "require": {
                "php": ">=7.3"
            },
            "require-dev": {
                "phpunit/phpunit": "^9.3",
                "symfony/process": "^4.2 || ^5"
            },
            "type": "library",
            "extra": {
                "branch-alias": {
                    "dev-master": "4.0-dev"
                }
            },
            "autoload": {
                "classmap": [
                    "src/"
                ]
            },
            "notification-url": "https://packagist.org/downloads/",
            "license": [
                "BSD-3-Clause"
            ],
            "authors": [
                {
                    "name": "Sebastian Bergmann",
                    "email": "sebastian@phpunit.de"
                },
                {
                    "name": "Kore Nordmann",
                    "email": "mail@kore-nordmann.de"
                }
            ],
            "description": "Diff implementation",
            "homepage": "https://github.com/sebastianbergmann/diff",
            "keywords": [
                "diff",
                "udiff",
                "unidiff",
                "unified diff"
            ],
            "support": {
                "issues": "https://github.com/sebastianbergmann/diff/issues",
                "source": "https://github.com/sebastianbergmann/diff/tree/4.0.4"
            },
            "funding": [
                {
                    "url": "https://github.com/sebastianbergmann",
                    "type": "github"
                }
            ],
            "time": "2020-10-26T13:10:38+00:00"
        },
        {
            "name": "sebastian/environment",
            "version": "5.1.5",
            "source": {
                "type": "git",
                "url": "https://github.com/sebastianbergmann/environment.git",
                "reference": "830c43a844f1f8d5b7a1f6d6076b784454d8b7ed"
            },
            "dist": {
                "type": "zip",
                "url": "https://api.github.com/repos/sebastianbergmann/environment/zipball/830c43a844f1f8d5b7a1f6d6076b784454d8b7ed",
                "reference": "830c43a844f1f8d5b7a1f6d6076b784454d8b7ed",
                "shasum": ""
            },
            "require": {
                "php": ">=7.3"
            },
            "require-dev": {
                "phpunit/phpunit": "^9.3"
            },
            "suggest": {
                "ext-posix": "*"
            },
            "type": "library",
            "extra": {
                "branch-alias": {
                    "dev-master": "5.1-dev"
                }
            },
            "autoload": {
                "classmap": [
                    "src/"
                ]
            },
            "notification-url": "https://packagist.org/downloads/",
            "license": [
                "BSD-3-Clause"
            ],
            "authors": [
                {
                    "name": "Sebastian Bergmann",
                    "email": "sebastian@phpunit.de"
                }
            ],
            "description": "Provides functionality to handle HHVM/PHP environments",
            "homepage": "http://www.github.com/sebastianbergmann/environment",
            "keywords": [
                "Xdebug",
                "environment",
                "hhvm"
            ],
            "support": {
                "issues": "https://github.com/sebastianbergmann/environment/issues",
                "source": "https://github.com/sebastianbergmann/environment/tree/5.1.5"
            },
            "funding": [
                {
                    "url": "https://github.com/sebastianbergmann",
                    "type": "github"
                }
            ],
            "time": "2023-02-03T06:03:51+00:00"
        },
        {
            "name": "sebastian/exporter",
            "version": "4.0.5",
            "source": {
                "type": "git",
                "url": "https://github.com/sebastianbergmann/exporter.git",
                "reference": "ac230ed27f0f98f597c8a2b6eb7ac563af5e5b9d"
            },
            "dist": {
                "type": "zip",
                "url": "https://api.github.com/repos/sebastianbergmann/exporter/zipball/ac230ed27f0f98f597c8a2b6eb7ac563af5e5b9d",
                "reference": "ac230ed27f0f98f597c8a2b6eb7ac563af5e5b9d",
                "shasum": ""
            },
            "require": {
                "php": ">=7.3",
                "sebastian/recursion-context": "^4.0"
            },
            "require-dev": {
                "ext-mbstring": "*",
                "phpunit/phpunit": "^9.3"
            },
            "type": "library",
            "extra": {
                "branch-alias": {
                    "dev-master": "4.0-dev"
                }
            },
            "autoload": {
                "classmap": [
                    "src/"
                ]
            },
            "notification-url": "https://packagist.org/downloads/",
            "license": [
                "BSD-3-Clause"
            ],
            "authors": [
                {
                    "name": "Sebastian Bergmann",
                    "email": "sebastian@phpunit.de"
                },
                {
                    "name": "Jeff Welch",
                    "email": "whatthejeff@gmail.com"
                },
                {
                    "name": "Volker Dusch",
                    "email": "github@wallbash.com"
                },
                {
                    "name": "Adam Harvey",
                    "email": "aharvey@php.net"
                },
                {
                    "name": "Bernhard Schussek",
                    "email": "bschussek@gmail.com"
                }
            ],
            "description": "Provides the functionality to export PHP variables for visualization",
            "homepage": "https://www.github.com/sebastianbergmann/exporter",
            "keywords": [
                "export",
                "exporter"
            ],
            "support": {
                "issues": "https://github.com/sebastianbergmann/exporter/issues",
                "source": "https://github.com/sebastianbergmann/exporter/tree/4.0.5"
            },
            "funding": [
                {
                    "url": "https://github.com/sebastianbergmann",
                    "type": "github"
                }
            ],
            "time": "2022-09-14T06:03:37+00:00"
        },
        {
            "name": "sebastian/global-state",
            "version": "5.0.5",
            "source": {
                "type": "git",
                "url": "https://github.com/sebastianbergmann/global-state.git",
                "reference": "0ca8db5a5fc9c8646244e629625ac486fa286bf2"
            },
            "dist": {
                "type": "zip",
                "url": "https://api.github.com/repos/sebastianbergmann/global-state/zipball/0ca8db5a5fc9c8646244e629625ac486fa286bf2",
                "reference": "0ca8db5a5fc9c8646244e629625ac486fa286bf2",
                "shasum": ""
            },
            "require": {
                "php": ">=7.3",
                "sebastian/object-reflector": "^2.0",
                "sebastian/recursion-context": "^4.0"
            },
            "require-dev": {
                "ext-dom": "*",
                "phpunit/phpunit": "^9.3"
            },
            "suggest": {
                "ext-uopz": "*"
            },
            "type": "library",
            "extra": {
                "branch-alias": {
                    "dev-master": "5.0-dev"
                }
            },
            "autoload": {
                "classmap": [
                    "src/"
                ]
            },
            "notification-url": "https://packagist.org/downloads/",
            "license": [
                "BSD-3-Clause"
            ],
            "authors": [
                {
                    "name": "Sebastian Bergmann",
                    "email": "sebastian@phpunit.de"
                }
            ],
            "description": "Snapshotting of global state",
            "homepage": "http://www.github.com/sebastianbergmann/global-state",
            "keywords": [
                "global state"
            ],
            "support": {
                "issues": "https://github.com/sebastianbergmann/global-state/issues",
                "source": "https://github.com/sebastianbergmann/global-state/tree/5.0.5"
            },
            "funding": [
                {
                    "url": "https://github.com/sebastianbergmann",
                    "type": "github"
                }
            ],
            "time": "2022-02-14T08:28:10+00:00"
        },
        {
            "name": "sebastian/lines-of-code",
            "version": "1.0.3",
            "source": {
                "type": "git",
                "url": "https://github.com/sebastianbergmann/lines-of-code.git",
                "reference": "c1c2e997aa3146983ed888ad08b15470a2e22ecc"
            },
            "dist": {
                "type": "zip",
                "url": "https://api.github.com/repos/sebastianbergmann/lines-of-code/zipball/c1c2e997aa3146983ed888ad08b15470a2e22ecc",
                "reference": "c1c2e997aa3146983ed888ad08b15470a2e22ecc",
                "shasum": ""
            },
            "require": {
                "nikic/php-parser": "^4.6",
                "php": ">=7.3"
            },
            "require-dev": {
                "phpunit/phpunit": "^9.3"
            },
            "type": "library",
            "extra": {
                "branch-alias": {
                    "dev-master": "1.0-dev"
                }
            },
            "autoload": {
                "classmap": [
                    "src/"
                ]
            },
            "notification-url": "https://packagist.org/downloads/",
            "license": [
                "BSD-3-Clause"
            ],
            "authors": [
                {
                    "name": "Sebastian Bergmann",
                    "email": "sebastian@phpunit.de",
                    "role": "lead"
                }
            ],
            "description": "Library for counting the lines of code in PHP source code",
            "homepage": "https://github.com/sebastianbergmann/lines-of-code",
            "support": {
                "issues": "https://github.com/sebastianbergmann/lines-of-code/issues",
                "source": "https://github.com/sebastianbergmann/lines-of-code/tree/1.0.3"
            },
            "funding": [
                {
                    "url": "https://github.com/sebastianbergmann",
                    "type": "github"
                }
            ],
            "time": "2020-11-28T06:42:11+00:00"
        },
        {
            "name": "sebastian/object-enumerator",
            "version": "4.0.4",
            "source": {
                "type": "git",
                "url": "https://github.com/sebastianbergmann/object-enumerator.git",
                "reference": "5c9eeac41b290a3712d88851518825ad78f45c71"
            },
            "dist": {
                "type": "zip",
                "url": "https://api.github.com/repos/sebastianbergmann/object-enumerator/zipball/5c9eeac41b290a3712d88851518825ad78f45c71",
                "reference": "5c9eeac41b290a3712d88851518825ad78f45c71",
                "shasum": ""
            },
            "require": {
                "php": ">=7.3",
                "sebastian/object-reflector": "^2.0",
                "sebastian/recursion-context": "^4.0"
            },
            "require-dev": {
                "phpunit/phpunit": "^9.3"
            },
            "type": "library",
            "extra": {
                "branch-alias": {
                    "dev-master": "4.0-dev"
                }
            },
            "autoload": {
                "classmap": [
                    "src/"
                ]
            },
            "notification-url": "https://packagist.org/downloads/",
            "license": [
                "BSD-3-Clause"
            ],
            "authors": [
                {
                    "name": "Sebastian Bergmann",
                    "email": "sebastian@phpunit.de"
                }
            ],
            "description": "Traverses array structures and object graphs to enumerate all referenced objects",
            "homepage": "https://github.com/sebastianbergmann/object-enumerator/",
            "support": {
                "issues": "https://github.com/sebastianbergmann/object-enumerator/issues",
                "source": "https://github.com/sebastianbergmann/object-enumerator/tree/4.0.4"
            },
            "funding": [
                {
                    "url": "https://github.com/sebastianbergmann",
                    "type": "github"
                }
            ],
            "time": "2020-10-26T13:12:34+00:00"
        },
        {
            "name": "sebastian/object-reflector",
            "version": "2.0.4",
            "source": {
                "type": "git",
                "url": "https://github.com/sebastianbergmann/object-reflector.git",
                "reference": "b4f479ebdbf63ac605d183ece17d8d7fe49c15c7"
            },
            "dist": {
                "type": "zip",
                "url": "https://api.github.com/repos/sebastianbergmann/object-reflector/zipball/b4f479ebdbf63ac605d183ece17d8d7fe49c15c7",
                "reference": "b4f479ebdbf63ac605d183ece17d8d7fe49c15c7",
                "shasum": ""
            },
            "require": {
                "php": ">=7.3"
            },
            "require-dev": {
                "phpunit/phpunit": "^9.3"
            },
            "type": "library",
            "extra": {
                "branch-alias": {
                    "dev-master": "2.0-dev"
                }
            },
            "autoload": {
                "classmap": [
                    "src/"
                ]
            },
            "notification-url": "https://packagist.org/downloads/",
            "license": [
                "BSD-3-Clause"
            ],
            "authors": [
                {
                    "name": "Sebastian Bergmann",
                    "email": "sebastian@phpunit.de"
                }
            ],
            "description": "Allows reflection of object attributes, including inherited and non-public ones",
            "homepage": "https://github.com/sebastianbergmann/object-reflector/",
            "support": {
                "issues": "https://github.com/sebastianbergmann/object-reflector/issues",
                "source": "https://github.com/sebastianbergmann/object-reflector/tree/2.0.4"
            },
            "funding": [
                {
                    "url": "https://github.com/sebastianbergmann",
                    "type": "github"
                }
            ],
            "time": "2020-10-26T13:14:26+00:00"
        },
        {
            "name": "sebastian/recursion-context",
            "version": "4.0.5",
            "source": {
                "type": "git",
                "url": "https://github.com/sebastianbergmann/recursion-context.git",
                "reference": "e75bd0f07204fec2a0af9b0f3cfe97d05f92efc1"
            },
            "dist": {
                "type": "zip",
                "url": "https://api.github.com/repos/sebastianbergmann/recursion-context/zipball/e75bd0f07204fec2a0af9b0f3cfe97d05f92efc1",
                "reference": "e75bd0f07204fec2a0af9b0f3cfe97d05f92efc1",
                "shasum": ""
            },
            "require": {
                "php": ">=7.3"
            },
            "require-dev": {
                "phpunit/phpunit": "^9.3"
            },
            "type": "library",
            "extra": {
                "branch-alias": {
                    "dev-master": "4.0-dev"
                }
            },
            "autoload": {
                "classmap": [
                    "src/"
                ]
            },
            "notification-url": "https://packagist.org/downloads/",
            "license": [
                "BSD-3-Clause"
            ],
            "authors": [
                {
                    "name": "Sebastian Bergmann",
                    "email": "sebastian@phpunit.de"
                },
                {
                    "name": "Jeff Welch",
                    "email": "whatthejeff@gmail.com"
                },
                {
                    "name": "Adam Harvey",
                    "email": "aharvey@php.net"
                }
            ],
            "description": "Provides functionality to recursively process PHP variables",
            "homepage": "https://github.com/sebastianbergmann/recursion-context",
            "support": {
                "issues": "https://github.com/sebastianbergmann/recursion-context/issues",
                "source": "https://github.com/sebastianbergmann/recursion-context/tree/4.0.5"
            },
            "funding": [
                {
                    "url": "https://github.com/sebastianbergmann",
                    "type": "github"
                }
            ],
            "time": "2023-02-03T06:07:39+00:00"
        },
        {
            "name": "sebastian/resource-operations",
            "version": "3.0.3",
            "source": {
                "type": "git",
                "url": "https://github.com/sebastianbergmann/resource-operations.git",
                "reference": "0f4443cb3a1d92ce809899753bc0d5d5a8dd19a8"
            },
            "dist": {
                "type": "zip",
                "url": "https://api.github.com/repos/sebastianbergmann/resource-operations/zipball/0f4443cb3a1d92ce809899753bc0d5d5a8dd19a8",
                "reference": "0f4443cb3a1d92ce809899753bc0d5d5a8dd19a8",
                "shasum": ""
            },
            "require": {
                "php": ">=7.3"
            },
            "require-dev": {
                "phpunit/phpunit": "^9.0"
            },
            "type": "library",
            "extra": {
                "branch-alias": {
                    "dev-master": "3.0-dev"
                }
            },
            "autoload": {
                "classmap": [
                    "src/"
                ]
            },
            "notification-url": "https://packagist.org/downloads/",
            "license": [
                "BSD-3-Clause"
            ],
            "authors": [
                {
                    "name": "Sebastian Bergmann",
                    "email": "sebastian@phpunit.de"
                }
            ],
            "description": "Provides a list of PHP built-in functions that operate on resources",
            "homepage": "https://www.github.com/sebastianbergmann/resource-operations",
            "support": {
                "issues": "https://github.com/sebastianbergmann/resource-operations/issues",
                "source": "https://github.com/sebastianbergmann/resource-operations/tree/3.0.3"
            },
            "funding": [
                {
                    "url": "https://github.com/sebastianbergmann",
                    "type": "github"
                }
            ],
            "time": "2020-09-28T06:45:17+00:00"
        },
        {
            "name": "sebastian/type",
            "version": "3.2.1",
            "source": {
                "type": "git",
                "url": "https://github.com/sebastianbergmann/type.git",
                "reference": "75e2c2a32f5e0b3aef905b9ed0b179b953b3d7c7"
            },
            "dist": {
                "type": "zip",
                "url": "https://api.github.com/repos/sebastianbergmann/type/zipball/75e2c2a32f5e0b3aef905b9ed0b179b953b3d7c7",
                "reference": "75e2c2a32f5e0b3aef905b9ed0b179b953b3d7c7",
                "shasum": ""
            },
            "require": {
                "php": ">=7.3"
            },
            "require-dev": {
                "phpunit/phpunit": "^9.5"
            },
            "type": "library",
            "extra": {
                "branch-alias": {
                    "dev-master": "3.2-dev"
                }
            },
            "autoload": {
                "classmap": [
                    "src/"
                ]
            },
            "notification-url": "https://packagist.org/downloads/",
            "license": [
                "BSD-3-Clause"
            ],
            "authors": [
                {
                    "name": "Sebastian Bergmann",
                    "email": "sebastian@phpunit.de",
                    "role": "lead"
                }
            ],
            "description": "Collection of value objects that represent the types of the PHP type system",
            "homepage": "https://github.com/sebastianbergmann/type",
            "support": {
                "issues": "https://github.com/sebastianbergmann/type/issues",
                "source": "https://github.com/sebastianbergmann/type/tree/3.2.1"
            },
            "funding": [
                {
                    "url": "https://github.com/sebastianbergmann",
                    "type": "github"
                }
            ],
            "time": "2023-02-03T06:13:03+00:00"
        },
        {
            "name": "sebastian/version",
            "version": "3.0.2",
            "source": {
                "type": "git",
                "url": "https://github.com/sebastianbergmann/version.git",
                "reference": "c6c1022351a901512170118436c764e473f6de8c"
            },
            "dist": {
                "type": "zip",
                "url": "https://api.github.com/repos/sebastianbergmann/version/zipball/c6c1022351a901512170118436c764e473f6de8c",
                "reference": "c6c1022351a901512170118436c764e473f6de8c",
                "shasum": ""
            },
            "require": {
                "php": ">=7.3"
            },
            "type": "library",
            "extra": {
                "branch-alias": {
                    "dev-master": "3.0-dev"
                }
            },
            "autoload": {
                "classmap": [
                    "src/"
                ]
            },
            "notification-url": "https://packagist.org/downloads/",
            "license": [
                "BSD-3-Clause"
            ],
            "authors": [
                {
                    "name": "Sebastian Bergmann",
                    "email": "sebastian@phpunit.de",
                    "role": "lead"
                }
            ],
            "description": "Library that helps with managing the version number of Git-hosted PHP projects",
            "homepage": "https://github.com/sebastianbergmann/version",
            "support": {
                "issues": "https://github.com/sebastianbergmann/version/issues",
                "source": "https://github.com/sebastianbergmann/version/tree/3.0.2"
            },
            "funding": [
                {
                    "url": "https://github.com/sebastianbergmann",
                    "type": "github"
                }
            ],
            "time": "2020-09-28T06:39:44+00:00"
        },
        {
            "name": "theseer/tokenizer",
            "version": "1.2.1",
            "source": {
                "type": "git",
                "url": "https://github.com/theseer/tokenizer.git",
                "reference": "34a41e998c2183e22995f158c581e7b5e755ab9e"
            },
            "dist": {
                "type": "zip",
                "url": "https://api.github.com/repos/theseer/tokenizer/zipball/34a41e998c2183e22995f158c581e7b5e755ab9e",
                "reference": "34a41e998c2183e22995f158c581e7b5e755ab9e",
                "shasum": ""
            },
            "require": {
                "ext-dom": "*",
                "ext-tokenizer": "*",
                "ext-xmlwriter": "*",
                "php": "^7.2 || ^8.0"
            },
            "type": "library",
            "autoload": {
                "classmap": [
                    "src/"
                ]
            },
            "notification-url": "https://packagist.org/downloads/",
            "license": [
                "BSD-3-Clause"
            ],
            "authors": [
                {
                    "name": "Arne Blankerts",
                    "email": "arne@blankerts.de",
                    "role": "Developer"
                }
            ],
            "description": "A small library for converting tokenized PHP source code into XML and potentially other formats",
            "support": {
                "issues": "https://github.com/theseer/tokenizer/issues",
                "source": "https://github.com/theseer/tokenizer/tree/1.2.1"
            },
            "funding": [
                {
                    "url": "https://github.com/theseer",
                    "type": "github"
                }
            ],
            "time": "2021-07-28T10:34:58+00:00"
        }
    ],
    "aliases": [],
    "minimum-stability": "stable",
    "stability-flags": {
        "nethergamesmc/bedrock-data": 20,
        "nethergamesmc/bedrock-protocol": 20
    },
    "prefer-stable": false,
    "prefer-lowest": false,
    "platform": {
        "php": "^8.0",
        "php-64bit": "*",
        "ext-chunkutils2": "^0.3.1",
        "ext-crypto": "^0.3.1",
        "ext-ctype": "*",
        "ext-curl": "*",
        "ext-date": "*",
        "ext-gmp": "*",
        "ext-hash": "*",
        "ext-igbinary": "^3.0.1",
        "ext-json": "*",
        "ext-leveldb": "^0.2.1 || ^0.3.0",
        "ext-mbstring": "*",
        "ext-morton": "^0.1.0",
        "ext-openssl": "*",
        "ext-pcre": "*",
        "ext-phar": "*",
        "ext-pthreads": "^4.0",
        "ext-reflection": "*",
        "ext-simplexml": "*",
        "ext-sockets": "*",
        "ext-spl": "*",
        "ext-yaml": ">=2.0.0",
        "ext-zip": "*",
        "ext-zlib": ">=1.2.11",
        "composer-runtime-api": "^2.0"
    },
    "platform-dev": [],
    "platform-overrides": {
        "php": "8.0.0"
    },
    "plugin-api-version": "2.3.0"
}<|MERGE_RESOLUTION|>--- conflicted
+++ resolved
@@ -4,11 +4,7 @@
         "Read more about it at https://getcomposer.org/doc/01-basic-usage.md#installing-dependencies",
         "This file is @generated automatically"
     ],
-<<<<<<< HEAD
-    "content-hash": "00bffaaf76b5baad65fefd05fb25651f",
-=======
-    "content-hash": "7e0991461c05ed03067e19ed52f4579b",
->>>>>>> 4dbcd714
+    "content-hash": "78e542faab9e75693eba952a8c23b45b",
     "packages": [
         {
             "name": "adhocore/json-comment",
@@ -216,79 +212,9 @@
                 "shasum": ""
             },
             "type": "library",
-<<<<<<< HEAD
-=======
-            "autoload": {
-                "psr-0": {
-                    "JsonMapper": "src/"
-                }
-            },
-            "notification-url": "https://packagist.org/downloads/",
-            "license": [
-                "OSL-3.0"
-            ],
-            "authors": [
-                {
-                    "name": "Christian Weiske",
-                    "email": "cweiske@cweiske.de",
-                    "homepage": "http://github.com/cweiske/jsonmapper/",
-                    "role": "Developer"
-                }
-            ],
-            "description": "Map nested JSON structures onto PHP classes",
-            "support": {
-                "email": "cweiske@cweiske.de",
-                "issues": "https://github.com/cweiske/jsonmapper/issues",
-                "source": "https://github.com/cweiske/jsonmapper/tree/v4.1.0"
-            },
-            "time": "2022-12-08T20:46:14+00:00"
-        },
-        {
-            "name": "pocketmine/bedrock-block-upgrade-schema",
-            "version": "1.0.0",
-            "source": {
-                "type": "git",
-                "url": "https://github.com/pmmp/BedrockBlockUpgradeSchema.git",
-                "reference": "a05ce434eb7f8c11058d26833bc975fe635b23b4"
-            },
-            "dist": {
-                "type": "zip",
-                "url": "https://api.github.com/repos/pmmp/BedrockBlockUpgradeSchema/zipball/a05ce434eb7f8c11058d26833bc975fe635b23b4",
-                "reference": "a05ce434eb7f8c11058d26833bc975fe635b23b4",
-                "shasum": ""
-            },
-            "type": "library",
-            "notification-url": "https://packagist.org/downloads/",
             "license": [
                 "CC0-1.0"
             ],
-            "description": "Schemas describing how to upgrade saved block data in older Minecraft: Bedrock Edition world saves",
-            "support": {
-                "issues": "https://github.com/pmmp/BedrockBlockUpgradeSchema/issues",
-                "source": "https://github.com/pmmp/BedrockBlockUpgradeSchema/tree/1.0.0"
-            },
-            "time": "2023-02-01T21:09:54+00:00"
-        },
-        {
-            "name": "pocketmine/bedrock-data",
-            "version": "1.14.0+bedrock-1.19.60",
-            "source": {
-                "type": "git",
-                "url": "https://github.com/pmmp/BedrockData.git",
-                "reference": "7b06234ec6e1f4fb06ad4b2f177e606c25df9b46"
-            },
-            "dist": {
-                "type": "zip",
-                "url": "https://api.github.com/repos/pmmp/BedrockData/zipball/7b06234ec6e1f4fb06ad4b2f177e606c25df9b46",
-                "reference": "7b06234ec6e1f4fb06ad4b2f177e606c25df9b46",
-                "shasum": ""
-            },
-            "type": "library",
-            "notification-url": "https://packagist.org/downloads/",
->>>>>>> 4dbcd714
-            "license": [
-                "CC0-1.0"
-            ],
             "description": "Blobs of data generated from Minecraft: Bedrock Edition, used by PocketMine-MP",
             "support": {
                 "source": "https://github.com/NetherGamesMC/BedrockData/tree/1.18.0-min"
@@ -296,57 +222,17 @@
             "time": "2023-02-09T22:47:08+00:00"
         },
         {
-<<<<<<< HEAD
             "name": "nethergamesmc/bedrock-protocol",
             "version": "dev-1.18.0-min",
             "source": {
                 "type": "git",
                 "url": "https://github.com/NetherGamesMC/BedrockProtocol.git",
-                "reference": "476f7f221659162526a3dbca9df0ae8a293f789f"
-            },
-            "dist": {
-                "type": "zip",
-                "url": "https://api.github.com/repos/NetherGamesMC/BedrockProtocol/zipball/476f7f221659162526a3dbca9df0ae8a293f789f",
-                "reference": "476f7f221659162526a3dbca9df0ae8a293f789f",
-=======
-            "name": "pocketmine/bedrock-item-upgrade-schema",
-            "version": "1.0.0",
-            "source": {
-                "type": "git",
-                "url": "https://github.com/pmmp/BedrockItemUpgradeSchema.git",
-                "reference": "7e53f77ea34ba30b1f94d3c24e64e19d3c4296e7"
-            },
-            "dist": {
-                "type": "zip",
-                "url": "https://api.github.com/repos/pmmp/BedrockItemUpgradeSchema/zipball/7e53f77ea34ba30b1f94d3c24e64e19d3c4296e7",
-                "reference": "7e53f77ea34ba30b1f94d3c24e64e19d3c4296e7",
-                "shasum": ""
-            },
-            "type": "library",
-            "notification-url": "https://packagist.org/downloads/",
-            "license": [
-                "CC0-1.0"
-            ],
-            "description": "JSON schemas for upgrading items found in older Minecraft: Bedrock world saves",
-            "support": {
-                "issues": "https://github.com/pmmp/BedrockItemUpgradeSchema/issues",
-                "source": "https://github.com/pmmp/BedrockItemUpgradeSchema/tree/1.0.0"
-            },
-            "time": "2023-02-01T22:50:02+00:00"
-        },
-        {
-            "name": "pocketmine/bedrock-protocol",
-            "version": "19.3.0+bedrock-1.19.62",
-            "source": {
-                "type": "git",
-                "url": "https://github.com/pmmp/BedrockProtocol.git",
-                "reference": "a5bf4753c7f30f781c4541918e238f5bb637e7ad"
-            },
-            "dist": {
-                "type": "zip",
-                "url": "https://api.github.com/repos/pmmp/BedrockProtocol/zipball/a5bf4753c7f30f781c4541918e238f5bb637e7ad",
-                "reference": "a5bf4753c7f30f781c4541918e238f5bb637e7ad",
->>>>>>> 4dbcd714
+                "reference": "5362e08f4b5c9e48c61333c7d726282f926cdc2c"
+            },
+            "dist": {
+                "type": "zip",
+                "url": "https://api.github.com/repos/NetherGamesMC/BedrockProtocol/zipball/5362e08f4b5c9e48c61333c7d726282f926cdc2c",
+                "reference": "5362e08f4b5c9e48c61333c7d726282f926cdc2c",
                 "shasum": ""
             },
             "require": {
@@ -386,10 +272,9 @@
             ],
             "description": "An implementation of the Minecraft: Bedrock Edition protocol in PHP",
             "support": {
-<<<<<<< HEAD
                 "source": "https://github.com/NetherGamesMC/BedrockProtocol/tree/1.18.0-min"
             },
-            "time": "2023-02-17T17:26:42+00:00"
+            "time": "2023-02-19T18:32:25+00:00"
         },
         {
             "name": "netresearch/jsonmapper",
@@ -441,12 +326,58 @@
                 "source": "https://github.com/cweiske/jsonmapper/tree/v4.1.0"
             },
             "time": "2022-12-08T20:46:14+00:00"
-=======
-                "issues": "https://github.com/pmmp/BedrockProtocol/issues",
-                "source": "https://github.com/pmmp/BedrockProtocol/tree/19.3.0+bedrock-1.19.62"
-            },
-            "time": "2023-02-19T16:11:03+00:00"
->>>>>>> 4dbcd714
+        },
+        {
+            "name": "pocketmine/bedrock-block-upgrade-schema",
+            "version": "1.0.0",
+            "source": {
+                "type": "git",
+                "url": "https://github.com/pmmp/BedrockBlockUpgradeSchema.git",
+                "reference": "a05ce434eb7f8c11058d26833bc975fe635b23b4"
+            },
+            "dist": {
+                "type": "zip",
+                "url": "https://api.github.com/repos/pmmp/BedrockBlockUpgradeSchema/zipball/a05ce434eb7f8c11058d26833bc975fe635b23b4",
+                "reference": "a05ce434eb7f8c11058d26833bc975fe635b23b4",
+                "shasum": ""
+            },
+            "type": "library",
+            "notification-url": "https://packagist.org/downloads/",
+            "license": [
+                "CC0-1.0"
+            ],
+            "description": "Schemas describing how to upgrade saved block data in older Minecraft: Bedrock Edition world saves",
+            "support": {
+                "issues": "https://github.com/pmmp/BedrockBlockUpgradeSchema/issues",
+                "source": "https://github.com/pmmp/BedrockBlockUpgradeSchema/tree/1.0.0"
+            },
+            "time": "2023-02-01T21:09:54+00:00"
+        },
+        {
+            "name": "pocketmine/bedrock-item-upgrade-schema",
+            "version": "1.0.0",
+            "source": {
+                "type": "git",
+                "url": "https://github.com/pmmp/BedrockItemUpgradeSchema.git",
+                "reference": "7e53f77ea34ba30b1f94d3c24e64e19d3c4296e7"
+            },
+            "dist": {
+                "type": "zip",
+                "url": "https://api.github.com/repos/pmmp/BedrockItemUpgradeSchema/zipball/7e53f77ea34ba30b1f94d3c24e64e19d3c4296e7",
+                "reference": "7e53f77ea34ba30b1f94d3c24e64e19d3c4296e7",
+                "shasum": ""
+            },
+            "type": "library",
+            "notification-url": "https://packagist.org/downloads/",
+            "license": [
+                "CC0-1.0"
+            ],
+            "description": "JSON schemas for upgrading items found in older Minecraft: Bedrock world saves",
+            "support": {
+                "issues": "https://github.com/pmmp/BedrockItemUpgradeSchema/issues",
+                "source": "https://github.com/pmmp/BedrockItemUpgradeSchema/tree/1.0.0"
+            },
+            "time": "2023-02-01T22:50:02+00:00"
         },
         {
             "name": "pocketmine/binaryutils",
