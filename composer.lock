{
    "_readme": [
        "This file locks the dependencies of your project to a known state",
        "Read more about it at https://getcomposer.org/doc/01-basic-usage.md#installing-dependencies",
        "This file is @generated automatically"
    ],
<<<<<<< HEAD
    "content-hash": "476eac6ef5b98985a610e16a7ed9f1fb",
=======
    "content-hash": "5c19f4766fd04be0cbd38d9f4681864e",
>>>>>>> 67ad2bad
    "packages": [
        {
            "name": "adhocore/json-comment",
            "version": "1.2.1",
            "source": {
                "type": "git",
                "url": "https://github.com/adhocore/php-json-comment.git",
                "reference": "651023f9fe52e9efa2198cbaf6e481d1968e2377"
            },
            "dist": {
                "type": "zip",
                "url": "https://api.github.com/repos/adhocore/php-json-comment/zipball/651023f9fe52e9efa2198cbaf6e481d1968e2377",
                "reference": "651023f9fe52e9efa2198cbaf6e481d1968e2377",
                "shasum": ""
            },
            "require": {
                "ext-ctype": "*",
                "php": ">=7.0"
            },
            "require-dev": {
                "phpunit/phpunit": "^6.5 || ^7.5 || ^8.5"
            },
            "type": "library",
            "autoload": {
                "psr-4": {
                    "Ahc\\Json\\": "src/"
                }
            },
            "notification-url": "https://packagist.org/downloads/",
            "license": [
                "MIT"
            ],
            "authors": [
                {
                    "name": "Jitendra Adhikari",
                    "email": "jiten.adhikary@gmail.com"
                }
            ],
            "description": "Lightweight JSON comment stripper library for PHP",
            "keywords": [
                "comment",
                "json",
                "strip-comment"
            ],
            "support": {
                "issues": "https://github.com/adhocore/php-json-comment/issues",
                "source": "https://github.com/adhocore/php-json-comment/tree/1.2.1"
            },
            "funding": [
                {
                    "url": "https://paypal.me/ji10",
                    "type": "custom"
                },
                {
                    "url": "https://github.com/adhocore",
                    "type": "github"
                }
            ],
            "time": "2022-10-02T11:22:07+00:00"
        },
        {
            "name": "brick/math",
            "version": "0.11.0",
            "source": {
                "type": "git",
                "url": "https://github.com/brick/math.git",
                "reference": "0ad82ce168c82ba30d1c01ec86116ab52f589478"
            },
            "dist": {
                "type": "zip",
                "url": "https://api.github.com/repos/brick/math/zipball/0ad82ce168c82ba30d1c01ec86116ab52f589478",
                "reference": "0ad82ce168c82ba30d1c01ec86116ab52f589478",
                "shasum": ""
            },
            "require": {
                "php": "^8.0"
            },
            "require-dev": {
                "php-coveralls/php-coveralls": "^2.2",
                "phpunit/phpunit": "^9.0",
                "vimeo/psalm": "5.0.0"
            },
            "type": "library",
            "autoload": {
                "psr-4": {
                    "Brick\\Math\\": "src/"
                }
            },
            "notification-url": "https://packagist.org/downloads/",
            "license": [
                "MIT"
            ],
            "description": "Arbitrary-precision arithmetic library",
            "keywords": [
                "Arbitrary-precision",
                "BigInteger",
                "BigRational",
                "arithmetic",
                "bigdecimal",
                "bignum",
                "brick",
                "math"
            ],
            "support": {
                "issues": "https://github.com/brick/math/issues",
                "source": "https://github.com/brick/math/tree/0.11.0"
            },
            "funding": [
                {
                    "url": "https://github.com/BenMorel",
                    "type": "github"
                }
            ],
            "time": "2023-01-15T23:15:59+00:00"
        },
        {
            "name": "nethergamesmc/bedrock-data",
            "version": "dev-master",
            "source": {
                "type": "git",
                "url": "https://github.com/NetherGamesMC/BedrockData.git",
                "reference": "90efc80585d47bcfc1a4a878f9c2bd1731f9d834"
            },
            "dist": {
                "type": "zip",
                "url": "https://api.github.com/repos/NetherGamesMC/BedrockData/zipball/90efc80585d47bcfc1a4a878f9c2bd1731f9d834",
                "reference": "90efc80585d47bcfc1a4a878f9c2bd1731f9d834",
                "shasum": ""
            },
            "default-branch": true,
            "type": "library",
            "license": [
                "CC0-1.0"
            ],
            "description": "Blobs of data generated from Minecraft: Bedrock Edition, used by PocketMine-MP",
            "support": {
                "source": "https://github.com/NetherGamesMC/BedrockData/tree/master"
            },
            "time": "2023-10-26T11:23:24+00:00"
        },
        {
            "name": "nethergamesmc/bedrock-protocol",
            "version": "dev-master",
            "source": {
                "type": "git",
                "url": "https://github.com/NetherGamesMC/BedrockProtocol.git",
                "reference": "24523cd9a133b69bf62bc9edf26b9cb588819e15"
            },
            "dist": {
                "type": "zip",
                "url": "https://api.github.com/repos/NetherGamesMC/BedrockProtocol/zipball/24523cd9a133b69bf62bc9edf26b9cb588819e15",
                "reference": "24523cd9a133b69bf62bc9edf26b9cb588819e15",
                "shasum": ""
            },
            "require": {
                "ext-json": "*",
                "netresearch/jsonmapper": "^4.0",
                "php": "^8.1",
                "pocketmine/binaryutils": "^0.2.0",
                "pocketmine/color": "^0.2.0 || ^0.3.0",
                "pocketmine/math": "^0.3.0 || ^0.4.0 || ^1.0.0",
                "pocketmine/nbt": "^1.0.0",
                "ramsey/uuid": "^4.1"
            },
            "require-dev": {
                "phpstan/phpstan": "1.10.39",
                "phpstan/phpstan-phpunit": "^1.0.0",
                "phpstan/phpstan-strict-rules": "^1.0.0",
                "phpunit/phpunit": "^9.5"
            },
            "default-branch": true,
            "type": "library",
            "autoload": {
                "psr-4": {
                    "pocketmine\\network\\mcpe\\protocol\\": "src/"
                }
            },
            "autoload-dev": {
                "psr-4": {
                    "pocketmine\\network\\mcpe\\protocol\\": "tests/phpunit/"
                }
            },
            "scripts": {
                "update-create-methods": [
                    "@php tools/generate-create-static-methods.php"
                ]
            },
            "license": [
                "LGPL-3.0"
            ],
            "description": "An implementation of the Minecraft: Bedrock Edition protocol in PHP",
            "support": {
                "source": "https://github.com/NetherGamesMC/BedrockProtocol/tree/master"
            },
            "time": "2023-10-26T11:19:10+00:00"
        },
        {
            "name": "pocketmine/bedrock-block-upgrade-schema",
            "version": "3.3.0",
            "source": {
                "type": "git",
                "url": "https://github.com/pmmp/BedrockBlockUpgradeSchema.git",
                "reference": "ee46b9367af262bbddd9f122d4d5b5b495b892e7"
            },
            "dist": {
                "type": "zip",
                "url": "https://api.github.com/repos/pmmp/BedrockBlockUpgradeSchema/zipball/ee46b9367af262bbddd9f122d4d5b5b495b892e7",
                "reference": "ee46b9367af262bbddd9f122d4d5b5b495b892e7",
                "shasum": ""
            },
            "type": "library",
            "notification-url": "https://packagist.org/downloads/",
            "license": [
                "CC0-1.0"
            ],
            "description": "Schemas describing how to upgrade saved block data in older Minecraft: Bedrock Edition world saves",
            "support": {
                "issues": "https://github.com/pmmp/BedrockBlockUpgradeSchema/issues",
                "source": "https://github.com/pmmp/BedrockBlockUpgradeSchema/tree/3.3.0"
            },
            "time": "2023-10-16T16:11:02+00:00"
        },
        {
            "name": "pocketmine/bedrock-item-upgrade-schema",
            "version": "1.5.0",
            "source": {
                "type": "git",
                "url": "https://github.com/pmmp/BedrockItemUpgradeSchema.git",
                "reference": "3edc9ebbad9a4f2d9c8f53b3a5ba44d4a792ad93"
            },
            "dist": {
                "type": "zip",
                "url": "https://api.github.com/repos/pmmp/BedrockItemUpgradeSchema/zipball/3edc9ebbad9a4f2d9c8f53b3a5ba44d4a792ad93",
                "reference": "3edc9ebbad9a4f2d9c8f53b3a5ba44d4a792ad93",
                "shasum": ""
            },
            "type": "library",
            "notification-url": "https://packagist.org/downloads/",
            "license": [
                "CC0-1.0"
            ],
            "description": "JSON schemas for upgrading items found in older Minecraft: Bedrock world saves",
            "support": {
                "issues": "https://github.com/pmmp/BedrockItemUpgradeSchema/issues",
                "source": "https://github.com/pmmp/BedrockItemUpgradeSchema/tree/1.5.0"
            },
            "time": "2023-09-01T19:58:57+00:00"
        },
        {
            "name": "pocketmine/binaryutils",
            "version": "0.2.4",
            "source": {
                "type": "git",
                "url": "https://github.com/pmmp/BinaryUtils.git",
                "reference": "5ac7eea91afbad8dc498f5ce34ce6297d5e6ea9a"
            },
            "dist": {
                "type": "zip",
                "url": "https://api.github.com/repos/pmmp/BinaryUtils/zipball/5ac7eea91afbad8dc498f5ce34ce6297d5e6ea9a",
                "reference": "5ac7eea91afbad8dc498f5ce34ce6297d5e6ea9a",
                "shasum": ""
            },
            "require": {
                "php": "^7.4 || ^8.0",
                "php-64bit": "*"
            },
            "require-dev": {
                "phpstan/extension-installer": "^1.0",
                "phpstan/phpstan": "1.3.0",
                "phpstan/phpstan-phpunit": "^1.0",
                "phpstan/phpstan-strict-rules": "^1.0.0",
                "phpunit/phpunit": "^9.5"
            },
            "type": "library",
            "autoload": {
                "psr-4": {
                    "pocketmine\\utils\\": "src/"
                }
            },
            "notification-url": "https://packagist.org/downloads/",
            "license": [
                "LGPL-3.0"
            ],
            "description": "Classes and methods for conveniently handling binary data",
            "support": {
                "issues": "https://github.com/pmmp/BinaryUtils/issues",
                "source": "https://github.com/pmmp/BinaryUtils/tree/0.2.4"
            },
            "time": "2022-01-12T18:06:33+00:00"
        },
        {
            "name": "pocketmine/callback-validator",
            "version": "1.0.3",
            "source": {
                "type": "git",
                "url": "https://github.com/pmmp/CallbackValidator.git",
                "reference": "64787469766bcaa7e5885242e85c23c25e8c55a2"
            },
            "dist": {
                "type": "zip",
                "url": "https://api.github.com/repos/pmmp/CallbackValidator/zipball/64787469766bcaa7e5885242e85c23c25e8c55a2",
                "reference": "64787469766bcaa7e5885242e85c23c25e8c55a2",
                "shasum": ""
            },
            "require": {
                "ext-reflection": "*",
                "php": "^7.1 || ^8.0"
            },
            "replace": {
                "daverandom/callback-validator": "*"
            },
            "require-dev": {
                "phpstan/extension-installer": "^1.0",
                "phpstan/phpstan": "0.12.59",
                "phpstan/phpstan-strict-rules": "^0.12.4",
                "phpunit/phpunit": "^7.5 || ^8.5 || ^9.0"
            },
            "type": "library",
            "autoload": {
                "psr-4": {
                    "DaveRandom\\CallbackValidator\\": "src/"
                }
            },
            "notification-url": "https://packagist.org/downloads/",
            "license": [
                "MIT"
            ],
            "authors": [
                {
                    "name": "Chris Wright",
                    "email": "cw@daverandom.com"
                }
            ],
            "description": "Fork of daverandom/callback-validator - Tools for validating callback signatures",
            "support": {
                "issues": "https://github.com/pmmp/CallbackValidator/issues",
                "source": "https://github.com/pmmp/CallbackValidator/tree/1.0.3"
            },
            "time": "2020-12-11T01:45:37+00:00"
        },
        {
            "name": "pocketmine/color",
            "version": "0.3.1",
            "source": {
                "type": "git",
                "url": "https://github.com/pmmp/Color.git",
                "reference": "a0421f1e9e0b0c619300fb92d593283378f6a5e1"
            },
            "dist": {
                "type": "zip",
                "url": "https://api.github.com/repos/pmmp/Color/zipball/a0421f1e9e0b0c619300fb92d593283378f6a5e1",
                "reference": "a0421f1e9e0b0c619300fb92d593283378f6a5e1",
                "shasum": ""
            },
            "require": {
                "php": "^8.0"
            },
            "require-dev": {
                "phpstan/phpstan": "1.10.3",
                "phpstan/phpstan-strict-rules": "^1.2.0"
            },
            "type": "library",
            "autoload": {
                "psr-4": {
                    "pocketmine\\color\\": "src/"
                }
            },
            "notification-url": "https://packagist.org/downloads/",
            "license": [
                "LGPL-3.0"
            ],
            "description": "Color handling library used by PocketMine-MP and related projects",
            "support": {
                "issues": "https://github.com/pmmp/Color/issues",
                "source": "https://github.com/pmmp/Color/tree/0.3.1"
            },
            "time": "2023-04-10T11:38:05+00:00"
        },
        {
            "name": "pocketmine/errorhandler",
            "version": "0.6.0",
            "source": {
                "type": "git",
                "url": "https://github.com/pmmp/ErrorHandler.git",
                "reference": "dae214a04348b911e8219ebf125ff1c5589cc878"
            },
            "dist": {
                "type": "zip",
                "url": "https://api.github.com/repos/pmmp/ErrorHandler/zipball/dae214a04348b911e8219ebf125ff1c5589cc878",
                "reference": "dae214a04348b911e8219ebf125ff1c5589cc878",
                "shasum": ""
            },
            "require": {
                "php": "^8.0"
            },
            "require-dev": {
                "phpstan/phpstan": "0.12.99",
                "phpstan/phpstan-strict-rules": "^0.12.2",
                "phpunit/phpunit": "^9.5"
            },
            "type": "library",
            "autoload": {
                "psr-4": {
                    "pocketmine\\errorhandler\\": "src/"
                }
            },
            "notification-url": "https://packagist.org/downloads/",
            "license": [
                "LGPL-3.0"
            ],
            "description": "Utilities to handle nasty PHP E_* errors in a usable way",
            "support": {
                "issues": "https://github.com/pmmp/ErrorHandler/issues",
                "source": "https://github.com/pmmp/ErrorHandler/tree/0.6.0"
            },
            "time": "2022-01-08T21:05:46+00:00"
        },
        {
            "name": "pocketmine/locale-data",
            "version": "2.19.6",
            "source": {
                "type": "git",
                "url": "https://github.com/pmmp/Language.git",
                "reference": "93e473e20e7f4515ecf45c5ef0f9155b9247a86e"
            },
            "dist": {
                "type": "zip",
                "url": "https://api.github.com/repos/pmmp/Language/zipball/93e473e20e7f4515ecf45c5ef0f9155b9247a86e",
                "reference": "93e473e20e7f4515ecf45c5ef0f9155b9247a86e",
                "shasum": ""
            },
            "type": "library",
            "notification-url": "https://packagist.org/downloads/",
            "description": "Language resources used by PocketMine-MP",
            "support": {
                "issues": "https://github.com/pmmp/Language/issues",
                "source": "https://github.com/pmmp/Language/tree/2.19.6"
            },
            "time": "2023-08-08T16:53:23+00:00"
        },
        {
            "name": "pocketmine/log",
            "version": "0.4.0",
            "source": {
                "type": "git",
                "url": "https://github.com/pmmp/Log.git",
                "reference": "e6c912c0f9055c81d23108ec2d179b96f404c043"
            },
            "dist": {
                "type": "zip",
                "url": "https://api.github.com/repos/pmmp/Log/zipball/e6c912c0f9055c81d23108ec2d179b96f404c043",
                "reference": "e6c912c0f9055c81d23108ec2d179b96f404c043",
                "shasum": ""
            },
            "require": {
                "php": "^7.4 || ^8.0"
            },
            "conflict": {
                "pocketmine/spl": "<0.4"
            },
            "require-dev": {
                "phpstan/phpstan": "0.12.88",
                "phpstan/phpstan-strict-rules": "^0.12.2"
            },
            "type": "library",
            "autoload": {
                "classmap": [
                    "./src"
                ]
            },
            "notification-url": "https://packagist.org/downloads/",
            "license": [
                "LGPL-3.0"
            ],
            "description": "Logging components used by PocketMine-MP and related projects",
            "support": {
                "issues": "https://github.com/pmmp/Log/issues",
                "source": "https://github.com/pmmp/Log/tree/0.4.0"
            },
            "time": "2021-06-18T19:08:09+00:00"
        },
        {
            "name": "pocketmine/math",
            "version": "1.0.0",
            "source": {
                "type": "git",
                "url": "https://github.com/pmmp/Math.git",
                "reference": "dc132d93595b32e9f210d78b3c8d43c662a5edbf"
            },
            "dist": {
                "type": "zip",
                "url": "https://api.github.com/repos/pmmp/Math/zipball/dc132d93595b32e9f210d78b3c8d43c662a5edbf",
                "reference": "dc132d93595b32e9f210d78b3c8d43c662a5edbf",
                "shasum": ""
            },
            "require": {
                "php": "^8.0",
                "php-64bit": "*"
            },
            "require-dev": {
                "phpstan/extension-installer": "^1.0",
                "phpstan/phpstan": "~1.10.3",
                "phpstan/phpstan-strict-rules": "^1.0",
                "phpunit/phpunit": "^8.5 || ^9.5"
            },
            "type": "library",
            "autoload": {
                "psr-4": {
                    "pocketmine\\math\\": "src/"
                }
            },
            "notification-url": "https://packagist.org/downloads/",
            "license": [
                "LGPL-3.0"
            ],
            "description": "PHP library containing math related code used in PocketMine-MP",
            "support": {
                "issues": "https://github.com/pmmp/Math/issues",
                "source": "https://github.com/pmmp/Math/tree/1.0.0"
            },
            "time": "2023-08-03T12:56:33+00:00"
        },
        {
            "name": "pocketmine/nbt",
            "version": "1.0.0",
            "source": {
                "type": "git",
                "url": "https://github.com/pmmp/NBT.git",
                "reference": "20540271cb59e04672cb163dca73366f207974f1"
            },
            "dist": {
                "type": "zip",
                "url": "https://api.github.com/repos/pmmp/NBT/zipball/20540271cb59e04672cb163dca73366f207974f1",
                "reference": "20540271cb59e04672cb163dca73366f207974f1",
                "shasum": ""
            },
            "require": {
                "php": "^7.4 || ^8.0",
                "php-64bit": "*",
                "pocketmine/binaryutils": "^0.2.0"
            },
            "require-dev": {
                "phpstan/extension-installer": "^1.0",
                "phpstan/phpstan": "1.10.25",
                "phpstan/phpstan-strict-rules": "^1.0",
                "phpunit/phpunit": "^9.5"
            },
            "type": "library",
            "autoload": {
                "psr-4": {
                    "pocketmine\\nbt\\": "src/"
                }
            },
            "notification-url": "https://packagist.org/downloads/",
            "license": [
                "LGPL-3.0"
            ],
            "description": "PHP library for working with Named Binary Tags",
            "support": {
                "issues": "https://github.com/pmmp/NBT/issues",
                "source": "https://github.com/pmmp/NBT/tree/1.0.0"
            },
            "time": "2023-07-14T13:01:49+00:00"
        },
        {
            "name": "pocketmine/netresearch-jsonmapper",
            "version": "v4.2.1000",
            "source": {
                "type": "git",
                "url": "https://github.com/pmmp/netresearch-jsonmapper.git",
                "reference": "078764e869e9b732f97206ec9363480a77c35532"
            },
            "dist": {
                "type": "zip",
                "url": "https://api.github.com/repos/pmmp/netresearch-jsonmapper/zipball/078764e869e9b732f97206ec9363480a77c35532",
                "reference": "078764e869e9b732f97206ec9363480a77c35532",
                "shasum": ""
            },
            "require": {
                "ext-json": "*",
                "ext-pcre": "*",
                "ext-reflection": "*",
                "ext-spl": "*",
                "php": ">=7.1"
            },
            "replace": {
                "netresearch/jsonmapper": "~4.2.0"
            },
            "require-dev": {
                "phpunit/phpunit": "~7.5 || ~8.0 || ~9.0",
                "squizlabs/php_codesniffer": "~3.5"
            },
            "type": "library",
            "autoload": {
                "psr-0": {
                    "JsonMapper": "src/"
                }
            },
            "notification-url": "https://packagist.org/downloads/",
            "license": [
                "OSL-3.0"
            ],
            "authors": [
                {
                    "name": "Christian Weiske",
                    "email": "cweiske@cweiske.de",
                    "homepage": "http://github.com/cweiske/jsonmapper/",
                    "role": "Developer"
                }
            ],
            "description": "Fork of netresearch/jsonmapper with security fixes needed by pocketmine/pocketmine-mp",
            "support": {
                "email": "cweiske@cweiske.de",
                "issues": "https://github.com/cweiske/jsonmapper/issues",
                "source": "https://github.com/pmmp/netresearch-jsonmapper/tree/v4.2.1000"
            },
            "time": "2023-07-14T10:44:14+00:00"
        },
        {
            "name": "pocketmine/raklib",
            "version": "0.15.1",
            "source": {
                "type": "git",
                "url": "https://github.com/pmmp/RakLib.git",
                "reference": "79b7b4d1d7516dc6e322514453645ad9452b20ca"
            },
            "dist": {
                "type": "zip",
                "url": "https://api.github.com/repos/pmmp/RakLib/zipball/79b7b4d1d7516dc6e322514453645ad9452b20ca",
                "reference": "79b7b4d1d7516dc6e322514453645ad9452b20ca",
                "shasum": ""
            },
            "require": {
                "ext-sockets": "*",
                "php": "^8.0",
                "php-64bit": "*",
                "php-ipv6": "*",
                "pocketmine/binaryutils": "^0.2.0",
                "pocketmine/log": "^0.3.0 || ^0.4.0"
            },
            "require-dev": {
                "phpstan/phpstan": "1.9.17",
                "phpstan/phpstan-strict-rules": "^1.0"
            },
            "type": "library",
            "autoload": {
                "psr-4": {
                    "raklib\\": "src/"
                }
            },
            "notification-url": "https://packagist.org/downloads/",
            "license": [
                "GPL-3.0"
            ],
            "description": "A RakNet server implementation written in PHP",
            "support": {
                "issues": "https://github.com/pmmp/RakLib/issues",
                "source": "https://github.com/pmmp/RakLib/tree/0.15.1"
            },
            "time": "2023-03-07T15:10:34+00:00"
        },
        {
            "name": "pocketmine/raklib-ipc",
            "version": "0.2.0",
            "source": {
                "type": "git",
                "url": "https://github.com/pmmp/RakLibIpc.git",
                "reference": "26ed56fa9db06e4ca6e8920c0ede2e01e219bb9c"
            },
            "dist": {
                "type": "zip",
                "url": "https://api.github.com/repos/pmmp/RakLibIpc/zipball/26ed56fa9db06e4ca6e8920c0ede2e01e219bb9c",
                "reference": "26ed56fa9db06e4ca6e8920c0ede2e01e219bb9c",
                "shasum": ""
            },
            "require": {
                "php": "^8.0",
                "php-64bit": "*",
                "pocketmine/binaryutils": "^0.2.0",
                "pocketmine/raklib": "^0.15.0"
            },
            "require-dev": {
                "phpstan/phpstan": "1.9.17",
                "phpstan/phpstan-strict-rules": "^1.0.0"
            },
            "type": "library",
            "autoload": {
                "psr-4": {
                    "raklib\\server\\ipc\\": "src/"
                }
            },
            "notification-url": "https://packagist.org/downloads/",
            "license": [
                "GPL-3.0"
            ],
            "description": "Channel-based protocols for inter-thread/inter-process communication with RakLib",
            "support": {
                "issues": "https://github.com/pmmp/RakLibIpc/issues",
                "source": "https://github.com/pmmp/RakLibIpc/tree/0.2.0"
            },
            "time": "2023-02-13T13:40:40+00:00"
        },
        {
            "name": "pocketmine/snooze",
            "version": "0.5.0",
            "source": {
                "type": "git",
                "url": "https://github.com/pmmp/Snooze.git",
                "reference": "a86d9ee60ce44755d166d3c7ba4b8b8be8360915"
            },
            "dist": {
                "type": "zip",
                "url": "https://api.github.com/repos/pmmp/Snooze/zipball/a86d9ee60ce44755d166d3c7ba4b8b8be8360915",
                "reference": "a86d9ee60ce44755d166d3c7ba4b8b8be8360915",
                "shasum": ""
            },
            "require": {
                "ext-pmmpthread": "^6.0",
                "php-64bit": "^8.1"
            },
            "require-dev": {
                "phpstan/extension-installer": "^1.0",
                "phpstan/phpstan": "1.10.3",
                "phpstan/phpstan-strict-rules": "^1.0"
            },
            "type": "library",
            "autoload": {
                "psr-4": {
                    "pocketmine\\snooze\\": "src/"
                }
            },
            "notification-url": "https://packagist.org/downloads/",
            "license": [
                "LGPL-3.0"
            ],
            "description": "Thread notification management library for code using the pthreads extension",
            "support": {
                "issues": "https://github.com/pmmp/Snooze/issues",
                "source": "https://github.com/pmmp/Snooze/tree/0.5.0"
            },
            "time": "2023-05-22T23:43:01+00:00"
        },
        {
            "name": "ramsey/collection",
            "version": "2.0.0",
            "source": {
                "type": "git",
                "url": "https://github.com/ramsey/collection.git",
                "reference": "a4b48764bfbb8f3a6a4d1aeb1a35bb5e9ecac4a5"
            },
            "dist": {
                "type": "zip",
                "url": "https://api.github.com/repos/ramsey/collection/zipball/a4b48764bfbb8f3a6a4d1aeb1a35bb5e9ecac4a5",
                "reference": "a4b48764bfbb8f3a6a4d1aeb1a35bb5e9ecac4a5",
                "shasum": ""
            },
            "require": {
                "php": "^8.1"
            },
            "require-dev": {
                "captainhook/plugin-composer": "^5.3",
                "ergebnis/composer-normalize": "^2.28.3",
                "fakerphp/faker": "^1.21",
                "hamcrest/hamcrest-php": "^2.0",
                "jangregor/phpstan-prophecy": "^1.0",
                "mockery/mockery": "^1.5",
                "php-parallel-lint/php-console-highlighter": "^1.0",
                "php-parallel-lint/php-parallel-lint": "^1.3",
                "phpcsstandards/phpcsutils": "^1.0.0-rc1",
                "phpspec/prophecy-phpunit": "^2.0",
                "phpstan/extension-installer": "^1.2",
                "phpstan/phpstan": "^1.9",
                "phpstan/phpstan-mockery": "^1.1",
                "phpstan/phpstan-phpunit": "^1.3",
                "phpunit/phpunit": "^9.5",
                "psalm/plugin-mockery": "^1.1",
                "psalm/plugin-phpunit": "^0.18.4",
                "ramsey/coding-standard": "^2.0.3",
                "ramsey/conventional-commits": "^1.3",
                "vimeo/psalm": "^5.4"
            },
            "type": "library",
            "extra": {
                "captainhook": {
                    "force-install": true
                },
                "ramsey/conventional-commits": {
                    "configFile": "conventional-commits.json"
                }
            },
            "autoload": {
                "psr-4": {
                    "Ramsey\\Collection\\": "src/"
                }
            },
            "notification-url": "https://packagist.org/downloads/",
            "license": [
                "MIT"
            ],
            "authors": [
                {
                    "name": "Ben Ramsey",
                    "email": "ben@benramsey.com",
                    "homepage": "https://benramsey.com"
                }
            ],
            "description": "A PHP library for representing and manipulating collections.",
            "keywords": [
                "array",
                "collection",
                "hash",
                "map",
                "queue",
                "set"
            ],
            "support": {
                "issues": "https://github.com/ramsey/collection/issues",
                "source": "https://github.com/ramsey/collection/tree/2.0.0"
            },
            "funding": [
                {
                    "url": "https://github.com/ramsey",
                    "type": "github"
                },
                {
                    "url": "https://tidelift.com/funding/github/packagist/ramsey/collection",
                    "type": "tidelift"
                }
            ],
            "time": "2022-12-31T21:50:55+00:00"
        },
        {
            "name": "ramsey/uuid",
            "version": "4.7.4",
            "source": {
                "type": "git",
                "url": "https://github.com/ramsey/uuid.git",
                "reference": "60a4c63ab724854332900504274f6150ff26d286"
            },
            "dist": {
                "type": "zip",
                "url": "https://api.github.com/repos/ramsey/uuid/zipball/60a4c63ab724854332900504274f6150ff26d286",
                "reference": "60a4c63ab724854332900504274f6150ff26d286",
                "shasum": ""
            },
            "require": {
                "brick/math": "^0.8.8 || ^0.9 || ^0.10 || ^0.11",
                "ext-json": "*",
                "php": "^8.0",
                "ramsey/collection": "^1.2 || ^2.0"
            },
            "replace": {
                "rhumsaa/uuid": "self.version"
            },
            "require-dev": {
                "captainhook/captainhook": "^5.10",
                "captainhook/plugin-composer": "^5.3",
                "dealerdirect/phpcodesniffer-composer-installer": "^0.7.0",
                "doctrine/annotations": "^1.8",
                "ergebnis/composer-normalize": "^2.15",
                "mockery/mockery": "^1.3",
                "paragonie/random-lib": "^2",
                "php-mock/php-mock": "^2.2",
                "php-mock/php-mock-mockery": "^1.3",
                "php-parallel-lint/php-parallel-lint": "^1.1",
                "phpbench/phpbench": "^1.0",
                "phpstan/extension-installer": "^1.1",
                "phpstan/phpstan": "^1.8",
                "phpstan/phpstan-mockery": "^1.1",
                "phpstan/phpstan-phpunit": "^1.1",
                "phpunit/phpunit": "^8.5 || ^9",
                "ramsey/composer-repl": "^1.4",
                "slevomat/coding-standard": "^8.4",
                "squizlabs/php_codesniffer": "^3.5",
                "vimeo/psalm": "^4.9"
            },
            "suggest": {
                "ext-bcmath": "Enables faster math with arbitrary-precision integers using BCMath.",
                "ext-gmp": "Enables faster math with arbitrary-precision integers using GMP.",
                "ext-uuid": "Enables the use of PeclUuidTimeGenerator and PeclUuidRandomGenerator.",
                "paragonie/random-lib": "Provides RandomLib for use with the RandomLibAdapter",
                "ramsey/uuid-doctrine": "Allows the use of Ramsey\\Uuid\\Uuid as Doctrine field type."
            },
            "type": "library",
            "extra": {
                "captainhook": {
                    "force-install": true
                }
            },
            "autoload": {
                "files": [
                    "src/functions.php"
                ],
                "psr-4": {
                    "Ramsey\\Uuid\\": "src/"
                }
            },
            "notification-url": "https://packagist.org/downloads/",
            "license": [
                "MIT"
            ],
            "description": "A PHP library for generating and working with universally unique identifiers (UUIDs).",
            "keywords": [
                "guid",
                "identifier",
                "uuid"
            ],
            "support": {
                "issues": "https://github.com/ramsey/uuid/issues",
                "source": "https://github.com/ramsey/uuid/tree/4.7.4"
            },
            "funding": [
                {
                    "url": "https://github.com/ramsey",
                    "type": "github"
                },
                {
                    "url": "https://tidelift.com/funding/github/packagist/ramsey/uuid",
                    "type": "tidelift"
                }
            ],
            "time": "2023-04-15T23:01:58+00:00"
        },
        {
            "name": "symfony/filesystem",
            "version": "v6.3.1",
            "source": {
                "type": "git",
                "url": "https://github.com/symfony/filesystem.git",
                "reference": "edd36776956f2a6fcf577edb5b05eb0e3bdc52ae"
            },
            "dist": {
                "type": "zip",
                "url": "https://api.github.com/repos/symfony/filesystem/zipball/edd36776956f2a6fcf577edb5b05eb0e3bdc52ae",
                "reference": "edd36776956f2a6fcf577edb5b05eb0e3bdc52ae",
                "shasum": ""
            },
            "require": {
                "php": ">=8.1",
                "symfony/polyfill-ctype": "~1.8",
                "symfony/polyfill-mbstring": "~1.8"
            },
            "type": "library",
            "autoload": {
                "psr-4": {
                    "Symfony\\Component\\Filesystem\\": ""
                },
                "exclude-from-classmap": [
                    "/Tests/"
                ]
            },
            "notification-url": "https://packagist.org/downloads/",
            "license": [
                "MIT"
            ],
            "authors": [
                {
                    "name": "Fabien Potencier",
                    "email": "fabien@symfony.com"
                },
                {
                    "name": "Symfony Community",
                    "homepage": "https://symfony.com/contributors"
                }
            ],
            "description": "Provides basic utilities for the filesystem",
            "homepage": "https://symfony.com",
            "support": {
                "source": "https://github.com/symfony/filesystem/tree/v6.3.1"
            },
            "funding": [
                {
                    "url": "https://symfony.com/sponsor",
                    "type": "custom"
                },
                {
                    "url": "https://github.com/fabpot",
                    "type": "github"
                },
                {
                    "url": "https://tidelift.com/funding/github/packagist/symfony/symfony",
                    "type": "tidelift"
                }
            ],
            "time": "2023-06-01T08:30:39+00:00"
        },
        {
            "name": "symfony/polyfill-ctype",
            "version": "v1.28.0",
            "source": {
                "type": "git",
                "url": "https://github.com/symfony/polyfill-ctype.git",
                "reference": "ea208ce43cbb04af6867b4fdddb1bdbf84cc28cb"
            },
            "dist": {
                "type": "zip",
                "url": "https://api.github.com/repos/symfony/polyfill-ctype/zipball/ea208ce43cbb04af6867b4fdddb1bdbf84cc28cb",
                "reference": "ea208ce43cbb04af6867b4fdddb1bdbf84cc28cb",
                "shasum": ""
            },
            "require": {
                "php": ">=7.1"
            },
            "provide": {
                "ext-ctype": "*"
            },
            "suggest": {
                "ext-ctype": "For best performance"
            },
            "type": "library",
            "extra": {
                "branch-alias": {
                    "dev-main": "1.28-dev"
                },
                "thanks": {
                    "name": "symfony/polyfill",
                    "url": "https://github.com/symfony/polyfill"
                }
            },
            "autoload": {
                "files": [
                    "bootstrap.php"
                ],
                "psr-4": {
                    "Symfony\\Polyfill\\Ctype\\": ""
                }
            },
            "notification-url": "https://packagist.org/downloads/",
            "license": [
                "MIT"
            ],
            "authors": [
                {
                    "name": "Gert de Pagter",
                    "email": "BackEndTea@gmail.com"
                },
                {
                    "name": "Symfony Community",
                    "homepage": "https://symfony.com/contributors"
                }
            ],
            "description": "Symfony polyfill for ctype functions",
            "homepage": "https://symfony.com",
            "keywords": [
                "compatibility",
                "ctype",
                "polyfill",
                "portable"
            ],
            "support": {
                "source": "https://github.com/symfony/polyfill-ctype/tree/v1.28.0"
            },
            "funding": [
                {
                    "url": "https://symfony.com/sponsor",
                    "type": "custom"
                },
                {
                    "url": "https://github.com/fabpot",
                    "type": "github"
                },
                {
                    "url": "https://tidelift.com/funding/github/packagist/symfony/symfony",
                    "type": "tidelift"
                }
            ],
            "time": "2023-01-26T09:26:14+00:00"
        },
        {
            "name": "symfony/polyfill-mbstring",
            "version": "v1.28.0",
            "source": {
                "type": "git",
                "url": "https://github.com/symfony/polyfill-mbstring.git",
                "reference": "42292d99c55abe617799667f454222c54c60e229"
            },
            "dist": {
                "type": "zip",
                "url": "https://api.github.com/repos/symfony/polyfill-mbstring/zipball/42292d99c55abe617799667f454222c54c60e229",
                "reference": "42292d99c55abe617799667f454222c54c60e229",
                "shasum": ""
            },
            "require": {
                "php": ">=7.1"
            },
            "provide": {
                "ext-mbstring": "*"
            },
            "suggest": {
                "ext-mbstring": "For best performance"
            },
            "type": "library",
            "extra": {
                "branch-alias": {
                    "dev-main": "1.28-dev"
                },
                "thanks": {
                    "name": "symfony/polyfill",
                    "url": "https://github.com/symfony/polyfill"
                }
            },
            "autoload": {
                "files": [
                    "bootstrap.php"
                ],
                "psr-4": {
                    "Symfony\\Polyfill\\Mbstring\\": ""
                }
            },
            "notification-url": "https://packagist.org/downloads/",
            "license": [
                "MIT"
            ],
            "authors": [
                {
                    "name": "Nicolas Grekas",
                    "email": "p@tchwork.com"
                },
                {
                    "name": "Symfony Community",
                    "homepage": "https://symfony.com/contributors"
                }
            ],
            "description": "Symfony polyfill for the Mbstring extension",
            "homepage": "https://symfony.com",
            "keywords": [
                "compatibility",
                "mbstring",
                "polyfill",
                "portable",
                "shim"
            ],
            "support": {
                "source": "https://github.com/symfony/polyfill-mbstring/tree/v1.28.0"
            },
            "funding": [
                {
                    "url": "https://symfony.com/sponsor",
                    "type": "custom"
                },
                {
                    "url": "https://github.com/fabpot",
                    "type": "github"
                },
                {
                    "url": "https://tidelift.com/funding/github/packagist/symfony/symfony",
                    "type": "tidelift"
                }
            ],
            "time": "2023-07-28T09:04:16+00:00"
        }
    ],
    "packages-dev": [
        {
            "name": "myclabs/deep-copy",
            "version": "1.11.1",
            "source": {
                "type": "git",
                "url": "https://github.com/myclabs/DeepCopy.git",
                "reference": "7284c22080590fb39f2ffa3e9057f10a4ddd0e0c"
            },
            "dist": {
                "type": "zip",
                "url": "https://api.github.com/repos/myclabs/DeepCopy/zipball/7284c22080590fb39f2ffa3e9057f10a4ddd0e0c",
                "reference": "7284c22080590fb39f2ffa3e9057f10a4ddd0e0c",
                "shasum": ""
            },
            "require": {
                "php": "^7.1 || ^8.0"
            },
            "conflict": {
                "doctrine/collections": "<1.6.8",
                "doctrine/common": "<2.13.3 || >=3,<3.2.2"
            },
            "require-dev": {
                "doctrine/collections": "^1.6.8",
                "doctrine/common": "^2.13.3 || ^3.2.2",
                "phpunit/phpunit": "^7.5.20 || ^8.5.23 || ^9.5.13"
            },
            "type": "library",
            "autoload": {
                "files": [
                    "src/DeepCopy/deep_copy.php"
                ],
                "psr-4": {
                    "DeepCopy\\": "src/DeepCopy/"
                }
            },
            "notification-url": "https://packagist.org/downloads/",
            "license": [
                "MIT"
            ],
            "description": "Create deep copies (clones) of your objects",
            "keywords": [
                "clone",
                "copy",
                "duplicate",
                "object",
                "object graph"
            ],
            "support": {
                "issues": "https://github.com/myclabs/DeepCopy/issues",
                "source": "https://github.com/myclabs/DeepCopy/tree/1.11.1"
            },
            "funding": [
                {
                    "url": "https://tidelift.com/funding/github/packagist/myclabs/deep-copy",
                    "type": "tidelift"
                }
            ],
            "time": "2023-03-08T13:26:56+00:00"
        },
        {
            "name": "nikic/php-parser",
            "version": "v4.17.1",
            "source": {
                "type": "git",
                "url": "https://github.com/nikic/PHP-Parser.git",
                "reference": "a6303e50c90c355c7eeee2c4a8b27fe8dc8fef1d"
            },
            "dist": {
                "type": "zip",
                "url": "https://api.github.com/repos/nikic/PHP-Parser/zipball/a6303e50c90c355c7eeee2c4a8b27fe8dc8fef1d",
                "reference": "a6303e50c90c355c7eeee2c4a8b27fe8dc8fef1d",
                "shasum": ""
            },
            "require": {
                "ext-tokenizer": "*",
                "php": ">=7.0"
            },
            "require-dev": {
                "ircmaxell/php-yacc": "^0.0.7",
                "phpunit/phpunit": "^6.5 || ^7.0 || ^8.0 || ^9.0"
            },
            "bin": [
                "bin/php-parse"
            ],
            "type": "library",
            "extra": {
                "branch-alias": {
                    "dev-master": "4.9-dev"
                }
            },
            "autoload": {
                "psr-4": {
                    "PhpParser\\": "lib/PhpParser"
                }
            },
            "notification-url": "https://packagist.org/downloads/",
            "license": [
                "BSD-3-Clause"
            ],
            "authors": [
                {
                    "name": "Nikita Popov"
                }
            ],
            "description": "A PHP parser written in PHP",
            "keywords": [
                "parser",
                "php"
            ],
            "support": {
                "issues": "https://github.com/nikic/PHP-Parser/issues",
                "source": "https://github.com/nikic/PHP-Parser/tree/v4.17.1"
            },
            "time": "2023-08-13T19:53:39+00:00"
        },
        {
            "name": "phar-io/manifest",
            "version": "2.0.3",
            "source": {
                "type": "git",
                "url": "https://github.com/phar-io/manifest.git",
                "reference": "97803eca37d319dfa7826cc2437fc020857acb53"
            },
            "dist": {
                "type": "zip",
                "url": "https://api.github.com/repos/phar-io/manifest/zipball/97803eca37d319dfa7826cc2437fc020857acb53",
                "reference": "97803eca37d319dfa7826cc2437fc020857acb53",
                "shasum": ""
            },
            "require": {
                "ext-dom": "*",
                "ext-phar": "*",
                "ext-xmlwriter": "*",
                "phar-io/version": "^3.0.1",
                "php": "^7.2 || ^8.0"
            },
            "type": "library",
            "extra": {
                "branch-alias": {
                    "dev-master": "2.0.x-dev"
                }
            },
            "autoload": {
                "classmap": [
                    "src/"
                ]
            },
            "notification-url": "https://packagist.org/downloads/",
            "license": [
                "BSD-3-Clause"
            ],
            "authors": [
                {
                    "name": "Arne Blankerts",
                    "email": "arne@blankerts.de",
                    "role": "Developer"
                },
                {
                    "name": "Sebastian Heuer",
                    "email": "sebastian@phpeople.de",
                    "role": "Developer"
                },
                {
                    "name": "Sebastian Bergmann",
                    "email": "sebastian@phpunit.de",
                    "role": "Developer"
                }
            ],
            "description": "Component for reading phar.io manifest information from a PHP Archive (PHAR)",
            "support": {
                "issues": "https://github.com/phar-io/manifest/issues",
                "source": "https://github.com/phar-io/manifest/tree/2.0.3"
            },
            "time": "2021-07-20T11:28:43+00:00"
        },
        {
            "name": "phar-io/version",
            "version": "3.2.1",
            "source": {
                "type": "git",
                "url": "https://github.com/phar-io/version.git",
                "reference": "4f7fd7836c6f332bb2933569e566a0d6c4cbed74"
            },
            "dist": {
                "type": "zip",
                "url": "https://api.github.com/repos/phar-io/version/zipball/4f7fd7836c6f332bb2933569e566a0d6c4cbed74",
                "reference": "4f7fd7836c6f332bb2933569e566a0d6c4cbed74",
                "shasum": ""
            },
            "require": {
                "php": "^7.2 || ^8.0"
            },
            "type": "library",
            "autoload": {
                "classmap": [
                    "src/"
                ]
            },
            "notification-url": "https://packagist.org/downloads/",
            "license": [
                "BSD-3-Clause"
            ],
            "authors": [
                {
                    "name": "Arne Blankerts",
                    "email": "arne@blankerts.de",
                    "role": "Developer"
                },
                {
                    "name": "Sebastian Heuer",
                    "email": "sebastian@phpeople.de",
                    "role": "Developer"
                },
                {
                    "name": "Sebastian Bergmann",
                    "email": "sebastian@phpunit.de",
                    "role": "Developer"
                }
            ],
            "description": "Library for handling version information and constraints",
            "support": {
                "issues": "https://github.com/phar-io/version/issues",
                "source": "https://github.com/phar-io/version/tree/3.2.1"
            },
            "time": "2022-02-21T01:04:05+00:00"
        },
        {
            "name": "phpstan/phpstan",
            "version": "1.10.41",
            "source": {
                "type": "git",
                "url": "https://github.com/phpstan/phpstan.git",
                "reference": "c6174523c2a69231df55bdc65b61655e72876d76"
            },
            "dist": {
                "type": "zip",
                "url": "https://api.github.com/repos/phpstan/phpstan/zipball/c6174523c2a69231df55bdc65b61655e72876d76",
                "reference": "c6174523c2a69231df55bdc65b61655e72876d76",
                "shasum": ""
            },
            "require": {
                "php": "^7.2|^8.0"
            },
            "conflict": {
                "phpstan/phpstan-shim": "*"
            },
            "bin": [
                "phpstan",
                "phpstan.phar"
            ],
            "type": "library",
            "autoload": {
                "files": [
                    "bootstrap.php"
                ]
            },
            "notification-url": "https://packagist.org/downloads/",
            "license": [
                "MIT"
            ],
            "description": "PHPStan - PHP Static Analysis Tool",
            "keywords": [
                "dev",
                "static analysis"
            ],
            "support": {
                "docs": "https://phpstan.org/user-guide/getting-started",
                "forum": "https://github.com/phpstan/phpstan/discussions",
                "issues": "https://github.com/phpstan/phpstan/issues",
                "security": "https://github.com/phpstan/phpstan/security/policy",
                "source": "https://github.com/phpstan/phpstan-src"
            },
            "funding": [
                {
                    "url": "https://github.com/ondrejmirtes",
                    "type": "github"
                },
                {
                    "url": "https://github.com/phpstan",
                    "type": "github"
                },
                {
                    "url": "https://tidelift.com/funding/github/packagist/phpstan/phpstan",
                    "type": "tidelift"
                }
            ],
            "time": "2023-11-05T12:57:57+00:00"
        },
        {
            "name": "phpstan/phpstan-phpunit",
            "version": "1.3.15",
            "source": {
                "type": "git",
                "url": "https://github.com/phpstan/phpstan-phpunit.git",
                "reference": "70ecacc64fe8090d8d2a33db5a51fe8e88acd93a"
            },
            "dist": {
                "type": "zip",
                "url": "https://api.github.com/repos/phpstan/phpstan-phpunit/zipball/70ecacc64fe8090d8d2a33db5a51fe8e88acd93a",
                "reference": "70ecacc64fe8090d8d2a33db5a51fe8e88acd93a",
                "shasum": ""
            },
            "require": {
                "php": "^7.2 || ^8.0",
                "phpstan/phpstan": "^1.10"
            },
            "conflict": {
                "phpunit/phpunit": "<7.0"
            },
            "require-dev": {
                "nikic/php-parser": "^4.13.0",
                "php-parallel-lint/php-parallel-lint": "^1.2",
                "phpstan/phpstan-strict-rules": "^1.5.1",
                "phpunit/phpunit": "^9.5"
            },
            "type": "phpstan-extension",
            "extra": {
                "phpstan": {
                    "includes": [
                        "extension.neon",
                        "rules.neon"
                    ]
                }
            },
            "autoload": {
                "psr-4": {
                    "PHPStan\\": "src/"
                }
            },
            "notification-url": "https://packagist.org/downloads/",
            "license": [
                "MIT"
            ],
            "description": "PHPUnit extensions and rules for PHPStan",
            "support": {
                "issues": "https://github.com/phpstan/phpstan-phpunit/issues",
                "source": "https://github.com/phpstan/phpstan-phpunit/tree/1.3.15"
            },
            "time": "2023-10-09T18:58:39+00:00"
        },
        {
            "name": "phpstan/phpstan-strict-rules",
            "version": "1.5.2",
            "source": {
                "type": "git",
                "url": "https://github.com/phpstan/phpstan-strict-rules.git",
                "reference": "7a50e9662ee9f3942e4aaaf3d603653f60282542"
            },
            "dist": {
                "type": "zip",
                "url": "https://api.github.com/repos/phpstan/phpstan-strict-rules/zipball/7a50e9662ee9f3942e4aaaf3d603653f60282542",
                "reference": "7a50e9662ee9f3942e4aaaf3d603653f60282542",
                "shasum": ""
            },
            "require": {
                "php": "^7.2 || ^8.0",
                "phpstan/phpstan": "^1.10.34"
            },
            "require-dev": {
                "nikic/php-parser": "^4.13.0",
                "php-parallel-lint/php-parallel-lint": "^1.2",
                "phpstan/phpstan-deprecation-rules": "^1.1",
                "phpstan/phpstan-phpunit": "^1.0",
                "phpunit/phpunit": "^9.5"
            },
            "type": "phpstan-extension",
            "extra": {
                "phpstan": {
                    "includes": [
                        "rules.neon"
                    ]
                }
            },
            "autoload": {
                "psr-4": {
                    "PHPStan\\": "src/"
                }
            },
            "notification-url": "https://packagist.org/downloads/",
            "license": [
                "MIT"
            ],
            "description": "Extra strict and opinionated rules for PHPStan",
            "support": {
                "issues": "https://github.com/phpstan/phpstan-strict-rules/issues",
                "source": "https://github.com/phpstan/phpstan-strict-rules/tree/1.5.2"
            },
            "time": "2023-10-30T14:35:06+00:00"
        },
        {
            "name": "phpunit/php-code-coverage",
            "version": "10.1.7",
            "source": {
                "type": "git",
                "url": "https://github.com/sebastianbergmann/php-code-coverage.git",
                "reference": "355324ca4980b8916c18b9db29f3ef484078f26e"
            },
            "dist": {
                "type": "zip",
                "url": "https://api.github.com/repos/sebastianbergmann/php-code-coverage/zipball/355324ca4980b8916c18b9db29f3ef484078f26e",
                "reference": "355324ca4980b8916c18b9db29f3ef484078f26e",
                "shasum": ""
            },
            "require": {
                "ext-dom": "*",
                "ext-libxml": "*",
                "ext-xmlwriter": "*",
                "nikic/php-parser": "^4.15",
                "php": ">=8.1",
                "phpunit/php-file-iterator": "^4.0",
                "phpunit/php-text-template": "^3.0",
                "sebastian/code-unit-reverse-lookup": "^3.0",
                "sebastian/complexity": "^3.0",
                "sebastian/environment": "^6.0",
                "sebastian/lines-of-code": "^2.0",
                "sebastian/version": "^4.0",
                "theseer/tokenizer": "^1.2.0"
            },
            "require-dev": {
                "phpunit/phpunit": "^10.1"
            },
            "suggest": {
                "ext-pcov": "PHP extension that provides line coverage",
                "ext-xdebug": "PHP extension that provides line coverage as well as branch and path coverage"
            },
            "type": "library",
            "extra": {
                "branch-alias": {
                    "dev-main": "10.1-dev"
                }
            },
            "autoload": {
                "classmap": [
                    "src/"
                ]
            },
            "notification-url": "https://packagist.org/downloads/",
            "license": [
                "BSD-3-Clause"
            ],
            "authors": [
                {
                    "name": "Sebastian Bergmann",
                    "email": "sebastian@phpunit.de",
                    "role": "lead"
                }
            ],
            "description": "Library that provides collection, processing, and rendering functionality for PHP code coverage information.",
            "homepage": "https://github.com/sebastianbergmann/php-code-coverage",
            "keywords": [
                "coverage",
                "testing",
                "xunit"
            ],
            "support": {
                "issues": "https://github.com/sebastianbergmann/php-code-coverage/issues",
                "security": "https://github.com/sebastianbergmann/php-code-coverage/security/policy",
                "source": "https://github.com/sebastianbergmann/php-code-coverage/tree/10.1.7"
            },
            "funding": [
                {
                    "url": "https://github.com/sebastianbergmann",
                    "type": "github"
                }
            ],
            "time": "2023-10-04T15:34:17+00:00"
        },
        {
            "name": "phpunit/php-file-iterator",
            "version": "4.1.0",
            "source": {
                "type": "git",
                "url": "https://github.com/sebastianbergmann/php-file-iterator.git",
                "reference": "a95037b6d9e608ba092da1b23931e537cadc3c3c"
            },
            "dist": {
                "type": "zip",
                "url": "https://api.github.com/repos/sebastianbergmann/php-file-iterator/zipball/a95037b6d9e608ba092da1b23931e537cadc3c3c",
                "reference": "a95037b6d9e608ba092da1b23931e537cadc3c3c",
                "shasum": ""
            },
            "require": {
                "php": ">=8.1"
            },
            "require-dev": {
                "phpunit/phpunit": "^10.0"
            },
            "type": "library",
            "extra": {
                "branch-alias": {
                    "dev-main": "4.0-dev"
                }
            },
            "autoload": {
                "classmap": [
                    "src/"
                ]
            },
            "notification-url": "https://packagist.org/downloads/",
            "license": [
                "BSD-3-Clause"
            ],
            "authors": [
                {
                    "name": "Sebastian Bergmann",
                    "email": "sebastian@phpunit.de",
                    "role": "lead"
                }
            ],
            "description": "FilterIterator implementation that filters files based on a list of suffixes.",
            "homepage": "https://github.com/sebastianbergmann/php-file-iterator/",
            "keywords": [
                "filesystem",
                "iterator"
            ],
            "support": {
                "issues": "https://github.com/sebastianbergmann/php-file-iterator/issues",
                "security": "https://github.com/sebastianbergmann/php-file-iterator/security/policy",
                "source": "https://github.com/sebastianbergmann/php-file-iterator/tree/4.1.0"
            },
            "funding": [
                {
                    "url": "https://github.com/sebastianbergmann",
                    "type": "github"
                }
            ],
            "time": "2023-08-31T06:24:48+00:00"
        },
        {
            "name": "phpunit/php-invoker",
            "version": "4.0.0",
            "source": {
                "type": "git",
                "url": "https://github.com/sebastianbergmann/php-invoker.git",
                "reference": "f5e568ba02fa5ba0ddd0f618391d5a9ea50b06d7"
            },
            "dist": {
                "type": "zip",
                "url": "https://api.github.com/repos/sebastianbergmann/php-invoker/zipball/f5e568ba02fa5ba0ddd0f618391d5a9ea50b06d7",
                "reference": "f5e568ba02fa5ba0ddd0f618391d5a9ea50b06d7",
                "shasum": ""
            },
            "require": {
                "php": ">=8.1"
            },
            "require-dev": {
                "ext-pcntl": "*",
                "phpunit/phpunit": "^10.0"
            },
            "suggest": {
                "ext-pcntl": "*"
            },
            "type": "library",
            "extra": {
                "branch-alias": {
                    "dev-main": "4.0-dev"
                }
            },
            "autoload": {
                "classmap": [
                    "src/"
                ]
            },
            "notification-url": "https://packagist.org/downloads/",
            "license": [
                "BSD-3-Clause"
            ],
            "authors": [
                {
                    "name": "Sebastian Bergmann",
                    "email": "sebastian@phpunit.de",
                    "role": "lead"
                }
            ],
            "description": "Invoke callables with a timeout",
            "homepage": "https://github.com/sebastianbergmann/php-invoker/",
            "keywords": [
                "process"
            ],
            "support": {
                "issues": "https://github.com/sebastianbergmann/php-invoker/issues",
                "source": "https://github.com/sebastianbergmann/php-invoker/tree/4.0.0"
            },
            "funding": [
                {
                    "url": "https://github.com/sebastianbergmann",
                    "type": "github"
                }
            ],
            "time": "2023-02-03T06:56:09+00:00"
        },
        {
            "name": "phpunit/php-text-template",
            "version": "3.0.1",
            "source": {
                "type": "git",
                "url": "https://github.com/sebastianbergmann/php-text-template.git",
                "reference": "0c7b06ff49e3d5072f057eb1fa59258bf287a748"
            },
            "dist": {
                "type": "zip",
                "url": "https://api.github.com/repos/sebastianbergmann/php-text-template/zipball/0c7b06ff49e3d5072f057eb1fa59258bf287a748",
                "reference": "0c7b06ff49e3d5072f057eb1fa59258bf287a748",
                "shasum": ""
            },
            "require": {
                "php": ">=8.1"
            },
            "require-dev": {
                "phpunit/phpunit": "^10.0"
            },
            "type": "library",
            "extra": {
                "branch-alias": {
                    "dev-main": "3.0-dev"
                }
            },
            "autoload": {
                "classmap": [
                    "src/"
                ]
            },
            "notification-url": "https://packagist.org/downloads/",
            "license": [
                "BSD-3-Clause"
            ],
            "authors": [
                {
                    "name": "Sebastian Bergmann",
                    "email": "sebastian@phpunit.de",
                    "role": "lead"
                }
            ],
            "description": "Simple template engine.",
            "homepage": "https://github.com/sebastianbergmann/php-text-template/",
            "keywords": [
                "template"
            ],
            "support": {
                "issues": "https://github.com/sebastianbergmann/php-text-template/issues",
                "security": "https://github.com/sebastianbergmann/php-text-template/security/policy",
                "source": "https://github.com/sebastianbergmann/php-text-template/tree/3.0.1"
            },
            "funding": [
                {
                    "url": "https://github.com/sebastianbergmann",
                    "type": "github"
                }
            ],
            "time": "2023-08-31T14:07:24+00:00"
        },
        {
            "name": "phpunit/php-timer",
            "version": "6.0.0",
            "source": {
                "type": "git",
                "url": "https://github.com/sebastianbergmann/php-timer.git",
                "reference": "e2a2d67966e740530f4a3343fe2e030ffdc1161d"
            },
            "dist": {
                "type": "zip",
                "url": "https://api.github.com/repos/sebastianbergmann/php-timer/zipball/e2a2d67966e740530f4a3343fe2e030ffdc1161d",
                "reference": "e2a2d67966e740530f4a3343fe2e030ffdc1161d",
                "shasum": ""
            },
            "require": {
                "php": ">=8.1"
            },
            "require-dev": {
                "phpunit/phpunit": "^10.0"
            },
            "type": "library",
            "extra": {
                "branch-alias": {
                    "dev-main": "6.0-dev"
                }
            },
            "autoload": {
                "classmap": [
                    "src/"
                ]
            },
            "notification-url": "https://packagist.org/downloads/",
            "license": [
                "BSD-3-Clause"
            ],
            "authors": [
                {
                    "name": "Sebastian Bergmann",
                    "email": "sebastian@phpunit.de",
                    "role": "lead"
                }
            ],
            "description": "Utility class for timing",
            "homepage": "https://github.com/sebastianbergmann/php-timer/",
            "keywords": [
                "timer"
            ],
            "support": {
                "issues": "https://github.com/sebastianbergmann/php-timer/issues",
                "source": "https://github.com/sebastianbergmann/php-timer/tree/6.0.0"
            },
            "funding": [
                {
                    "url": "https://github.com/sebastianbergmann",
                    "type": "github"
                }
            ],
            "time": "2023-02-03T06:57:52+00:00"
        },
        {
            "name": "phpunit/phpunit",
            "version": "10.3.5",
            "source": {
                "type": "git",
                "url": "https://github.com/sebastianbergmann/phpunit.git",
                "reference": "747c3b2038f1139e3dcd9886a3f5a948648b7503"
            },
            "dist": {
                "type": "zip",
                "url": "https://api.github.com/repos/sebastianbergmann/phpunit/zipball/747c3b2038f1139e3dcd9886a3f5a948648b7503",
                "reference": "747c3b2038f1139e3dcd9886a3f5a948648b7503",
                "shasum": ""
            },
            "require": {
                "ext-dom": "*",
                "ext-json": "*",
                "ext-libxml": "*",
                "ext-mbstring": "*",
                "ext-xml": "*",
                "ext-xmlwriter": "*",
                "myclabs/deep-copy": "^1.10.1",
                "phar-io/manifest": "^2.0.3",
                "phar-io/version": "^3.0.2",
                "php": ">=8.1",
                "phpunit/php-code-coverage": "^10.1.5",
                "phpunit/php-file-iterator": "^4.0",
                "phpunit/php-invoker": "^4.0",
                "phpunit/php-text-template": "^3.0",
                "phpunit/php-timer": "^6.0",
                "sebastian/cli-parser": "^2.0",
                "sebastian/code-unit": "^2.0",
                "sebastian/comparator": "^5.0",
                "sebastian/diff": "^5.0",
                "sebastian/environment": "^6.0",
                "sebastian/exporter": "^5.1",
                "sebastian/global-state": "^6.0.1",
                "sebastian/object-enumerator": "^5.0",
                "sebastian/recursion-context": "^5.0",
                "sebastian/type": "^4.0",
                "sebastian/version": "^4.0"
            },
            "suggest": {
                "ext-soap": "To be able to generate mocks based on WSDL files"
            },
            "bin": [
                "phpunit"
            ],
            "type": "library",
            "extra": {
                "branch-alias": {
                    "dev-main": "10.3-dev"
                }
            },
            "autoload": {
                "files": [
                    "src/Framework/Assert/Functions.php"
                ],
                "classmap": [
                    "src/"
                ]
            },
            "notification-url": "https://packagist.org/downloads/",
            "license": [
                "BSD-3-Clause"
            ],
            "authors": [
                {
                    "name": "Sebastian Bergmann",
                    "email": "sebastian@phpunit.de",
                    "role": "lead"
                }
            ],
            "description": "The PHP Unit Testing framework.",
            "homepage": "https://phpunit.de/",
            "keywords": [
                "phpunit",
                "testing",
                "xunit"
            ],
            "support": {
                "issues": "https://github.com/sebastianbergmann/phpunit/issues",
                "security": "https://github.com/sebastianbergmann/phpunit/security/policy",
                "source": "https://github.com/sebastianbergmann/phpunit/tree/10.3.5"
            },
            "funding": [
                {
                    "url": "https://phpunit.de/sponsors.html",
                    "type": "custom"
                },
                {
                    "url": "https://github.com/sebastianbergmann",
                    "type": "github"
                },
                {
                    "url": "https://tidelift.com/funding/github/packagist/phpunit/phpunit",
                    "type": "tidelift"
                }
            ],
            "time": "2023-09-19T05:42:37+00:00"
        },
        {
            "name": "sebastian/cli-parser",
            "version": "2.0.0",
            "source": {
                "type": "git",
                "url": "https://github.com/sebastianbergmann/cli-parser.git",
                "reference": "efdc130dbbbb8ef0b545a994fd811725c5282cae"
            },
            "dist": {
                "type": "zip",
                "url": "https://api.github.com/repos/sebastianbergmann/cli-parser/zipball/efdc130dbbbb8ef0b545a994fd811725c5282cae",
                "reference": "efdc130dbbbb8ef0b545a994fd811725c5282cae",
                "shasum": ""
            },
            "require": {
                "php": ">=8.1"
            },
            "require-dev": {
                "phpunit/phpunit": "^10.0"
            },
            "type": "library",
            "extra": {
                "branch-alias": {
                    "dev-main": "2.0-dev"
                }
            },
            "autoload": {
                "classmap": [
                    "src/"
                ]
            },
            "notification-url": "https://packagist.org/downloads/",
            "license": [
                "BSD-3-Clause"
            ],
            "authors": [
                {
                    "name": "Sebastian Bergmann",
                    "email": "sebastian@phpunit.de",
                    "role": "lead"
                }
            ],
            "description": "Library for parsing CLI options",
            "homepage": "https://github.com/sebastianbergmann/cli-parser",
            "support": {
                "issues": "https://github.com/sebastianbergmann/cli-parser/issues",
                "source": "https://github.com/sebastianbergmann/cli-parser/tree/2.0.0"
            },
            "funding": [
                {
                    "url": "https://github.com/sebastianbergmann",
                    "type": "github"
                }
            ],
            "time": "2023-02-03T06:58:15+00:00"
        },
        {
            "name": "sebastian/code-unit",
            "version": "2.0.0",
            "source": {
                "type": "git",
                "url": "https://github.com/sebastianbergmann/code-unit.git",
                "reference": "a81fee9eef0b7a76af11d121767abc44c104e503"
            },
            "dist": {
                "type": "zip",
                "url": "https://api.github.com/repos/sebastianbergmann/code-unit/zipball/a81fee9eef0b7a76af11d121767abc44c104e503",
                "reference": "a81fee9eef0b7a76af11d121767abc44c104e503",
                "shasum": ""
            },
            "require": {
                "php": ">=8.1"
            },
            "require-dev": {
                "phpunit/phpunit": "^10.0"
            },
            "type": "library",
            "extra": {
                "branch-alias": {
                    "dev-main": "2.0-dev"
                }
            },
            "autoload": {
                "classmap": [
                    "src/"
                ]
            },
            "notification-url": "https://packagist.org/downloads/",
            "license": [
                "BSD-3-Clause"
            ],
            "authors": [
                {
                    "name": "Sebastian Bergmann",
                    "email": "sebastian@phpunit.de",
                    "role": "lead"
                }
            ],
            "description": "Collection of value objects that represent the PHP code units",
            "homepage": "https://github.com/sebastianbergmann/code-unit",
            "support": {
                "issues": "https://github.com/sebastianbergmann/code-unit/issues",
                "source": "https://github.com/sebastianbergmann/code-unit/tree/2.0.0"
            },
            "funding": [
                {
                    "url": "https://github.com/sebastianbergmann",
                    "type": "github"
                }
            ],
            "time": "2023-02-03T06:58:43+00:00"
        },
        {
            "name": "sebastian/code-unit-reverse-lookup",
            "version": "3.0.0",
            "source": {
                "type": "git",
                "url": "https://github.com/sebastianbergmann/code-unit-reverse-lookup.git",
                "reference": "5e3a687f7d8ae33fb362c5c0743794bbb2420a1d"
            },
            "dist": {
                "type": "zip",
                "url": "https://api.github.com/repos/sebastianbergmann/code-unit-reverse-lookup/zipball/5e3a687f7d8ae33fb362c5c0743794bbb2420a1d",
                "reference": "5e3a687f7d8ae33fb362c5c0743794bbb2420a1d",
                "shasum": ""
            },
            "require": {
                "php": ">=8.1"
            },
            "require-dev": {
                "phpunit/phpunit": "^10.0"
            },
            "type": "library",
            "extra": {
                "branch-alias": {
                    "dev-main": "3.0-dev"
                }
            },
            "autoload": {
                "classmap": [
                    "src/"
                ]
            },
            "notification-url": "https://packagist.org/downloads/",
            "license": [
                "BSD-3-Clause"
            ],
            "authors": [
                {
                    "name": "Sebastian Bergmann",
                    "email": "sebastian@phpunit.de"
                }
            ],
            "description": "Looks up which function or method a line of code belongs to",
            "homepage": "https://github.com/sebastianbergmann/code-unit-reverse-lookup/",
            "support": {
                "issues": "https://github.com/sebastianbergmann/code-unit-reverse-lookup/issues",
                "source": "https://github.com/sebastianbergmann/code-unit-reverse-lookup/tree/3.0.0"
            },
            "funding": [
                {
                    "url": "https://github.com/sebastianbergmann",
                    "type": "github"
                }
            ],
            "time": "2023-02-03T06:59:15+00:00"
        },
        {
            "name": "sebastian/comparator",
            "version": "5.0.1",
            "source": {
                "type": "git",
                "url": "https://github.com/sebastianbergmann/comparator.git",
                "reference": "2db5010a484d53ebf536087a70b4a5423c102372"
            },
            "dist": {
                "type": "zip",
                "url": "https://api.github.com/repos/sebastianbergmann/comparator/zipball/2db5010a484d53ebf536087a70b4a5423c102372",
                "reference": "2db5010a484d53ebf536087a70b4a5423c102372",
                "shasum": ""
            },
            "require": {
                "ext-dom": "*",
                "ext-mbstring": "*",
                "php": ">=8.1",
                "sebastian/diff": "^5.0",
                "sebastian/exporter": "^5.0"
            },
            "require-dev": {
                "phpunit/phpunit": "^10.3"
            },
            "type": "library",
            "extra": {
                "branch-alias": {
                    "dev-main": "5.0-dev"
                }
            },
            "autoload": {
                "classmap": [
                    "src/"
                ]
            },
            "notification-url": "https://packagist.org/downloads/",
            "license": [
                "BSD-3-Clause"
            ],
            "authors": [
                {
                    "name": "Sebastian Bergmann",
                    "email": "sebastian@phpunit.de"
                },
                {
                    "name": "Jeff Welch",
                    "email": "whatthejeff@gmail.com"
                },
                {
                    "name": "Volker Dusch",
                    "email": "github@wallbash.com"
                },
                {
                    "name": "Bernhard Schussek",
                    "email": "bschussek@2bepublished.at"
                }
            ],
            "description": "Provides the functionality to compare PHP values for equality",
            "homepage": "https://github.com/sebastianbergmann/comparator",
            "keywords": [
                "comparator",
                "compare",
                "equality"
            ],
            "support": {
                "issues": "https://github.com/sebastianbergmann/comparator/issues",
                "security": "https://github.com/sebastianbergmann/comparator/security/policy",
                "source": "https://github.com/sebastianbergmann/comparator/tree/5.0.1"
            },
            "funding": [
                {
                    "url": "https://github.com/sebastianbergmann",
                    "type": "github"
                }
            ],
            "time": "2023-08-14T13:18:12+00:00"
        },
        {
            "name": "sebastian/complexity",
            "version": "3.1.0",
            "source": {
                "type": "git",
                "url": "https://github.com/sebastianbergmann/complexity.git",
                "reference": "68cfb347a44871f01e33ab0ef8215966432f6957"
            },
            "dist": {
                "type": "zip",
                "url": "https://api.github.com/repos/sebastianbergmann/complexity/zipball/68cfb347a44871f01e33ab0ef8215966432f6957",
                "reference": "68cfb347a44871f01e33ab0ef8215966432f6957",
                "shasum": ""
            },
            "require": {
                "nikic/php-parser": "^4.10",
                "php": ">=8.1"
            },
            "require-dev": {
                "phpunit/phpunit": "^10.0"
            },
            "type": "library",
            "extra": {
                "branch-alias": {
                    "dev-main": "3.1-dev"
                }
            },
            "autoload": {
                "classmap": [
                    "src/"
                ]
            },
            "notification-url": "https://packagist.org/downloads/",
            "license": [
                "BSD-3-Clause"
            ],
            "authors": [
                {
                    "name": "Sebastian Bergmann",
                    "email": "sebastian@phpunit.de",
                    "role": "lead"
                }
            ],
            "description": "Library for calculating the complexity of PHP code units",
            "homepage": "https://github.com/sebastianbergmann/complexity",
            "support": {
                "issues": "https://github.com/sebastianbergmann/complexity/issues",
                "security": "https://github.com/sebastianbergmann/complexity/security/policy",
                "source": "https://github.com/sebastianbergmann/complexity/tree/3.1.0"
            },
            "funding": [
                {
                    "url": "https://github.com/sebastianbergmann",
                    "type": "github"
                }
            ],
            "time": "2023-09-28T11:50:59+00:00"
        },
        {
            "name": "sebastian/diff",
            "version": "5.0.3",
            "source": {
                "type": "git",
                "url": "https://github.com/sebastianbergmann/diff.git",
                "reference": "912dc2fbe3e3c1e7873313cc801b100b6c68c87b"
            },
            "dist": {
                "type": "zip",
                "url": "https://api.github.com/repos/sebastianbergmann/diff/zipball/912dc2fbe3e3c1e7873313cc801b100b6c68c87b",
                "reference": "912dc2fbe3e3c1e7873313cc801b100b6c68c87b",
                "shasum": ""
            },
            "require": {
                "php": ">=8.1"
            },
            "require-dev": {
                "phpunit/phpunit": "^10.0",
                "symfony/process": "^4.2 || ^5"
            },
            "type": "library",
            "extra": {
                "branch-alias": {
                    "dev-main": "5.0-dev"
                }
            },
            "autoload": {
                "classmap": [
                    "src/"
                ]
            },
            "notification-url": "https://packagist.org/downloads/",
            "license": [
                "BSD-3-Clause"
            ],
            "authors": [
                {
                    "name": "Sebastian Bergmann",
                    "email": "sebastian@phpunit.de"
                },
                {
                    "name": "Kore Nordmann",
                    "email": "mail@kore-nordmann.de"
                }
            ],
            "description": "Diff implementation",
            "homepage": "https://github.com/sebastianbergmann/diff",
            "keywords": [
                "diff",
                "udiff",
                "unidiff",
                "unified diff"
            ],
            "support": {
                "issues": "https://github.com/sebastianbergmann/diff/issues",
                "security": "https://github.com/sebastianbergmann/diff/security/policy",
                "source": "https://github.com/sebastianbergmann/diff/tree/5.0.3"
            },
            "funding": [
                {
                    "url": "https://github.com/sebastianbergmann",
                    "type": "github"
                }
            ],
            "time": "2023-05-01T07:48:21+00:00"
        },
        {
            "name": "sebastian/environment",
            "version": "6.0.1",
            "source": {
                "type": "git",
                "url": "https://github.com/sebastianbergmann/environment.git",
                "reference": "43c751b41d74f96cbbd4e07b7aec9675651e2951"
            },
            "dist": {
                "type": "zip",
                "url": "https://api.github.com/repos/sebastianbergmann/environment/zipball/43c751b41d74f96cbbd4e07b7aec9675651e2951",
                "reference": "43c751b41d74f96cbbd4e07b7aec9675651e2951",
                "shasum": ""
            },
            "require": {
                "php": ">=8.1"
            },
            "require-dev": {
                "phpunit/phpunit": "^10.0"
            },
            "suggest": {
                "ext-posix": "*"
            },
            "type": "library",
            "extra": {
                "branch-alias": {
                    "dev-main": "6.0-dev"
                }
            },
            "autoload": {
                "classmap": [
                    "src/"
                ]
            },
            "notification-url": "https://packagist.org/downloads/",
            "license": [
                "BSD-3-Clause"
            ],
            "authors": [
                {
                    "name": "Sebastian Bergmann",
                    "email": "sebastian@phpunit.de"
                }
            ],
            "description": "Provides functionality to handle HHVM/PHP environments",
            "homepage": "https://github.com/sebastianbergmann/environment",
            "keywords": [
                "Xdebug",
                "environment",
                "hhvm"
            ],
            "support": {
                "issues": "https://github.com/sebastianbergmann/environment/issues",
                "security": "https://github.com/sebastianbergmann/environment/security/policy",
                "source": "https://github.com/sebastianbergmann/environment/tree/6.0.1"
            },
            "funding": [
                {
                    "url": "https://github.com/sebastianbergmann",
                    "type": "github"
                }
            ],
            "time": "2023-04-11T05:39:26+00:00"
        },
        {
            "name": "sebastian/exporter",
            "version": "5.1.1",
            "source": {
                "type": "git",
                "url": "https://github.com/sebastianbergmann/exporter.git",
                "reference": "64f51654862e0f5e318db7e9dcc2292c63cdbddc"
            },
            "dist": {
                "type": "zip",
                "url": "https://api.github.com/repos/sebastianbergmann/exporter/zipball/64f51654862e0f5e318db7e9dcc2292c63cdbddc",
                "reference": "64f51654862e0f5e318db7e9dcc2292c63cdbddc",
                "shasum": ""
            },
            "require": {
                "ext-mbstring": "*",
                "php": ">=8.1",
                "sebastian/recursion-context": "^5.0"
            },
            "require-dev": {
                "phpunit/phpunit": "^10.0"
            },
            "type": "library",
            "extra": {
                "branch-alias": {
                    "dev-main": "5.1-dev"
                }
            },
            "autoload": {
                "classmap": [
                    "src/"
                ]
            },
            "notification-url": "https://packagist.org/downloads/",
            "license": [
                "BSD-3-Clause"
            ],
            "authors": [
                {
                    "name": "Sebastian Bergmann",
                    "email": "sebastian@phpunit.de"
                },
                {
                    "name": "Jeff Welch",
                    "email": "whatthejeff@gmail.com"
                },
                {
                    "name": "Volker Dusch",
                    "email": "github@wallbash.com"
                },
                {
                    "name": "Adam Harvey",
                    "email": "aharvey@php.net"
                },
                {
                    "name": "Bernhard Schussek",
                    "email": "bschussek@gmail.com"
                }
            ],
            "description": "Provides the functionality to export PHP variables for visualization",
            "homepage": "https://www.github.com/sebastianbergmann/exporter",
            "keywords": [
                "export",
                "exporter"
            ],
            "support": {
                "issues": "https://github.com/sebastianbergmann/exporter/issues",
                "security": "https://github.com/sebastianbergmann/exporter/security/policy",
                "source": "https://github.com/sebastianbergmann/exporter/tree/5.1.1"
            },
            "funding": [
                {
                    "url": "https://github.com/sebastianbergmann",
                    "type": "github"
                }
            ],
            "time": "2023-09-24T13:22:09+00:00"
        },
        {
            "name": "sebastian/global-state",
            "version": "6.0.1",
            "source": {
                "type": "git",
                "url": "https://github.com/sebastianbergmann/global-state.git",
                "reference": "7ea9ead78f6d380d2a667864c132c2f7b83055e4"
            },
            "dist": {
                "type": "zip",
                "url": "https://api.github.com/repos/sebastianbergmann/global-state/zipball/7ea9ead78f6d380d2a667864c132c2f7b83055e4",
                "reference": "7ea9ead78f6d380d2a667864c132c2f7b83055e4",
                "shasum": ""
            },
            "require": {
                "php": ">=8.1",
                "sebastian/object-reflector": "^3.0",
                "sebastian/recursion-context": "^5.0"
            },
            "require-dev": {
                "ext-dom": "*",
                "phpunit/phpunit": "^10.0"
            },
            "type": "library",
            "extra": {
                "branch-alias": {
                    "dev-main": "6.0-dev"
                }
            },
            "autoload": {
                "classmap": [
                    "src/"
                ]
            },
            "notification-url": "https://packagist.org/downloads/",
            "license": [
                "BSD-3-Clause"
            ],
            "authors": [
                {
                    "name": "Sebastian Bergmann",
                    "email": "sebastian@phpunit.de"
                }
            ],
            "description": "Snapshotting of global state",
            "homepage": "http://www.github.com/sebastianbergmann/global-state",
            "keywords": [
                "global state"
            ],
            "support": {
                "issues": "https://github.com/sebastianbergmann/global-state/issues",
                "security": "https://github.com/sebastianbergmann/global-state/security/policy",
                "source": "https://github.com/sebastianbergmann/global-state/tree/6.0.1"
            },
            "funding": [
                {
                    "url": "https://github.com/sebastianbergmann",
                    "type": "github"
                }
            ],
            "time": "2023-07-19T07:19:23+00:00"
        },
        {
            "name": "sebastian/lines-of-code",
            "version": "2.0.1",
            "source": {
                "type": "git",
                "url": "https://github.com/sebastianbergmann/lines-of-code.git",
                "reference": "649e40d279e243d985aa8fb6e74dd5bb28dc185d"
            },
            "dist": {
                "type": "zip",
                "url": "https://api.github.com/repos/sebastianbergmann/lines-of-code/zipball/649e40d279e243d985aa8fb6e74dd5bb28dc185d",
                "reference": "649e40d279e243d985aa8fb6e74dd5bb28dc185d",
                "shasum": ""
            },
            "require": {
                "nikic/php-parser": "^4.10",
                "php": ">=8.1"
            },
            "require-dev": {
                "phpunit/phpunit": "^10.0"
            },
            "type": "library",
            "extra": {
                "branch-alias": {
                    "dev-main": "2.0-dev"
                }
            },
            "autoload": {
                "classmap": [
                    "src/"
                ]
            },
            "notification-url": "https://packagist.org/downloads/",
            "license": [
                "BSD-3-Clause"
            ],
            "authors": [
                {
                    "name": "Sebastian Bergmann",
                    "email": "sebastian@phpunit.de",
                    "role": "lead"
                }
            ],
            "description": "Library for counting the lines of code in PHP source code",
            "homepage": "https://github.com/sebastianbergmann/lines-of-code",
            "support": {
                "issues": "https://github.com/sebastianbergmann/lines-of-code/issues",
                "security": "https://github.com/sebastianbergmann/lines-of-code/security/policy",
                "source": "https://github.com/sebastianbergmann/lines-of-code/tree/2.0.1"
            },
            "funding": [
                {
                    "url": "https://github.com/sebastianbergmann",
                    "type": "github"
                }
            ],
            "time": "2023-08-31T09:25:50+00:00"
        },
        {
            "name": "sebastian/object-enumerator",
            "version": "5.0.0",
            "source": {
                "type": "git",
                "url": "https://github.com/sebastianbergmann/object-enumerator.git",
                "reference": "202d0e344a580d7f7d04b3fafce6933e59dae906"
            },
            "dist": {
                "type": "zip",
                "url": "https://api.github.com/repos/sebastianbergmann/object-enumerator/zipball/202d0e344a580d7f7d04b3fafce6933e59dae906",
                "reference": "202d0e344a580d7f7d04b3fafce6933e59dae906",
                "shasum": ""
            },
            "require": {
                "php": ">=8.1",
                "sebastian/object-reflector": "^3.0",
                "sebastian/recursion-context": "^5.0"
            },
            "require-dev": {
                "phpunit/phpunit": "^10.0"
            },
            "type": "library",
            "extra": {
                "branch-alias": {
                    "dev-main": "5.0-dev"
                }
            },
            "autoload": {
                "classmap": [
                    "src/"
                ]
            },
            "notification-url": "https://packagist.org/downloads/",
            "license": [
                "BSD-3-Clause"
            ],
            "authors": [
                {
                    "name": "Sebastian Bergmann",
                    "email": "sebastian@phpunit.de"
                }
            ],
            "description": "Traverses array structures and object graphs to enumerate all referenced objects",
            "homepage": "https://github.com/sebastianbergmann/object-enumerator/",
            "support": {
                "issues": "https://github.com/sebastianbergmann/object-enumerator/issues",
                "source": "https://github.com/sebastianbergmann/object-enumerator/tree/5.0.0"
            },
            "funding": [
                {
                    "url": "https://github.com/sebastianbergmann",
                    "type": "github"
                }
            ],
            "time": "2023-02-03T07:08:32+00:00"
        },
        {
            "name": "sebastian/object-reflector",
            "version": "3.0.0",
            "source": {
                "type": "git",
                "url": "https://github.com/sebastianbergmann/object-reflector.git",
                "reference": "24ed13d98130f0e7122df55d06c5c4942a577957"
            },
            "dist": {
                "type": "zip",
                "url": "https://api.github.com/repos/sebastianbergmann/object-reflector/zipball/24ed13d98130f0e7122df55d06c5c4942a577957",
                "reference": "24ed13d98130f0e7122df55d06c5c4942a577957",
                "shasum": ""
            },
            "require": {
                "php": ">=8.1"
            },
            "require-dev": {
                "phpunit/phpunit": "^10.0"
            },
            "type": "library",
            "extra": {
                "branch-alias": {
                    "dev-main": "3.0-dev"
                }
            },
            "autoload": {
                "classmap": [
                    "src/"
                ]
            },
            "notification-url": "https://packagist.org/downloads/",
            "license": [
                "BSD-3-Clause"
            ],
            "authors": [
                {
                    "name": "Sebastian Bergmann",
                    "email": "sebastian@phpunit.de"
                }
            ],
            "description": "Allows reflection of object attributes, including inherited and non-public ones",
            "homepage": "https://github.com/sebastianbergmann/object-reflector/",
            "support": {
                "issues": "https://github.com/sebastianbergmann/object-reflector/issues",
                "source": "https://github.com/sebastianbergmann/object-reflector/tree/3.0.0"
            },
            "funding": [
                {
                    "url": "https://github.com/sebastianbergmann",
                    "type": "github"
                }
            ],
            "time": "2023-02-03T07:06:18+00:00"
        },
        {
            "name": "sebastian/recursion-context",
            "version": "5.0.0",
            "source": {
                "type": "git",
                "url": "https://github.com/sebastianbergmann/recursion-context.git",
                "reference": "05909fb5bc7df4c52992396d0116aed689f93712"
            },
            "dist": {
                "type": "zip",
                "url": "https://api.github.com/repos/sebastianbergmann/recursion-context/zipball/05909fb5bc7df4c52992396d0116aed689f93712",
                "reference": "05909fb5bc7df4c52992396d0116aed689f93712",
                "shasum": ""
            },
            "require": {
                "php": ">=8.1"
            },
            "require-dev": {
                "phpunit/phpunit": "^10.0"
            },
            "type": "library",
            "extra": {
                "branch-alias": {
                    "dev-main": "5.0-dev"
                }
            },
            "autoload": {
                "classmap": [
                    "src/"
                ]
            },
            "notification-url": "https://packagist.org/downloads/",
            "license": [
                "BSD-3-Clause"
            ],
            "authors": [
                {
                    "name": "Sebastian Bergmann",
                    "email": "sebastian@phpunit.de"
                },
                {
                    "name": "Jeff Welch",
                    "email": "whatthejeff@gmail.com"
                },
                {
                    "name": "Adam Harvey",
                    "email": "aharvey@php.net"
                }
            ],
            "description": "Provides functionality to recursively process PHP variables",
            "homepage": "https://github.com/sebastianbergmann/recursion-context",
            "support": {
                "issues": "https://github.com/sebastianbergmann/recursion-context/issues",
                "source": "https://github.com/sebastianbergmann/recursion-context/tree/5.0.0"
            },
            "funding": [
                {
                    "url": "https://github.com/sebastianbergmann",
                    "type": "github"
                }
            ],
            "time": "2023-02-03T07:05:40+00:00"
        },
        {
            "name": "sebastian/type",
            "version": "4.0.0",
            "source": {
                "type": "git",
                "url": "https://github.com/sebastianbergmann/type.git",
                "reference": "462699a16464c3944eefc02ebdd77882bd3925bf"
            },
            "dist": {
                "type": "zip",
                "url": "https://api.github.com/repos/sebastianbergmann/type/zipball/462699a16464c3944eefc02ebdd77882bd3925bf",
                "reference": "462699a16464c3944eefc02ebdd77882bd3925bf",
                "shasum": ""
            },
            "require": {
                "php": ">=8.1"
            },
            "require-dev": {
                "phpunit/phpunit": "^10.0"
            },
            "type": "library",
            "extra": {
                "branch-alias": {
                    "dev-main": "4.0-dev"
                }
            },
            "autoload": {
                "classmap": [
                    "src/"
                ]
            },
            "notification-url": "https://packagist.org/downloads/",
            "license": [
                "BSD-3-Clause"
            ],
            "authors": [
                {
                    "name": "Sebastian Bergmann",
                    "email": "sebastian@phpunit.de",
                    "role": "lead"
                }
            ],
            "description": "Collection of value objects that represent the types of the PHP type system",
            "homepage": "https://github.com/sebastianbergmann/type",
            "support": {
                "issues": "https://github.com/sebastianbergmann/type/issues",
                "source": "https://github.com/sebastianbergmann/type/tree/4.0.0"
            },
            "funding": [
                {
                    "url": "https://github.com/sebastianbergmann",
                    "type": "github"
                }
            ],
            "time": "2023-02-03T07:10:45+00:00"
        },
        {
            "name": "sebastian/version",
            "version": "4.0.1",
            "source": {
                "type": "git",
                "url": "https://github.com/sebastianbergmann/version.git",
                "reference": "c51fa83a5d8f43f1402e3f32a005e6262244ef17"
            },
            "dist": {
                "type": "zip",
                "url": "https://api.github.com/repos/sebastianbergmann/version/zipball/c51fa83a5d8f43f1402e3f32a005e6262244ef17",
                "reference": "c51fa83a5d8f43f1402e3f32a005e6262244ef17",
                "shasum": ""
            },
            "require": {
                "php": ">=8.1"
            },
            "type": "library",
            "extra": {
                "branch-alias": {
                    "dev-main": "4.0-dev"
                }
            },
            "autoload": {
                "classmap": [
                    "src/"
                ]
            },
            "notification-url": "https://packagist.org/downloads/",
            "license": [
                "BSD-3-Clause"
            ],
            "authors": [
                {
                    "name": "Sebastian Bergmann",
                    "email": "sebastian@phpunit.de",
                    "role": "lead"
                }
            ],
            "description": "Library that helps with managing the version number of Git-hosted PHP projects",
            "homepage": "https://github.com/sebastianbergmann/version",
            "support": {
                "issues": "https://github.com/sebastianbergmann/version/issues",
                "source": "https://github.com/sebastianbergmann/version/tree/4.0.1"
            },
            "funding": [
                {
                    "url": "https://github.com/sebastianbergmann",
                    "type": "github"
                }
            ],
            "time": "2023-02-07T11:34:05+00:00"
        },
        {
            "name": "theseer/tokenizer",
            "version": "1.2.1",
            "source": {
                "type": "git",
                "url": "https://github.com/theseer/tokenizer.git",
                "reference": "34a41e998c2183e22995f158c581e7b5e755ab9e"
            },
            "dist": {
                "type": "zip",
                "url": "https://api.github.com/repos/theseer/tokenizer/zipball/34a41e998c2183e22995f158c581e7b5e755ab9e",
                "reference": "34a41e998c2183e22995f158c581e7b5e755ab9e",
                "shasum": ""
            },
            "require": {
                "ext-dom": "*",
                "ext-tokenizer": "*",
                "ext-xmlwriter": "*",
                "php": "^7.2 || ^8.0"
            },
            "type": "library",
            "autoload": {
                "classmap": [
                    "src/"
                ]
            },
            "notification-url": "https://packagist.org/downloads/",
            "license": [
                "BSD-3-Clause"
            ],
            "authors": [
                {
                    "name": "Arne Blankerts",
                    "email": "arne@blankerts.de",
                    "role": "Developer"
                }
            ],
            "description": "A small library for converting tokenized PHP source code into XML and potentially other formats",
            "support": {
                "issues": "https://github.com/theseer/tokenizer/issues",
                "source": "https://github.com/theseer/tokenizer/tree/1.2.1"
            },
            "funding": [
                {
                    "url": "https://github.com/theseer",
                    "type": "github"
                }
            ],
            "time": "2021-07-28T10:34:58+00:00"
        }
    ],
    "aliases": [],
    "minimum-stability": "stable",
    "stability-flags": {
        "nethergamesmc/bedrock-data": 20,
        "nethergamesmc/bedrock-protocol": 20
    },
    "prefer-stable": false,
    "prefer-lowest": false,
    "platform": {
        "php": "^8.1",
        "php-64bit": "*",
        "ext-chunkutils2": "^0.3.1",
        "ext-crypto": "^0.3.1",
        "ext-ctype": "*",
        "ext-curl": "*",
        "ext-date": "*",
        "ext-gmp": "*",
        "ext-hash": "*",
        "ext-igbinary": "^3.0.1",
        "ext-json": "*",
        "ext-leveldb": "^0.2.1 || ^0.3.0",
        "ext-mbstring": "*",
        "ext-morton": "^0.1.0",
        "ext-openssl": "*",
        "ext-pcre": "*",
        "ext-phar": "*",
        "ext-pmmpthread": "^6.0.7",
        "ext-reflection": "*",
        "ext-simplexml": "*",
        "ext-sockets": "*",
        "ext-spl": "*",
        "ext-yaml": ">=2.0.0",
        "ext-zip": "*",
        "ext-zlib": ">=1.2.11",
        "composer-runtime-api": "^2.0"
    },
    "platform-dev": [],
    "platform-overrides": {
        "php": "8.1.0"
    },
    "plugin-api-version": "2.3.0"
}<|MERGE_RESOLUTION|>--- conflicted
+++ resolved
@@ -4,11 +4,7 @@
         "Read more about it at https://getcomposer.org/doc/01-basic-usage.md#installing-dependencies",
         "This file is @generated automatically"
     ],
-<<<<<<< HEAD
     "content-hash": "476eac6ef5b98985a610e16a7ed9f1fb",
-=======
-    "content-hash": "5c19f4766fd04be0cbd38d9f4681864e",
->>>>>>> 67ad2bad
     "packages": [
         {
             "name": "adhocore/json-comment",
