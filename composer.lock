{
    "_readme": [
        "This file locks the dependencies of your project to a known state",
        "Read more about it at https://getcomposer.org/doc/01-basic-usage.md#installing-dependencies",
        "This file is @generated automatically"
    ],
<<<<<<< HEAD
    "content-hash": "0e3cae0d670872d52d364ab18beca1e6",
=======
    "content-hash": "cae150ae8bac086e74a390a96ad48ac4",
>>>>>>> 3db45b6a
    "packages": [
        {
            "name": "adhocore/json-comment",
            "version": "1.2.1",
            "source": {
                "type": "git",
                "url": "https://github.com/adhocore/php-json-comment.git",
                "reference": "651023f9fe52e9efa2198cbaf6e481d1968e2377"
            },
            "dist": {
                "type": "zip",
                "url": "https://api.github.com/repos/adhocore/php-json-comment/zipball/651023f9fe52e9efa2198cbaf6e481d1968e2377",
                "reference": "651023f9fe52e9efa2198cbaf6e481d1968e2377",
                "shasum": ""
            },
            "require": {
                "ext-ctype": "*",
                "php": ">=7.0"
            },
            "require-dev": {
                "phpunit/phpunit": "^6.5 || ^7.5 || ^8.5"
            },
            "type": "library",
            "autoload": {
                "psr-4": {
                    "Ahc\\Json\\": "src/"
                }
            },
            "notification-url": "https://packagist.org/downloads/",
            "license": [
                "MIT"
            ],
            "authors": [
                {
                    "name": "Jitendra Adhikari",
                    "email": "jiten.adhikary@gmail.com"
                }
            ],
            "description": "Lightweight JSON comment stripper library for PHP",
            "keywords": [
                "comment",
                "json",
                "strip-comment"
            ],
            "support": {
                "issues": "https://github.com/adhocore/php-json-comment/issues",
                "source": "https://github.com/adhocore/php-json-comment/tree/1.2.1"
            },
            "funding": [
                {
                    "url": "https://paypal.me/ji10",
                    "type": "custom"
                },
                {
                    "url": "https://github.com/adhocore",
                    "type": "github"
                }
            ],
            "time": "2022-10-02T11:22:07+00:00"
        },
        {
            "name": "brick/math",
            "version": "0.11.0",
            "source": {
                "type": "git",
                "url": "https://github.com/brick/math.git",
                "reference": "0ad82ce168c82ba30d1c01ec86116ab52f589478"
            },
            "dist": {
                "type": "zip",
                "url": "https://api.github.com/repos/brick/math/zipball/0ad82ce168c82ba30d1c01ec86116ab52f589478",
                "reference": "0ad82ce168c82ba30d1c01ec86116ab52f589478",
                "shasum": ""
            },
            "require": {
                "php": "^8.0"
            },
            "require-dev": {
                "php-coveralls/php-coveralls": "^2.2",
                "phpunit/phpunit": "^9.0",
                "vimeo/psalm": "5.0.0"
            },
            "type": "library",
            "autoload": {
                "psr-4": {
                    "Brick\\Math\\": "src/"
                }
            },
            "notification-url": "https://packagist.org/downloads/",
            "license": [
                "MIT"
            ],
            "description": "Arbitrary-precision arithmetic library",
            "keywords": [
                "Arbitrary-precision",
                "BigInteger",
                "BigRational",
                "arithmetic",
                "bigdecimal",
                "bignum",
                "brick",
                "math"
            ],
            "support": {
                "issues": "https://github.com/brick/math/issues",
                "source": "https://github.com/brick/math/tree/0.11.0"
            },
            "funding": [
                {
                    "url": "https://github.com/BenMorel",
                    "type": "github"
                }
            ],
            "time": "2023-01-15T23:15:59+00:00"
        },
        {
            "name": "fgrosse/phpasn1",
            "version": "v2.5.0",
            "source": {
                "type": "git",
                "url": "https://github.com/fgrosse/PHPASN1.git",
                "reference": "42060ed45344789fb9f21f9f1864fc47b9e3507b"
            },
            "dist": {
                "type": "zip",
                "url": "https://api.github.com/repos/fgrosse/PHPASN1/zipball/42060ed45344789fb9f21f9f1864fc47b9e3507b",
                "reference": "42060ed45344789fb9f21f9f1864fc47b9e3507b",
                "shasum": ""
            },
            "require": {
                "php": "^7.1 || ^8.0"
            },
            "require-dev": {
                "php-coveralls/php-coveralls": "~2.0",
                "phpunit/phpunit": "^7.0 || ^8.0 || ^9.0"
            },
            "suggest": {
                "ext-bcmath": "BCmath is the fallback extension for big integer calculations",
                "ext-curl": "For loading OID information from the web if they have not bee defined statically",
                "ext-gmp": "GMP is the preferred extension for big integer calculations",
                "phpseclib/bcmath_compat": "BCmath polyfill for servers where neither GMP nor BCmath is available"
            },
            "type": "library",
            "extra": {
                "branch-alias": {
                    "dev-master": "2.0.x-dev"
                }
            },
            "autoload": {
                "psr-4": {
                    "FG\\": "lib/"
                }
            },
            "notification-url": "https://packagist.org/downloads/",
            "license": [
                "MIT"
            ],
            "authors": [
                {
                    "name": "Friedrich Große",
                    "email": "friedrich.grosse@gmail.com",
                    "homepage": "https://github.com/FGrosse",
                    "role": "Author"
                },
                {
                    "name": "All contributors",
                    "homepage": "https://github.com/FGrosse/PHPASN1/contributors"
                }
            ],
            "description": "A PHP Framework that allows you to encode and decode arbitrary ASN.1 structures using the ITU-T X.690 Encoding Rules.",
            "homepage": "https://github.com/FGrosse/PHPASN1",
            "keywords": [
                "DER",
                "asn.1",
                "asn1",
                "ber",
                "binary",
                "decoding",
                "encoding",
                "x.509",
                "x.690",
                "x509",
                "x690"
            ],
            "support": {
                "issues": "https://github.com/fgrosse/PHPASN1/issues",
                "source": "https://github.com/fgrosse/PHPASN1/tree/v2.5.0"
            },
            "abandoned": true,
            "time": "2022-12-19T11:08:26+00:00"
        },
        {
<<<<<<< HEAD
            "name": "nethergamesmc/bedrock-data",
            "version": "dev-master",
            "source": {
                "type": "git",
                "url": "https://github.com/NetherGamesMC/BedrockData.git",
                "reference": "54c6dc3e47c5f7f2faeac8295c63d51344a9c4c3"
            },
            "dist": {
                "type": "zip",
                "url": "https://api.github.com/repos/NetherGamesMC/BedrockData/zipball/54c6dc3e47c5f7f2faeac8295c63d51344a9c4c3",
                "reference": "54c6dc3e47c5f7f2faeac8295c63d51344a9c4c3",
                "shasum": ""
            },
            "default-branch": true,
            "type": "library",
            "license": [
                "CC0-1.0"
            ],
            "description": "Blobs of data generated from Minecraft: Bedrock Edition, used by PocketMine-MP",
            "support": {
                "source": "https://github.com/NetherGamesMC/BedrockData/tree/master"
            },
            "time": "2023-04-26T20:25:07+00:00"
        },
        {
            "name": "nethergamesmc/bedrock-protocol",
            "version": "dev-master",
            "source": {
                "type": "git",
                "url": "https://github.com/NetherGamesMC/BedrockProtocol.git",
                "reference": "4696d07c281bd0fc20a471b47fff425ecc7dce5e"
            },
            "dist": {
                "type": "zip",
                "url": "https://api.github.com/repos/NetherGamesMC/BedrockProtocol/zipball/4696d07c281bd0fc20a471b47fff425ecc7dce5e",
                "reference": "4696d07c281bd0fc20a471b47fff425ecc7dce5e",
                "shasum": ""
            },
            "require": {
                "ext-json": "*",
                "netresearch/jsonmapper": "^4.0",
                "php": "^8.0",
                "pocketmine/binaryutils": "^0.2.0",
                "pocketmine/color": "^0.2.0 || ^0.3.0",
                "pocketmine/math": "^0.3.0 || ^0.4.0",
                "pocketmine/nbt": "^0.3.0",
                "ramsey/uuid": "^4.1"
            },
            "require-dev": {
                "phpstan/phpstan": "1.10.7",
                "phpstan/phpstan-phpunit": "^1.0.0",
                "phpstan/phpstan-strict-rules": "^1.0.0",
                "phpunit/phpunit": "^9.5"
            },
            "default-branch": true,
            "type": "library",
            "autoload": {
                "psr-4": {
                    "pocketmine\\network\\mcpe\\protocol\\": "src/"
                }
            },
            "autoload-dev": {
                "psr-4": {
                    "pocketmine\\network\\mcpe\\protocol\\": "tests/phpunit/"
                }
            },
            "scripts": {
                "update-create-methods": [
                    "@php tools/generate-create-static-methods.php"
                ]
            },
            "license": [
                "LGPL-3.0"
            ],
            "description": "An implementation of the Minecraft: Bedrock Edition protocol in PHP",
            "support": {
                "source": "https://github.com/NetherGamesMC/BedrockProtocol/tree/master"
            },
            "time": "2023-04-28T15:31:19+00:00"
        },
        {
            "name": "netresearch/jsonmapper",
            "version": "dev-array-in-string-property-error",
            "source": {
                "type": "git",
                "url": "https://github.com/dktapps/jsonmapper.git",
                "reference": "4a82d1b98b99d682b660d6caa9b3816b2abc794c"
            },
            "dist": {
                "type": "zip",
                "url": "https://api.github.com/repos/dktapps/jsonmapper/zipball/4a82d1b98b99d682b660d6caa9b3816b2abc794c",
                "reference": "4a82d1b98b99d682b660d6caa9b3816b2abc794c",
                "shasum": ""
            },
            "require": {
                "ext-json": "*",
                "ext-pcre": "*",
                "ext-reflection": "*",
                "ext-spl": "*",
                "php": ">=7.1"
            },
            "require-dev": {
                "phpunit/phpunit": "~7.5 || ~8.0 || ~9.0",
                "squizlabs/php_codesniffer": "~3.5"
            },
            "type": "library",
            "autoload": {
                "psr-0": {
                    "JsonMapper": "src/"
                }
            },
            "license": [
                "OSL-3.0"
            ],
            "authors": [
                {
                    "name": "Christian Weiske",
                    "email": "cweiske@cweiske.de",
                    "homepage": "http://github.com/cweiske/jsonmapper/",
                    "role": "Developer"
                }
            ],
            "description": "Map nested JSON structures onto PHP classes",
            "support": {
                "email": "cweiske@cweiske.de",
                "issues": "https://github.com/cweiske/jsonmapper/issues",
                "source": "https://github.com/dktapps/jsonmapper/tree/array-in-string-property-error"
            },
            "time": "2023-05-30T13:10:31+00:00"
        },
        {
=======
>>>>>>> 3db45b6a
            "name": "pocketmine/bedrock-block-upgrade-schema",
            "version": "2.1.0",
            "source": {
                "type": "git",
                "url": "https://github.com/pmmp/BedrockBlockUpgradeSchema.git",
                "reference": "1c07ced86be7d185551082441b5a2b9b7fbd6b21"
            },
            "dist": {
                "type": "zip",
                "url": "https://api.github.com/repos/pmmp/BedrockBlockUpgradeSchema/zipball/1c07ced86be7d185551082441b5a2b9b7fbd6b21",
                "reference": "1c07ced86be7d185551082441b5a2b9b7fbd6b21",
                "shasum": ""
            },
            "type": "library",
            "notification-url": "https://packagist.org/downloads/",
            "license": [
                "CC0-1.0"
            ],
            "description": "Schemas describing how to upgrade saved block data in older Minecraft: Bedrock Edition world saves",
            "support": {
                "issues": "https://github.com/pmmp/BedrockBlockUpgradeSchema/issues",
                "source": "https://github.com/pmmp/BedrockBlockUpgradeSchema/tree/2.1.0"
            },
            "time": "2023-04-19T17:58:49+00:00"
        },
        {
            "name": "pocketmine/bedrock-item-upgrade-schema",
            "version": "1.2.0",
            "source": {
                "type": "git",
                "url": "https://github.com/pmmp/BedrockItemUpgradeSchema.git",
                "reference": "dd804c3f2b1e8990434812627e62eb5bde9670a5"
            },
            "dist": {
                "type": "zip",
                "url": "https://api.github.com/repos/pmmp/BedrockItemUpgradeSchema/zipball/dd804c3f2b1e8990434812627e62eb5bde9670a5",
                "reference": "dd804c3f2b1e8990434812627e62eb5bde9670a5",
                "shasum": ""
            },
            "type": "library",
            "notification-url": "https://packagist.org/downloads/",
            "license": [
                "CC0-1.0"
            ],
            "description": "JSON schemas for upgrading items found in older Minecraft: Bedrock world saves",
            "support": {
                "issues": "https://github.com/pmmp/BedrockItemUpgradeSchema/issues",
                "source": "https://github.com/pmmp/BedrockItemUpgradeSchema/tree/1.2.0"
            },
            "time": "2023-04-19T18:16:14+00:00"
        },
        {
            "name": "pocketmine/binaryutils",
            "version": "0.2.4",
            "source": {
                "type": "git",
                "url": "https://github.com/pmmp/BinaryUtils.git",
                "reference": "5ac7eea91afbad8dc498f5ce34ce6297d5e6ea9a"
            },
            "dist": {
                "type": "zip",
                "url": "https://api.github.com/repos/pmmp/BinaryUtils/zipball/5ac7eea91afbad8dc498f5ce34ce6297d5e6ea9a",
                "reference": "5ac7eea91afbad8dc498f5ce34ce6297d5e6ea9a",
                "shasum": ""
            },
            "require": {
                "php": "^7.4 || ^8.0",
                "php-64bit": "*"
            },
            "require-dev": {
                "phpstan/extension-installer": "^1.0",
                "phpstan/phpstan": "1.3.0",
                "phpstan/phpstan-phpunit": "^1.0",
                "phpstan/phpstan-strict-rules": "^1.0.0",
                "phpunit/phpunit": "^9.5"
            },
            "type": "library",
            "autoload": {
                "psr-4": {
                    "pocketmine\\utils\\": "src/"
                }
            },
            "notification-url": "https://packagist.org/downloads/",
            "license": [
                "LGPL-3.0"
            ],
            "description": "Classes and methods for conveniently handling binary data",
            "support": {
                "issues": "https://github.com/pmmp/BinaryUtils/issues",
                "source": "https://github.com/pmmp/BinaryUtils/tree/0.2.4"
            },
            "time": "2022-01-12T18:06:33+00:00"
        },
        {
            "name": "pocketmine/callback-validator",
            "version": "1.0.3",
            "source": {
                "type": "git",
                "url": "https://github.com/pmmp/CallbackValidator.git",
                "reference": "64787469766bcaa7e5885242e85c23c25e8c55a2"
            },
            "dist": {
                "type": "zip",
                "url": "https://api.github.com/repos/pmmp/CallbackValidator/zipball/64787469766bcaa7e5885242e85c23c25e8c55a2",
                "reference": "64787469766bcaa7e5885242e85c23c25e8c55a2",
                "shasum": ""
            },
            "require": {
                "ext-reflection": "*",
                "php": "^7.1 || ^8.0"
            },
            "replace": {
                "daverandom/callback-validator": "*"
            },
            "require-dev": {
                "phpstan/extension-installer": "^1.0",
                "phpstan/phpstan": "0.12.59",
                "phpstan/phpstan-strict-rules": "^0.12.4",
                "phpunit/phpunit": "^7.5 || ^8.5 || ^9.0"
            },
            "type": "library",
            "autoload": {
                "psr-4": {
                    "DaveRandom\\CallbackValidator\\": "src/"
                }
            },
            "notification-url": "https://packagist.org/downloads/",
            "license": [
                "MIT"
            ],
            "authors": [
                {
                    "name": "Chris Wright",
                    "email": "cw@daverandom.com"
                }
            ],
            "description": "Fork of daverandom/callback-validator - Tools for validating callback signatures",
            "support": {
                "issues": "https://github.com/pmmp/CallbackValidator/issues",
                "source": "https://github.com/pmmp/CallbackValidator/tree/1.0.3"
            },
            "time": "2020-12-11T01:45:37+00:00"
        },
        {
            "name": "pocketmine/classloader",
            "version": "0.2.0",
            "source": {
                "type": "git",
                "url": "https://github.com/pmmp/ClassLoader.git",
                "reference": "49ea303993efdfb39cd302e2156d50aa78209e78"
            },
            "dist": {
                "type": "zip",
                "url": "https://api.github.com/repos/pmmp/ClassLoader/zipball/49ea303993efdfb39cd302e2156d50aa78209e78",
                "reference": "49ea303993efdfb39cd302e2156d50aa78209e78",
                "shasum": ""
            },
            "require": {
                "ext-pthreads": "~3.2.0 || ^4.0",
                "ext-reflection": "*",
                "php": "^8.0"
            },
            "conflict": {
                "pocketmine/spl": "<0.4"
            },
            "require-dev": {
                "phpstan/extension-installer": "^1.0",
                "phpstan/phpstan": "0.12.99",
                "phpstan/phpstan-strict-rules": "^0.12.4",
                "phpunit/phpunit": "^9.5"
            },
            "type": "library",
            "autoload": {
                "classmap": [
                    "./src"
                ]
            },
            "notification-url": "https://packagist.org/downloads/",
            "license": [
                "LGPL-3.0"
            ],
            "description": "Ad-hoc autoloading components used by PocketMine-MP",
            "support": {
                "issues": "https://github.com/pmmp/ClassLoader/issues",
                "source": "https://github.com/pmmp/ClassLoader/tree/0.2.0"
            },
            "abandoned": "pocketmine/pocketmine-mp",
            "time": "2021-11-01T20:17:27+00:00"
        },
        {
            "name": "pocketmine/color",
            "version": "0.3.1",
            "source": {
                "type": "git",
                "url": "https://github.com/pmmp/Color.git",
                "reference": "a0421f1e9e0b0c619300fb92d593283378f6a5e1"
            },
            "dist": {
                "type": "zip",
                "url": "https://api.github.com/repos/pmmp/Color/zipball/a0421f1e9e0b0c619300fb92d593283378f6a5e1",
                "reference": "a0421f1e9e0b0c619300fb92d593283378f6a5e1",
                "shasum": ""
            },
            "require": {
                "php": "^8.0"
            },
            "require-dev": {
                "phpstan/phpstan": "1.10.3",
                "phpstan/phpstan-strict-rules": "^1.2.0"
            },
            "type": "library",
            "autoload": {
                "psr-4": {
                    "pocketmine\\color\\": "src/"
                }
            },
            "notification-url": "https://packagist.org/downloads/",
            "license": [
                "LGPL-3.0"
            ],
            "description": "Color handling library used by PocketMine-MP and related projects",
            "support": {
                "issues": "https://github.com/pmmp/Color/issues",
                "source": "https://github.com/pmmp/Color/tree/0.3.1"
            },
            "time": "2023-04-10T11:38:05+00:00"
        },
        {
            "name": "pocketmine/errorhandler",
            "version": "0.6.0",
            "source": {
                "type": "git",
                "url": "https://github.com/pmmp/ErrorHandler.git",
                "reference": "dae214a04348b911e8219ebf125ff1c5589cc878"
            },
            "dist": {
                "type": "zip",
                "url": "https://api.github.com/repos/pmmp/ErrorHandler/zipball/dae214a04348b911e8219ebf125ff1c5589cc878",
                "reference": "dae214a04348b911e8219ebf125ff1c5589cc878",
                "shasum": ""
            },
            "require": {
                "php": "^8.0"
            },
            "require-dev": {
                "phpstan/phpstan": "0.12.99",
                "phpstan/phpstan-strict-rules": "^0.12.2",
                "phpunit/phpunit": "^9.5"
            },
            "type": "library",
            "autoload": {
                "psr-4": {
                    "pocketmine\\errorhandler\\": "src/"
                }
            },
            "notification-url": "https://packagist.org/downloads/",
            "license": [
                "LGPL-3.0"
            ],
            "description": "Utilities to handle nasty PHP E_* errors in a usable way",
            "support": {
                "issues": "https://github.com/pmmp/ErrorHandler/issues",
                "source": "https://github.com/pmmp/ErrorHandler/tree/0.6.0"
            },
            "time": "2022-01-08T21:05:46+00:00"
        },
        {
            "name": "pocketmine/locale-data",
            "version": "2.19.5",
            "source": {
                "type": "git",
                "url": "https://github.com/pmmp/Language.git",
                "reference": "71af5f9bd23b4e4bad8920dac7f4fe08e5205f7d"
            },
            "dist": {
                "type": "zip",
                "url": "https://api.github.com/repos/pmmp/Language/zipball/71af5f9bd23b4e4bad8920dac7f4fe08e5205f7d",
                "reference": "71af5f9bd23b4e4bad8920dac7f4fe08e5205f7d",
                "shasum": ""
            },
            "type": "library",
            "notification-url": "https://packagist.org/downloads/",
            "description": "Language resources used by PocketMine-MP",
            "support": {
                "issues": "https://github.com/pmmp/Language/issues",
                "source": "https://github.com/pmmp/Language/tree/2.19.5"
            },
            "time": "2023-03-19T16:45:15+00:00"
        },
        {
            "name": "pocketmine/log",
            "version": "0.4.0",
            "source": {
                "type": "git",
                "url": "https://github.com/pmmp/Log.git",
                "reference": "e6c912c0f9055c81d23108ec2d179b96f404c043"
            },
            "dist": {
                "type": "zip",
                "url": "https://api.github.com/repos/pmmp/Log/zipball/e6c912c0f9055c81d23108ec2d179b96f404c043",
                "reference": "e6c912c0f9055c81d23108ec2d179b96f404c043",
                "shasum": ""
            },
            "require": {
                "php": "^7.4 || ^8.0"
            },
            "conflict": {
                "pocketmine/spl": "<0.4"
            },
            "require-dev": {
                "phpstan/phpstan": "0.12.88",
                "phpstan/phpstan-strict-rules": "^0.12.2"
            },
            "type": "library",
            "autoload": {
                "classmap": [
                    "./src"
                ]
            },
            "notification-url": "https://packagist.org/downloads/",
            "license": [
                "LGPL-3.0"
            ],
            "description": "Logging components used by PocketMine-MP and related projects",
            "support": {
                "issues": "https://github.com/pmmp/Log/issues",
                "source": "https://github.com/pmmp/Log/tree/0.4.0"
            },
            "time": "2021-06-18T19:08:09+00:00"
        },
        {
            "name": "pocketmine/log-pthreads",
            "version": "0.4.0",
            "source": {
                "type": "git",
                "url": "https://github.com/pmmp/LogPthreads.git",
                "reference": "61f709e8cf36bcc24e4efe02acded680a1ce23cd"
            },
            "dist": {
                "type": "zip",
                "url": "https://api.github.com/repos/pmmp/LogPthreads/zipball/61f709e8cf36bcc24e4efe02acded680a1ce23cd",
                "reference": "61f709e8cf36bcc24e4efe02acded680a1ce23cd",
                "shasum": ""
            },
            "require": {
                "ext-pthreads": "~3.2.0 || ^4.0",
                "php": "^7.4 || ^8.0",
                "pocketmine/log": "^0.4.0"
            },
            "conflict": {
                "pocketmine/spl": "<0.4"
            },
            "require-dev": {
                "phpstan/extension-installer": "^1.0",
                "phpstan/phpstan": "0.12.88",
                "phpstan/phpstan-strict-rules": "^0.12.4"
            },
            "type": "library",
            "autoload": {
                "classmap": [
                    "./src"
                ]
            },
            "notification-url": "https://packagist.org/downloads/",
            "license": [
                "LGPL-3.0"
            ],
            "description": "Logging components specialized for pthreads used by PocketMine-MP and related projects",
            "support": {
                "issues": "https://github.com/pmmp/LogPthreads/issues",
                "source": "https://github.com/pmmp/LogPthreads/tree/0.4.0"
            },
            "abandoned": "pocketmine/pocketmine-mp",
            "time": "2021-11-01T21:42:09+00:00"
        },
        {
            "name": "pocketmine/math",
            "version": "0.4.3",
            "source": {
                "type": "git",
                "url": "https://github.com/pmmp/Math.git",
                "reference": "47a243d320b01c8099d65309967934c188111549"
            },
            "dist": {
                "type": "zip",
                "url": "https://api.github.com/repos/pmmp/Math/zipball/47a243d320b01c8099d65309967934c188111549",
                "reference": "47a243d320b01c8099d65309967934c188111549",
                "shasum": ""
            },
            "require": {
                "php": "^8.0",
                "php-64bit": "*"
            },
            "require-dev": {
                "phpstan/extension-installer": "^1.0",
                "phpstan/phpstan": "1.8.2",
                "phpstan/phpstan-strict-rules": "^1.0",
                "phpunit/phpunit": "^8.5 || ^9.5"
            },
            "type": "library",
            "autoload": {
                "psr-4": {
                    "pocketmine\\math\\": "src/"
                }
            },
            "notification-url": "https://packagist.org/downloads/",
            "license": [
                "LGPL-3.0"
            ],
            "description": "PHP library containing math related code used in PocketMine-MP",
            "support": {
                "issues": "https://github.com/pmmp/Math/issues",
                "source": "https://github.com/pmmp/Math/tree/0.4.3"
            },
            "time": "2022-08-25T18:43:37+00:00"
        },
        {
            "name": "pocketmine/nbt",
            "version": "0.3.4",
            "source": {
                "type": "git",
                "url": "https://github.com/pmmp/NBT.git",
                "reference": "62c02464c6708b2467c1e1a2af01af09d5114eda"
            },
            "dist": {
                "type": "zip",
                "url": "https://api.github.com/repos/pmmp/NBT/zipball/62c02464c6708b2467c1e1a2af01af09d5114eda",
                "reference": "62c02464c6708b2467c1e1a2af01af09d5114eda",
                "shasum": ""
            },
            "require": {
                "php": "^7.4 || ^8.0",
                "php-64bit": "*",
                "pocketmine/binaryutils": "^0.2.0"
            },
            "require-dev": {
                "phpstan/extension-installer": "^1.0",
                "phpstan/phpstan": "1.10.3",
                "phpstan/phpstan-strict-rules": "^1.0",
                "phpunit/phpunit": "^9.5"
            },
            "type": "library",
            "autoload": {
                "psr-4": {
                    "pocketmine\\nbt\\": "src/"
                }
            },
            "notification-url": "https://packagist.org/downloads/",
            "license": [
                "LGPL-3.0"
            ],
            "description": "PHP library for working with Named Binary Tags",
            "support": {
                "issues": "https://github.com/pmmp/NBT/issues",
                "source": "https://github.com/pmmp/NBT/tree/0.3.4"
            },
            "time": "2023-04-10T11:31:20+00:00"
        },
        {
            "name": "pocketmine/netresearch-jsonmapper",
            "version": "v4.2.999",
            "source": {
                "type": "git",
                "url": "https://github.com/pmmp/netresearch-jsonmapper.git",
                "reference": "f700806dec756ed825a8200dc2950ead98265956"
            },
            "dist": {
                "type": "zip",
                "url": "https://api.github.com/repos/pmmp/netresearch-jsonmapper/zipball/f700806dec756ed825a8200dc2950ead98265956",
                "reference": "f700806dec756ed825a8200dc2950ead98265956",
                "shasum": ""
            },
            "require": {
                "ext-json": "*",
                "ext-pcre": "*",
                "ext-reflection": "*",
                "ext-spl": "*",
                "php": ">=7.1"
            },
            "replace": {
                "netresearch/jsonmapper": "~4.2.0"
            },
            "require-dev": {
                "phpunit/phpunit": "~7.5 || ~8.0 || ~9.0",
                "squizlabs/php_codesniffer": "~3.5"
            },
            "type": "library",
            "autoload": {
                "psr-0": {
                    "JsonMapper": "src/"
                }
            },
            "notification-url": "https://packagist.org/downloads/",
            "license": [
                "OSL-3.0"
            ],
            "authors": [
                {
                    "name": "Christian Weiske",
                    "email": "cweiske@cweiske.de",
                    "homepage": "http://github.com/cweiske/jsonmapper/",
                    "role": "Developer"
                }
            ],
            "description": "Fork of netresearch/jsonmapper with security fixes needed by pocketmine/pocketmine-mp",
            "support": {
                "email": "cweiske@cweiske.de",
                "issues": "https://github.com/cweiske/jsonmapper/issues",
                "source": "https://github.com/pmmp/netresearch-jsonmapper/tree/v4.2.999"
            },
            "time": "2023-06-01T13:43:01+00:00"
        },
        {
            "name": "pocketmine/raklib",
            "version": "0.14.6",
            "source": {
                "type": "git",
                "url": "https://github.com/pmmp/RakLib.git",
                "reference": "aeca667d5ecc4cc18fded612f29e3511bbf62f42"
            },
            "dist": {
                "type": "zip",
                "url": "https://api.github.com/repos/pmmp/RakLib/zipball/aeca667d5ecc4cc18fded612f29e3511bbf62f42",
                "reference": "aeca667d5ecc4cc18fded612f29e3511bbf62f42",
                "shasum": ""
            },
            "require": {
                "ext-sockets": "*",
                "php": "^8.0",
                "php-64bit": "*",
                "php-ipv6": "*",
                "pocketmine/binaryutils": "^0.2.0",
                "pocketmine/log": "^0.3.0 || ^0.4.0"
            },
            "require-dev": {
                "phpstan/phpstan": "1.9.17",
                "phpstan/phpstan-strict-rules": "^1.0"
            },
            "type": "library",
            "autoload": {
                "psr-4": {
                    "raklib\\": "src/"
                }
            },
            "notification-url": "https://packagist.org/downloads/",
            "license": [
                "GPL-3.0"
            ],
            "description": "A RakNet server implementation written in PHP",
            "support": {
                "issues": "https://github.com/pmmp/RakLib/issues",
                "source": "https://github.com/pmmp/RakLib/tree/0.14.6"
            },
            "time": "2023-03-07T15:10:23+00:00"
        },
        {
            "name": "pocketmine/raklib-ipc",
            "version": "0.1.1",
            "source": {
                "type": "git",
                "url": "https://github.com/pmmp/RakLibIpc.git",
                "reference": "922a6444b0c6c7daaa5aa5a832107e1ec4738aed"
            },
            "dist": {
                "type": "zip",
                "url": "https://api.github.com/repos/pmmp/RakLibIpc/zipball/922a6444b0c6c7daaa5aa5a832107e1ec4738aed",
                "reference": "922a6444b0c6c7daaa5aa5a832107e1ec4738aed",
                "shasum": ""
            },
            "require": {
                "php": "^7.4 || ^8.0",
                "php-64bit": "*",
                "pocketmine/binaryutils": "^0.2.0",
                "pocketmine/raklib": "^0.13.1 || ^0.14.0"
            },
            "require-dev": {
                "phpstan/phpstan": "0.12.81",
                "phpstan/phpstan-strict-rules": "^0.12.2"
            },
            "type": "library",
            "autoload": {
                "psr-4": {
                    "raklib\\server\\ipc\\": "src/"
                }
            },
            "notification-url": "https://packagist.org/downloads/",
            "license": [
                "GPL-3.0"
            ],
            "description": "Channel-based protocols for inter-thread/inter-process communication with RakLib",
            "support": {
                "issues": "https://github.com/pmmp/RakLibIpc/issues",
                "source": "https://github.com/pmmp/RakLibIpc/tree/0.1.1"
            },
            "time": "2021-09-22T17:01:12+00:00"
        },
        {
            "name": "pocketmine/snooze",
            "version": "0.3.1",
            "source": {
                "type": "git",
                "url": "https://github.com/pmmp/Snooze.git",
                "reference": "0ac8fc2a781c419a1f64ebca4d5835028f59e29b"
            },
            "dist": {
                "type": "zip",
                "url": "https://api.github.com/repos/pmmp/Snooze/zipball/0ac8fc2a781c419a1f64ebca4d5835028f59e29b",
                "reference": "0ac8fc2a781c419a1f64ebca4d5835028f59e29b",
                "shasum": ""
            },
            "require": {
                "ext-pthreads": "~3.2.0 || ^4.0",
                "php-64bit": "^7.3 || ^8.0"
            },
            "require-dev": {
                "phpstan/extension-installer": "^1.0",
                "phpstan/phpstan": "0.12.99",
                "phpstan/phpstan-strict-rules": "^0.12.4"
            },
            "type": "library",
            "autoload": {
                "psr-4": {
                    "pocketmine\\snooze\\": "src/"
                }
            },
            "notification-url": "https://packagist.org/downloads/",
            "license": [
                "LGPL-3.0"
            ],
            "description": "Thread notification management library for code using the pthreads extension",
            "support": {
                "issues": "https://github.com/pmmp/Snooze/issues",
                "source": "https://github.com/pmmp/Snooze/tree/0.3.1"
            },
            "time": "2021-11-01T20:50:08+00:00"
        },
        {
            "name": "ramsey/collection",
            "version": "2.0.0",
            "source": {
                "type": "git",
                "url": "https://github.com/ramsey/collection.git",
                "reference": "a4b48764bfbb8f3a6a4d1aeb1a35bb5e9ecac4a5"
            },
            "dist": {
                "type": "zip",
                "url": "https://api.github.com/repos/ramsey/collection/zipball/a4b48764bfbb8f3a6a4d1aeb1a35bb5e9ecac4a5",
                "reference": "a4b48764bfbb8f3a6a4d1aeb1a35bb5e9ecac4a5",
                "shasum": ""
            },
            "require": {
                "php": "^8.1"
            },
            "require-dev": {
                "captainhook/plugin-composer": "^5.3",
                "ergebnis/composer-normalize": "^2.28.3",
                "fakerphp/faker": "^1.21",
                "hamcrest/hamcrest-php": "^2.0",
                "jangregor/phpstan-prophecy": "^1.0",
                "mockery/mockery": "^1.5",
                "php-parallel-lint/php-console-highlighter": "^1.0",
                "php-parallel-lint/php-parallel-lint": "^1.3",
                "phpcsstandards/phpcsutils": "^1.0.0-rc1",
                "phpspec/prophecy-phpunit": "^2.0",
                "phpstan/extension-installer": "^1.2",
                "phpstan/phpstan": "^1.9",
                "phpstan/phpstan-mockery": "^1.1",
                "phpstan/phpstan-phpunit": "^1.3",
                "phpunit/phpunit": "^9.5",
                "psalm/plugin-mockery": "^1.1",
                "psalm/plugin-phpunit": "^0.18.4",
                "ramsey/coding-standard": "^2.0.3",
                "ramsey/conventional-commits": "^1.3",
                "vimeo/psalm": "^5.4"
            },
            "type": "library",
            "extra": {
                "captainhook": {
                    "force-install": true
                },
                "ramsey/conventional-commits": {
                    "configFile": "conventional-commits.json"
                }
            },
            "autoload": {
                "psr-4": {
                    "Ramsey\\Collection\\": "src/"
                }
            },
            "notification-url": "https://packagist.org/downloads/",
            "license": [
                "MIT"
            ],
            "authors": [
                {
                    "name": "Ben Ramsey",
                    "email": "ben@benramsey.com",
                    "homepage": "https://benramsey.com"
                }
            ],
            "description": "A PHP library for representing and manipulating collections.",
            "keywords": [
                "array",
                "collection",
                "hash",
                "map",
                "queue",
                "set"
            ],
            "support": {
                "issues": "https://github.com/ramsey/collection/issues",
                "source": "https://github.com/ramsey/collection/tree/2.0.0"
            },
            "funding": [
                {
                    "url": "https://github.com/ramsey",
                    "type": "github"
                },
                {
                    "url": "https://tidelift.com/funding/github/packagist/ramsey/collection",
                    "type": "tidelift"
                }
            ],
            "time": "2022-12-31T21:50:55+00:00"
        },
        {
            "name": "ramsey/uuid",
            "version": "4.7.4",
            "source": {
                "type": "git",
                "url": "https://github.com/ramsey/uuid.git",
                "reference": "60a4c63ab724854332900504274f6150ff26d286"
            },
            "dist": {
                "type": "zip",
                "url": "https://api.github.com/repos/ramsey/uuid/zipball/60a4c63ab724854332900504274f6150ff26d286",
                "reference": "60a4c63ab724854332900504274f6150ff26d286",
                "shasum": ""
            },
            "require": {
                "brick/math": "^0.8.8 || ^0.9 || ^0.10 || ^0.11",
                "ext-json": "*",
                "php": "^8.0",
                "ramsey/collection": "^1.2 || ^2.0"
            },
            "replace": {
                "rhumsaa/uuid": "self.version"
            },
            "require-dev": {
                "captainhook/captainhook": "^5.10",
                "captainhook/plugin-composer": "^5.3",
                "dealerdirect/phpcodesniffer-composer-installer": "^0.7.0",
                "doctrine/annotations": "^1.8",
                "ergebnis/composer-normalize": "^2.15",
                "mockery/mockery": "^1.3",
                "paragonie/random-lib": "^2",
                "php-mock/php-mock": "^2.2",
                "php-mock/php-mock-mockery": "^1.3",
                "php-parallel-lint/php-parallel-lint": "^1.1",
                "phpbench/phpbench": "^1.0",
                "phpstan/extension-installer": "^1.1",
                "phpstan/phpstan": "^1.8",
                "phpstan/phpstan-mockery": "^1.1",
                "phpstan/phpstan-phpunit": "^1.1",
                "phpunit/phpunit": "^8.5 || ^9",
                "ramsey/composer-repl": "^1.4",
                "slevomat/coding-standard": "^8.4",
                "squizlabs/php_codesniffer": "^3.5",
                "vimeo/psalm": "^4.9"
            },
            "suggest": {
                "ext-bcmath": "Enables faster math with arbitrary-precision integers using BCMath.",
                "ext-gmp": "Enables faster math with arbitrary-precision integers using GMP.",
                "ext-uuid": "Enables the use of PeclUuidTimeGenerator and PeclUuidRandomGenerator.",
                "paragonie/random-lib": "Provides RandomLib for use with the RandomLibAdapter",
                "ramsey/uuid-doctrine": "Allows the use of Ramsey\\Uuid\\Uuid as Doctrine field type."
            },
            "type": "library",
            "extra": {
                "captainhook": {
                    "force-install": true
                }
            },
            "autoload": {
                "files": [
                    "src/functions.php"
                ],
                "psr-4": {
                    "Ramsey\\Uuid\\": "src/"
                }
            },
            "notification-url": "https://packagist.org/downloads/",
            "license": [
                "MIT"
            ],
            "description": "A PHP library for generating and working with universally unique identifiers (UUIDs).",
            "keywords": [
                "guid",
                "identifier",
                "uuid"
            ],
            "support": {
                "issues": "https://github.com/ramsey/uuid/issues",
                "source": "https://github.com/ramsey/uuid/tree/4.7.4"
            },
            "funding": [
                {
                    "url": "https://github.com/ramsey",
                    "type": "github"
                },
                {
                    "url": "https://tidelift.com/funding/github/packagist/ramsey/uuid",
                    "type": "tidelift"
                }
            ],
            "time": "2023-04-15T23:01:58+00:00"
        },
        {
            "name": "symfony/filesystem",
            "version": "v5.4.23",
            "source": {
                "type": "git",
                "url": "https://github.com/symfony/filesystem.git",
                "reference": "b2f79d86cd9e7de0fff6d03baa80eaed7a5f38b5"
            },
            "dist": {
                "type": "zip",
                "url": "https://api.github.com/repos/symfony/filesystem/zipball/b2f79d86cd9e7de0fff6d03baa80eaed7a5f38b5",
                "reference": "b2f79d86cd9e7de0fff6d03baa80eaed7a5f38b5",
                "shasum": ""
            },
            "require": {
                "php": ">=7.2.5",
                "symfony/polyfill-ctype": "~1.8",
                "symfony/polyfill-mbstring": "~1.8",
                "symfony/polyfill-php80": "^1.16"
            },
            "type": "library",
            "autoload": {
                "psr-4": {
                    "Symfony\\Component\\Filesystem\\": ""
                },
                "exclude-from-classmap": [
                    "/Tests/"
                ]
            },
            "notification-url": "https://packagist.org/downloads/",
            "license": [
                "MIT"
            ],
            "authors": [
                {
                    "name": "Fabien Potencier",
                    "email": "fabien@symfony.com"
                },
                {
                    "name": "Symfony Community",
                    "homepage": "https://symfony.com/contributors"
                }
            ],
            "description": "Provides basic utilities for the filesystem",
            "homepage": "https://symfony.com",
            "support": {
                "source": "https://github.com/symfony/filesystem/tree/v5.4.23"
            },
            "funding": [
                {
                    "url": "https://symfony.com/sponsor",
                    "type": "custom"
                },
                {
                    "url": "https://github.com/fabpot",
                    "type": "github"
                },
                {
                    "url": "https://tidelift.com/funding/github/packagist/symfony/symfony",
                    "type": "tidelift"
                }
            ],
            "time": "2023-03-02T11:38:35+00:00"
        },
        {
            "name": "symfony/polyfill-ctype",
            "version": "v1.27.0",
            "source": {
                "type": "git",
                "url": "https://github.com/symfony/polyfill-ctype.git",
                "reference": "5bbc823adecdae860bb64756d639ecfec17b050a"
            },
            "dist": {
                "type": "zip",
                "url": "https://api.github.com/repos/symfony/polyfill-ctype/zipball/5bbc823adecdae860bb64756d639ecfec17b050a",
                "reference": "5bbc823adecdae860bb64756d639ecfec17b050a",
                "shasum": ""
            },
            "require": {
                "php": ">=7.1"
            },
            "provide": {
                "ext-ctype": "*"
            },
            "suggest": {
                "ext-ctype": "For best performance"
            },
            "type": "library",
            "extra": {
                "branch-alias": {
                    "dev-main": "1.27-dev"
                },
                "thanks": {
                    "name": "symfony/polyfill",
                    "url": "https://github.com/symfony/polyfill"
                }
            },
            "autoload": {
                "files": [
                    "bootstrap.php"
                ],
                "psr-4": {
                    "Symfony\\Polyfill\\Ctype\\": ""
                }
            },
            "notification-url": "https://packagist.org/downloads/",
            "license": [
                "MIT"
            ],
            "authors": [
                {
                    "name": "Gert de Pagter",
                    "email": "BackEndTea@gmail.com"
                },
                {
                    "name": "Symfony Community",
                    "homepage": "https://symfony.com/contributors"
                }
            ],
            "description": "Symfony polyfill for ctype functions",
            "homepage": "https://symfony.com",
            "keywords": [
                "compatibility",
                "ctype",
                "polyfill",
                "portable"
            ],
            "support": {
                "source": "https://github.com/symfony/polyfill-ctype/tree/v1.27.0"
            },
            "funding": [
                {
                    "url": "https://symfony.com/sponsor",
                    "type": "custom"
                },
                {
                    "url": "https://github.com/fabpot",
                    "type": "github"
                },
                {
                    "url": "https://tidelift.com/funding/github/packagist/symfony/symfony",
                    "type": "tidelift"
                }
            ],
            "time": "2022-11-03T14:55:06+00:00"
        },
        {
            "name": "symfony/polyfill-mbstring",
            "version": "v1.27.0",
            "source": {
                "type": "git",
                "url": "https://github.com/symfony/polyfill-mbstring.git",
                "reference": "8ad114f6b39e2c98a8b0e3bd907732c207c2b534"
            },
            "dist": {
                "type": "zip",
                "url": "https://api.github.com/repos/symfony/polyfill-mbstring/zipball/8ad114f6b39e2c98a8b0e3bd907732c207c2b534",
                "reference": "8ad114f6b39e2c98a8b0e3bd907732c207c2b534",
                "shasum": ""
            },
            "require": {
                "php": ">=7.1"
            },
            "provide": {
                "ext-mbstring": "*"
            },
            "suggest": {
                "ext-mbstring": "For best performance"
            },
            "type": "library",
            "extra": {
                "branch-alias": {
                    "dev-main": "1.27-dev"
                },
                "thanks": {
                    "name": "symfony/polyfill",
                    "url": "https://github.com/symfony/polyfill"
                }
            },
            "autoload": {
                "files": [
                    "bootstrap.php"
                ],
                "psr-4": {
                    "Symfony\\Polyfill\\Mbstring\\": ""
                }
            },
            "notification-url": "https://packagist.org/downloads/",
            "license": [
                "MIT"
            ],
            "authors": [
                {
                    "name": "Nicolas Grekas",
                    "email": "p@tchwork.com"
                },
                {
                    "name": "Symfony Community",
                    "homepage": "https://symfony.com/contributors"
                }
            ],
            "description": "Symfony polyfill for the Mbstring extension",
            "homepage": "https://symfony.com",
            "keywords": [
                "compatibility",
                "mbstring",
                "polyfill",
                "portable",
                "shim"
            ],
            "support": {
                "source": "https://github.com/symfony/polyfill-mbstring/tree/v1.27.0"
            },
            "funding": [
                {
                    "url": "https://symfony.com/sponsor",
                    "type": "custom"
                },
                {
                    "url": "https://github.com/fabpot",
                    "type": "github"
                },
                {
                    "url": "https://tidelift.com/funding/github/packagist/symfony/symfony",
                    "type": "tidelift"
                }
            ],
            "time": "2022-11-03T14:55:06+00:00"
        },
        {
            "name": "symfony/polyfill-php80",
            "version": "v1.27.0",
            "source": {
                "type": "git",
                "url": "https://github.com/symfony/polyfill-php80.git",
                "reference": "7a6ff3f1959bb01aefccb463a0f2cd3d3d2fd936"
            },
            "dist": {
                "type": "zip",
                "url": "https://api.github.com/repos/symfony/polyfill-php80/zipball/7a6ff3f1959bb01aefccb463a0f2cd3d3d2fd936",
                "reference": "7a6ff3f1959bb01aefccb463a0f2cd3d3d2fd936",
                "shasum": ""
            },
            "require": {
                "php": ">=7.1"
            },
            "type": "library",
            "extra": {
                "branch-alias": {
                    "dev-main": "1.27-dev"
                },
                "thanks": {
                    "name": "symfony/polyfill",
                    "url": "https://github.com/symfony/polyfill"
                }
            },
            "autoload": {
                "files": [
                    "bootstrap.php"
                ],
                "psr-4": {
                    "Symfony\\Polyfill\\Php80\\": ""
                },
                "classmap": [
                    "Resources/stubs"
                ]
            },
            "notification-url": "https://packagist.org/downloads/",
            "license": [
                "MIT"
            ],
            "authors": [
                {
                    "name": "Ion Bazan",
                    "email": "ion.bazan@gmail.com"
                },
                {
                    "name": "Nicolas Grekas",
                    "email": "p@tchwork.com"
                },
                {
                    "name": "Symfony Community",
                    "homepage": "https://symfony.com/contributors"
                }
            ],
            "description": "Symfony polyfill backporting some PHP 8.0+ features to lower PHP versions",
            "homepage": "https://symfony.com",
            "keywords": [
                "compatibility",
                "polyfill",
                "portable",
                "shim"
            ],
            "support": {
                "source": "https://github.com/symfony/polyfill-php80/tree/v1.27.0"
            },
            "funding": [
                {
                    "url": "https://symfony.com/sponsor",
                    "type": "custom"
                },
                {
                    "url": "https://github.com/fabpot",
                    "type": "github"
                },
                {
                    "url": "https://tidelift.com/funding/github/packagist/symfony/symfony",
                    "type": "tidelift"
                }
            ],
            "time": "2022-11-03T14:55:06+00:00"
        },
        {
            "name": "webmozart/assert",
            "version": "1.11.0",
            "source": {
                "type": "git",
                "url": "https://github.com/webmozarts/assert.git",
                "reference": "11cb2199493b2f8a3b53e7f19068fc6aac760991"
            },
            "dist": {
                "type": "zip",
                "url": "https://api.github.com/repos/webmozarts/assert/zipball/11cb2199493b2f8a3b53e7f19068fc6aac760991",
                "reference": "11cb2199493b2f8a3b53e7f19068fc6aac760991",
                "shasum": ""
            },
            "require": {
                "ext-ctype": "*",
                "php": "^7.2 || ^8.0"
            },
            "conflict": {
                "phpstan/phpstan": "<0.12.20",
                "vimeo/psalm": "<4.6.1 || 4.6.2"
            },
            "require-dev": {
                "phpunit/phpunit": "^8.5.13"
            },
            "type": "library",
            "extra": {
                "branch-alias": {
                    "dev-master": "1.10-dev"
                }
            },
            "autoload": {
                "psr-4": {
                    "Webmozart\\Assert\\": "src/"
                }
            },
            "notification-url": "https://packagist.org/downloads/",
            "license": [
                "MIT"
            ],
            "authors": [
                {
                    "name": "Bernhard Schussek",
                    "email": "bschussek@gmail.com"
                }
            ],
            "description": "Assertions to validate method input/output with nice error messages.",
            "keywords": [
                "assert",
                "check",
                "validate"
            ],
            "support": {
                "issues": "https://github.com/webmozarts/assert/issues",
                "source": "https://github.com/webmozarts/assert/tree/1.11.0"
            },
            "time": "2022-06-03T18:03:27+00:00"
        },
        {
            "name": "webmozart/path-util",
            "version": "2.3.0",
            "source": {
                "type": "git",
                "url": "https://github.com/webmozart/path-util.git",
                "reference": "d939f7edc24c9a1bb9c0dee5cb05d8e859490725"
            },
            "dist": {
                "type": "zip",
                "url": "https://api.github.com/repos/webmozart/path-util/zipball/d939f7edc24c9a1bb9c0dee5cb05d8e859490725",
                "reference": "d939f7edc24c9a1bb9c0dee5cb05d8e859490725",
                "shasum": ""
            },
            "require": {
                "php": ">=5.3.3",
                "webmozart/assert": "~1.0"
            },
            "require-dev": {
                "phpunit/phpunit": "^4.6",
                "sebastian/version": "^1.0.1"
            },
            "type": "library",
            "extra": {
                "branch-alias": {
                    "dev-master": "2.3-dev"
                }
            },
            "autoload": {
                "psr-4": {
                    "Webmozart\\PathUtil\\": "src/"
                }
            },
            "notification-url": "https://packagist.org/downloads/",
            "license": [
                "MIT"
            ],
            "authors": [
                {
                    "name": "Bernhard Schussek",
                    "email": "bschussek@gmail.com"
                }
            ],
            "description": "A robust cross-platform utility for normalizing, comparing and modifying file paths.",
            "support": {
                "issues": "https://github.com/webmozart/path-util/issues",
                "source": "https://github.com/webmozart/path-util/tree/2.3.0"
            },
            "abandoned": "symfony/filesystem",
            "time": "2015-12-17T08:42:14+00:00"
        }
    ],
    "packages-dev": [
        {
            "name": "myclabs/deep-copy",
            "version": "1.11.1",
            "source": {
                "type": "git",
                "url": "https://github.com/myclabs/DeepCopy.git",
                "reference": "7284c22080590fb39f2ffa3e9057f10a4ddd0e0c"
            },
            "dist": {
                "type": "zip",
                "url": "https://api.github.com/repos/myclabs/DeepCopy/zipball/7284c22080590fb39f2ffa3e9057f10a4ddd0e0c",
                "reference": "7284c22080590fb39f2ffa3e9057f10a4ddd0e0c",
                "shasum": ""
            },
            "require": {
                "php": "^7.1 || ^8.0"
            },
            "conflict": {
                "doctrine/collections": "<1.6.8",
                "doctrine/common": "<2.13.3 || >=3,<3.2.2"
            },
            "require-dev": {
                "doctrine/collections": "^1.6.8",
                "doctrine/common": "^2.13.3 || ^3.2.2",
                "phpunit/phpunit": "^7.5.20 || ^8.5.23 || ^9.5.13"
            },
            "type": "library",
            "autoload": {
                "files": [
                    "src/DeepCopy/deep_copy.php"
                ],
                "psr-4": {
                    "DeepCopy\\": "src/DeepCopy/"
                }
            },
            "notification-url": "https://packagist.org/downloads/",
            "license": [
                "MIT"
            ],
            "description": "Create deep copies (clones) of your objects",
            "keywords": [
                "clone",
                "copy",
                "duplicate",
                "object",
                "object graph"
            ],
            "support": {
                "issues": "https://github.com/myclabs/DeepCopy/issues",
                "source": "https://github.com/myclabs/DeepCopy/tree/1.11.1"
            },
            "funding": [
                {
                    "url": "https://tidelift.com/funding/github/packagist/myclabs/deep-copy",
                    "type": "tidelift"
                }
            ],
            "time": "2023-03-08T13:26:56+00:00"
        },
        {
            "name": "nikic/php-parser",
            "version": "v4.15.5",
            "source": {
                "type": "git",
                "url": "https://github.com/nikic/PHP-Parser.git",
                "reference": "11e2663a5bc9db5d714eedb4277ee300403b4a9e"
            },
            "dist": {
                "type": "zip",
                "url": "https://api.github.com/repos/nikic/PHP-Parser/zipball/11e2663a5bc9db5d714eedb4277ee300403b4a9e",
                "reference": "11e2663a5bc9db5d714eedb4277ee300403b4a9e",
                "shasum": ""
            },
            "require": {
                "ext-tokenizer": "*",
                "php": ">=7.0"
            },
            "require-dev": {
                "ircmaxell/php-yacc": "^0.0.7",
                "phpunit/phpunit": "^6.5 || ^7.0 || ^8.0 || ^9.0"
            },
            "bin": [
                "bin/php-parse"
            ],
            "type": "library",
            "extra": {
                "branch-alias": {
                    "dev-master": "4.9-dev"
                }
            },
            "autoload": {
                "psr-4": {
                    "PhpParser\\": "lib/PhpParser"
                }
            },
            "notification-url": "https://packagist.org/downloads/",
            "license": [
                "BSD-3-Clause"
            ],
            "authors": [
                {
                    "name": "Nikita Popov"
                }
            ],
            "description": "A PHP parser written in PHP",
            "keywords": [
                "parser",
                "php"
            ],
            "support": {
                "issues": "https://github.com/nikic/PHP-Parser/issues",
                "source": "https://github.com/nikic/PHP-Parser/tree/v4.15.5"
            },
            "time": "2023-05-19T20:20:00+00:00"
        },
        {
            "name": "phar-io/manifest",
            "version": "2.0.3",
            "source": {
                "type": "git",
                "url": "https://github.com/phar-io/manifest.git",
                "reference": "97803eca37d319dfa7826cc2437fc020857acb53"
            },
            "dist": {
                "type": "zip",
                "url": "https://api.github.com/repos/phar-io/manifest/zipball/97803eca37d319dfa7826cc2437fc020857acb53",
                "reference": "97803eca37d319dfa7826cc2437fc020857acb53",
                "shasum": ""
            },
            "require": {
                "ext-dom": "*",
                "ext-phar": "*",
                "ext-xmlwriter": "*",
                "phar-io/version": "^3.0.1",
                "php": "^7.2 || ^8.0"
            },
            "type": "library",
            "extra": {
                "branch-alias": {
                    "dev-master": "2.0.x-dev"
                }
            },
            "autoload": {
                "classmap": [
                    "src/"
                ]
            },
            "notification-url": "https://packagist.org/downloads/",
            "license": [
                "BSD-3-Clause"
            ],
            "authors": [
                {
                    "name": "Arne Blankerts",
                    "email": "arne@blankerts.de",
                    "role": "Developer"
                },
                {
                    "name": "Sebastian Heuer",
                    "email": "sebastian@phpeople.de",
                    "role": "Developer"
                },
                {
                    "name": "Sebastian Bergmann",
                    "email": "sebastian@phpunit.de",
                    "role": "Developer"
                }
            ],
            "description": "Component for reading phar.io manifest information from a PHP Archive (PHAR)",
            "support": {
                "issues": "https://github.com/phar-io/manifest/issues",
                "source": "https://github.com/phar-io/manifest/tree/2.0.3"
            },
            "time": "2021-07-20T11:28:43+00:00"
        },
        {
            "name": "phar-io/version",
            "version": "3.2.1",
            "source": {
                "type": "git",
                "url": "https://github.com/phar-io/version.git",
                "reference": "4f7fd7836c6f332bb2933569e566a0d6c4cbed74"
            },
            "dist": {
                "type": "zip",
                "url": "https://api.github.com/repos/phar-io/version/zipball/4f7fd7836c6f332bb2933569e566a0d6c4cbed74",
                "reference": "4f7fd7836c6f332bb2933569e566a0d6c4cbed74",
                "shasum": ""
            },
            "require": {
                "php": "^7.2 || ^8.0"
            },
            "type": "library",
            "autoload": {
                "classmap": [
                    "src/"
                ]
            },
            "notification-url": "https://packagist.org/downloads/",
            "license": [
                "BSD-3-Clause"
            ],
            "authors": [
                {
                    "name": "Arne Blankerts",
                    "email": "arne@blankerts.de",
                    "role": "Developer"
                },
                {
                    "name": "Sebastian Heuer",
                    "email": "sebastian@phpeople.de",
                    "role": "Developer"
                },
                {
                    "name": "Sebastian Bergmann",
                    "email": "sebastian@phpunit.de",
                    "role": "Developer"
                }
            ],
            "description": "Library for handling version information and constraints",
            "support": {
                "issues": "https://github.com/phar-io/version/issues",
                "source": "https://github.com/phar-io/version/tree/3.2.1"
            },
            "time": "2022-02-21T01:04:05+00:00"
        },
        {
            "name": "phpstan/phpstan",
            "version": "1.10.15",
            "source": {
                "type": "git",
                "url": "https://github.com/phpstan/phpstan.git",
                "reference": "762c4dac4da6f8756eebb80e528c3a47855da9bd"
            },
            "dist": {
                "type": "zip",
                "url": "https://api.github.com/repos/phpstan/phpstan/zipball/762c4dac4da6f8756eebb80e528c3a47855da9bd",
                "reference": "762c4dac4da6f8756eebb80e528c3a47855da9bd",
                "shasum": ""
            },
            "require": {
                "php": "^7.2|^8.0"
            },
            "conflict": {
                "phpstan/phpstan-shim": "*"
            },
            "bin": [
                "phpstan",
                "phpstan.phar"
            ],
            "type": "library",
            "autoload": {
                "files": [
                    "bootstrap.php"
                ]
            },
            "notification-url": "https://packagist.org/downloads/",
            "license": [
                "MIT"
            ],
            "description": "PHPStan - PHP Static Analysis Tool",
            "keywords": [
                "dev",
                "static analysis"
            ],
            "support": {
                "docs": "https://phpstan.org/user-guide/getting-started",
                "forum": "https://github.com/phpstan/phpstan/discussions",
                "issues": "https://github.com/phpstan/phpstan/issues",
                "security": "https://github.com/phpstan/phpstan/security/policy",
                "source": "https://github.com/phpstan/phpstan-src"
            },
            "funding": [
                {
                    "url": "https://github.com/ondrejmirtes",
                    "type": "github"
                },
                {
                    "url": "https://github.com/phpstan",
                    "type": "github"
                },
                {
                    "url": "https://tidelift.com/funding/github/packagist/phpstan/phpstan",
                    "type": "tidelift"
                }
            ],
            "time": "2023-05-09T15:28:01+00:00"
        },
        {
            "name": "phpstan/phpstan-phpunit",
            "version": "1.3.13",
            "source": {
                "type": "git",
                "url": "https://github.com/phpstan/phpstan-phpunit.git",
                "reference": "d8bdab0218c5eb0964338d24a8511b65e9c94fa5"
            },
            "dist": {
                "type": "zip",
                "url": "https://api.github.com/repos/phpstan/phpstan-phpunit/zipball/d8bdab0218c5eb0964338d24a8511b65e9c94fa5",
                "reference": "d8bdab0218c5eb0964338d24a8511b65e9c94fa5",
                "shasum": ""
            },
            "require": {
                "php": "^7.2 || ^8.0",
                "phpstan/phpstan": "^1.10"
            },
            "conflict": {
                "phpunit/phpunit": "<7.0"
            },
            "require-dev": {
                "nikic/php-parser": "^4.13.0",
                "php-parallel-lint/php-parallel-lint": "^1.2",
                "phpstan/phpstan-strict-rules": "^1.0",
                "phpunit/phpunit": "^9.5"
            },
            "type": "phpstan-extension",
            "extra": {
                "phpstan": {
                    "includes": [
                        "extension.neon",
                        "rules.neon"
                    ]
                }
            },
            "autoload": {
                "psr-4": {
                    "PHPStan\\": "src/"
                }
            },
            "notification-url": "https://packagist.org/downloads/",
            "license": [
                "MIT"
            ],
            "description": "PHPUnit extensions and rules for PHPStan",
            "support": {
                "issues": "https://github.com/phpstan/phpstan-phpunit/issues",
                "source": "https://github.com/phpstan/phpstan-phpunit/tree/1.3.13"
            },
            "time": "2023-05-26T11:05:59+00:00"
        },
        {
            "name": "phpstan/phpstan-strict-rules",
            "version": "1.5.1",
            "source": {
                "type": "git",
                "url": "https://github.com/phpstan/phpstan-strict-rules.git",
                "reference": "b21c03d4f6f3a446e4311155f4be9d65048218e6"
            },
            "dist": {
                "type": "zip",
                "url": "https://api.github.com/repos/phpstan/phpstan-strict-rules/zipball/b21c03d4f6f3a446e4311155f4be9d65048218e6",
                "reference": "b21c03d4f6f3a446e4311155f4be9d65048218e6",
                "shasum": ""
            },
            "require": {
                "php": "^7.2 || ^8.0",
                "phpstan/phpstan": "^1.10"
            },
            "require-dev": {
                "nikic/php-parser": "^4.13.0",
                "php-parallel-lint/php-parallel-lint": "^1.2",
                "phpstan/phpstan-deprecation-rules": "^1.1",
                "phpstan/phpstan-phpunit": "^1.0",
                "phpunit/phpunit": "^9.5"
            },
            "type": "phpstan-extension",
            "extra": {
                "phpstan": {
                    "includes": [
                        "rules.neon"
                    ]
                }
            },
            "autoload": {
                "psr-4": {
                    "PHPStan\\": "src/"
                }
            },
            "notification-url": "https://packagist.org/downloads/",
            "license": [
                "MIT"
            ],
            "description": "Extra strict and opinionated rules for PHPStan",
            "support": {
                "issues": "https://github.com/phpstan/phpstan-strict-rules/issues",
                "source": "https://github.com/phpstan/phpstan-strict-rules/tree/1.5.1"
            },
            "time": "2023-03-29T14:47:40+00:00"
        },
        {
            "name": "phpunit/php-code-coverage",
            "version": "10.1.2",
            "source": {
                "type": "git",
                "url": "https://github.com/sebastianbergmann/php-code-coverage.git",
                "reference": "db1497ec8dd382e82c962f7abbe0320e4882ee4e"
            },
            "dist": {
                "type": "zip",
                "url": "https://api.github.com/repos/sebastianbergmann/php-code-coverage/zipball/db1497ec8dd382e82c962f7abbe0320e4882ee4e",
                "reference": "db1497ec8dd382e82c962f7abbe0320e4882ee4e",
                "shasum": ""
            },
            "require": {
                "ext-dom": "*",
                "ext-libxml": "*",
                "ext-xmlwriter": "*",
                "nikic/php-parser": "^4.15",
                "php": ">=8.1",
                "phpunit/php-file-iterator": "^4.0",
                "phpunit/php-text-template": "^3.0",
                "sebastian/code-unit-reverse-lookup": "^3.0",
                "sebastian/complexity": "^3.0",
                "sebastian/environment": "^6.0",
                "sebastian/lines-of-code": "^2.0",
                "sebastian/version": "^4.0",
                "theseer/tokenizer": "^1.2.0"
            },
            "require-dev": {
                "phpunit/phpunit": "^10.1"
            },
            "suggest": {
                "ext-pcov": "PHP extension that provides line coverage",
                "ext-xdebug": "PHP extension that provides line coverage as well as branch and path coverage"
            },
            "type": "library",
            "extra": {
                "branch-alias": {
                    "dev-main": "10.1-dev"
                }
            },
            "autoload": {
                "classmap": [
                    "src/"
                ]
            },
            "notification-url": "https://packagist.org/downloads/",
            "license": [
                "BSD-3-Clause"
            ],
            "authors": [
                {
                    "name": "Sebastian Bergmann",
                    "email": "sebastian@phpunit.de",
                    "role": "lead"
                }
            ],
            "description": "Library that provides collection, processing, and rendering functionality for PHP code coverage information.",
            "homepage": "https://github.com/sebastianbergmann/php-code-coverage",
            "keywords": [
                "coverage",
                "testing",
                "xunit"
            ],
            "support": {
                "issues": "https://github.com/sebastianbergmann/php-code-coverage/issues",
                "security": "https://github.com/sebastianbergmann/php-code-coverage/security/policy",
                "source": "https://github.com/sebastianbergmann/php-code-coverage/tree/10.1.2"
            },
            "funding": [
                {
                    "url": "https://github.com/sebastianbergmann",
                    "type": "github"
                }
            ],
            "time": "2023-05-22T09:04:27+00:00"
        },
        {
            "name": "phpunit/php-file-iterator",
            "version": "4.0.2",
            "source": {
                "type": "git",
                "url": "https://github.com/sebastianbergmann/php-file-iterator.git",
                "reference": "5647d65443818959172645e7ed999217360654b6"
            },
            "dist": {
                "type": "zip",
                "url": "https://api.github.com/repos/sebastianbergmann/php-file-iterator/zipball/5647d65443818959172645e7ed999217360654b6",
                "reference": "5647d65443818959172645e7ed999217360654b6",
                "shasum": ""
            },
            "require": {
                "php": ">=8.1"
            },
            "require-dev": {
                "phpunit/phpunit": "^10.0"
            },
            "type": "library",
            "extra": {
                "branch-alias": {
                    "dev-main": "4.0-dev"
                }
            },
            "autoload": {
                "classmap": [
                    "src/"
                ]
            },
            "notification-url": "https://packagist.org/downloads/",
            "license": [
                "BSD-3-Clause"
            ],
            "authors": [
                {
                    "name": "Sebastian Bergmann",
                    "email": "sebastian@phpunit.de",
                    "role": "lead"
                }
            ],
            "description": "FilterIterator implementation that filters files based on a list of suffixes.",
            "homepage": "https://github.com/sebastianbergmann/php-file-iterator/",
            "keywords": [
                "filesystem",
                "iterator"
            ],
            "support": {
                "issues": "https://github.com/sebastianbergmann/php-file-iterator/issues",
                "security": "https://github.com/sebastianbergmann/php-file-iterator/security/policy",
                "source": "https://github.com/sebastianbergmann/php-file-iterator/tree/4.0.2"
            },
            "funding": [
                {
                    "url": "https://github.com/sebastianbergmann",
                    "type": "github"
                }
            ],
            "time": "2023-05-07T09:13:23+00:00"
        },
        {
            "name": "phpunit/php-invoker",
            "version": "4.0.0",
            "source": {
                "type": "git",
                "url": "https://github.com/sebastianbergmann/php-invoker.git",
                "reference": "f5e568ba02fa5ba0ddd0f618391d5a9ea50b06d7"
            },
            "dist": {
                "type": "zip",
                "url": "https://api.github.com/repos/sebastianbergmann/php-invoker/zipball/f5e568ba02fa5ba0ddd0f618391d5a9ea50b06d7",
                "reference": "f5e568ba02fa5ba0ddd0f618391d5a9ea50b06d7",
                "shasum": ""
            },
            "require": {
                "php": ">=8.1"
            },
            "require-dev": {
                "ext-pcntl": "*",
                "phpunit/phpunit": "^10.0"
            },
            "suggest": {
                "ext-pcntl": "*"
            },
            "type": "library",
            "extra": {
                "branch-alias": {
                    "dev-main": "4.0-dev"
                }
            },
            "autoload": {
                "classmap": [
                    "src/"
                ]
            },
            "notification-url": "https://packagist.org/downloads/",
            "license": [
                "BSD-3-Clause"
            ],
            "authors": [
                {
                    "name": "Sebastian Bergmann",
                    "email": "sebastian@phpunit.de",
                    "role": "lead"
                }
            ],
            "description": "Invoke callables with a timeout",
            "homepage": "https://github.com/sebastianbergmann/php-invoker/",
            "keywords": [
                "process"
            ],
            "support": {
                "issues": "https://github.com/sebastianbergmann/php-invoker/issues",
                "source": "https://github.com/sebastianbergmann/php-invoker/tree/4.0.0"
            },
            "funding": [
                {
                    "url": "https://github.com/sebastianbergmann",
                    "type": "github"
                }
            ],
            "time": "2023-02-03T06:56:09+00:00"
        },
        {
            "name": "phpunit/php-text-template",
            "version": "3.0.0",
            "source": {
                "type": "git",
                "url": "https://github.com/sebastianbergmann/php-text-template.git",
                "reference": "9f3d3709577a527025f55bcf0f7ab8052c8bb37d"
            },
            "dist": {
                "type": "zip",
                "url": "https://api.github.com/repos/sebastianbergmann/php-text-template/zipball/9f3d3709577a527025f55bcf0f7ab8052c8bb37d",
                "reference": "9f3d3709577a527025f55bcf0f7ab8052c8bb37d",
                "shasum": ""
            },
            "require": {
                "php": ">=8.1"
            },
            "require-dev": {
                "phpunit/phpunit": "^10.0"
            },
            "type": "library",
            "extra": {
                "branch-alias": {
                    "dev-main": "3.0-dev"
                }
            },
            "autoload": {
                "classmap": [
                    "src/"
                ]
            },
            "notification-url": "https://packagist.org/downloads/",
            "license": [
                "BSD-3-Clause"
            ],
            "authors": [
                {
                    "name": "Sebastian Bergmann",
                    "email": "sebastian@phpunit.de",
                    "role": "lead"
                }
            ],
            "description": "Simple template engine.",
            "homepage": "https://github.com/sebastianbergmann/php-text-template/",
            "keywords": [
                "template"
            ],
            "support": {
                "issues": "https://github.com/sebastianbergmann/php-text-template/issues",
                "source": "https://github.com/sebastianbergmann/php-text-template/tree/3.0.0"
            },
            "funding": [
                {
                    "url": "https://github.com/sebastianbergmann",
                    "type": "github"
                }
            ],
            "time": "2023-02-03T06:56:46+00:00"
        },
        {
            "name": "phpunit/php-timer",
            "version": "6.0.0",
            "source": {
                "type": "git",
                "url": "https://github.com/sebastianbergmann/php-timer.git",
                "reference": "e2a2d67966e740530f4a3343fe2e030ffdc1161d"
            },
            "dist": {
                "type": "zip",
                "url": "https://api.github.com/repos/sebastianbergmann/php-timer/zipball/e2a2d67966e740530f4a3343fe2e030ffdc1161d",
                "reference": "e2a2d67966e740530f4a3343fe2e030ffdc1161d",
                "shasum": ""
            },
            "require": {
                "php": ">=8.1"
            },
            "require-dev": {
                "phpunit/phpunit": "^10.0"
            },
            "type": "library",
            "extra": {
                "branch-alias": {
                    "dev-main": "6.0-dev"
                }
            },
            "autoload": {
                "classmap": [
                    "src/"
                ]
            },
            "notification-url": "https://packagist.org/downloads/",
            "license": [
                "BSD-3-Clause"
            ],
            "authors": [
                {
                    "name": "Sebastian Bergmann",
                    "email": "sebastian@phpunit.de",
                    "role": "lead"
                }
            ],
            "description": "Utility class for timing",
            "homepage": "https://github.com/sebastianbergmann/php-timer/",
            "keywords": [
                "timer"
            ],
            "support": {
                "issues": "https://github.com/sebastianbergmann/php-timer/issues",
                "source": "https://github.com/sebastianbergmann/php-timer/tree/6.0.0"
            },
            "funding": [
                {
                    "url": "https://github.com/sebastianbergmann",
                    "type": "github"
                }
            ],
            "time": "2023-02-03T06:57:52+00:00"
        },
        {
            "name": "phpunit/phpunit",
            "version": "10.1.3",
            "source": {
                "type": "git",
                "url": "https://github.com/sebastianbergmann/phpunit.git",
                "reference": "2379ebafc1737e71cdc84f402acb6b7f04198b9d"
            },
            "dist": {
                "type": "zip",
                "url": "https://api.github.com/repos/sebastianbergmann/phpunit/zipball/2379ebafc1737e71cdc84f402acb6b7f04198b9d",
                "reference": "2379ebafc1737e71cdc84f402acb6b7f04198b9d",
                "shasum": ""
            },
            "require": {
                "ext-dom": "*",
                "ext-json": "*",
                "ext-libxml": "*",
                "ext-mbstring": "*",
                "ext-xml": "*",
                "ext-xmlwriter": "*",
                "myclabs/deep-copy": "^1.10.1",
                "phar-io/manifest": "^2.0.3",
                "phar-io/version": "^3.0.2",
                "php": ">=8.1",
                "phpunit/php-code-coverage": "^10.1.1",
                "phpunit/php-file-iterator": "^4.0",
                "phpunit/php-invoker": "^4.0",
                "phpunit/php-text-template": "^3.0",
                "phpunit/php-timer": "^6.0",
                "sebastian/cli-parser": "^2.0",
                "sebastian/code-unit": "^2.0",
                "sebastian/comparator": "^5.0",
                "sebastian/diff": "^5.0",
                "sebastian/environment": "^6.0",
                "sebastian/exporter": "^5.0",
                "sebastian/global-state": "^6.0",
                "sebastian/object-enumerator": "^5.0",
                "sebastian/recursion-context": "^5.0",
                "sebastian/type": "^4.0",
                "sebastian/version": "^4.0"
            },
            "suggest": {
                "ext-soap": "To be able to generate mocks based on WSDL files"
            },
            "bin": [
                "phpunit"
            ],
            "type": "library",
            "extra": {
                "branch-alias": {
                    "dev-main": "10.1-dev"
                }
            },
            "autoload": {
                "files": [
                    "src/Framework/Assert/Functions.php"
                ],
                "classmap": [
                    "src/"
                ]
            },
            "notification-url": "https://packagist.org/downloads/",
            "license": [
                "BSD-3-Clause"
            ],
            "authors": [
                {
                    "name": "Sebastian Bergmann",
                    "email": "sebastian@phpunit.de",
                    "role": "lead"
                }
            ],
            "description": "The PHP Unit Testing framework.",
            "homepage": "https://phpunit.de/",
            "keywords": [
                "phpunit",
                "testing",
                "xunit"
            ],
            "support": {
                "issues": "https://github.com/sebastianbergmann/phpunit/issues",
                "security": "https://github.com/sebastianbergmann/phpunit/security/policy",
                "source": "https://github.com/sebastianbergmann/phpunit/tree/10.1.3"
            },
            "funding": [
                {
                    "url": "https://phpunit.de/sponsors.html",
                    "type": "custom"
                },
                {
                    "url": "https://github.com/sebastianbergmann",
                    "type": "github"
                },
                {
                    "url": "https://tidelift.com/funding/github/packagist/phpunit/phpunit",
                    "type": "tidelift"
                }
            ],
            "time": "2023-05-11T05:16:22+00:00"
        },
        {
            "name": "sebastian/cli-parser",
            "version": "2.0.0",
            "source": {
                "type": "git",
                "url": "https://github.com/sebastianbergmann/cli-parser.git",
                "reference": "efdc130dbbbb8ef0b545a994fd811725c5282cae"
            },
            "dist": {
                "type": "zip",
                "url": "https://api.github.com/repos/sebastianbergmann/cli-parser/zipball/efdc130dbbbb8ef0b545a994fd811725c5282cae",
                "reference": "efdc130dbbbb8ef0b545a994fd811725c5282cae",
                "shasum": ""
            },
            "require": {
                "php": ">=8.1"
            },
            "require-dev": {
                "phpunit/phpunit": "^10.0"
            },
            "type": "library",
            "extra": {
                "branch-alias": {
                    "dev-main": "2.0-dev"
                }
            },
            "autoload": {
                "classmap": [
                    "src/"
                ]
            },
            "notification-url": "https://packagist.org/downloads/",
            "license": [
                "BSD-3-Clause"
            ],
            "authors": [
                {
                    "name": "Sebastian Bergmann",
                    "email": "sebastian@phpunit.de",
                    "role": "lead"
                }
            ],
            "description": "Library for parsing CLI options",
            "homepage": "https://github.com/sebastianbergmann/cli-parser",
            "support": {
                "issues": "https://github.com/sebastianbergmann/cli-parser/issues",
                "source": "https://github.com/sebastianbergmann/cli-parser/tree/2.0.0"
            },
            "funding": [
                {
                    "url": "https://github.com/sebastianbergmann",
                    "type": "github"
                }
            ],
            "time": "2023-02-03T06:58:15+00:00"
        },
        {
            "name": "sebastian/code-unit",
            "version": "2.0.0",
            "source": {
                "type": "git",
                "url": "https://github.com/sebastianbergmann/code-unit.git",
                "reference": "a81fee9eef0b7a76af11d121767abc44c104e503"
            },
            "dist": {
                "type": "zip",
                "url": "https://api.github.com/repos/sebastianbergmann/code-unit/zipball/a81fee9eef0b7a76af11d121767abc44c104e503",
                "reference": "a81fee9eef0b7a76af11d121767abc44c104e503",
                "shasum": ""
            },
            "require": {
                "php": ">=8.1"
            },
            "require-dev": {
                "phpunit/phpunit": "^10.0"
            },
            "type": "library",
            "extra": {
                "branch-alias": {
                    "dev-main": "2.0-dev"
                }
            },
            "autoload": {
                "classmap": [
                    "src/"
                ]
            },
            "notification-url": "https://packagist.org/downloads/",
            "license": [
                "BSD-3-Clause"
            ],
            "authors": [
                {
                    "name": "Sebastian Bergmann",
                    "email": "sebastian@phpunit.de",
                    "role": "lead"
                }
            ],
            "description": "Collection of value objects that represent the PHP code units",
            "homepage": "https://github.com/sebastianbergmann/code-unit",
            "support": {
                "issues": "https://github.com/sebastianbergmann/code-unit/issues",
                "source": "https://github.com/sebastianbergmann/code-unit/tree/2.0.0"
            },
            "funding": [
                {
                    "url": "https://github.com/sebastianbergmann",
                    "type": "github"
                }
            ],
            "time": "2023-02-03T06:58:43+00:00"
        },
        {
            "name": "sebastian/code-unit-reverse-lookup",
            "version": "3.0.0",
            "source": {
                "type": "git",
                "url": "https://github.com/sebastianbergmann/code-unit-reverse-lookup.git",
                "reference": "5e3a687f7d8ae33fb362c5c0743794bbb2420a1d"
            },
            "dist": {
                "type": "zip",
                "url": "https://api.github.com/repos/sebastianbergmann/code-unit-reverse-lookup/zipball/5e3a687f7d8ae33fb362c5c0743794bbb2420a1d",
                "reference": "5e3a687f7d8ae33fb362c5c0743794bbb2420a1d",
                "shasum": ""
            },
            "require": {
                "php": ">=8.1"
            },
            "require-dev": {
                "phpunit/phpunit": "^10.0"
            },
            "type": "library",
            "extra": {
                "branch-alias": {
                    "dev-main": "3.0-dev"
                }
            },
            "autoload": {
                "classmap": [
                    "src/"
                ]
            },
            "notification-url": "https://packagist.org/downloads/",
            "license": [
                "BSD-3-Clause"
            ],
            "authors": [
                {
                    "name": "Sebastian Bergmann",
                    "email": "sebastian@phpunit.de"
                }
            ],
            "description": "Looks up which function or method a line of code belongs to",
            "homepage": "https://github.com/sebastianbergmann/code-unit-reverse-lookup/",
            "support": {
                "issues": "https://github.com/sebastianbergmann/code-unit-reverse-lookup/issues",
                "source": "https://github.com/sebastianbergmann/code-unit-reverse-lookup/tree/3.0.0"
            },
            "funding": [
                {
                    "url": "https://github.com/sebastianbergmann",
                    "type": "github"
                }
            ],
            "time": "2023-02-03T06:59:15+00:00"
        },
        {
            "name": "sebastian/comparator",
            "version": "5.0.0",
            "source": {
                "type": "git",
                "url": "https://github.com/sebastianbergmann/comparator.git",
                "reference": "72f01e6586e0caf6af81297897bd112eb7e9627c"
            },
            "dist": {
                "type": "zip",
                "url": "https://api.github.com/repos/sebastianbergmann/comparator/zipball/72f01e6586e0caf6af81297897bd112eb7e9627c",
                "reference": "72f01e6586e0caf6af81297897bd112eb7e9627c",
                "shasum": ""
            },
            "require": {
                "ext-dom": "*",
                "ext-mbstring": "*",
                "php": ">=8.1",
                "sebastian/diff": "^5.0",
                "sebastian/exporter": "^5.0"
            },
            "require-dev": {
                "phpunit/phpunit": "^10.0"
            },
            "type": "library",
            "extra": {
                "branch-alias": {
                    "dev-main": "5.0-dev"
                }
            },
            "autoload": {
                "classmap": [
                    "src/"
                ]
            },
            "notification-url": "https://packagist.org/downloads/",
            "license": [
                "BSD-3-Clause"
            ],
            "authors": [
                {
                    "name": "Sebastian Bergmann",
                    "email": "sebastian@phpunit.de"
                },
                {
                    "name": "Jeff Welch",
                    "email": "whatthejeff@gmail.com"
                },
                {
                    "name": "Volker Dusch",
                    "email": "github@wallbash.com"
                },
                {
                    "name": "Bernhard Schussek",
                    "email": "bschussek@2bepublished.at"
                }
            ],
            "description": "Provides the functionality to compare PHP values for equality",
            "homepage": "https://github.com/sebastianbergmann/comparator",
            "keywords": [
                "comparator",
                "compare",
                "equality"
            ],
            "support": {
                "issues": "https://github.com/sebastianbergmann/comparator/issues",
                "source": "https://github.com/sebastianbergmann/comparator/tree/5.0.0"
            },
            "funding": [
                {
                    "url": "https://github.com/sebastianbergmann",
                    "type": "github"
                }
            ],
            "time": "2023-02-03T07:07:16+00:00"
        },
        {
            "name": "sebastian/complexity",
            "version": "3.0.0",
            "source": {
                "type": "git",
                "url": "https://github.com/sebastianbergmann/complexity.git",
                "reference": "e67d240970c9dc7ea7b2123a6d520e334dd61dc6"
            },
            "dist": {
                "type": "zip",
                "url": "https://api.github.com/repos/sebastianbergmann/complexity/zipball/e67d240970c9dc7ea7b2123a6d520e334dd61dc6",
                "reference": "e67d240970c9dc7ea7b2123a6d520e334dd61dc6",
                "shasum": ""
            },
            "require": {
                "nikic/php-parser": "^4.10",
                "php": ">=8.1"
            },
            "require-dev": {
                "phpunit/phpunit": "^10.0"
            },
            "type": "library",
            "extra": {
                "branch-alias": {
                    "dev-main": "3.0-dev"
                }
            },
            "autoload": {
                "classmap": [
                    "src/"
                ]
            },
            "notification-url": "https://packagist.org/downloads/",
            "license": [
                "BSD-3-Clause"
            ],
            "authors": [
                {
                    "name": "Sebastian Bergmann",
                    "email": "sebastian@phpunit.de",
                    "role": "lead"
                }
            ],
            "description": "Library for calculating the complexity of PHP code units",
            "homepage": "https://github.com/sebastianbergmann/complexity",
            "support": {
                "issues": "https://github.com/sebastianbergmann/complexity/issues",
                "source": "https://github.com/sebastianbergmann/complexity/tree/3.0.0"
            },
            "funding": [
                {
                    "url": "https://github.com/sebastianbergmann",
                    "type": "github"
                }
            ],
            "time": "2023-02-03T06:59:47+00:00"
        },
        {
            "name": "sebastian/diff",
            "version": "5.0.3",
            "source": {
                "type": "git",
                "url": "https://github.com/sebastianbergmann/diff.git",
                "reference": "912dc2fbe3e3c1e7873313cc801b100b6c68c87b"
            },
            "dist": {
                "type": "zip",
                "url": "https://api.github.com/repos/sebastianbergmann/diff/zipball/912dc2fbe3e3c1e7873313cc801b100b6c68c87b",
                "reference": "912dc2fbe3e3c1e7873313cc801b100b6c68c87b",
                "shasum": ""
            },
            "require": {
                "php": ">=8.1"
            },
            "require-dev": {
                "phpunit/phpunit": "^10.0",
                "symfony/process": "^4.2 || ^5"
            },
            "type": "library",
            "extra": {
                "branch-alias": {
                    "dev-main": "5.0-dev"
                }
            },
            "autoload": {
                "classmap": [
                    "src/"
                ]
            },
            "notification-url": "https://packagist.org/downloads/",
            "license": [
                "BSD-3-Clause"
            ],
            "authors": [
                {
                    "name": "Sebastian Bergmann",
                    "email": "sebastian@phpunit.de"
                },
                {
                    "name": "Kore Nordmann",
                    "email": "mail@kore-nordmann.de"
                }
            ],
            "description": "Diff implementation",
            "homepage": "https://github.com/sebastianbergmann/diff",
            "keywords": [
                "diff",
                "udiff",
                "unidiff",
                "unified diff"
            ],
            "support": {
                "issues": "https://github.com/sebastianbergmann/diff/issues",
                "security": "https://github.com/sebastianbergmann/diff/security/policy",
                "source": "https://github.com/sebastianbergmann/diff/tree/5.0.3"
            },
            "funding": [
                {
                    "url": "https://github.com/sebastianbergmann",
                    "type": "github"
                }
            ],
            "time": "2023-05-01T07:48:21+00:00"
        },
        {
            "name": "sebastian/environment",
            "version": "6.0.1",
            "source": {
                "type": "git",
                "url": "https://github.com/sebastianbergmann/environment.git",
                "reference": "43c751b41d74f96cbbd4e07b7aec9675651e2951"
            },
            "dist": {
                "type": "zip",
                "url": "https://api.github.com/repos/sebastianbergmann/environment/zipball/43c751b41d74f96cbbd4e07b7aec9675651e2951",
                "reference": "43c751b41d74f96cbbd4e07b7aec9675651e2951",
                "shasum": ""
            },
            "require": {
                "php": ">=8.1"
            },
            "require-dev": {
                "phpunit/phpunit": "^10.0"
            },
            "suggest": {
                "ext-posix": "*"
            },
            "type": "library",
            "extra": {
                "branch-alias": {
                    "dev-main": "6.0-dev"
                }
            },
            "autoload": {
                "classmap": [
                    "src/"
                ]
            },
            "notification-url": "https://packagist.org/downloads/",
            "license": [
                "BSD-3-Clause"
            ],
            "authors": [
                {
                    "name": "Sebastian Bergmann",
                    "email": "sebastian@phpunit.de"
                }
            ],
            "description": "Provides functionality to handle HHVM/PHP environments",
            "homepage": "https://github.com/sebastianbergmann/environment",
            "keywords": [
                "Xdebug",
                "environment",
                "hhvm"
            ],
            "support": {
                "issues": "https://github.com/sebastianbergmann/environment/issues",
                "security": "https://github.com/sebastianbergmann/environment/security/policy",
                "source": "https://github.com/sebastianbergmann/environment/tree/6.0.1"
            },
            "funding": [
                {
                    "url": "https://github.com/sebastianbergmann",
                    "type": "github"
                }
            ],
            "time": "2023-04-11T05:39:26+00:00"
        },
        {
            "name": "sebastian/exporter",
            "version": "5.0.0",
            "source": {
                "type": "git",
                "url": "https://github.com/sebastianbergmann/exporter.git",
                "reference": "f3ec4bf931c0b31e5b413f5b4fc970a7d03338c0"
            },
            "dist": {
                "type": "zip",
                "url": "https://api.github.com/repos/sebastianbergmann/exporter/zipball/f3ec4bf931c0b31e5b413f5b4fc970a7d03338c0",
                "reference": "f3ec4bf931c0b31e5b413f5b4fc970a7d03338c0",
                "shasum": ""
            },
            "require": {
                "ext-mbstring": "*",
                "php": ">=8.1",
                "sebastian/recursion-context": "^5.0"
            },
            "require-dev": {
                "phpunit/phpunit": "^10.0"
            },
            "type": "library",
            "extra": {
                "branch-alias": {
                    "dev-main": "5.0-dev"
                }
            },
            "autoload": {
                "classmap": [
                    "src/"
                ]
            },
            "notification-url": "https://packagist.org/downloads/",
            "license": [
                "BSD-3-Clause"
            ],
            "authors": [
                {
                    "name": "Sebastian Bergmann",
                    "email": "sebastian@phpunit.de"
                },
                {
                    "name": "Jeff Welch",
                    "email": "whatthejeff@gmail.com"
                },
                {
                    "name": "Volker Dusch",
                    "email": "github@wallbash.com"
                },
                {
                    "name": "Adam Harvey",
                    "email": "aharvey@php.net"
                },
                {
                    "name": "Bernhard Schussek",
                    "email": "bschussek@gmail.com"
                }
            ],
            "description": "Provides the functionality to export PHP variables for visualization",
            "homepage": "https://www.github.com/sebastianbergmann/exporter",
            "keywords": [
                "export",
                "exporter"
            ],
            "support": {
                "issues": "https://github.com/sebastianbergmann/exporter/issues",
                "source": "https://github.com/sebastianbergmann/exporter/tree/5.0.0"
            },
            "funding": [
                {
                    "url": "https://github.com/sebastianbergmann",
                    "type": "github"
                }
            ],
            "time": "2023-02-03T07:06:49+00:00"
        },
        {
            "name": "sebastian/global-state",
            "version": "6.0.0",
            "source": {
                "type": "git",
                "url": "https://github.com/sebastianbergmann/global-state.git",
                "reference": "aab257c712de87b90194febd52e4d184551c2d44"
            },
            "dist": {
                "type": "zip",
                "url": "https://api.github.com/repos/sebastianbergmann/global-state/zipball/aab257c712de87b90194febd52e4d184551c2d44",
                "reference": "aab257c712de87b90194febd52e4d184551c2d44",
                "shasum": ""
            },
            "require": {
                "php": ">=8.1",
                "sebastian/object-reflector": "^3.0",
                "sebastian/recursion-context": "^5.0"
            },
            "require-dev": {
                "ext-dom": "*",
                "phpunit/phpunit": "^10.0"
            },
            "type": "library",
            "extra": {
                "branch-alias": {
                    "dev-main": "6.0-dev"
                }
            },
            "autoload": {
                "classmap": [
                    "src/"
                ]
            },
            "notification-url": "https://packagist.org/downloads/",
            "license": [
                "BSD-3-Clause"
            ],
            "authors": [
                {
                    "name": "Sebastian Bergmann",
                    "email": "sebastian@phpunit.de"
                }
            ],
            "description": "Snapshotting of global state",
            "homepage": "http://www.github.com/sebastianbergmann/global-state",
            "keywords": [
                "global state"
            ],
            "support": {
                "issues": "https://github.com/sebastianbergmann/global-state/issues",
                "source": "https://github.com/sebastianbergmann/global-state/tree/6.0.0"
            },
            "funding": [
                {
                    "url": "https://github.com/sebastianbergmann",
                    "type": "github"
                }
            ],
            "time": "2023-02-03T07:07:38+00:00"
        },
        {
            "name": "sebastian/lines-of-code",
            "version": "2.0.0",
            "source": {
                "type": "git",
                "url": "https://github.com/sebastianbergmann/lines-of-code.git",
                "reference": "17c4d940ecafb3d15d2cf916f4108f664e28b130"
            },
            "dist": {
                "type": "zip",
                "url": "https://api.github.com/repos/sebastianbergmann/lines-of-code/zipball/17c4d940ecafb3d15d2cf916f4108f664e28b130",
                "reference": "17c4d940ecafb3d15d2cf916f4108f664e28b130",
                "shasum": ""
            },
            "require": {
                "nikic/php-parser": "^4.10",
                "php": ">=8.1"
            },
            "require-dev": {
                "phpunit/phpunit": "^10.0"
            },
            "type": "library",
            "extra": {
                "branch-alias": {
                    "dev-main": "2.0-dev"
                }
            },
            "autoload": {
                "classmap": [
                    "src/"
                ]
            },
            "notification-url": "https://packagist.org/downloads/",
            "license": [
                "BSD-3-Clause"
            ],
            "authors": [
                {
                    "name": "Sebastian Bergmann",
                    "email": "sebastian@phpunit.de",
                    "role": "lead"
                }
            ],
            "description": "Library for counting the lines of code in PHP source code",
            "homepage": "https://github.com/sebastianbergmann/lines-of-code",
            "support": {
                "issues": "https://github.com/sebastianbergmann/lines-of-code/issues",
                "source": "https://github.com/sebastianbergmann/lines-of-code/tree/2.0.0"
            },
            "funding": [
                {
                    "url": "https://github.com/sebastianbergmann",
                    "type": "github"
                }
            ],
            "time": "2023-02-03T07:08:02+00:00"
        },
        {
            "name": "sebastian/object-enumerator",
            "version": "5.0.0",
            "source": {
                "type": "git",
                "url": "https://github.com/sebastianbergmann/object-enumerator.git",
                "reference": "202d0e344a580d7f7d04b3fafce6933e59dae906"
            },
            "dist": {
                "type": "zip",
                "url": "https://api.github.com/repos/sebastianbergmann/object-enumerator/zipball/202d0e344a580d7f7d04b3fafce6933e59dae906",
                "reference": "202d0e344a580d7f7d04b3fafce6933e59dae906",
                "shasum": ""
            },
            "require": {
                "php": ">=8.1",
                "sebastian/object-reflector": "^3.0",
                "sebastian/recursion-context": "^5.0"
            },
            "require-dev": {
                "phpunit/phpunit": "^10.0"
            },
            "type": "library",
            "extra": {
                "branch-alias": {
                    "dev-main": "5.0-dev"
                }
            },
            "autoload": {
                "classmap": [
                    "src/"
                ]
            },
            "notification-url": "https://packagist.org/downloads/",
            "license": [
                "BSD-3-Clause"
            ],
            "authors": [
                {
                    "name": "Sebastian Bergmann",
                    "email": "sebastian@phpunit.de"
                }
            ],
            "description": "Traverses array structures and object graphs to enumerate all referenced objects",
            "homepage": "https://github.com/sebastianbergmann/object-enumerator/",
            "support": {
                "issues": "https://github.com/sebastianbergmann/object-enumerator/issues",
                "source": "https://github.com/sebastianbergmann/object-enumerator/tree/5.0.0"
            },
            "funding": [
                {
                    "url": "https://github.com/sebastianbergmann",
                    "type": "github"
                }
            ],
            "time": "2023-02-03T07:08:32+00:00"
        },
        {
            "name": "sebastian/object-reflector",
            "version": "3.0.0",
            "source": {
                "type": "git",
                "url": "https://github.com/sebastianbergmann/object-reflector.git",
                "reference": "24ed13d98130f0e7122df55d06c5c4942a577957"
            },
            "dist": {
                "type": "zip",
                "url": "https://api.github.com/repos/sebastianbergmann/object-reflector/zipball/24ed13d98130f0e7122df55d06c5c4942a577957",
                "reference": "24ed13d98130f0e7122df55d06c5c4942a577957",
                "shasum": ""
            },
            "require": {
                "php": ">=8.1"
            },
            "require-dev": {
                "phpunit/phpunit": "^10.0"
            },
            "type": "library",
            "extra": {
                "branch-alias": {
                    "dev-main": "3.0-dev"
                }
            },
            "autoload": {
                "classmap": [
                    "src/"
                ]
            },
            "notification-url": "https://packagist.org/downloads/",
            "license": [
                "BSD-3-Clause"
            ],
            "authors": [
                {
                    "name": "Sebastian Bergmann",
                    "email": "sebastian@phpunit.de"
                }
            ],
            "description": "Allows reflection of object attributes, including inherited and non-public ones",
            "homepage": "https://github.com/sebastianbergmann/object-reflector/",
            "support": {
                "issues": "https://github.com/sebastianbergmann/object-reflector/issues",
                "source": "https://github.com/sebastianbergmann/object-reflector/tree/3.0.0"
            },
            "funding": [
                {
                    "url": "https://github.com/sebastianbergmann",
                    "type": "github"
                }
            ],
            "time": "2023-02-03T07:06:18+00:00"
        },
        {
            "name": "sebastian/recursion-context",
            "version": "5.0.0",
            "source": {
                "type": "git",
                "url": "https://github.com/sebastianbergmann/recursion-context.git",
                "reference": "05909fb5bc7df4c52992396d0116aed689f93712"
            },
            "dist": {
                "type": "zip",
                "url": "https://api.github.com/repos/sebastianbergmann/recursion-context/zipball/05909fb5bc7df4c52992396d0116aed689f93712",
                "reference": "05909fb5bc7df4c52992396d0116aed689f93712",
                "shasum": ""
            },
            "require": {
                "php": ">=8.1"
            },
            "require-dev": {
                "phpunit/phpunit": "^10.0"
            },
            "type": "library",
            "extra": {
                "branch-alias": {
                    "dev-main": "5.0-dev"
                }
            },
            "autoload": {
                "classmap": [
                    "src/"
                ]
            },
            "notification-url": "https://packagist.org/downloads/",
            "license": [
                "BSD-3-Clause"
            ],
            "authors": [
                {
                    "name": "Sebastian Bergmann",
                    "email": "sebastian@phpunit.de"
                },
                {
                    "name": "Jeff Welch",
                    "email": "whatthejeff@gmail.com"
                },
                {
                    "name": "Adam Harvey",
                    "email": "aharvey@php.net"
                }
            ],
            "description": "Provides functionality to recursively process PHP variables",
            "homepage": "https://github.com/sebastianbergmann/recursion-context",
            "support": {
                "issues": "https://github.com/sebastianbergmann/recursion-context/issues",
                "source": "https://github.com/sebastianbergmann/recursion-context/tree/5.0.0"
            },
            "funding": [
                {
                    "url": "https://github.com/sebastianbergmann",
                    "type": "github"
                }
            ],
            "time": "2023-02-03T07:05:40+00:00"
        },
        {
            "name": "sebastian/type",
            "version": "4.0.0",
            "source": {
                "type": "git",
                "url": "https://github.com/sebastianbergmann/type.git",
                "reference": "462699a16464c3944eefc02ebdd77882bd3925bf"
            },
            "dist": {
                "type": "zip",
                "url": "https://api.github.com/repos/sebastianbergmann/type/zipball/462699a16464c3944eefc02ebdd77882bd3925bf",
                "reference": "462699a16464c3944eefc02ebdd77882bd3925bf",
                "shasum": ""
            },
            "require": {
                "php": ">=8.1"
            },
            "require-dev": {
                "phpunit/phpunit": "^10.0"
            },
            "type": "library",
            "extra": {
                "branch-alias": {
                    "dev-main": "4.0-dev"
                }
            },
            "autoload": {
                "classmap": [
                    "src/"
                ]
            },
            "notification-url": "https://packagist.org/downloads/",
            "license": [
                "BSD-3-Clause"
            ],
            "authors": [
                {
                    "name": "Sebastian Bergmann",
                    "email": "sebastian@phpunit.de",
                    "role": "lead"
                }
            ],
            "description": "Collection of value objects that represent the types of the PHP type system",
            "homepage": "https://github.com/sebastianbergmann/type",
            "support": {
                "issues": "https://github.com/sebastianbergmann/type/issues",
                "source": "https://github.com/sebastianbergmann/type/tree/4.0.0"
            },
            "funding": [
                {
                    "url": "https://github.com/sebastianbergmann",
                    "type": "github"
                }
            ],
            "time": "2023-02-03T07:10:45+00:00"
        },
        {
            "name": "sebastian/version",
            "version": "4.0.1",
            "source": {
                "type": "git",
                "url": "https://github.com/sebastianbergmann/version.git",
                "reference": "c51fa83a5d8f43f1402e3f32a005e6262244ef17"
            },
            "dist": {
                "type": "zip",
                "url": "https://api.github.com/repos/sebastianbergmann/version/zipball/c51fa83a5d8f43f1402e3f32a005e6262244ef17",
                "reference": "c51fa83a5d8f43f1402e3f32a005e6262244ef17",
                "shasum": ""
            },
            "require": {
                "php": ">=8.1"
            },
            "type": "library",
            "extra": {
                "branch-alias": {
                    "dev-main": "4.0-dev"
                }
            },
            "autoload": {
                "classmap": [
                    "src/"
                ]
            },
            "notification-url": "https://packagist.org/downloads/",
            "license": [
                "BSD-3-Clause"
            ],
            "authors": [
                {
                    "name": "Sebastian Bergmann",
                    "email": "sebastian@phpunit.de",
                    "role": "lead"
                }
            ],
            "description": "Library that helps with managing the version number of Git-hosted PHP projects",
            "homepage": "https://github.com/sebastianbergmann/version",
            "support": {
                "issues": "https://github.com/sebastianbergmann/version/issues",
                "source": "https://github.com/sebastianbergmann/version/tree/4.0.1"
            },
            "funding": [
                {
                    "url": "https://github.com/sebastianbergmann",
                    "type": "github"
                }
            ],
            "time": "2023-02-07T11:34:05+00:00"
        },
        {
            "name": "theseer/tokenizer",
            "version": "1.2.1",
            "source": {
                "type": "git",
                "url": "https://github.com/theseer/tokenizer.git",
                "reference": "34a41e998c2183e22995f158c581e7b5e755ab9e"
            },
            "dist": {
                "type": "zip",
                "url": "https://api.github.com/repos/theseer/tokenizer/zipball/34a41e998c2183e22995f158c581e7b5e755ab9e",
                "reference": "34a41e998c2183e22995f158c581e7b5e755ab9e",
                "shasum": ""
            },
            "require": {
                "ext-dom": "*",
                "ext-tokenizer": "*",
                "ext-xmlwriter": "*",
                "php": "^7.2 || ^8.0"
            },
            "type": "library",
            "autoload": {
                "classmap": [
                    "src/"
                ]
            },
            "notification-url": "https://packagist.org/downloads/",
            "license": [
                "BSD-3-Clause"
            ],
            "authors": [
                {
                    "name": "Arne Blankerts",
                    "email": "arne@blankerts.de",
                    "role": "Developer"
                }
            ],
            "description": "A small library for converting tokenized PHP source code into XML and potentially other formats",
            "support": {
                "issues": "https://github.com/theseer/tokenizer/issues",
                "source": "https://github.com/theseer/tokenizer/tree/1.2.1"
            },
            "funding": [
                {
                    "url": "https://github.com/theseer",
                    "type": "github"
                }
            ],
            "time": "2021-07-28T10:34:58+00:00"
        }
    ],
    "aliases": [],
    "minimum-stability": "stable",
<<<<<<< HEAD
    "stability-flags": {
        "netresearch/jsonmapper": 20,
        "nethergamesmc/bedrock-data": 20,
        "nethergamesmc/bedrock-protocol": 20
    },
=======
    "stability-flags": [],
>>>>>>> 3db45b6a
    "prefer-stable": false,
    "prefer-lowest": false,
    "platform": {
        "php": "^8.1",
        "php-64bit": "*",
        "ext-chunkutils2": "^0.3.1",
        "ext-crypto": "^0.3.1",
        "ext-ctype": "*",
        "ext-curl": "*",
        "ext-date": "*",
        "ext-gmp": "*",
        "ext-hash": "*",
        "ext-igbinary": "^3.0.1",
        "ext-json": "*",
        "ext-leveldb": "^0.2.1 || ^0.3.0",
        "ext-mbstring": "*",
        "ext-morton": "^0.1.0",
        "ext-openssl": "*",
        "ext-pcre": "*",
        "ext-phar": "*",
        "ext-pthreads": "^4.0",
        "ext-reflection": "*",
        "ext-simplexml": "*",
        "ext-sockets": "*",
        "ext-spl": "*",
        "ext-yaml": ">=2.0.0",
        "ext-zip": "*",
        "ext-zlib": ">=1.2.11",
        "composer-runtime-api": "^2.0"
    },
    "platform-dev": [],
    "platform-overrides": {
        "php": "8.1.0"
    },
    "plugin-api-version": "2.3.0"
}<|MERGE_RESOLUTION|>--- conflicted
+++ resolved
@@ -4,11 +4,7 @@
         "Read more about it at https://getcomposer.org/doc/01-basic-usage.md#installing-dependencies",
         "This file is @generated automatically"
     ],
-<<<<<<< HEAD
-    "content-hash": "0e3cae0d670872d52d364ab18beca1e6",
-=======
-    "content-hash": "cae150ae8bac086e74a390a96ad48ac4",
->>>>>>> 3db45b6a
+    "content-hash": "5dc7feeba59dbbc1eb9f6179661befa1",
     "packages": [
         {
             "name": "adhocore/json-comment",
@@ -201,7 +197,6 @@
             "time": "2022-12-19T11:08:26+00:00"
         },
         {
-<<<<<<< HEAD
             "name": "nethergamesmc/bedrock-data",
             "version": "dev-master",
             "source": {
@@ -283,58 +278,6 @@
             "time": "2023-04-28T15:31:19+00:00"
         },
         {
-            "name": "netresearch/jsonmapper",
-            "version": "dev-array-in-string-property-error",
-            "source": {
-                "type": "git",
-                "url": "https://github.com/dktapps/jsonmapper.git",
-                "reference": "4a82d1b98b99d682b660d6caa9b3816b2abc794c"
-            },
-            "dist": {
-                "type": "zip",
-                "url": "https://api.github.com/repos/dktapps/jsonmapper/zipball/4a82d1b98b99d682b660d6caa9b3816b2abc794c",
-                "reference": "4a82d1b98b99d682b660d6caa9b3816b2abc794c",
-                "shasum": ""
-            },
-            "require": {
-                "ext-json": "*",
-                "ext-pcre": "*",
-                "ext-reflection": "*",
-                "ext-spl": "*",
-                "php": ">=7.1"
-            },
-            "require-dev": {
-                "phpunit/phpunit": "~7.5 || ~8.0 || ~9.0",
-                "squizlabs/php_codesniffer": "~3.5"
-            },
-            "type": "library",
-            "autoload": {
-                "psr-0": {
-                    "JsonMapper": "src/"
-                }
-            },
-            "license": [
-                "OSL-3.0"
-            ],
-            "authors": [
-                {
-                    "name": "Christian Weiske",
-                    "email": "cweiske@cweiske.de",
-                    "homepage": "http://github.com/cweiske/jsonmapper/",
-                    "role": "Developer"
-                }
-            ],
-            "description": "Map nested JSON structures onto PHP classes",
-            "support": {
-                "email": "cweiske@cweiske.de",
-                "issues": "https://github.com/cweiske/jsonmapper/issues",
-                "source": "https://github.com/dktapps/jsonmapper/tree/array-in-string-property-error"
-            },
-            "time": "2023-05-30T13:10:31+00:00"
-        },
-        {
-=======
->>>>>>> 3db45b6a
             "name": "pocketmine/bedrock-block-upgrade-schema",
             "version": "2.1.0",
             "source": {
@@ -3348,15 +3291,10 @@
     ],
     "aliases": [],
     "minimum-stability": "stable",
-<<<<<<< HEAD
     "stability-flags": {
-        "netresearch/jsonmapper": 20,
         "nethergamesmc/bedrock-data": 20,
         "nethergamesmc/bedrock-protocol": 20
     },
-=======
-    "stability-flags": [],
->>>>>>> 3db45b6a
     "prefer-stable": false,
     "prefer-lowest": false,
     "platform": {
