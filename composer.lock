{
    "_readme": [
        "This file locks the dependencies of your project to a known state",
        "Read more about it at https://getcomposer.org/doc/01-basic-usage.md#installing-dependencies",
        "This file is @generated automatically"
    ],
<<<<<<< HEAD
    "content-hash": "0f74ef823961154f5d24d13e625cc659",
=======
    "content-hash": "2c0f273b515174abfdcef4fc4ad3c262",
>>>>>>> 4562cfb8
    "packages": [
        {
            "name": "adhocore/json-comment",
            "version": "1.2.1",
            "source": {
                "type": "git",
                "url": "https://github.com/adhocore/php-json-comment.git",
                "reference": "651023f9fe52e9efa2198cbaf6e481d1968e2377"
            },
            "dist": {
                "type": "zip",
                "url": "https://api.github.com/repos/adhocore/php-json-comment/zipball/651023f9fe52e9efa2198cbaf6e481d1968e2377",
                "reference": "651023f9fe52e9efa2198cbaf6e481d1968e2377",
                "shasum": ""
            },
            "require": {
                "ext-ctype": "*",
                "php": ">=7.0"
            },
            "require-dev": {
                "phpunit/phpunit": "^6.5 || ^7.5 || ^8.5"
            },
            "type": "library",
            "autoload": {
                "psr-4": {
                    "Ahc\\Json\\": "src/"
                }
            },
            "notification-url": "https://packagist.org/downloads/",
            "license": [
                "MIT"
            ],
            "authors": [
                {
                    "name": "Jitendra Adhikari",
                    "email": "jiten.adhikary@gmail.com"
                }
            ],
            "description": "Lightweight JSON comment stripper library for PHP",
            "keywords": [
                "comment",
                "json",
                "strip-comment"
            ],
            "support": {
                "issues": "https://github.com/adhocore/php-json-comment/issues",
                "source": "https://github.com/adhocore/php-json-comment/tree/1.2.1"
            },
            "funding": [
                {
                    "url": "https://paypal.me/ji10",
                    "type": "custom"
                },
                {
                    "url": "https://github.com/adhocore",
                    "type": "github"
                }
            ],
            "time": "2022-10-02T11:22:07+00:00"
        },
        {
            "name": "brick/math",
            "version": "0.10.2",
            "source": {
                "type": "git",
                "url": "https://github.com/brick/math.git",
                "reference": "459f2781e1a08d52ee56b0b1444086e038561e3f"
            },
            "dist": {
                "type": "zip",
                "url": "https://api.github.com/repos/brick/math/zipball/459f2781e1a08d52ee56b0b1444086e038561e3f",
                "reference": "459f2781e1a08d52ee56b0b1444086e038561e3f",
                "shasum": ""
            },
            "require": {
                "ext-json": "*",
                "php": "^7.4 || ^8.0"
            },
            "require-dev": {
                "php-coveralls/php-coveralls": "^2.2",
                "phpunit/phpunit": "^9.0",
                "vimeo/psalm": "4.25.0"
            },
            "type": "library",
            "autoload": {
                "psr-4": {
                    "Brick\\Math\\": "src/"
                }
            },
            "notification-url": "https://packagist.org/downloads/",
            "license": [
                "MIT"
            ],
            "description": "Arbitrary-precision arithmetic library",
            "keywords": [
                "Arbitrary-precision",
                "BigInteger",
                "BigRational",
                "arithmetic",
                "bigdecimal",
                "bignum",
                "brick",
                "math"
            ],
            "support": {
                "issues": "https://github.com/brick/math/issues",
                "source": "https://github.com/brick/math/tree/0.10.2"
            },
            "funding": [
                {
                    "url": "https://github.com/BenMorel",
                    "type": "github"
                }
            ],
            "time": "2022-08-10T22:54:19+00:00"
        },
        {
            "name": "fgrosse/phpasn1",
            "version": "v2.5.0",
            "source": {
                "type": "git",
                "url": "https://github.com/fgrosse/PHPASN1.git",
                "reference": "42060ed45344789fb9f21f9f1864fc47b9e3507b"
            },
            "dist": {
                "type": "zip",
                "url": "https://api.github.com/repos/fgrosse/PHPASN1/zipball/42060ed45344789fb9f21f9f1864fc47b9e3507b",
                "reference": "42060ed45344789fb9f21f9f1864fc47b9e3507b",
                "shasum": ""
            },
            "require": {
                "php": "^7.1 || ^8.0"
            },
            "require-dev": {
                "php-coveralls/php-coveralls": "~2.0",
                "phpunit/phpunit": "^7.0 || ^8.0 || ^9.0"
            },
            "suggest": {
                "ext-bcmath": "BCmath is the fallback extension for big integer calculations",
                "ext-curl": "For loading OID information from the web if they have not bee defined statically",
                "ext-gmp": "GMP is the preferred extension for big integer calculations",
                "phpseclib/bcmath_compat": "BCmath polyfill for servers where neither GMP nor BCmath is available"
            },
            "type": "library",
            "extra": {
                "branch-alias": {
                    "dev-master": "2.0.x-dev"
                }
            },
            "autoload": {
                "psr-4": {
                    "FG\\": "lib/"
                }
            },
            "notification-url": "https://packagist.org/downloads/",
            "license": [
                "MIT"
            ],
            "authors": [
                {
                    "name": "Friedrich Große",
                    "email": "friedrich.grosse@gmail.com",
                    "homepage": "https://github.com/FGrosse",
                    "role": "Author"
                },
                {
                    "name": "All contributors",
                    "homepage": "https://github.com/FGrosse/PHPASN1/contributors"
                }
            ],
            "description": "A PHP Framework that allows you to encode and decode arbitrary ASN.1 structures using the ITU-T X.690 Encoding Rules.",
            "homepage": "https://github.com/FGrosse/PHPASN1",
            "keywords": [
                "DER",
                "asn.1",
                "asn1",
                "ber",
                "binary",
                "decoding",
                "encoding",
                "x.509",
                "x.690",
                "x509",
                "x690"
            ],
            "support": {
                "issues": "https://github.com/fgrosse/PHPASN1/issues",
                "source": "https://github.com/fgrosse/PHPASN1/tree/v2.5.0"
            },
            "abandoned": true,
            "time": "2022-12-19T11:08:26+00:00"
        },
        {
            "name": "nethergamesmc/bedrock-data",
            "version": "dev-master",
            "source": {
                "type": "git",
                "url": "https://github.com/NetherGamesMC/BedrockData.git",
                "reference": "7f4684bbc6e1d57ce9a642067ab5c48a9f21c7ae"
            },
            "dist": {
                "type": "zip",
                "url": "https://api.github.com/repos/NetherGamesMC/BedrockData/zipball/7f4684bbc6e1d57ce9a642067ab5c48a9f21c7ae",
                "reference": "7f4684bbc6e1d57ce9a642067ab5c48a9f21c7ae",
                "shasum": ""
            },
            "default-branch": true,
            "type": "library",
            "license": [
                "CC0-1.0"
            ],
            "description": "Blobs of data generated from Minecraft: Bedrock Edition, used by PocketMine-MP",
            "support": {
                "source": "https://github.com/NetherGamesMC/BedrockData/tree/master"
            },
            "time": "2022-12-17T14:57:38+00:00"
        },
        {
<<<<<<< HEAD
            "name": "nethergamesmc/bedrock-protocol",
            "version": "dev-master",
            "source": {
                "type": "git",
                "url": "https://github.com/NetherGamesMC/BedrockProtocol.git",
                "reference": "4e6985ba12e3773ccc9fb4cef1d82d0eac4a00e2"
            },
            "dist": {
                "type": "zip",
                "url": "https://api.github.com/repos/NetherGamesMC/BedrockProtocol/zipball/4e6985ba12e3773ccc9fb4cef1d82d0eac4a00e2",
                "reference": "4e6985ba12e3773ccc9fb4cef1d82d0eac4a00e2",
=======
            "name": "pocketmine/bedrock-protocol",
            "version": "18.1.0+bedrock-1.19.50",
            "source": {
                "type": "git",
                "url": "https://github.com/pmmp/BedrockProtocol.git",
                "reference": "c34f22847a1cc362a3f1c45698576d30d1e8392f"
            },
            "dist": {
                "type": "zip",
                "url": "https://api.github.com/repos/pmmp/BedrockProtocol/zipball/c34f22847a1cc362a3f1c45698576d30d1e8392f",
                "reference": "c34f22847a1cc362a3f1c45698576d30d1e8392f",
>>>>>>> 4562cfb8
                "shasum": ""
            },
            "require": {
                "ext-json": "*",
                "netresearch/jsonmapper": "^4.0",
                "php": "^8.0",
                "pocketmine/binaryutils": "^0.2.0",
                "pocketmine/color": "^0.2.0 || ^0.3.0",
                "pocketmine/math": "^0.3.0 || ^0.4.0",
                "pocketmine/nbt": "^0.3.0",
                "ramsey/uuid": "^4.1"
            },
            "require-dev": {
<<<<<<< HEAD
                "phpstan/phpstan": "1.9.4",
=======
                "phpstan/phpstan": "1.9.13",
>>>>>>> 4562cfb8
                "phpstan/phpstan-phpunit": "^1.0.0",
                "phpstan/phpstan-strict-rules": "^1.0.0",
                "phpunit/phpunit": "^9.5"
            },
            "default-branch": true,
            "type": "library",
            "autoload": {
                "psr-4": {
                    "pocketmine\\network\\mcpe\\protocol\\": "src/"
                }
            },
            "autoload-dev": {
                "psr-4": {
                    "pocketmine\\network\\mcpe\\protocol\\": "tests/phpunit/"
                }
            },
            "scripts": {
                "update-create-methods": [
                    "@php tools/generate-create-static-methods.php"
                ]
            },
            "license": [
                "LGPL-3.0"
            ],
            "description": "An implementation of the Minecraft: Bedrock Edition protocol in PHP",
            "support": {
<<<<<<< HEAD
                "source": "https://github.com/NetherGamesMC/BedrockProtocol/tree/master"
            },
            "time": "2023-01-05T12:42:55+00:00"
        },
        {
            "name": "netresearch/jsonmapper",
            "version": "v4.1.0",
            "source": {
                "type": "git",
                "url": "https://github.com/cweiske/jsonmapper.git",
                "reference": "cfa81ea1d35294d64adb9c68aa4cb9e92400e53f"
            },
            "dist": {
                "type": "zip",
                "url": "https://api.github.com/repos/cweiske/jsonmapper/zipball/cfa81ea1d35294d64adb9c68aa4cb9e92400e53f",
                "reference": "cfa81ea1d35294d64adb9c68aa4cb9e92400e53f",
                "shasum": ""
            },
            "require": {
                "ext-json": "*",
                "ext-pcre": "*",
                "ext-reflection": "*",
                "ext-spl": "*",
                "php": ">=7.1"
            },
            "require-dev": {
                "phpunit/phpunit": "~7.5 || ~8.0 || ~9.0",
                "squizlabs/php_codesniffer": "~3.5"
            },
            "type": "library",
            "autoload": {
                "psr-0": {
                    "JsonMapper": "src/"
                }
            },
            "notification-url": "https://packagist.org/downloads/",
            "license": [
                "OSL-3.0"
            ],
            "authors": [
                {
                    "name": "Christian Weiske",
                    "email": "cweiske@cweiske.de",
                    "homepage": "http://github.com/cweiske/jsonmapper/",
                    "role": "Developer"
                }
            ],
            "description": "Map nested JSON structures onto PHP classes",
            "support": {
                "email": "cweiske@cweiske.de",
                "issues": "https://github.com/cweiske/jsonmapper/issues",
                "source": "https://github.com/cweiske/jsonmapper/tree/v4.1.0"
            },
            "time": "2022-12-08T20:46:14+00:00"
=======
                "issues": "https://github.com/pmmp/BedrockProtocol/issues",
                "source": "https://github.com/pmmp/BedrockProtocol/tree/18.1.0+bedrock-1.19.50"
            },
            "time": "2023-01-20T12:35:30+00:00"
>>>>>>> 4562cfb8
        },
        {
            "name": "pocketmine/binaryutils",
            "version": "0.2.4",
            "source": {
                "type": "git",
                "url": "https://github.com/pmmp/BinaryUtils.git",
                "reference": "5ac7eea91afbad8dc498f5ce34ce6297d5e6ea9a"
            },
            "dist": {
                "type": "zip",
                "url": "https://api.github.com/repos/pmmp/BinaryUtils/zipball/5ac7eea91afbad8dc498f5ce34ce6297d5e6ea9a",
                "reference": "5ac7eea91afbad8dc498f5ce34ce6297d5e6ea9a",
                "shasum": ""
            },
            "require": {
                "php": "^7.4 || ^8.0",
                "php-64bit": "*"
            },
            "require-dev": {
                "phpstan/extension-installer": "^1.0",
                "phpstan/phpstan": "1.3.0",
                "phpstan/phpstan-phpunit": "^1.0",
                "phpstan/phpstan-strict-rules": "^1.0.0",
                "phpunit/phpunit": "^9.5"
            },
            "type": "library",
            "autoload": {
                "psr-4": {
                    "pocketmine\\utils\\": "src/"
                }
            },
            "notification-url": "https://packagist.org/downloads/",
            "license": [
                "LGPL-3.0"
            ],
            "description": "Classes and methods for conveniently handling binary data",
            "support": {
                "issues": "https://github.com/pmmp/BinaryUtils/issues",
                "source": "https://github.com/pmmp/BinaryUtils/tree/0.2.4"
            },
            "time": "2022-01-12T18:06:33+00:00"
        },
        {
            "name": "pocketmine/callback-validator",
            "version": "1.0.3",
            "source": {
                "type": "git",
                "url": "https://github.com/pmmp/CallbackValidator.git",
                "reference": "64787469766bcaa7e5885242e85c23c25e8c55a2"
            },
            "dist": {
                "type": "zip",
                "url": "https://api.github.com/repos/pmmp/CallbackValidator/zipball/64787469766bcaa7e5885242e85c23c25e8c55a2",
                "reference": "64787469766bcaa7e5885242e85c23c25e8c55a2",
                "shasum": ""
            },
            "require": {
                "ext-reflection": "*",
                "php": "^7.1 || ^8.0"
            },
            "replace": {
                "daverandom/callback-validator": "*"
            },
            "require-dev": {
                "phpstan/extension-installer": "^1.0",
                "phpstan/phpstan": "0.12.59",
                "phpstan/phpstan-strict-rules": "^0.12.4",
                "phpunit/phpunit": "^7.5 || ^8.5 || ^9.0"
            },
            "type": "library",
            "autoload": {
                "psr-4": {
                    "DaveRandom\\CallbackValidator\\": "src/"
                }
            },
            "notification-url": "https://packagist.org/downloads/",
            "license": [
                "MIT"
            ],
            "authors": [
                {
                    "name": "Chris Wright",
                    "email": "cw@daverandom.com"
                }
            ],
            "description": "Fork of daverandom/callback-validator - Tools for validating callback signatures",
            "support": {
                "issues": "https://github.com/pmmp/CallbackValidator/issues",
                "source": "https://github.com/pmmp/CallbackValidator/tree/1.0.3"
            },
            "time": "2020-12-11T01:45:37+00:00"
        },
        {
            "name": "pocketmine/classloader",
            "version": "0.2.0",
            "source": {
                "type": "git",
                "url": "https://github.com/pmmp/ClassLoader.git",
                "reference": "49ea303993efdfb39cd302e2156d50aa78209e78"
            },
            "dist": {
                "type": "zip",
                "url": "https://api.github.com/repos/pmmp/ClassLoader/zipball/49ea303993efdfb39cd302e2156d50aa78209e78",
                "reference": "49ea303993efdfb39cd302e2156d50aa78209e78",
                "shasum": ""
            },
            "require": {
                "ext-pthreads": "~3.2.0 || ^4.0",
                "ext-reflection": "*",
                "php": "^8.0"
            },
            "conflict": {
                "pocketmine/spl": "<0.4"
            },
            "require-dev": {
                "phpstan/extension-installer": "^1.0",
                "phpstan/phpstan": "0.12.99",
                "phpstan/phpstan-strict-rules": "^0.12.4",
                "phpunit/phpunit": "^9.5"
            },
            "type": "library",
            "autoload": {
                "classmap": [
                    "./src"
                ]
            },
            "notification-url": "https://packagist.org/downloads/",
            "license": [
                "LGPL-3.0"
            ],
            "description": "Ad-hoc autoloading components used by PocketMine-MP",
            "support": {
                "issues": "https://github.com/pmmp/ClassLoader/issues",
                "source": "https://github.com/pmmp/ClassLoader/tree/0.2.0"
            },
            "time": "2021-11-01T20:17:27+00:00"
        },
        {
            "name": "pocketmine/color",
            "version": "0.3.0",
            "source": {
                "type": "git",
                "url": "https://github.com/pmmp/Color.git",
                "reference": "8cb346d0a21ad3287cc8d7175e4b643416607249"
            },
            "dist": {
                "type": "zip",
                "url": "https://api.github.com/repos/pmmp/Color/zipball/8cb346d0a21ad3287cc8d7175e4b643416607249",
                "reference": "8cb346d0a21ad3287cc8d7175e4b643416607249",
                "shasum": ""
            },
            "require": {
                "php": "^8.0"
            },
            "require-dev": {
                "phpstan/phpstan": "1.9.4",
                "phpstan/phpstan-strict-rules": "^1.2.0"
            },
            "type": "library",
            "autoload": {
                "psr-4": {
                    "pocketmine\\color\\": "src/"
                }
            },
            "notification-url": "https://packagist.org/downloads/",
            "license": [
                "LGPL-3.0"
            ],
            "description": "Color handling library used by PocketMine-MP and related projects",
            "support": {
                "issues": "https://github.com/pmmp/Color/issues",
                "source": "https://github.com/pmmp/Color/tree/0.3.0"
            },
            "time": "2022-12-18T19:49:21+00:00"
        },
        {
            "name": "pocketmine/errorhandler",
            "version": "0.6.0",
            "source": {
                "type": "git",
                "url": "https://github.com/pmmp/ErrorHandler.git",
                "reference": "dae214a04348b911e8219ebf125ff1c5589cc878"
            },
            "dist": {
                "type": "zip",
                "url": "https://api.github.com/repos/pmmp/ErrorHandler/zipball/dae214a04348b911e8219ebf125ff1c5589cc878",
                "reference": "dae214a04348b911e8219ebf125ff1c5589cc878",
                "shasum": ""
            },
            "require": {
                "php": "^8.0"
            },
            "require-dev": {
                "phpstan/phpstan": "0.12.99",
                "phpstan/phpstan-strict-rules": "^0.12.2",
                "phpunit/phpunit": "^9.5"
            },
            "type": "library",
            "autoload": {
                "psr-4": {
                    "pocketmine\\errorhandler\\": "src/"
                }
            },
            "notification-url": "https://packagist.org/downloads/",
            "license": [
                "LGPL-3.0"
            ],
            "description": "Utilities to handle nasty PHP E_* errors in a usable way",
            "support": {
                "issues": "https://github.com/pmmp/ErrorHandler/issues",
                "source": "https://github.com/pmmp/ErrorHandler/tree/0.6.0"
            },
            "time": "2022-01-08T21:05:46+00:00"
        },
        {
            "name": "pocketmine/locale-data",
            "version": "2.18.3",
            "source": {
                "type": "git",
                "url": "https://github.com/pmmp/Language.git",
                "reference": "da25bfe9ee4822a84feb9b7e620c56ad4000aed0"
            },
            "dist": {
                "type": "zip",
                "url": "https://api.github.com/repos/pmmp/Language/zipball/da25bfe9ee4822a84feb9b7e620c56ad4000aed0",
                "reference": "da25bfe9ee4822a84feb9b7e620c56ad4000aed0",
                "shasum": ""
            },
            "type": "library",
            "notification-url": "https://packagist.org/downloads/",
            "description": "Language resources used by PocketMine-MP",
            "support": {
                "issues": "https://github.com/pmmp/Language/issues",
                "source": "https://github.com/pmmp/Language/tree/2.18.3"
            },
            "time": "2023-01-17T21:43:36+00:00"
        },
        {
            "name": "pocketmine/log",
            "version": "0.4.0",
            "source": {
                "type": "git",
                "url": "https://github.com/pmmp/Log.git",
                "reference": "e6c912c0f9055c81d23108ec2d179b96f404c043"
            },
            "dist": {
                "type": "zip",
                "url": "https://api.github.com/repos/pmmp/Log/zipball/e6c912c0f9055c81d23108ec2d179b96f404c043",
                "reference": "e6c912c0f9055c81d23108ec2d179b96f404c043",
                "shasum": ""
            },
            "require": {
                "php": "^7.4 || ^8.0"
            },
            "conflict": {
                "pocketmine/spl": "<0.4"
            },
            "require-dev": {
                "phpstan/phpstan": "0.12.88",
                "phpstan/phpstan-strict-rules": "^0.12.2"
            },
            "type": "library",
            "autoload": {
                "classmap": [
                    "./src"
                ]
            },
            "notification-url": "https://packagist.org/downloads/",
            "license": [
                "LGPL-3.0"
            ],
            "description": "Logging components used by PocketMine-MP and related projects",
            "support": {
                "issues": "https://github.com/pmmp/Log/issues",
                "source": "https://github.com/pmmp/Log/tree/0.4.0"
            },
            "time": "2021-06-18T19:08:09+00:00"
        },
        {
            "name": "pocketmine/log-pthreads",
            "version": "0.4.0",
            "source": {
                "type": "git",
                "url": "https://github.com/pmmp/LogPthreads.git",
                "reference": "61f709e8cf36bcc24e4efe02acded680a1ce23cd"
            },
            "dist": {
                "type": "zip",
                "url": "https://api.github.com/repos/pmmp/LogPthreads/zipball/61f709e8cf36bcc24e4efe02acded680a1ce23cd",
                "reference": "61f709e8cf36bcc24e4efe02acded680a1ce23cd",
                "shasum": ""
            },
            "require": {
                "ext-pthreads": "~3.2.0 || ^4.0",
                "php": "^7.4 || ^8.0",
                "pocketmine/log": "^0.4.0"
            },
            "conflict": {
                "pocketmine/spl": "<0.4"
            },
            "require-dev": {
                "phpstan/extension-installer": "^1.0",
                "phpstan/phpstan": "0.12.88",
                "phpstan/phpstan-strict-rules": "^0.12.4"
            },
            "type": "library",
            "autoload": {
                "classmap": [
                    "./src"
                ]
            },
            "notification-url": "https://packagist.org/downloads/",
            "license": [
                "LGPL-3.0"
            ],
            "description": "Logging components specialized for pthreads used by PocketMine-MP and related projects",
            "support": {
                "issues": "https://github.com/pmmp/LogPthreads/issues",
                "source": "https://github.com/pmmp/LogPthreads/tree/0.4.0"
            },
            "time": "2021-11-01T21:42:09+00:00"
        },
        {
            "name": "pocketmine/math",
            "version": "0.4.3",
            "source": {
                "type": "git",
                "url": "https://github.com/pmmp/Math.git",
                "reference": "47a243d320b01c8099d65309967934c188111549"
            },
            "dist": {
                "type": "zip",
                "url": "https://api.github.com/repos/pmmp/Math/zipball/47a243d320b01c8099d65309967934c188111549",
                "reference": "47a243d320b01c8099d65309967934c188111549",
                "shasum": ""
            },
            "require": {
                "php": "^8.0",
                "php-64bit": "*"
            },
            "require-dev": {
                "phpstan/extension-installer": "^1.0",
                "phpstan/phpstan": "1.8.2",
                "phpstan/phpstan-strict-rules": "^1.0",
                "phpunit/phpunit": "^8.5 || ^9.5"
            },
            "type": "library",
            "autoload": {
                "psr-4": {
                    "pocketmine\\math\\": "src/"
                }
            },
            "notification-url": "https://packagist.org/downloads/",
            "license": [
                "LGPL-3.0"
            ],
            "description": "PHP library containing math related code used in PocketMine-MP",
            "support": {
                "issues": "https://github.com/pmmp/Math/issues",
                "source": "https://github.com/pmmp/Math/tree/0.4.3"
            },
            "time": "2022-08-25T18:43:37+00:00"
        },
        {
            "name": "pocketmine/nbt",
            "version": "0.3.3",
            "source": {
                "type": "git",
                "url": "https://github.com/pmmp/NBT.git",
                "reference": "f4321be50df1a18b9f4e94d428a2e68a6e2ac2b4"
            },
            "dist": {
                "type": "zip",
                "url": "https://api.github.com/repos/pmmp/NBT/zipball/f4321be50df1a18b9f4e94d428a2e68a6e2ac2b4",
                "reference": "f4321be50df1a18b9f4e94d428a2e68a6e2ac2b4",
                "shasum": ""
            },
            "require": {
                "php": "^7.4 || ^8.0",
                "php-64bit": "*",
                "pocketmine/binaryutils": "^0.2.0"
            },
            "require-dev": {
                "phpstan/extension-installer": "^1.0",
                "phpstan/phpstan": "1.7.7",
                "phpstan/phpstan-strict-rules": "^1.0",
                "phpunit/phpunit": "^9.5"
            },
            "type": "library",
            "autoload": {
                "psr-4": {
                    "pocketmine\\nbt\\": "src/"
                }
            },
            "notification-url": "https://packagist.org/downloads/",
            "license": [
                "LGPL-3.0"
            ],
            "description": "PHP library for working with Named Binary Tags",
            "support": {
                "issues": "https://github.com/pmmp/NBT/issues",
                "source": "https://github.com/pmmp/NBT/tree/0.3.3"
            },
            "time": "2022-07-06T14:13:26+00:00"
        },
        {
            "name": "pocketmine/raklib",
            "version": "0.14.5",
            "source": {
                "type": "git",
                "url": "https://github.com/pmmp/RakLib.git",
                "reference": "85b4e5cb7117d37e010eeadb3ff53b21276c6f48"
            },
            "dist": {
                "type": "zip",
                "url": "https://api.github.com/repos/pmmp/RakLib/zipball/85b4e5cb7117d37e010eeadb3ff53b21276c6f48",
                "reference": "85b4e5cb7117d37e010eeadb3ff53b21276c6f48",
                "shasum": ""
            },
            "require": {
                "ext-sockets": "*",
                "php": "^8.0",
                "php-64bit": "*",
                "php-ipv6": "*",
                "pocketmine/binaryutils": "^0.2.0",
                "pocketmine/log": "^0.3.0 || ^0.4.0"
            },
            "require-dev": {
                "phpstan/phpstan": "1.7.7",
                "phpstan/phpstan-strict-rules": "^1.0"
            },
            "type": "library",
            "autoload": {
                "psr-4": {
                    "raklib\\": "src/"
                }
            },
            "notification-url": "https://packagist.org/downloads/",
            "license": [
                "GPL-3.0"
            ],
            "description": "A RakNet server implementation written in PHP",
            "support": {
                "issues": "https://github.com/pmmp/RakLib/issues",
                "source": "https://github.com/pmmp/RakLib/tree/0.14.5"
            },
            "time": "2022-08-25T16:16:44+00:00"
        },
        {
            "name": "pocketmine/raklib-ipc",
            "version": "0.1.1",
            "source": {
                "type": "git",
                "url": "https://github.com/pmmp/RakLibIpc.git",
                "reference": "922a6444b0c6c7daaa5aa5a832107e1ec4738aed"
            },
            "dist": {
                "type": "zip",
                "url": "https://api.github.com/repos/pmmp/RakLibIpc/zipball/922a6444b0c6c7daaa5aa5a832107e1ec4738aed",
                "reference": "922a6444b0c6c7daaa5aa5a832107e1ec4738aed",
                "shasum": ""
            },
            "require": {
                "php": "^7.4 || ^8.0",
                "php-64bit": "*",
                "pocketmine/binaryutils": "^0.2.0",
                "pocketmine/raklib": "^0.13.1 || ^0.14.0"
            },
            "require-dev": {
                "phpstan/phpstan": "0.12.81",
                "phpstan/phpstan-strict-rules": "^0.12.2"
            },
            "type": "library",
            "autoload": {
                "psr-4": {
                    "raklib\\server\\ipc\\": "src/"
                }
            },
            "notification-url": "https://packagist.org/downloads/",
            "license": [
                "GPL-3.0"
            ],
            "description": "Channel-based protocols for inter-thread/inter-process communication with RakLib",
            "support": {
                "issues": "https://github.com/pmmp/RakLibIpc/issues",
                "source": "https://github.com/pmmp/RakLibIpc/tree/0.1.1"
            },
            "time": "2021-09-22T17:01:12+00:00"
        },
        {
            "name": "pocketmine/snooze",
            "version": "0.3.1",
            "source": {
                "type": "git",
                "url": "https://github.com/pmmp/Snooze.git",
                "reference": "0ac8fc2a781c419a1f64ebca4d5835028f59e29b"
            },
            "dist": {
                "type": "zip",
                "url": "https://api.github.com/repos/pmmp/Snooze/zipball/0ac8fc2a781c419a1f64ebca4d5835028f59e29b",
                "reference": "0ac8fc2a781c419a1f64ebca4d5835028f59e29b",
                "shasum": ""
            },
            "require": {
                "ext-pthreads": "~3.2.0 || ^4.0",
                "php-64bit": "^7.3 || ^8.0"
            },
            "require-dev": {
                "phpstan/extension-installer": "^1.0",
                "phpstan/phpstan": "0.12.99",
                "phpstan/phpstan-strict-rules": "^0.12.4"
            },
            "type": "library",
            "autoload": {
                "psr-4": {
                    "pocketmine\\snooze\\": "src/"
                }
            },
            "notification-url": "https://packagist.org/downloads/",
            "license": [
                "LGPL-3.0"
            ],
            "description": "Thread notification management library for code using the pthreads extension",
            "support": {
                "issues": "https://github.com/pmmp/Snooze/issues",
                "source": "https://github.com/pmmp/Snooze/tree/0.3.1"
            },
            "time": "2021-11-01T20:50:08+00:00"
        },
        {
            "name": "ramsey/collection",
            "version": "1.3.0",
            "source": {
                "type": "git",
                "url": "https://github.com/ramsey/collection.git",
                "reference": "ad7475d1c9e70b190ecffc58f2d989416af339b4"
            },
            "dist": {
                "type": "zip",
                "url": "https://api.github.com/repos/ramsey/collection/zipball/ad7475d1c9e70b190ecffc58f2d989416af339b4",
                "reference": "ad7475d1c9e70b190ecffc58f2d989416af339b4",
                "shasum": ""
            },
            "require": {
                "php": "^7.4 || ^8.0",
                "symfony/polyfill-php81": "^1.23"
            },
            "require-dev": {
                "captainhook/plugin-composer": "^5.3",
                "ergebnis/composer-normalize": "^2.28.3",
                "fakerphp/faker": "^1.21",
                "hamcrest/hamcrest-php": "^2.0",
                "jangregor/phpstan-prophecy": "^1.0",
                "mockery/mockery": "^1.5",
                "php-parallel-lint/php-console-highlighter": "^1.0",
                "php-parallel-lint/php-parallel-lint": "^1.3",
                "phpcsstandards/phpcsutils": "^1.0.0-rc1",
                "phpspec/prophecy-phpunit": "^2.0",
                "phpstan/extension-installer": "^1.2",
                "phpstan/phpstan": "^1.9",
                "phpstan/phpstan-mockery": "^1.1",
                "phpstan/phpstan-phpunit": "^1.3",
                "phpunit/phpunit": "^9.5",
                "psalm/plugin-mockery": "^1.1",
                "psalm/plugin-phpunit": "^0.18.4",
                "ramsey/coding-standard": "^2.0.3",
                "ramsey/conventional-commits": "^1.3",
                "vimeo/psalm": "^5.4"
            },
            "type": "library",
            "extra": {
                "captainhook": {
                    "force-install": true
                },
                "ramsey/conventional-commits": {
                    "configFile": "conventional-commits.json"
                }
            },
            "autoload": {
                "psr-4": {
                    "Ramsey\\Collection\\": "src/"
                }
            },
            "notification-url": "https://packagist.org/downloads/",
            "license": [
                "MIT"
            ],
            "authors": [
                {
                    "name": "Ben Ramsey",
                    "email": "ben@benramsey.com",
                    "homepage": "https://benramsey.com"
                }
            ],
            "description": "A PHP library for representing and manipulating collections.",
            "keywords": [
                "array",
                "collection",
                "hash",
                "map",
                "queue",
                "set"
            ],
            "support": {
                "issues": "https://github.com/ramsey/collection/issues",
                "source": "https://github.com/ramsey/collection/tree/1.3.0"
            },
            "funding": [
                {
                    "url": "https://github.com/ramsey",
                    "type": "github"
                },
                {
                    "url": "https://tidelift.com/funding/github/packagist/ramsey/collection",
                    "type": "tidelift"
                }
            ],
            "time": "2022-12-27T19:12:24+00:00"
        },
        {
            "name": "ramsey/uuid",
            "version": "4.7.3",
            "source": {
                "type": "git",
                "url": "https://github.com/ramsey/uuid.git",
                "reference": "433b2014e3979047db08a17a205f410ba3869cf2"
            },
            "dist": {
                "type": "zip",
                "url": "https://api.github.com/repos/ramsey/uuid/zipball/433b2014e3979047db08a17a205f410ba3869cf2",
                "reference": "433b2014e3979047db08a17a205f410ba3869cf2",
                "shasum": ""
            },
            "require": {
                "brick/math": "^0.8.8 || ^0.9 || ^0.10",
                "ext-json": "*",
                "php": "^8.0",
                "ramsey/collection": "^1.2 || ^2.0"
            },
            "replace": {
                "rhumsaa/uuid": "self.version"
            },
            "require-dev": {
                "captainhook/captainhook": "^5.10",
                "captainhook/plugin-composer": "^5.3",
                "dealerdirect/phpcodesniffer-composer-installer": "^0.7.0",
                "doctrine/annotations": "^1.8",
                "ergebnis/composer-normalize": "^2.15",
                "mockery/mockery": "^1.3",
                "paragonie/random-lib": "^2",
                "php-mock/php-mock": "^2.2",
                "php-mock/php-mock-mockery": "^1.3",
                "php-parallel-lint/php-parallel-lint": "^1.1",
                "phpbench/phpbench": "^1.0",
                "phpstan/extension-installer": "^1.1",
                "phpstan/phpstan": "^1.8",
                "phpstan/phpstan-mockery": "^1.1",
                "phpstan/phpstan-phpunit": "^1.1",
                "phpunit/phpunit": "^8.5 || ^9",
                "ramsey/composer-repl": "^1.4",
                "slevomat/coding-standard": "^8.4",
                "squizlabs/php_codesniffer": "^3.5",
                "vimeo/psalm": "^4.9"
            },
            "suggest": {
                "ext-bcmath": "Enables faster math with arbitrary-precision integers using BCMath.",
                "ext-gmp": "Enables faster math with arbitrary-precision integers using GMP.",
                "ext-uuid": "Enables the use of PeclUuidTimeGenerator and PeclUuidRandomGenerator.",
                "paragonie/random-lib": "Provides RandomLib for use with the RandomLibAdapter",
                "ramsey/uuid-doctrine": "Allows the use of Ramsey\\Uuid\\Uuid as Doctrine field type."
            },
            "type": "library",
            "extra": {
                "captainhook": {
                    "force-install": true
                }
            },
            "autoload": {
                "files": [
                    "src/functions.php"
                ],
                "psr-4": {
                    "Ramsey\\Uuid\\": "src/"
                }
            },
            "notification-url": "https://packagist.org/downloads/",
            "license": [
                "MIT"
            ],
            "description": "A PHP library for generating and working with universally unique identifiers (UUIDs).",
            "keywords": [
                "guid",
                "identifier",
                "uuid"
            ],
            "support": {
                "issues": "https://github.com/ramsey/uuid/issues",
                "source": "https://github.com/ramsey/uuid/tree/4.7.3"
            },
            "funding": [
                {
                    "url": "https://github.com/ramsey",
                    "type": "github"
                },
                {
                    "url": "https://tidelift.com/funding/github/packagist/ramsey/uuid",
                    "type": "tidelift"
                }
            ],
            "time": "2023-01-12T18:13:24+00:00"
        },
        {
            "name": "symfony/filesystem",
            "version": "v5.4.19",
            "source": {
                "type": "git",
                "url": "https://github.com/symfony/filesystem.git",
                "reference": "648bfaca6a494f3e22378123bcee2894045dc9d8"
            },
            "dist": {
                "type": "zip",
                "url": "https://api.github.com/repos/symfony/filesystem/zipball/648bfaca6a494f3e22378123bcee2894045dc9d8",
                "reference": "648bfaca6a494f3e22378123bcee2894045dc9d8",
                "shasum": ""
            },
            "require": {
                "php": ">=7.2.5",
                "symfony/polyfill-ctype": "~1.8",
                "symfony/polyfill-mbstring": "~1.8",
                "symfony/polyfill-php80": "^1.16"
            },
            "type": "library",
            "autoload": {
                "psr-4": {
                    "Symfony\\Component\\Filesystem\\": ""
                },
                "exclude-from-classmap": [
                    "/Tests/"
                ]
            },
            "notification-url": "https://packagist.org/downloads/",
            "license": [
                "MIT"
            ],
            "authors": [
                {
                    "name": "Fabien Potencier",
                    "email": "fabien@symfony.com"
                },
                {
                    "name": "Symfony Community",
                    "homepage": "https://symfony.com/contributors"
                }
            ],
            "description": "Provides basic utilities for the filesystem",
            "homepage": "https://symfony.com",
            "support": {
                "source": "https://github.com/symfony/filesystem/tree/v5.4.19"
            },
            "funding": [
                {
                    "url": "https://symfony.com/sponsor",
                    "type": "custom"
                },
                {
                    "url": "https://github.com/fabpot",
                    "type": "github"
                },
                {
                    "url": "https://tidelift.com/funding/github/packagist/symfony/symfony",
                    "type": "tidelift"
                }
            ],
            "time": "2023-01-14T19:14:44+00:00"
        },
        {
            "name": "symfony/polyfill-ctype",
            "version": "v1.27.0",
            "source": {
                "type": "git",
                "url": "https://github.com/symfony/polyfill-ctype.git",
                "reference": "5bbc823adecdae860bb64756d639ecfec17b050a"
            },
            "dist": {
                "type": "zip",
                "url": "https://api.github.com/repos/symfony/polyfill-ctype/zipball/5bbc823adecdae860bb64756d639ecfec17b050a",
                "reference": "5bbc823adecdae860bb64756d639ecfec17b050a",
                "shasum": ""
            },
            "require": {
                "php": ">=7.1"
            },
            "provide": {
                "ext-ctype": "*"
            },
            "suggest": {
                "ext-ctype": "For best performance"
            },
            "type": "library",
            "extra": {
                "branch-alias": {
                    "dev-main": "1.27-dev"
                },
                "thanks": {
                    "name": "symfony/polyfill",
                    "url": "https://github.com/symfony/polyfill"
                }
            },
            "autoload": {
                "files": [
                    "bootstrap.php"
                ],
                "psr-4": {
                    "Symfony\\Polyfill\\Ctype\\": ""
                }
            },
            "notification-url": "https://packagist.org/downloads/",
            "license": [
                "MIT"
            ],
            "authors": [
                {
                    "name": "Gert de Pagter",
                    "email": "BackEndTea@gmail.com"
                },
                {
                    "name": "Symfony Community",
                    "homepage": "https://symfony.com/contributors"
                }
            ],
            "description": "Symfony polyfill for ctype functions",
            "homepage": "https://symfony.com",
            "keywords": [
                "compatibility",
                "ctype",
                "polyfill",
                "portable"
            ],
            "support": {
                "source": "https://github.com/symfony/polyfill-ctype/tree/v1.27.0"
            },
            "funding": [
                {
                    "url": "https://symfony.com/sponsor",
                    "type": "custom"
                },
                {
                    "url": "https://github.com/fabpot",
                    "type": "github"
                },
                {
                    "url": "https://tidelift.com/funding/github/packagist/symfony/symfony",
                    "type": "tidelift"
                }
            ],
            "time": "2022-11-03T14:55:06+00:00"
        },
        {
            "name": "symfony/polyfill-mbstring",
            "version": "v1.27.0",
            "source": {
                "type": "git",
                "url": "https://github.com/symfony/polyfill-mbstring.git",
                "reference": "8ad114f6b39e2c98a8b0e3bd907732c207c2b534"
            },
            "dist": {
                "type": "zip",
                "url": "https://api.github.com/repos/symfony/polyfill-mbstring/zipball/8ad114f6b39e2c98a8b0e3bd907732c207c2b534",
                "reference": "8ad114f6b39e2c98a8b0e3bd907732c207c2b534",
                "shasum": ""
            },
            "require": {
                "php": ">=7.1"
            },
            "provide": {
                "ext-mbstring": "*"
            },
            "suggest": {
                "ext-mbstring": "For best performance"
            },
            "type": "library",
            "extra": {
                "branch-alias": {
                    "dev-main": "1.27-dev"
                },
                "thanks": {
                    "name": "symfony/polyfill",
                    "url": "https://github.com/symfony/polyfill"
                }
            },
            "autoload": {
                "files": [
                    "bootstrap.php"
                ],
                "psr-4": {
                    "Symfony\\Polyfill\\Mbstring\\": ""
                }
            },
            "notification-url": "https://packagist.org/downloads/",
            "license": [
                "MIT"
            ],
            "authors": [
                {
                    "name": "Nicolas Grekas",
                    "email": "p@tchwork.com"
                },
                {
                    "name": "Symfony Community",
                    "homepage": "https://symfony.com/contributors"
                }
            ],
            "description": "Symfony polyfill for the Mbstring extension",
            "homepage": "https://symfony.com",
            "keywords": [
                "compatibility",
                "mbstring",
                "polyfill",
                "portable",
                "shim"
            ],
            "support": {
                "source": "https://github.com/symfony/polyfill-mbstring/tree/v1.27.0"
            },
            "funding": [
                {
                    "url": "https://symfony.com/sponsor",
                    "type": "custom"
                },
                {
                    "url": "https://github.com/fabpot",
                    "type": "github"
                },
                {
                    "url": "https://tidelift.com/funding/github/packagist/symfony/symfony",
                    "type": "tidelift"
                }
            ],
            "time": "2022-11-03T14:55:06+00:00"
        },
        {
            "name": "symfony/polyfill-php80",
            "version": "v1.27.0",
            "source": {
                "type": "git",
                "url": "https://github.com/symfony/polyfill-php80.git",
                "reference": "7a6ff3f1959bb01aefccb463a0f2cd3d3d2fd936"
            },
            "dist": {
                "type": "zip",
                "url": "https://api.github.com/repos/symfony/polyfill-php80/zipball/7a6ff3f1959bb01aefccb463a0f2cd3d3d2fd936",
                "reference": "7a6ff3f1959bb01aefccb463a0f2cd3d3d2fd936",
                "shasum": ""
            },
            "require": {
                "php": ">=7.1"
            },
            "type": "library",
            "extra": {
                "branch-alias": {
                    "dev-main": "1.27-dev"
                },
                "thanks": {
                    "name": "symfony/polyfill",
                    "url": "https://github.com/symfony/polyfill"
                }
            },
            "autoload": {
                "files": [
                    "bootstrap.php"
                ],
                "psr-4": {
                    "Symfony\\Polyfill\\Php80\\": ""
                },
                "classmap": [
                    "Resources/stubs"
                ]
            },
            "notification-url": "https://packagist.org/downloads/",
            "license": [
                "MIT"
            ],
            "authors": [
                {
                    "name": "Ion Bazan",
                    "email": "ion.bazan@gmail.com"
                },
                {
                    "name": "Nicolas Grekas",
                    "email": "p@tchwork.com"
                },
                {
                    "name": "Symfony Community",
                    "homepage": "https://symfony.com/contributors"
                }
            ],
            "description": "Symfony polyfill backporting some PHP 8.0+ features to lower PHP versions",
            "homepage": "https://symfony.com",
            "keywords": [
                "compatibility",
                "polyfill",
                "portable",
                "shim"
            ],
            "support": {
                "source": "https://github.com/symfony/polyfill-php80/tree/v1.27.0"
            },
            "funding": [
                {
                    "url": "https://symfony.com/sponsor",
                    "type": "custom"
                },
                {
                    "url": "https://github.com/fabpot",
                    "type": "github"
                },
                {
                    "url": "https://tidelift.com/funding/github/packagist/symfony/symfony",
                    "type": "tidelift"
                }
            ],
            "time": "2022-11-03T14:55:06+00:00"
        },
        {
            "name": "symfony/polyfill-php81",
            "version": "v1.27.0",
            "source": {
                "type": "git",
                "url": "https://github.com/symfony/polyfill-php81.git",
                "reference": "707403074c8ea6e2edaf8794b0157a0bfa52157a"
            },
            "dist": {
                "type": "zip",
                "url": "https://api.github.com/repos/symfony/polyfill-php81/zipball/707403074c8ea6e2edaf8794b0157a0bfa52157a",
                "reference": "707403074c8ea6e2edaf8794b0157a0bfa52157a",
                "shasum": ""
            },
            "require": {
                "php": ">=7.1"
            },
            "type": "library",
            "extra": {
                "branch-alias": {
                    "dev-main": "1.27-dev"
                },
                "thanks": {
                    "name": "symfony/polyfill",
                    "url": "https://github.com/symfony/polyfill"
                }
            },
            "autoload": {
                "files": [
                    "bootstrap.php"
                ],
                "psr-4": {
                    "Symfony\\Polyfill\\Php81\\": ""
                },
                "classmap": [
                    "Resources/stubs"
                ]
            },
            "notification-url": "https://packagist.org/downloads/",
            "license": [
                "MIT"
            ],
            "authors": [
                {
                    "name": "Nicolas Grekas",
                    "email": "p@tchwork.com"
                },
                {
                    "name": "Symfony Community",
                    "homepage": "https://symfony.com/contributors"
                }
            ],
            "description": "Symfony polyfill backporting some PHP 8.1+ features to lower PHP versions",
            "homepage": "https://symfony.com",
            "keywords": [
                "compatibility",
                "polyfill",
                "portable",
                "shim"
            ],
            "support": {
                "source": "https://github.com/symfony/polyfill-php81/tree/v1.27.0"
            },
            "funding": [
                {
                    "url": "https://symfony.com/sponsor",
                    "type": "custom"
                },
                {
                    "url": "https://github.com/fabpot",
                    "type": "github"
                },
                {
                    "url": "https://tidelift.com/funding/github/packagist/symfony/symfony",
                    "type": "tidelift"
                }
            ],
            "time": "2022-11-03T14:55:06+00:00"
        },
        {
            "name": "webmozart/assert",
            "version": "1.11.0",
            "source": {
                "type": "git",
                "url": "https://github.com/webmozarts/assert.git",
                "reference": "11cb2199493b2f8a3b53e7f19068fc6aac760991"
            },
            "dist": {
                "type": "zip",
                "url": "https://api.github.com/repos/webmozarts/assert/zipball/11cb2199493b2f8a3b53e7f19068fc6aac760991",
                "reference": "11cb2199493b2f8a3b53e7f19068fc6aac760991",
                "shasum": ""
            },
            "require": {
                "ext-ctype": "*",
                "php": "^7.2 || ^8.0"
            },
            "conflict": {
                "phpstan/phpstan": "<0.12.20",
                "vimeo/psalm": "<4.6.1 || 4.6.2"
            },
            "require-dev": {
                "phpunit/phpunit": "^8.5.13"
            },
            "type": "library",
            "extra": {
                "branch-alias": {
                    "dev-master": "1.10-dev"
                }
            },
            "autoload": {
                "psr-4": {
                    "Webmozart\\Assert\\": "src/"
                }
            },
            "notification-url": "https://packagist.org/downloads/",
            "license": [
                "MIT"
            ],
            "authors": [
                {
                    "name": "Bernhard Schussek",
                    "email": "bschussek@gmail.com"
                }
            ],
            "description": "Assertions to validate method input/output with nice error messages.",
            "keywords": [
                "assert",
                "check",
                "validate"
            ],
            "support": {
                "issues": "https://github.com/webmozarts/assert/issues",
                "source": "https://github.com/webmozarts/assert/tree/1.11.0"
            },
            "time": "2022-06-03T18:03:27+00:00"
        },
        {
            "name": "webmozart/path-util",
            "version": "2.3.0",
            "source": {
                "type": "git",
                "url": "https://github.com/webmozart/path-util.git",
                "reference": "d939f7edc24c9a1bb9c0dee5cb05d8e859490725"
            },
            "dist": {
                "type": "zip",
                "url": "https://api.github.com/repos/webmozart/path-util/zipball/d939f7edc24c9a1bb9c0dee5cb05d8e859490725",
                "reference": "d939f7edc24c9a1bb9c0dee5cb05d8e859490725",
                "shasum": ""
            },
            "require": {
                "php": ">=5.3.3",
                "webmozart/assert": "~1.0"
            },
            "require-dev": {
                "phpunit/phpunit": "^4.6",
                "sebastian/version": "^1.0.1"
            },
            "type": "library",
            "extra": {
                "branch-alias": {
                    "dev-master": "2.3-dev"
                }
            },
            "autoload": {
                "psr-4": {
                    "Webmozart\\PathUtil\\": "src/"
                }
            },
            "notification-url": "https://packagist.org/downloads/",
            "license": [
                "MIT"
            ],
            "authors": [
                {
                    "name": "Bernhard Schussek",
                    "email": "bschussek@gmail.com"
                }
            ],
            "description": "A robust cross-platform utility for normalizing, comparing and modifying file paths.",
            "support": {
                "issues": "https://github.com/webmozart/path-util/issues",
                "source": "https://github.com/webmozart/path-util/tree/2.3.0"
            },
            "abandoned": "symfony/filesystem",
            "time": "2015-12-17T08:42:14+00:00"
        }
    ],
    "packages-dev": [
        {
            "name": "doctrine/instantiator",
            "version": "1.5.0",
            "source": {
                "type": "git",
                "url": "https://github.com/doctrine/instantiator.git",
                "reference": "0a0fa9780f5d4e507415a065172d26a98d02047b"
            },
            "dist": {
                "type": "zip",
                "url": "https://api.github.com/repos/doctrine/instantiator/zipball/0a0fa9780f5d4e507415a065172d26a98d02047b",
                "reference": "0a0fa9780f5d4e507415a065172d26a98d02047b",
                "shasum": ""
            },
            "require": {
                "php": "^7.1 || ^8.0"
            },
            "require-dev": {
                "doctrine/coding-standard": "^9 || ^11",
                "ext-pdo": "*",
                "ext-phar": "*",
                "phpbench/phpbench": "^0.16 || ^1",
                "phpstan/phpstan": "^1.4",
                "phpstan/phpstan-phpunit": "^1",
                "phpunit/phpunit": "^7.5 || ^8.5 || ^9.5",
                "vimeo/psalm": "^4.30 || ^5.4"
            },
            "type": "library",
            "autoload": {
                "psr-4": {
                    "Doctrine\\Instantiator\\": "src/Doctrine/Instantiator/"
                }
            },
            "notification-url": "https://packagist.org/downloads/",
            "license": [
                "MIT"
            ],
            "authors": [
                {
                    "name": "Marco Pivetta",
                    "email": "ocramius@gmail.com",
                    "homepage": "https://ocramius.github.io/"
                }
            ],
            "description": "A small, lightweight utility to instantiate objects in PHP without invoking their constructors",
            "homepage": "https://www.doctrine-project.org/projects/instantiator.html",
            "keywords": [
                "constructor",
                "instantiate"
            ],
            "support": {
                "issues": "https://github.com/doctrine/instantiator/issues",
                "source": "https://github.com/doctrine/instantiator/tree/1.5.0"
            },
            "funding": [
                {
                    "url": "https://www.doctrine-project.org/sponsorship.html",
                    "type": "custom"
                },
                {
                    "url": "https://www.patreon.com/phpdoctrine",
                    "type": "patreon"
                },
                {
                    "url": "https://tidelift.com/funding/github/packagist/doctrine%2Finstantiator",
                    "type": "tidelift"
                }
            ],
            "time": "2022-12-30T00:15:36+00:00"
        },
        {
            "name": "myclabs/deep-copy",
            "version": "1.11.0",
            "source": {
                "type": "git",
                "url": "https://github.com/myclabs/DeepCopy.git",
                "reference": "14daed4296fae74d9e3201d2c4925d1acb7aa614"
            },
            "dist": {
                "type": "zip",
                "url": "https://api.github.com/repos/myclabs/DeepCopy/zipball/14daed4296fae74d9e3201d2c4925d1acb7aa614",
                "reference": "14daed4296fae74d9e3201d2c4925d1acb7aa614",
                "shasum": ""
            },
            "require": {
                "php": "^7.1 || ^8.0"
            },
            "conflict": {
                "doctrine/collections": "<1.6.8",
                "doctrine/common": "<2.13.3 || >=3,<3.2.2"
            },
            "require-dev": {
                "doctrine/collections": "^1.6.8",
                "doctrine/common": "^2.13.3 || ^3.2.2",
                "phpunit/phpunit": "^7.5.20 || ^8.5.23 || ^9.5.13"
            },
            "type": "library",
            "autoload": {
                "files": [
                    "src/DeepCopy/deep_copy.php"
                ],
                "psr-4": {
                    "DeepCopy\\": "src/DeepCopy/"
                }
            },
            "notification-url": "https://packagist.org/downloads/",
            "license": [
                "MIT"
            ],
            "description": "Create deep copies (clones) of your objects",
            "keywords": [
                "clone",
                "copy",
                "duplicate",
                "object",
                "object graph"
            ],
            "support": {
                "issues": "https://github.com/myclabs/DeepCopy/issues",
                "source": "https://github.com/myclabs/DeepCopy/tree/1.11.0"
            },
            "funding": [
                {
                    "url": "https://tidelift.com/funding/github/packagist/myclabs/deep-copy",
                    "type": "tidelift"
                }
            ],
            "time": "2022-03-03T13:19:32+00:00"
        },
        {
            "name": "nikic/php-parser",
            "version": "v4.15.3",
            "source": {
                "type": "git",
                "url": "https://github.com/nikic/PHP-Parser.git",
                "reference": "570e980a201d8ed0236b0a62ddf2c9cbb2034039"
            },
            "dist": {
                "type": "zip",
                "url": "https://api.github.com/repos/nikic/PHP-Parser/zipball/570e980a201d8ed0236b0a62ddf2c9cbb2034039",
                "reference": "570e980a201d8ed0236b0a62ddf2c9cbb2034039",
                "shasum": ""
            },
            "require": {
                "ext-tokenizer": "*",
                "php": ">=7.0"
            },
            "require-dev": {
                "ircmaxell/php-yacc": "^0.0.7",
                "phpunit/phpunit": "^6.5 || ^7.0 || ^8.0 || ^9.0"
            },
            "bin": [
                "bin/php-parse"
            ],
            "type": "library",
            "extra": {
                "branch-alias": {
                    "dev-master": "4.9-dev"
                }
            },
            "autoload": {
                "psr-4": {
                    "PhpParser\\": "lib/PhpParser"
                }
            },
            "notification-url": "https://packagist.org/downloads/",
            "license": [
                "BSD-3-Clause"
            ],
            "authors": [
                {
                    "name": "Nikita Popov"
                }
            ],
            "description": "A PHP parser written in PHP",
            "keywords": [
                "parser",
                "php"
            ],
            "support": {
                "issues": "https://github.com/nikic/PHP-Parser/issues",
                "source": "https://github.com/nikic/PHP-Parser/tree/v4.15.3"
            },
            "time": "2023-01-16T22:05:37+00:00"
        },
        {
            "name": "phar-io/manifest",
            "version": "2.0.3",
            "source": {
                "type": "git",
                "url": "https://github.com/phar-io/manifest.git",
                "reference": "97803eca37d319dfa7826cc2437fc020857acb53"
            },
            "dist": {
                "type": "zip",
                "url": "https://api.github.com/repos/phar-io/manifest/zipball/97803eca37d319dfa7826cc2437fc020857acb53",
                "reference": "97803eca37d319dfa7826cc2437fc020857acb53",
                "shasum": ""
            },
            "require": {
                "ext-dom": "*",
                "ext-phar": "*",
                "ext-xmlwriter": "*",
                "phar-io/version": "^3.0.1",
                "php": "^7.2 || ^8.0"
            },
            "type": "library",
            "extra": {
                "branch-alias": {
                    "dev-master": "2.0.x-dev"
                }
            },
            "autoload": {
                "classmap": [
                    "src/"
                ]
            },
            "notification-url": "https://packagist.org/downloads/",
            "license": [
                "BSD-3-Clause"
            ],
            "authors": [
                {
                    "name": "Arne Blankerts",
                    "email": "arne@blankerts.de",
                    "role": "Developer"
                },
                {
                    "name": "Sebastian Heuer",
                    "email": "sebastian@phpeople.de",
                    "role": "Developer"
                },
                {
                    "name": "Sebastian Bergmann",
                    "email": "sebastian@phpunit.de",
                    "role": "Developer"
                }
            ],
            "description": "Component for reading phar.io manifest information from a PHP Archive (PHAR)",
            "support": {
                "issues": "https://github.com/phar-io/manifest/issues",
                "source": "https://github.com/phar-io/manifest/tree/2.0.3"
            },
            "time": "2021-07-20T11:28:43+00:00"
        },
        {
            "name": "phar-io/version",
            "version": "3.2.1",
            "source": {
                "type": "git",
                "url": "https://github.com/phar-io/version.git",
                "reference": "4f7fd7836c6f332bb2933569e566a0d6c4cbed74"
            },
            "dist": {
                "type": "zip",
                "url": "https://api.github.com/repos/phar-io/version/zipball/4f7fd7836c6f332bb2933569e566a0d6c4cbed74",
                "reference": "4f7fd7836c6f332bb2933569e566a0d6c4cbed74",
                "shasum": ""
            },
            "require": {
                "php": "^7.2 || ^8.0"
            },
            "type": "library",
            "autoload": {
                "classmap": [
                    "src/"
                ]
            },
            "notification-url": "https://packagist.org/downloads/",
            "license": [
                "BSD-3-Clause"
            ],
            "authors": [
                {
                    "name": "Arne Blankerts",
                    "email": "arne@blankerts.de",
                    "role": "Developer"
                },
                {
                    "name": "Sebastian Heuer",
                    "email": "sebastian@phpeople.de",
                    "role": "Developer"
                },
                {
                    "name": "Sebastian Bergmann",
                    "email": "sebastian@phpunit.de",
                    "role": "Developer"
                }
            ],
            "description": "Library for handling version information and constraints",
            "support": {
                "issues": "https://github.com/phar-io/version/issues",
                "source": "https://github.com/phar-io/version/tree/3.2.1"
            },
            "time": "2022-02-21T01:04:05+00:00"
        },
        {
            "name": "phpstan/phpstan",
            "version": "1.9.14",
            "source": {
                "type": "git",
                "url": "https://github.com/phpstan/phpstan.git",
                "reference": "e5fcc96289cf737304286a9b505fbed091f02e58"
            },
            "dist": {
                "type": "zip",
                "url": "https://api.github.com/repos/phpstan/phpstan/zipball/e5fcc96289cf737304286a9b505fbed091f02e58",
                "reference": "e5fcc96289cf737304286a9b505fbed091f02e58",
                "shasum": ""
            },
            "require": {
                "php": "^7.2|^8.0"
            },
            "conflict": {
                "phpstan/phpstan-shim": "*"
            },
            "bin": [
                "phpstan",
                "phpstan.phar"
            ],
            "type": "library",
            "autoload": {
                "files": [
                    "bootstrap.php"
                ]
            },
            "notification-url": "https://packagist.org/downloads/",
            "license": [
                "MIT"
            ],
            "description": "PHPStan - PHP Static Analysis Tool",
            "keywords": [
                "dev",
                "static analysis"
            ],
            "support": {
                "issues": "https://github.com/phpstan/phpstan/issues",
                "source": "https://github.com/phpstan/phpstan/tree/1.9.14"
            },
            "funding": [
                {
                    "url": "https://github.com/ondrejmirtes",
                    "type": "github"
                },
                {
                    "url": "https://github.com/phpstan",
                    "type": "github"
                },
                {
                    "url": "https://tidelift.com/funding/github/packagist/phpstan/phpstan",
                    "type": "tidelift"
                }
            ],
            "time": "2023-01-19T10:47:09+00:00"
        },
        {
            "name": "phpstan/phpstan-phpunit",
            "version": "1.3.3",
            "source": {
                "type": "git",
                "url": "https://github.com/phpstan/phpstan-phpunit.git",
                "reference": "54a24bd23e9e80ee918cdc24f909d376c2e273f7"
            },
            "dist": {
                "type": "zip",
                "url": "https://api.github.com/repos/phpstan/phpstan-phpunit/zipball/54a24bd23e9e80ee918cdc24f909d376c2e273f7",
                "reference": "54a24bd23e9e80ee918cdc24f909d376c2e273f7",
                "shasum": ""
            },
            "require": {
                "php": "^7.2 || ^8.0",
                "phpstan/phpstan": "^1.9.3"
            },
            "conflict": {
                "phpunit/phpunit": "<7.0"
            },
            "require-dev": {
                "nikic/php-parser": "^4.13.0",
                "php-parallel-lint/php-parallel-lint": "^1.2",
                "phpstan/phpstan-strict-rules": "^1.0",
                "phpunit/phpunit": "^9.5"
            },
            "type": "phpstan-extension",
            "extra": {
                "phpstan": {
                    "includes": [
                        "extension.neon",
                        "rules.neon"
                    ]
                }
            },
            "autoload": {
                "psr-4": {
                    "PHPStan\\": "src/"
                }
            },
            "notification-url": "https://packagist.org/downloads/",
            "license": [
                "MIT"
            ],
            "description": "PHPUnit extensions and rules for PHPStan",
            "support": {
                "issues": "https://github.com/phpstan/phpstan-phpunit/issues",
                "source": "https://github.com/phpstan/phpstan-phpunit/tree/1.3.3"
            },
            "time": "2022-12-21T15:25:00+00:00"
        },
        {
            "name": "phpstan/phpstan-strict-rules",
            "version": "1.4.5",
            "source": {
                "type": "git",
                "url": "https://github.com/phpstan/phpstan-strict-rules.git",
                "reference": "361f75b06066f3fdaba87c1f57bdb1ffc28d6f1d"
            },
            "dist": {
                "type": "zip",
                "url": "https://api.github.com/repos/phpstan/phpstan-strict-rules/zipball/361f75b06066f3fdaba87c1f57bdb1ffc28d6f1d",
                "reference": "361f75b06066f3fdaba87c1f57bdb1ffc28d6f1d",
                "shasum": ""
            },
            "require": {
                "php": "^7.2 || ^8.0",
                "phpstan/phpstan": "^1.9.7"
            },
            "require-dev": {
                "nikic/php-parser": "^4.13.0",
                "php-parallel-lint/php-parallel-lint": "^1.2",
                "phpstan/phpstan-phpunit": "^1.0",
                "phpunit/phpunit": "^9.5"
            },
            "type": "phpstan-extension",
            "extra": {
                "phpstan": {
                    "includes": [
                        "rules.neon"
                    ]
                }
            },
            "autoload": {
                "psr-4": {
                    "PHPStan\\": "src/"
                }
            },
            "notification-url": "https://packagist.org/downloads/",
            "license": [
                "MIT"
            ],
            "description": "Extra strict and opinionated rules for PHPStan",
            "support": {
                "issues": "https://github.com/phpstan/phpstan-strict-rules/issues",
                "source": "https://github.com/phpstan/phpstan-strict-rules/tree/1.4.5"
            },
            "time": "2023-01-11T14:16:29+00:00"
        },
        {
            "name": "phpunit/php-code-coverage",
            "version": "9.2.24",
            "source": {
                "type": "git",
                "url": "https://github.com/sebastianbergmann/php-code-coverage.git",
                "reference": "2cf940ebc6355a9d430462811b5aaa308b174bed"
            },
            "dist": {
                "type": "zip",
                "url": "https://api.github.com/repos/sebastianbergmann/php-code-coverage/zipball/2cf940ebc6355a9d430462811b5aaa308b174bed",
                "reference": "2cf940ebc6355a9d430462811b5aaa308b174bed",
                "shasum": ""
            },
            "require": {
                "ext-dom": "*",
                "ext-libxml": "*",
                "ext-xmlwriter": "*",
                "nikic/php-parser": "^4.14",
                "php": ">=7.3",
                "phpunit/php-file-iterator": "^3.0.3",
                "phpunit/php-text-template": "^2.0.2",
                "sebastian/code-unit-reverse-lookup": "^2.0.2",
                "sebastian/complexity": "^2.0",
                "sebastian/environment": "^5.1.2",
                "sebastian/lines-of-code": "^1.0.3",
                "sebastian/version": "^3.0.1",
                "theseer/tokenizer": "^1.2.0"
            },
            "require-dev": {
                "phpunit/phpunit": "^9.3"
            },
            "suggest": {
                "ext-pcov": "*",
                "ext-xdebug": "*"
            },
            "type": "library",
            "extra": {
                "branch-alias": {
                    "dev-master": "9.2-dev"
                }
            },
            "autoload": {
                "classmap": [
                    "src/"
                ]
            },
            "notification-url": "https://packagist.org/downloads/",
            "license": [
                "BSD-3-Clause"
            ],
            "authors": [
                {
                    "name": "Sebastian Bergmann",
                    "email": "sebastian@phpunit.de",
                    "role": "lead"
                }
            ],
            "description": "Library that provides collection, processing, and rendering functionality for PHP code coverage information.",
            "homepage": "https://github.com/sebastianbergmann/php-code-coverage",
            "keywords": [
                "coverage",
                "testing",
                "xunit"
            ],
            "support": {
                "issues": "https://github.com/sebastianbergmann/php-code-coverage/issues",
                "source": "https://github.com/sebastianbergmann/php-code-coverage/tree/9.2.24"
            },
            "funding": [
                {
                    "url": "https://github.com/sebastianbergmann",
                    "type": "github"
                }
            ],
            "time": "2023-01-26T08:26:55+00:00"
        },
        {
            "name": "phpunit/php-file-iterator",
            "version": "3.0.6",
            "source": {
                "type": "git",
                "url": "https://github.com/sebastianbergmann/php-file-iterator.git",
                "reference": "cf1c2e7c203ac650e352f4cc675a7021e7d1b3cf"
            },
            "dist": {
                "type": "zip",
                "url": "https://api.github.com/repos/sebastianbergmann/php-file-iterator/zipball/cf1c2e7c203ac650e352f4cc675a7021e7d1b3cf",
                "reference": "cf1c2e7c203ac650e352f4cc675a7021e7d1b3cf",
                "shasum": ""
            },
            "require": {
                "php": ">=7.3"
            },
            "require-dev": {
                "phpunit/phpunit": "^9.3"
            },
            "type": "library",
            "extra": {
                "branch-alias": {
                    "dev-master": "3.0-dev"
                }
            },
            "autoload": {
                "classmap": [
                    "src/"
                ]
            },
            "notification-url": "https://packagist.org/downloads/",
            "license": [
                "BSD-3-Clause"
            ],
            "authors": [
                {
                    "name": "Sebastian Bergmann",
                    "email": "sebastian@phpunit.de",
                    "role": "lead"
                }
            ],
            "description": "FilterIterator implementation that filters files based on a list of suffixes.",
            "homepage": "https://github.com/sebastianbergmann/php-file-iterator/",
            "keywords": [
                "filesystem",
                "iterator"
            ],
            "support": {
                "issues": "https://github.com/sebastianbergmann/php-file-iterator/issues",
                "source": "https://github.com/sebastianbergmann/php-file-iterator/tree/3.0.6"
            },
            "funding": [
                {
                    "url": "https://github.com/sebastianbergmann",
                    "type": "github"
                }
            ],
            "time": "2021-12-02T12:48:52+00:00"
        },
        {
            "name": "phpunit/php-invoker",
            "version": "3.1.1",
            "source": {
                "type": "git",
                "url": "https://github.com/sebastianbergmann/php-invoker.git",
                "reference": "5a10147d0aaf65b58940a0b72f71c9ac0423cc67"
            },
            "dist": {
                "type": "zip",
                "url": "https://api.github.com/repos/sebastianbergmann/php-invoker/zipball/5a10147d0aaf65b58940a0b72f71c9ac0423cc67",
                "reference": "5a10147d0aaf65b58940a0b72f71c9ac0423cc67",
                "shasum": ""
            },
            "require": {
                "php": ">=7.3"
            },
            "require-dev": {
                "ext-pcntl": "*",
                "phpunit/phpunit": "^9.3"
            },
            "suggest": {
                "ext-pcntl": "*"
            },
            "type": "library",
            "extra": {
                "branch-alias": {
                    "dev-master": "3.1-dev"
                }
            },
            "autoload": {
                "classmap": [
                    "src/"
                ]
            },
            "notification-url": "https://packagist.org/downloads/",
            "license": [
                "BSD-3-Clause"
            ],
            "authors": [
                {
                    "name": "Sebastian Bergmann",
                    "email": "sebastian@phpunit.de",
                    "role": "lead"
                }
            ],
            "description": "Invoke callables with a timeout",
            "homepage": "https://github.com/sebastianbergmann/php-invoker/",
            "keywords": [
                "process"
            ],
            "support": {
                "issues": "https://github.com/sebastianbergmann/php-invoker/issues",
                "source": "https://github.com/sebastianbergmann/php-invoker/tree/3.1.1"
            },
            "funding": [
                {
                    "url": "https://github.com/sebastianbergmann",
                    "type": "github"
                }
            ],
            "time": "2020-09-28T05:58:55+00:00"
        },
        {
            "name": "phpunit/php-text-template",
            "version": "2.0.4",
            "source": {
                "type": "git",
                "url": "https://github.com/sebastianbergmann/php-text-template.git",
                "reference": "5da5f67fc95621df9ff4c4e5a84d6a8a2acf7c28"
            },
            "dist": {
                "type": "zip",
                "url": "https://api.github.com/repos/sebastianbergmann/php-text-template/zipball/5da5f67fc95621df9ff4c4e5a84d6a8a2acf7c28",
                "reference": "5da5f67fc95621df9ff4c4e5a84d6a8a2acf7c28",
                "shasum": ""
            },
            "require": {
                "php": ">=7.3"
            },
            "require-dev": {
                "phpunit/phpunit": "^9.3"
            },
            "type": "library",
            "extra": {
                "branch-alias": {
                    "dev-master": "2.0-dev"
                }
            },
            "autoload": {
                "classmap": [
                    "src/"
                ]
            },
            "notification-url": "https://packagist.org/downloads/",
            "license": [
                "BSD-3-Clause"
            ],
            "authors": [
                {
                    "name": "Sebastian Bergmann",
                    "email": "sebastian@phpunit.de",
                    "role": "lead"
                }
            ],
            "description": "Simple template engine.",
            "homepage": "https://github.com/sebastianbergmann/php-text-template/",
            "keywords": [
                "template"
            ],
            "support": {
                "issues": "https://github.com/sebastianbergmann/php-text-template/issues",
                "source": "https://github.com/sebastianbergmann/php-text-template/tree/2.0.4"
            },
            "funding": [
                {
                    "url": "https://github.com/sebastianbergmann",
                    "type": "github"
                }
            ],
            "time": "2020-10-26T05:33:50+00:00"
        },
        {
            "name": "phpunit/php-timer",
            "version": "5.0.3",
            "source": {
                "type": "git",
                "url": "https://github.com/sebastianbergmann/php-timer.git",
                "reference": "5a63ce20ed1b5bf577850e2c4e87f4aa902afbd2"
            },
            "dist": {
                "type": "zip",
                "url": "https://api.github.com/repos/sebastianbergmann/php-timer/zipball/5a63ce20ed1b5bf577850e2c4e87f4aa902afbd2",
                "reference": "5a63ce20ed1b5bf577850e2c4e87f4aa902afbd2",
                "shasum": ""
            },
            "require": {
                "php": ">=7.3"
            },
            "require-dev": {
                "phpunit/phpunit": "^9.3"
            },
            "type": "library",
            "extra": {
                "branch-alias": {
                    "dev-master": "5.0-dev"
                }
            },
            "autoload": {
                "classmap": [
                    "src/"
                ]
            },
            "notification-url": "https://packagist.org/downloads/",
            "license": [
                "BSD-3-Clause"
            ],
            "authors": [
                {
                    "name": "Sebastian Bergmann",
                    "email": "sebastian@phpunit.de",
                    "role": "lead"
                }
            ],
            "description": "Utility class for timing",
            "homepage": "https://github.com/sebastianbergmann/php-timer/",
            "keywords": [
                "timer"
            ],
            "support": {
                "issues": "https://github.com/sebastianbergmann/php-timer/issues",
                "source": "https://github.com/sebastianbergmann/php-timer/tree/5.0.3"
            },
            "funding": [
                {
                    "url": "https://github.com/sebastianbergmann",
                    "type": "github"
                }
            ],
            "time": "2020-10-26T13:16:10+00:00"
        },
        {
            "name": "phpunit/phpunit",
            "version": "9.5.28",
            "source": {
                "type": "git",
                "url": "https://github.com/sebastianbergmann/phpunit.git",
                "reference": "954ca3113a03bf780d22f07bf055d883ee04b65e"
            },
            "dist": {
                "type": "zip",
                "url": "https://api.github.com/repos/sebastianbergmann/phpunit/zipball/954ca3113a03bf780d22f07bf055d883ee04b65e",
                "reference": "954ca3113a03bf780d22f07bf055d883ee04b65e",
                "shasum": ""
            },
            "require": {
                "doctrine/instantiator": "^1.3.1 || ^2",
                "ext-dom": "*",
                "ext-json": "*",
                "ext-libxml": "*",
                "ext-mbstring": "*",
                "ext-xml": "*",
                "ext-xmlwriter": "*",
                "myclabs/deep-copy": "^1.10.1",
                "phar-io/manifest": "^2.0.3",
                "phar-io/version": "^3.0.2",
                "php": ">=7.3",
                "phpunit/php-code-coverage": "^9.2.13",
                "phpunit/php-file-iterator": "^3.0.5",
                "phpunit/php-invoker": "^3.1.1",
                "phpunit/php-text-template": "^2.0.3",
                "phpunit/php-timer": "^5.0.2",
                "sebastian/cli-parser": "^1.0.1",
                "sebastian/code-unit": "^1.0.6",
                "sebastian/comparator": "^4.0.8",
                "sebastian/diff": "^4.0.3",
                "sebastian/environment": "^5.1.3",
                "sebastian/exporter": "^4.0.5",
                "sebastian/global-state": "^5.0.1",
                "sebastian/object-enumerator": "^4.0.3",
                "sebastian/resource-operations": "^3.0.3",
                "sebastian/type": "^3.2",
                "sebastian/version": "^3.0.2"
            },
            "suggest": {
                "ext-soap": "*",
                "ext-xdebug": "*"
            },
            "bin": [
                "phpunit"
            ],
            "type": "library",
            "extra": {
                "branch-alias": {
                    "dev-master": "9.5-dev"
                }
            },
            "autoload": {
                "files": [
                    "src/Framework/Assert/Functions.php"
                ],
                "classmap": [
                    "src/"
                ]
            },
            "notification-url": "https://packagist.org/downloads/",
            "license": [
                "BSD-3-Clause"
            ],
            "authors": [
                {
                    "name": "Sebastian Bergmann",
                    "email": "sebastian@phpunit.de",
                    "role": "lead"
                }
            ],
            "description": "The PHP Unit Testing framework.",
            "homepage": "https://phpunit.de/",
            "keywords": [
                "phpunit",
                "testing",
                "xunit"
            ],
            "support": {
                "issues": "https://github.com/sebastianbergmann/phpunit/issues",
                "source": "https://github.com/sebastianbergmann/phpunit/tree/9.5.28"
            },
            "funding": [
                {
                    "url": "https://phpunit.de/sponsors.html",
                    "type": "custom"
                },
                {
                    "url": "https://github.com/sebastianbergmann",
                    "type": "github"
                },
                {
                    "url": "https://tidelift.com/funding/github/packagist/phpunit/phpunit",
                    "type": "tidelift"
                }
            ],
            "time": "2023-01-14T12:32:24+00:00"
        },
        {
            "name": "sebastian/cli-parser",
            "version": "1.0.1",
            "source": {
                "type": "git",
                "url": "https://github.com/sebastianbergmann/cli-parser.git",
                "reference": "442e7c7e687e42adc03470c7b668bc4b2402c0b2"
            },
            "dist": {
                "type": "zip",
                "url": "https://api.github.com/repos/sebastianbergmann/cli-parser/zipball/442e7c7e687e42adc03470c7b668bc4b2402c0b2",
                "reference": "442e7c7e687e42adc03470c7b668bc4b2402c0b2",
                "shasum": ""
            },
            "require": {
                "php": ">=7.3"
            },
            "require-dev": {
                "phpunit/phpunit": "^9.3"
            },
            "type": "library",
            "extra": {
                "branch-alias": {
                    "dev-master": "1.0-dev"
                }
            },
            "autoload": {
                "classmap": [
                    "src/"
                ]
            },
            "notification-url": "https://packagist.org/downloads/",
            "license": [
                "BSD-3-Clause"
            ],
            "authors": [
                {
                    "name": "Sebastian Bergmann",
                    "email": "sebastian@phpunit.de",
                    "role": "lead"
                }
            ],
            "description": "Library for parsing CLI options",
            "homepage": "https://github.com/sebastianbergmann/cli-parser",
            "support": {
                "issues": "https://github.com/sebastianbergmann/cli-parser/issues",
                "source": "https://github.com/sebastianbergmann/cli-parser/tree/1.0.1"
            },
            "funding": [
                {
                    "url": "https://github.com/sebastianbergmann",
                    "type": "github"
                }
            ],
            "time": "2020-09-28T06:08:49+00:00"
        },
        {
            "name": "sebastian/code-unit",
            "version": "1.0.8",
            "source": {
                "type": "git",
                "url": "https://github.com/sebastianbergmann/code-unit.git",
                "reference": "1fc9f64c0927627ef78ba436c9b17d967e68e120"
            },
            "dist": {
                "type": "zip",
                "url": "https://api.github.com/repos/sebastianbergmann/code-unit/zipball/1fc9f64c0927627ef78ba436c9b17d967e68e120",
                "reference": "1fc9f64c0927627ef78ba436c9b17d967e68e120",
                "shasum": ""
            },
            "require": {
                "php": ">=7.3"
            },
            "require-dev": {
                "phpunit/phpunit": "^9.3"
            },
            "type": "library",
            "extra": {
                "branch-alias": {
                    "dev-master": "1.0-dev"
                }
            },
            "autoload": {
                "classmap": [
                    "src/"
                ]
            },
            "notification-url": "https://packagist.org/downloads/",
            "license": [
                "BSD-3-Clause"
            ],
            "authors": [
                {
                    "name": "Sebastian Bergmann",
                    "email": "sebastian@phpunit.de",
                    "role": "lead"
                }
            ],
            "description": "Collection of value objects that represent the PHP code units",
            "homepage": "https://github.com/sebastianbergmann/code-unit",
            "support": {
                "issues": "https://github.com/sebastianbergmann/code-unit/issues",
                "source": "https://github.com/sebastianbergmann/code-unit/tree/1.0.8"
            },
            "funding": [
                {
                    "url": "https://github.com/sebastianbergmann",
                    "type": "github"
                }
            ],
            "time": "2020-10-26T13:08:54+00:00"
        },
        {
            "name": "sebastian/code-unit-reverse-lookup",
            "version": "2.0.3",
            "source": {
                "type": "git",
                "url": "https://github.com/sebastianbergmann/code-unit-reverse-lookup.git",
                "reference": "ac91f01ccec49fb77bdc6fd1e548bc70f7faa3e5"
            },
            "dist": {
                "type": "zip",
                "url": "https://api.github.com/repos/sebastianbergmann/code-unit-reverse-lookup/zipball/ac91f01ccec49fb77bdc6fd1e548bc70f7faa3e5",
                "reference": "ac91f01ccec49fb77bdc6fd1e548bc70f7faa3e5",
                "shasum": ""
            },
            "require": {
                "php": ">=7.3"
            },
            "require-dev": {
                "phpunit/phpunit": "^9.3"
            },
            "type": "library",
            "extra": {
                "branch-alias": {
                    "dev-master": "2.0-dev"
                }
            },
            "autoload": {
                "classmap": [
                    "src/"
                ]
            },
            "notification-url": "https://packagist.org/downloads/",
            "license": [
                "BSD-3-Clause"
            ],
            "authors": [
                {
                    "name": "Sebastian Bergmann",
                    "email": "sebastian@phpunit.de"
                }
            ],
            "description": "Looks up which function or method a line of code belongs to",
            "homepage": "https://github.com/sebastianbergmann/code-unit-reverse-lookup/",
            "support": {
                "issues": "https://github.com/sebastianbergmann/code-unit-reverse-lookup/issues",
                "source": "https://github.com/sebastianbergmann/code-unit-reverse-lookup/tree/2.0.3"
            },
            "funding": [
                {
                    "url": "https://github.com/sebastianbergmann",
                    "type": "github"
                }
            ],
            "time": "2020-09-28T05:30:19+00:00"
        },
        {
            "name": "sebastian/comparator",
            "version": "4.0.8",
            "source": {
                "type": "git",
                "url": "https://github.com/sebastianbergmann/comparator.git",
                "reference": "fa0f136dd2334583309d32b62544682ee972b51a"
            },
            "dist": {
                "type": "zip",
                "url": "https://api.github.com/repos/sebastianbergmann/comparator/zipball/fa0f136dd2334583309d32b62544682ee972b51a",
                "reference": "fa0f136dd2334583309d32b62544682ee972b51a",
                "shasum": ""
            },
            "require": {
                "php": ">=7.3",
                "sebastian/diff": "^4.0",
                "sebastian/exporter": "^4.0"
            },
            "require-dev": {
                "phpunit/phpunit": "^9.3"
            },
            "type": "library",
            "extra": {
                "branch-alias": {
                    "dev-master": "4.0-dev"
                }
            },
            "autoload": {
                "classmap": [
                    "src/"
                ]
            },
            "notification-url": "https://packagist.org/downloads/",
            "license": [
                "BSD-3-Clause"
            ],
            "authors": [
                {
                    "name": "Sebastian Bergmann",
                    "email": "sebastian@phpunit.de"
                },
                {
                    "name": "Jeff Welch",
                    "email": "whatthejeff@gmail.com"
                },
                {
                    "name": "Volker Dusch",
                    "email": "github@wallbash.com"
                },
                {
                    "name": "Bernhard Schussek",
                    "email": "bschussek@2bepublished.at"
                }
            ],
            "description": "Provides the functionality to compare PHP values for equality",
            "homepage": "https://github.com/sebastianbergmann/comparator",
            "keywords": [
                "comparator",
                "compare",
                "equality"
            ],
            "support": {
                "issues": "https://github.com/sebastianbergmann/comparator/issues",
                "source": "https://github.com/sebastianbergmann/comparator/tree/4.0.8"
            },
            "funding": [
                {
                    "url": "https://github.com/sebastianbergmann",
                    "type": "github"
                }
            ],
            "time": "2022-09-14T12:41:17+00:00"
        },
        {
            "name": "sebastian/complexity",
            "version": "2.0.2",
            "source": {
                "type": "git",
                "url": "https://github.com/sebastianbergmann/complexity.git",
                "reference": "739b35e53379900cc9ac327b2147867b8b6efd88"
            },
            "dist": {
                "type": "zip",
                "url": "https://api.github.com/repos/sebastianbergmann/complexity/zipball/739b35e53379900cc9ac327b2147867b8b6efd88",
                "reference": "739b35e53379900cc9ac327b2147867b8b6efd88",
                "shasum": ""
            },
            "require": {
                "nikic/php-parser": "^4.7",
                "php": ">=7.3"
            },
            "require-dev": {
                "phpunit/phpunit": "^9.3"
            },
            "type": "library",
            "extra": {
                "branch-alias": {
                    "dev-master": "2.0-dev"
                }
            },
            "autoload": {
                "classmap": [
                    "src/"
                ]
            },
            "notification-url": "https://packagist.org/downloads/",
            "license": [
                "BSD-3-Clause"
            ],
            "authors": [
                {
                    "name": "Sebastian Bergmann",
                    "email": "sebastian@phpunit.de",
                    "role": "lead"
                }
            ],
            "description": "Library for calculating the complexity of PHP code units",
            "homepage": "https://github.com/sebastianbergmann/complexity",
            "support": {
                "issues": "https://github.com/sebastianbergmann/complexity/issues",
                "source": "https://github.com/sebastianbergmann/complexity/tree/2.0.2"
            },
            "funding": [
                {
                    "url": "https://github.com/sebastianbergmann",
                    "type": "github"
                }
            ],
            "time": "2020-10-26T15:52:27+00:00"
        },
        {
            "name": "sebastian/diff",
            "version": "4.0.4",
            "source": {
                "type": "git",
                "url": "https://github.com/sebastianbergmann/diff.git",
                "reference": "3461e3fccc7cfdfc2720be910d3bd73c69be590d"
            },
            "dist": {
                "type": "zip",
                "url": "https://api.github.com/repos/sebastianbergmann/diff/zipball/3461e3fccc7cfdfc2720be910d3bd73c69be590d",
                "reference": "3461e3fccc7cfdfc2720be910d3bd73c69be590d",
                "shasum": ""
            },
            "require": {
                "php": ">=7.3"
            },
            "require-dev": {
                "phpunit/phpunit": "^9.3",
                "symfony/process": "^4.2 || ^5"
            },
            "type": "library",
            "extra": {
                "branch-alias": {
                    "dev-master": "4.0-dev"
                }
            },
            "autoload": {
                "classmap": [
                    "src/"
                ]
            },
            "notification-url": "https://packagist.org/downloads/",
            "license": [
                "BSD-3-Clause"
            ],
            "authors": [
                {
                    "name": "Sebastian Bergmann",
                    "email": "sebastian@phpunit.de"
                },
                {
                    "name": "Kore Nordmann",
                    "email": "mail@kore-nordmann.de"
                }
            ],
            "description": "Diff implementation",
            "homepage": "https://github.com/sebastianbergmann/diff",
            "keywords": [
                "diff",
                "udiff",
                "unidiff",
                "unified diff"
            ],
            "support": {
                "issues": "https://github.com/sebastianbergmann/diff/issues",
                "source": "https://github.com/sebastianbergmann/diff/tree/4.0.4"
            },
            "funding": [
                {
                    "url": "https://github.com/sebastianbergmann",
                    "type": "github"
                }
            ],
            "time": "2020-10-26T13:10:38+00:00"
        },
        {
            "name": "sebastian/environment",
            "version": "5.1.4",
            "source": {
                "type": "git",
                "url": "https://github.com/sebastianbergmann/environment.git",
                "reference": "1b5dff7bb151a4db11d49d90e5408e4e938270f7"
            },
            "dist": {
                "type": "zip",
                "url": "https://api.github.com/repos/sebastianbergmann/environment/zipball/1b5dff7bb151a4db11d49d90e5408e4e938270f7",
                "reference": "1b5dff7bb151a4db11d49d90e5408e4e938270f7",
                "shasum": ""
            },
            "require": {
                "php": ">=7.3"
            },
            "require-dev": {
                "phpunit/phpunit": "^9.3"
            },
            "suggest": {
                "ext-posix": "*"
            },
            "type": "library",
            "extra": {
                "branch-alias": {
                    "dev-master": "5.1-dev"
                }
            },
            "autoload": {
                "classmap": [
                    "src/"
                ]
            },
            "notification-url": "https://packagist.org/downloads/",
            "license": [
                "BSD-3-Clause"
            ],
            "authors": [
                {
                    "name": "Sebastian Bergmann",
                    "email": "sebastian@phpunit.de"
                }
            ],
            "description": "Provides functionality to handle HHVM/PHP environments",
            "homepage": "http://www.github.com/sebastianbergmann/environment",
            "keywords": [
                "Xdebug",
                "environment",
                "hhvm"
            ],
            "support": {
                "issues": "https://github.com/sebastianbergmann/environment/issues",
                "source": "https://github.com/sebastianbergmann/environment/tree/5.1.4"
            },
            "funding": [
                {
                    "url": "https://github.com/sebastianbergmann",
                    "type": "github"
                }
            ],
            "time": "2022-04-03T09:37:03+00:00"
        },
        {
            "name": "sebastian/exporter",
            "version": "4.0.5",
            "source": {
                "type": "git",
                "url": "https://github.com/sebastianbergmann/exporter.git",
                "reference": "ac230ed27f0f98f597c8a2b6eb7ac563af5e5b9d"
            },
            "dist": {
                "type": "zip",
                "url": "https://api.github.com/repos/sebastianbergmann/exporter/zipball/ac230ed27f0f98f597c8a2b6eb7ac563af5e5b9d",
                "reference": "ac230ed27f0f98f597c8a2b6eb7ac563af5e5b9d",
                "shasum": ""
            },
            "require": {
                "php": ">=7.3",
                "sebastian/recursion-context": "^4.0"
            },
            "require-dev": {
                "ext-mbstring": "*",
                "phpunit/phpunit": "^9.3"
            },
            "type": "library",
            "extra": {
                "branch-alias": {
                    "dev-master": "4.0-dev"
                }
            },
            "autoload": {
                "classmap": [
                    "src/"
                ]
            },
            "notification-url": "https://packagist.org/downloads/",
            "license": [
                "BSD-3-Clause"
            ],
            "authors": [
                {
                    "name": "Sebastian Bergmann",
                    "email": "sebastian@phpunit.de"
                },
                {
                    "name": "Jeff Welch",
                    "email": "whatthejeff@gmail.com"
                },
                {
                    "name": "Volker Dusch",
                    "email": "github@wallbash.com"
                },
                {
                    "name": "Adam Harvey",
                    "email": "aharvey@php.net"
                },
                {
                    "name": "Bernhard Schussek",
                    "email": "bschussek@gmail.com"
                }
            ],
            "description": "Provides the functionality to export PHP variables for visualization",
            "homepage": "https://www.github.com/sebastianbergmann/exporter",
            "keywords": [
                "export",
                "exporter"
            ],
            "support": {
                "issues": "https://github.com/sebastianbergmann/exporter/issues",
                "source": "https://github.com/sebastianbergmann/exporter/tree/4.0.5"
            },
            "funding": [
                {
                    "url": "https://github.com/sebastianbergmann",
                    "type": "github"
                }
            ],
            "time": "2022-09-14T06:03:37+00:00"
        },
        {
            "name": "sebastian/global-state",
            "version": "5.0.5",
            "source": {
                "type": "git",
                "url": "https://github.com/sebastianbergmann/global-state.git",
                "reference": "0ca8db5a5fc9c8646244e629625ac486fa286bf2"
            },
            "dist": {
                "type": "zip",
                "url": "https://api.github.com/repos/sebastianbergmann/global-state/zipball/0ca8db5a5fc9c8646244e629625ac486fa286bf2",
                "reference": "0ca8db5a5fc9c8646244e629625ac486fa286bf2",
                "shasum": ""
            },
            "require": {
                "php": ">=7.3",
                "sebastian/object-reflector": "^2.0",
                "sebastian/recursion-context": "^4.0"
            },
            "require-dev": {
                "ext-dom": "*",
                "phpunit/phpunit": "^9.3"
            },
            "suggest": {
                "ext-uopz": "*"
            },
            "type": "library",
            "extra": {
                "branch-alias": {
                    "dev-master": "5.0-dev"
                }
            },
            "autoload": {
                "classmap": [
                    "src/"
                ]
            },
            "notification-url": "https://packagist.org/downloads/",
            "license": [
                "BSD-3-Clause"
            ],
            "authors": [
                {
                    "name": "Sebastian Bergmann",
                    "email": "sebastian@phpunit.de"
                }
            ],
            "description": "Snapshotting of global state",
            "homepage": "http://www.github.com/sebastianbergmann/global-state",
            "keywords": [
                "global state"
            ],
            "support": {
                "issues": "https://github.com/sebastianbergmann/global-state/issues",
                "source": "https://github.com/sebastianbergmann/global-state/tree/5.0.5"
            },
            "funding": [
                {
                    "url": "https://github.com/sebastianbergmann",
                    "type": "github"
                }
            ],
            "time": "2022-02-14T08:28:10+00:00"
        },
        {
            "name": "sebastian/lines-of-code",
            "version": "1.0.3",
            "source": {
                "type": "git",
                "url": "https://github.com/sebastianbergmann/lines-of-code.git",
                "reference": "c1c2e997aa3146983ed888ad08b15470a2e22ecc"
            },
            "dist": {
                "type": "zip",
                "url": "https://api.github.com/repos/sebastianbergmann/lines-of-code/zipball/c1c2e997aa3146983ed888ad08b15470a2e22ecc",
                "reference": "c1c2e997aa3146983ed888ad08b15470a2e22ecc",
                "shasum": ""
            },
            "require": {
                "nikic/php-parser": "^4.6",
                "php": ">=7.3"
            },
            "require-dev": {
                "phpunit/phpunit": "^9.3"
            },
            "type": "library",
            "extra": {
                "branch-alias": {
                    "dev-master": "1.0-dev"
                }
            },
            "autoload": {
                "classmap": [
                    "src/"
                ]
            },
            "notification-url": "https://packagist.org/downloads/",
            "license": [
                "BSD-3-Clause"
            ],
            "authors": [
                {
                    "name": "Sebastian Bergmann",
                    "email": "sebastian@phpunit.de",
                    "role": "lead"
                }
            ],
            "description": "Library for counting the lines of code in PHP source code",
            "homepage": "https://github.com/sebastianbergmann/lines-of-code",
            "support": {
                "issues": "https://github.com/sebastianbergmann/lines-of-code/issues",
                "source": "https://github.com/sebastianbergmann/lines-of-code/tree/1.0.3"
            },
            "funding": [
                {
                    "url": "https://github.com/sebastianbergmann",
                    "type": "github"
                }
            ],
            "time": "2020-11-28T06:42:11+00:00"
        },
        {
            "name": "sebastian/object-enumerator",
            "version": "4.0.4",
            "source": {
                "type": "git",
                "url": "https://github.com/sebastianbergmann/object-enumerator.git",
                "reference": "5c9eeac41b290a3712d88851518825ad78f45c71"
            },
            "dist": {
                "type": "zip",
                "url": "https://api.github.com/repos/sebastianbergmann/object-enumerator/zipball/5c9eeac41b290a3712d88851518825ad78f45c71",
                "reference": "5c9eeac41b290a3712d88851518825ad78f45c71",
                "shasum": ""
            },
            "require": {
                "php": ">=7.3",
                "sebastian/object-reflector": "^2.0",
                "sebastian/recursion-context": "^4.0"
            },
            "require-dev": {
                "phpunit/phpunit": "^9.3"
            },
            "type": "library",
            "extra": {
                "branch-alias": {
                    "dev-master": "4.0-dev"
                }
            },
            "autoload": {
                "classmap": [
                    "src/"
                ]
            },
            "notification-url": "https://packagist.org/downloads/",
            "license": [
                "BSD-3-Clause"
            ],
            "authors": [
                {
                    "name": "Sebastian Bergmann",
                    "email": "sebastian@phpunit.de"
                }
            ],
            "description": "Traverses array structures and object graphs to enumerate all referenced objects",
            "homepage": "https://github.com/sebastianbergmann/object-enumerator/",
            "support": {
                "issues": "https://github.com/sebastianbergmann/object-enumerator/issues",
                "source": "https://github.com/sebastianbergmann/object-enumerator/tree/4.0.4"
            },
            "funding": [
                {
                    "url": "https://github.com/sebastianbergmann",
                    "type": "github"
                }
            ],
            "time": "2020-10-26T13:12:34+00:00"
        },
        {
            "name": "sebastian/object-reflector",
            "version": "2.0.4",
            "source": {
                "type": "git",
                "url": "https://github.com/sebastianbergmann/object-reflector.git",
                "reference": "b4f479ebdbf63ac605d183ece17d8d7fe49c15c7"
            },
            "dist": {
                "type": "zip",
                "url": "https://api.github.com/repos/sebastianbergmann/object-reflector/zipball/b4f479ebdbf63ac605d183ece17d8d7fe49c15c7",
                "reference": "b4f479ebdbf63ac605d183ece17d8d7fe49c15c7",
                "shasum": ""
            },
            "require": {
                "php": ">=7.3"
            },
            "require-dev": {
                "phpunit/phpunit": "^9.3"
            },
            "type": "library",
            "extra": {
                "branch-alias": {
                    "dev-master": "2.0-dev"
                }
            },
            "autoload": {
                "classmap": [
                    "src/"
                ]
            },
            "notification-url": "https://packagist.org/downloads/",
            "license": [
                "BSD-3-Clause"
            ],
            "authors": [
                {
                    "name": "Sebastian Bergmann",
                    "email": "sebastian@phpunit.de"
                }
            ],
            "description": "Allows reflection of object attributes, including inherited and non-public ones",
            "homepage": "https://github.com/sebastianbergmann/object-reflector/",
            "support": {
                "issues": "https://github.com/sebastianbergmann/object-reflector/issues",
                "source": "https://github.com/sebastianbergmann/object-reflector/tree/2.0.4"
            },
            "funding": [
                {
                    "url": "https://github.com/sebastianbergmann",
                    "type": "github"
                }
            ],
            "time": "2020-10-26T13:14:26+00:00"
        },
        {
            "name": "sebastian/recursion-context",
            "version": "4.0.4",
            "source": {
                "type": "git",
                "url": "https://github.com/sebastianbergmann/recursion-context.git",
                "reference": "cd9d8cf3c5804de4341c283ed787f099f5506172"
            },
            "dist": {
                "type": "zip",
                "url": "https://api.github.com/repos/sebastianbergmann/recursion-context/zipball/cd9d8cf3c5804de4341c283ed787f099f5506172",
                "reference": "cd9d8cf3c5804de4341c283ed787f099f5506172",
                "shasum": ""
            },
            "require": {
                "php": ">=7.3"
            },
            "require-dev": {
                "phpunit/phpunit": "^9.3"
            },
            "type": "library",
            "extra": {
                "branch-alias": {
                    "dev-master": "4.0-dev"
                }
            },
            "autoload": {
                "classmap": [
                    "src/"
                ]
            },
            "notification-url": "https://packagist.org/downloads/",
            "license": [
                "BSD-3-Clause"
            ],
            "authors": [
                {
                    "name": "Sebastian Bergmann",
                    "email": "sebastian@phpunit.de"
                },
                {
                    "name": "Jeff Welch",
                    "email": "whatthejeff@gmail.com"
                },
                {
                    "name": "Adam Harvey",
                    "email": "aharvey@php.net"
                }
            ],
            "description": "Provides functionality to recursively process PHP variables",
            "homepage": "http://www.github.com/sebastianbergmann/recursion-context",
            "support": {
                "issues": "https://github.com/sebastianbergmann/recursion-context/issues",
                "source": "https://github.com/sebastianbergmann/recursion-context/tree/4.0.4"
            },
            "funding": [
                {
                    "url": "https://github.com/sebastianbergmann",
                    "type": "github"
                }
            ],
            "time": "2020-10-26T13:17:30+00:00"
        },
        {
            "name": "sebastian/resource-operations",
            "version": "3.0.3",
            "source": {
                "type": "git",
                "url": "https://github.com/sebastianbergmann/resource-operations.git",
                "reference": "0f4443cb3a1d92ce809899753bc0d5d5a8dd19a8"
            },
            "dist": {
                "type": "zip",
                "url": "https://api.github.com/repos/sebastianbergmann/resource-operations/zipball/0f4443cb3a1d92ce809899753bc0d5d5a8dd19a8",
                "reference": "0f4443cb3a1d92ce809899753bc0d5d5a8dd19a8",
                "shasum": ""
            },
            "require": {
                "php": ">=7.3"
            },
            "require-dev": {
                "phpunit/phpunit": "^9.0"
            },
            "type": "library",
            "extra": {
                "branch-alias": {
                    "dev-master": "3.0-dev"
                }
            },
            "autoload": {
                "classmap": [
                    "src/"
                ]
            },
            "notification-url": "https://packagist.org/downloads/",
            "license": [
                "BSD-3-Clause"
            ],
            "authors": [
                {
                    "name": "Sebastian Bergmann",
                    "email": "sebastian@phpunit.de"
                }
            ],
            "description": "Provides a list of PHP built-in functions that operate on resources",
            "homepage": "https://www.github.com/sebastianbergmann/resource-operations",
            "support": {
                "issues": "https://github.com/sebastianbergmann/resource-operations/issues",
                "source": "https://github.com/sebastianbergmann/resource-operations/tree/3.0.3"
            },
            "funding": [
                {
                    "url": "https://github.com/sebastianbergmann",
                    "type": "github"
                }
            ],
            "time": "2020-09-28T06:45:17+00:00"
        },
        {
            "name": "sebastian/type",
            "version": "3.2.0",
            "source": {
                "type": "git",
                "url": "https://github.com/sebastianbergmann/type.git",
                "reference": "fb3fe09c5f0bae6bc27ef3ce933a1e0ed9464b6e"
            },
            "dist": {
                "type": "zip",
                "url": "https://api.github.com/repos/sebastianbergmann/type/zipball/fb3fe09c5f0bae6bc27ef3ce933a1e0ed9464b6e",
                "reference": "fb3fe09c5f0bae6bc27ef3ce933a1e0ed9464b6e",
                "shasum": ""
            },
            "require": {
                "php": ">=7.3"
            },
            "require-dev": {
                "phpunit/phpunit": "^9.5"
            },
            "type": "library",
            "extra": {
                "branch-alias": {
                    "dev-master": "3.2-dev"
                }
            },
            "autoload": {
                "classmap": [
                    "src/"
                ]
            },
            "notification-url": "https://packagist.org/downloads/",
            "license": [
                "BSD-3-Clause"
            ],
            "authors": [
                {
                    "name": "Sebastian Bergmann",
                    "email": "sebastian@phpunit.de",
                    "role": "lead"
                }
            ],
            "description": "Collection of value objects that represent the types of the PHP type system",
            "homepage": "https://github.com/sebastianbergmann/type",
            "support": {
                "issues": "https://github.com/sebastianbergmann/type/issues",
                "source": "https://github.com/sebastianbergmann/type/tree/3.2.0"
            },
            "funding": [
                {
                    "url": "https://github.com/sebastianbergmann",
                    "type": "github"
                }
            ],
            "time": "2022-09-12T14:47:03+00:00"
        },
        {
            "name": "sebastian/version",
            "version": "3.0.2",
            "source": {
                "type": "git",
                "url": "https://github.com/sebastianbergmann/version.git",
                "reference": "c6c1022351a901512170118436c764e473f6de8c"
            },
            "dist": {
                "type": "zip",
                "url": "https://api.github.com/repos/sebastianbergmann/version/zipball/c6c1022351a901512170118436c764e473f6de8c",
                "reference": "c6c1022351a901512170118436c764e473f6de8c",
                "shasum": ""
            },
            "require": {
                "php": ">=7.3"
            },
            "type": "library",
            "extra": {
                "branch-alias": {
                    "dev-master": "3.0-dev"
                }
            },
            "autoload": {
                "classmap": [
                    "src/"
                ]
            },
            "notification-url": "https://packagist.org/downloads/",
            "license": [
                "BSD-3-Clause"
            ],
            "authors": [
                {
                    "name": "Sebastian Bergmann",
                    "email": "sebastian@phpunit.de",
                    "role": "lead"
                }
            ],
            "description": "Library that helps with managing the version number of Git-hosted PHP projects",
            "homepage": "https://github.com/sebastianbergmann/version",
            "support": {
                "issues": "https://github.com/sebastianbergmann/version/issues",
                "source": "https://github.com/sebastianbergmann/version/tree/3.0.2"
            },
            "funding": [
                {
                    "url": "https://github.com/sebastianbergmann",
                    "type": "github"
                }
            ],
            "time": "2020-09-28T06:39:44+00:00"
        },
        {
            "name": "theseer/tokenizer",
            "version": "1.2.1",
            "source": {
                "type": "git",
                "url": "https://github.com/theseer/tokenizer.git",
                "reference": "34a41e998c2183e22995f158c581e7b5e755ab9e"
            },
            "dist": {
                "type": "zip",
                "url": "https://api.github.com/repos/theseer/tokenizer/zipball/34a41e998c2183e22995f158c581e7b5e755ab9e",
                "reference": "34a41e998c2183e22995f158c581e7b5e755ab9e",
                "shasum": ""
            },
            "require": {
                "ext-dom": "*",
                "ext-tokenizer": "*",
                "ext-xmlwriter": "*",
                "php": "^7.2 || ^8.0"
            },
            "type": "library",
            "autoload": {
                "classmap": [
                    "src/"
                ]
            },
            "notification-url": "https://packagist.org/downloads/",
            "license": [
                "BSD-3-Clause"
            ],
            "authors": [
                {
                    "name": "Arne Blankerts",
                    "email": "arne@blankerts.de",
                    "role": "Developer"
                }
            ],
            "description": "A small library for converting tokenized PHP source code into XML and potentially other formats",
            "support": {
                "issues": "https://github.com/theseer/tokenizer/issues",
                "source": "https://github.com/theseer/tokenizer/tree/1.2.1"
            },
            "funding": [
                {
                    "url": "https://github.com/theseer",
                    "type": "github"
                }
            ],
            "time": "2021-07-28T10:34:58+00:00"
        }
    ],
    "aliases": [],
    "minimum-stability": "stable",
    "stability-flags": {
        "nethergamesmc/bedrock-data": 20,
        "nethergamesmc/bedrock-protocol": 20
    },
    "prefer-stable": false,
    "prefer-lowest": false,
    "platform": {
        "php": "^8.0",
        "php-64bit": "*",
        "ext-chunkutils2": "^0.3.1",
        "ext-crypto": "^0.3.1",
        "ext-ctype": "*",
        "ext-curl": "*",
        "ext-date": "*",
        "ext-gmp": "*",
        "ext-hash": "*",
        "ext-igbinary": "^3.0.1",
        "ext-json": "*",
        "ext-leveldb": "^0.2.1 || ^0.3.0",
        "ext-mbstring": "*",
        "ext-morton": "^0.1.0",
        "ext-openssl": "*",
        "ext-pcre": "*",
        "ext-phar": "*",
        "ext-pthreads": "^4.0",
        "ext-reflection": "*",
        "ext-simplexml": "*",
        "ext-sockets": "*",
        "ext-spl": "*",
        "ext-yaml": ">=2.0.0",
        "ext-zip": "*",
        "ext-zlib": ">=1.2.11",
        "composer-runtime-api": "^2.0"
    },
    "platform-dev": [],
    "platform-overrides": {
        "php": "8.0.0"
    },
    "plugin-api-version": "2.3.0"
}<|MERGE_RESOLUTION|>--- conflicted
+++ resolved
@@ -4,11 +4,7 @@
         "Read more about it at https://getcomposer.org/doc/01-basic-usage.md#installing-dependencies",
         "This file is @generated automatically"
     ],
-<<<<<<< HEAD
     "content-hash": "0f74ef823961154f5d24d13e625cc659",
-=======
-    "content-hash": "2c0f273b515174abfdcef4fc4ad3c262",
->>>>>>> 4562cfb8
     "packages": [
         {
             "name": "adhocore/json-comment",
@@ -227,7 +223,6 @@
             "time": "2022-12-17T14:57:38+00:00"
         },
         {
-<<<<<<< HEAD
             "name": "nethergamesmc/bedrock-protocol",
             "version": "dev-master",
             "source": {
@@ -239,19 +234,6 @@
                 "type": "zip",
                 "url": "https://api.github.com/repos/NetherGamesMC/BedrockProtocol/zipball/4e6985ba12e3773ccc9fb4cef1d82d0eac4a00e2",
                 "reference": "4e6985ba12e3773ccc9fb4cef1d82d0eac4a00e2",
-=======
-            "name": "pocketmine/bedrock-protocol",
-            "version": "18.1.0+bedrock-1.19.50",
-            "source": {
-                "type": "git",
-                "url": "https://github.com/pmmp/BedrockProtocol.git",
-                "reference": "c34f22847a1cc362a3f1c45698576d30d1e8392f"
-            },
-            "dist": {
-                "type": "zip",
-                "url": "https://api.github.com/repos/pmmp/BedrockProtocol/zipball/c34f22847a1cc362a3f1c45698576d30d1e8392f",
-                "reference": "c34f22847a1cc362a3f1c45698576d30d1e8392f",
->>>>>>> 4562cfb8
                 "shasum": ""
             },
             "require": {
@@ -265,11 +247,7 @@
                 "ramsey/uuid": "^4.1"
             },
             "require-dev": {
-<<<<<<< HEAD
                 "phpstan/phpstan": "1.9.4",
-=======
-                "phpstan/phpstan": "1.9.13",
->>>>>>> 4562cfb8
                 "phpstan/phpstan-phpunit": "^1.0.0",
                 "phpstan/phpstan-strict-rules": "^1.0.0",
                 "phpunit/phpunit": "^9.5"
@@ -296,7 +274,6 @@
             ],
             "description": "An implementation of the Minecraft: Bedrock Edition protocol in PHP",
             "support": {
-<<<<<<< HEAD
                 "source": "https://github.com/NetherGamesMC/BedrockProtocol/tree/master"
             },
             "time": "2023-01-05T12:42:55+00:00"
@@ -351,12 +328,6 @@
                 "source": "https://github.com/cweiske/jsonmapper/tree/v4.1.0"
             },
             "time": "2022-12-08T20:46:14+00:00"
-=======
-                "issues": "https://github.com/pmmp/BedrockProtocol/issues",
-                "source": "https://github.com/pmmp/BedrockProtocol/tree/18.1.0+bedrock-1.19.50"
-            },
-            "time": "2023-01-20T12:35:30+00:00"
->>>>>>> 4562cfb8
         },
         {
             "name": "pocketmine/binaryutils",
