{
    "_readme": [
        "This file locks the dependencies of your project to a known state",
        "Read more about it at https://getcomposer.org/doc/01-basic-usage.md#installing-dependencies",
        "This file is @generated automatically"
    ],
<<<<<<< HEAD
    "content-hash": "bf576fbfb1454aecaa4313129d2deadc",
=======
    "content-hash": "ed6e310514b168db7eef4ae5d84c8baf",
>>>>>>> 91ac47ec
    "packages": [
        {
            "name": "adhocore/json-comment",
            "version": "1.2.1",
            "source": {
                "type": "git",
                "url": "https://github.com/adhocore/php-json-comment.git",
                "reference": "651023f9fe52e9efa2198cbaf6e481d1968e2377"
            },
            "dist": {
                "type": "zip",
                "url": "https://api.github.com/repos/adhocore/php-json-comment/zipball/651023f9fe52e9efa2198cbaf6e481d1968e2377",
                "reference": "651023f9fe52e9efa2198cbaf6e481d1968e2377",
                "shasum": ""
            },
            "require": {
                "ext-ctype": "*",
                "php": ">=7.0"
            },
            "require-dev": {
                "phpunit/phpunit": "^6.5 || ^7.5 || ^8.5"
            },
            "type": "library",
            "autoload": {
                "psr-4": {
                    "Ahc\\Json\\": "src/"
                }
            },
            "notification-url": "https://packagist.org/downloads/",
            "license": [
                "MIT"
            ],
            "authors": [
                {
                    "name": "Jitendra Adhikari",
                    "email": "jiten.adhikary@gmail.com"
                }
            ],
            "description": "Lightweight JSON comment stripper library for PHP",
            "keywords": [
                "comment",
                "json",
                "strip-comment"
            ],
            "support": {
                "issues": "https://github.com/adhocore/php-json-comment/issues",
                "source": "https://github.com/adhocore/php-json-comment/tree/1.2.1"
            },
            "funding": [
                {
                    "url": "https://paypal.me/ji10",
                    "type": "custom"
                },
                {
                    "url": "https://github.com/adhocore",
                    "type": "github"
                }
            ],
            "time": "2022-10-02T11:22:07+00:00"
        },
        {
            "name": "brick/math",
            "version": "0.10.2",
            "source": {
                "type": "git",
                "url": "https://github.com/brick/math.git",
                "reference": "459f2781e1a08d52ee56b0b1444086e038561e3f"
            },
            "dist": {
                "type": "zip",
                "url": "https://api.github.com/repos/brick/math/zipball/459f2781e1a08d52ee56b0b1444086e038561e3f",
                "reference": "459f2781e1a08d52ee56b0b1444086e038561e3f",
                "shasum": ""
            },
            "require": {
                "ext-json": "*",
                "php": "^7.4 || ^8.0"
            },
            "require-dev": {
                "php-coveralls/php-coveralls": "^2.2",
                "phpunit/phpunit": "^9.0",
                "vimeo/psalm": "4.25.0"
            },
            "type": "library",
            "autoload": {
                "psr-4": {
                    "Brick\\Math\\": "src/"
                }
            },
            "notification-url": "https://packagist.org/downloads/",
            "license": [
                "MIT"
            ],
            "description": "Arbitrary-precision arithmetic library",
            "keywords": [
                "Arbitrary-precision",
                "BigInteger",
                "BigRational",
                "arithmetic",
                "bigdecimal",
                "bignum",
                "brick",
                "math"
            ],
            "support": {
                "issues": "https://github.com/brick/math/issues",
                "source": "https://github.com/brick/math/tree/0.10.2"
            },
            "funding": [
                {
                    "url": "https://github.com/BenMorel",
                    "type": "github"
                }
            ],
            "time": "2022-08-10T22:54:19+00:00"
        },
        {
            "name": "fgrosse/phpasn1",
            "version": "v2.5.0",
            "source": {
                "type": "git",
                "url": "https://github.com/fgrosse/PHPASN1.git",
                "reference": "42060ed45344789fb9f21f9f1864fc47b9e3507b"
            },
            "dist": {
                "type": "zip",
                "url": "https://api.github.com/repos/fgrosse/PHPASN1/zipball/42060ed45344789fb9f21f9f1864fc47b9e3507b",
                "reference": "42060ed45344789fb9f21f9f1864fc47b9e3507b",
                "shasum": ""
            },
            "require": {
                "php": "^7.1 || ^8.0"
            },
            "require-dev": {
                "php-coveralls/php-coveralls": "~2.0",
                "phpunit/phpunit": "^7.0 || ^8.0 || ^9.0"
            },
            "suggest": {
                "ext-bcmath": "BCmath is the fallback extension for big integer calculations",
                "ext-curl": "For loading OID information from the web if they have not bee defined statically",
                "ext-gmp": "GMP is the preferred extension for big integer calculations",
                "phpseclib/bcmath_compat": "BCmath polyfill for servers where neither GMP nor BCmath is available"
            },
            "type": "library",
            "extra": {
                "branch-alias": {
                    "dev-master": "2.0.x-dev"
                }
            },
            "autoload": {
                "psr-4": {
                    "FG\\": "lib/"
                }
            },
            "notification-url": "https://packagist.org/downloads/",
            "license": [
                "MIT"
            ],
            "authors": [
                {
                    "name": "Friedrich Große",
                    "email": "friedrich.grosse@gmail.com",
                    "homepage": "https://github.com/FGrosse",
                    "role": "Author"
                },
                {
                    "name": "All contributors",
                    "homepage": "https://github.com/FGrosse/PHPASN1/contributors"
                }
            ],
            "description": "A PHP Framework that allows you to encode and decode arbitrary ASN.1 structures using the ITU-T X.690 Encoding Rules.",
            "homepage": "https://github.com/FGrosse/PHPASN1",
            "keywords": [
                "DER",
                "asn.1",
                "asn1",
                "ber",
                "binary",
                "decoding",
                "encoding",
                "x.509",
                "x.690",
                "x509",
                "x690"
            ],
            "support": {
                "issues": "https://github.com/fgrosse/PHPASN1/issues",
                "source": "https://github.com/fgrosse/PHPASN1/tree/v2.5.0"
            },
            "abandoned": true,
            "time": "2022-12-19T11:08:26+00:00"
        },
        {
            "name": "netresearch/jsonmapper",
            "version": "v4.1.0",
            "source": {
                "type": "git",
                "url": "https://github.com/cweiske/jsonmapper.git",
                "reference": "cfa81ea1d35294d64adb9c68aa4cb9e92400e53f"
            },
            "dist": {
                "type": "zip",
                "url": "https://api.github.com/repos/cweiske/jsonmapper/zipball/cfa81ea1d35294d64adb9c68aa4cb9e92400e53f",
                "reference": "cfa81ea1d35294d64adb9c68aa4cb9e92400e53f",
                "shasum": ""
            },
            "require": {
                "ext-json": "*",
                "ext-pcre": "*",
                "ext-reflection": "*",
                "ext-spl": "*",
                "php": ">=7.1"
            },
            "require-dev": {
                "phpunit/phpunit": "~7.5 || ~8.0 || ~9.0",
                "squizlabs/php_codesniffer": "~3.5"
            },
            "type": "library",
            "autoload": {
                "psr-0": {
                    "JsonMapper": "src/"
                }
            },
            "notification-url": "https://packagist.org/downloads/",
            "license": [
                "OSL-3.0"
            ],
            "authors": [
                {
                    "name": "Christian Weiske",
                    "email": "cweiske@cweiske.de",
                    "homepage": "http://github.com/cweiske/jsonmapper/",
                    "role": "Developer"
                }
            ],
            "description": "Map nested JSON structures onto PHP classes",
            "support": {
                "email": "cweiske@cweiske.de",
                "issues": "https://github.com/cweiske/jsonmapper/issues",
                "source": "https://github.com/cweiske/jsonmapper/tree/v4.1.0"
            },
            "time": "2022-12-08T20:46:14+00:00"
        },
        {
            "name": "pocketmine/bedrock-block-upgrade-schema",
            "version": "dev-master",
            "source": {
                "type": "git",
                "url": "https://github.com/pmmp/BedrockBlockUpgradeSchema.git",
                "reference": "63f5f5e02e952ffa196a4c0671d7fcf8b8cdd9a4"
            },
            "dist": {
                "type": "zip",
                "url": "https://api.github.com/repos/pmmp/BedrockBlockUpgradeSchema/zipball/63f5f5e02e952ffa196a4c0671d7fcf8b8cdd9a4",
                "reference": "63f5f5e02e952ffa196a4c0671d7fcf8b8cdd9a4",
                "shasum": ""
            },
            "default-branch": true,
            "type": "library",
            "notification-url": "https://packagist.org/downloads/",
            "license": [
                "CC0-1.0"
            ],
            "description": "Schemas describing how to upgrade saved block data in older Minecraft: Bedrock Edition world saves",
            "support": {
                "issues": "https://github.com/pmmp/BedrockBlockUpgradeSchema/issues",
                "source": "https://github.com/pmmp/BedrockBlockUpgradeSchema/tree/master"
            },
            "time": "2022-08-07T19:29:31+00:00"
        },
        {
            "name": "pocketmine/bedrock-data",
            "version": "dev-modern-world-support",
            "source": {
                "type": "git",
                "url": "https://github.com/pmmp/BedrockData.git",
                "reference": "d64617faab77300d828debcd1e3597b3403b63b7"
            },
            "dist": {
                "type": "zip",
                "url": "https://api.github.com/repos/pmmp/BedrockData/zipball/d64617faab77300d828debcd1e3597b3403b63b7",
                "reference": "d64617faab77300d828debcd1e3597b3403b63b7",
                "shasum": ""
            },
            "type": "library",
            "notification-url": "https://packagist.org/downloads/",
            "license": [
                "CC0-1.0"
            ],
            "description": "Blobs of data generated from Minecraft: Bedrock Edition, used by PocketMine-MP",
            "support": {
                "issues": "https://github.com/pmmp/BedrockData/issues",
                "source": "https://github.com/pmmp/BedrockData/tree/modern-world-support"
            },
            "time": "2022-12-02T13:01:28+00:00"
        },
        {
            "name": "pocketmine/bedrock-item-upgrade-schema",
            "version": "dev-master",
            "source": {
                "type": "git",
                "url": "https://github.com/pmmp/BedrockItemUpgradeSchema.git",
                "reference": "d984d2ee7283bc52e8733e7c7da1d0f6b6dc501f"
            },
            "dist": {
                "type": "zip",
                "url": "https://api.github.com/repos/pmmp/BedrockItemUpgradeSchema/zipball/d984d2ee7283bc52e8733e7c7da1d0f6b6dc501f",
                "reference": "d984d2ee7283bc52e8733e7c7da1d0f6b6dc501f",
                "shasum": ""
            },
            "default-branch": true,
            "type": "library",
            "notification-url": "https://packagist.org/downloads/",
            "license": [
                "CC0-1.0"
            ],
            "description": "JSON schemas for upgrading items found in older Minecraft: Bedrock world saves",
            "support": {
                "issues": "https://github.com/pmmp/BedrockItemUpgradeSchema/issues",
                "source": "https://github.com/pmmp/BedrockItemUpgradeSchema/tree/master"
            },
            "time": "2022-06-08T13:47:48+00:00"
        },
        {
            "name": "pocketmine/bedrock-protocol",
            "version": "18.0.0+bedrock-1.19.50",
            "source": {
                "type": "git",
                "url": "https://github.com/pmmp/BedrockProtocol.git",
                "reference": "b558ec883bd967dd3339f513cba62d2fbcd63349"
            },
            "dist": {
                "type": "zip",
                "url": "https://api.github.com/repos/pmmp/BedrockProtocol/zipball/b558ec883bd967dd3339f513cba62d2fbcd63349",
                "reference": "b558ec883bd967dd3339f513cba62d2fbcd63349",
                "shasum": ""
            },
            "require": {
                "ext-json": "*",
                "netresearch/jsonmapper": "^4.0",
                "php": "^8.0",
                "pocketmine/binaryutils": "^0.2.0",
                "pocketmine/color": "^0.2.0 || ^0.3.0",
                "pocketmine/math": "^0.3.0 || ^0.4.0",
                "pocketmine/nbt": "^0.3.0",
                "ramsey/uuid": "^4.1"
            },
            "require-dev": {
                "phpstan/phpstan": "1.9.4",
                "phpstan/phpstan-phpunit": "^1.0.0",
                "phpstan/phpstan-strict-rules": "^1.0.0",
                "phpunit/phpunit": "^9.5"
            },
            "type": "library",
            "autoload": {
                "psr-4": {
                    "pocketmine\\network\\mcpe\\protocol\\": "src/"
                }
            },
            "notification-url": "https://packagist.org/downloads/",
            "license": [
                "LGPL-3.0"
            ],
            "description": "An implementation of the Minecraft: Bedrock Edition protocol in PHP",
            "support": {
                "issues": "https://github.com/pmmp/BedrockProtocol/issues",
                "source": "https://github.com/pmmp/BedrockProtocol/tree/18.0.0+bedrock-1.19.50"
            },
            "time": "2023-01-06T21:47:35+00:00"
        },
        {
            "name": "pocketmine/binaryutils",
            "version": "0.2.4",
            "source": {
                "type": "git",
                "url": "https://github.com/pmmp/BinaryUtils.git",
                "reference": "5ac7eea91afbad8dc498f5ce34ce6297d5e6ea9a"
            },
            "dist": {
                "type": "zip",
                "url": "https://api.github.com/repos/pmmp/BinaryUtils/zipball/5ac7eea91afbad8dc498f5ce34ce6297d5e6ea9a",
                "reference": "5ac7eea91afbad8dc498f5ce34ce6297d5e6ea9a",
                "shasum": ""
            },
            "require": {
                "php": "^7.4 || ^8.0",
                "php-64bit": "*"
            },
            "require-dev": {
                "phpstan/extension-installer": "^1.0",
                "phpstan/phpstan": "1.3.0",
                "phpstan/phpstan-phpunit": "^1.0",
                "phpstan/phpstan-strict-rules": "^1.0.0",
                "phpunit/phpunit": "^9.5"
            },
            "type": "library",
            "autoload": {
                "psr-4": {
                    "pocketmine\\utils\\": "src/"
                }
            },
            "notification-url": "https://packagist.org/downloads/",
            "license": [
                "LGPL-3.0"
            ],
            "description": "Classes and methods for conveniently handling binary data",
            "support": {
                "issues": "https://github.com/pmmp/BinaryUtils/issues",
                "source": "https://github.com/pmmp/BinaryUtils/tree/0.2.4"
            },
            "time": "2022-01-12T18:06:33+00:00"
        },
        {
            "name": "pocketmine/callback-validator",
            "version": "1.0.3",
            "source": {
                "type": "git",
                "url": "https://github.com/pmmp/CallbackValidator.git",
                "reference": "64787469766bcaa7e5885242e85c23c25e8c55a2"
            },
            "dist": {
                "type": "zip",
                "url": "https://api.github.com/repos/pmmp/CallbackValidator/zipball/64787469766bcaa7e5885242e85c23c25e8c55a2",
                "reference": "64787469766bcaa7e5885242e85c23c25e8c55a2",
                "shasum": ""
            },
            "require": {
                "ext-reflection": "*",
                "php": "^7.1 || ^8.0"
            },
            "replace": {
                "daverandom/callback-validator": "*"
            },
            "require-dev": {
                "phpstan/extension-installer": "^1.0",
                "phpstan/phpstan": "0.12.59",
                "phpstan/phpstan-strict-rules": "^0.12.4",
                "phpunit/phpunit": "^7.5 || ^8.5 || ^9.0"
            },
            "type": "library",
            "autoload": {
                "psr-4": {
                    "DaveRandom\\CallbackValidator\\": "src/"
                }
            },
            "notification-url": "https://packagist.org/downloads/",
            "license": [
                "MIT"
            ],
            "authors": [
                {
                    "name": "Chris Wright",
                    "email": "cw@daverandom.com"
                }
            ],
            "description": "Fork of daverandom/callback-validator - Tools for validating callback signatures",
            "support": {
                "issues": "https://github.com/pmmp/CallbackValidator/issues",
                "source": "https://github.com/pmmp/CallbackValidator/tree/1.0.3"
            },
            "time": "2020-12-11T01:45:37+00:00"
        },
        {
            "name": "pocketmine/classloader",
            "version": "0.2.0",
            "source": {
                "type": "git",
                "url": "https://github.com/pmmp/ClassLoader.git",
                "reference": "49ea303993efdfb39cd302e2156d50aa78209e78"
            },
            "dist": {
                "type": "zip",
                "url": "https://api.github.com/repos/pmmp/ClassLoader/zipball/49ea303993efdfb39cd302e2156d50aa78209e78",
                "reference": "49ea303993efdfb39cd302e2156d50aa78209e78",
                "shasum": ""
            },
            "require": {
                "ext-pthreads": "~3.2.0 || ^4.0",
                "ext-reflection": "*",
                "php": "^8.0"
            },
            "conflict": {
                "pocketmine/spl": "<0.4"
            },
            "require-dev": {
                "phpstan/extension-installer": "^1.0",
                "phpstan/phpstan": "0.12.99",
                "phpstan/phpstan-strict-rules": "^0.12.4",
                "phpunit/phpunit": "^9.5"
            },
            "type": "library",
            "autoload": {
                "classmap": [
                    "./src"
                ]
            },
            "notification-url": "https://packagist.org/downloads/",
            "license": [
                "LGPL-3.0"
            ],
            "description": "Ad-hoc autoloading components used by PocketMine-MP",
            "support": {
                "issues": "https://github.com/pmmp/ClassLoader/issues",
                "source": "https://github.com/pmmp/ClassLoader/tree/0.2.0"
            },
            "time": "2021-11-01T20:17:27+00:00"
        },
        {
            "name": "pocketmine/color",
            "version": "0.3.0",
            "source": {
                "type": "git",
                "url": "https://github.com/pmmp/Color.git",
                "reference": "8cb346d0a21ad3287cc8d7175e4b643416607249"
            },
            "dist": {
                "type": "zip",
                "url": "https://api.github.com/repos/pmmp/Color/zipball/8cb346d0a21ad3287cc8d7175e4b643416607249",
                "reference": "8cb346d0a21ad3287cc8d7175e4b643416607249",
                "shasum": ""
            },
            "require": {
                "php": "^8.0"
            },
            "require-dev": {
                "phpstan/phpstan": "1.9.4",
                "phpstan/phpstan-strict-rules": "^1.2.0"
            },
            "type": "library",
            "autoload": {
                "psr-4": {
                    "pocketmine\\color\\": "src/"
                }
            },
            "notification-url": "https://packagist.org/downloads/",
            "license": [
                "LGPL-3.0"
            ],
            "description": "Color handling library used by PocketMine-MP and related projects",
            "support": {
                "issues": "https://github.com/pmmp/Color/issues",
                "source": "https://github.com/pmmp/Color/tree/0.3.0"
            },
            "time": "2022-12-18T19:49:21+00:00"
        },
        {
            "name": "pocketmine/errorhandler",
            "version": "0.6.0",
            "source": {
                "type": "git",
                "url": "https://github.com/pmmp/ErrorHandler.git",
                "reference": "dae214a04348b911e8219ebf125ff1c5589cc878"
            },
            "dist": {
                "type": "zip",
                "url": "https://api.github.com/repos/pmmp/ErrorHandler/zipball/dae214a04348b911e8219ebf125ff1c5589cc878",
                "reference": "dae214a04348b911e8219ebf125ff1c5589cc878",
                "shasum": ""
            },
            "require": {
                "php": "^8.0"
            },
            "require-dev": {
                "phpstan/phpstan": "0.12.99",
                "phpstan/phpstan-strict-rules": "^0.12.2",
                "phpunit/phpunit": "^9.5"
            },
            "type": "library",
            "autoload": {
                "psr-4": {
                    "pocketmine\\errorhandler\\": "src/"
                }
            },
            "notification-url": "https://packagist.org/downloads/",
            "license": [
                "LGPL-3.0"
            ],
            "description": "Utilities to handle nasty PHP E_* errors in a usable way",
            "support": {
                "issues": "https://github.com/pmmp/ErrorHandler/issues",
                "source": "https://github.com/pmmp/ErrorHandler/tree/0.6.0"
            },
            "time": "2022-01-08T21:05:46+00:00"
        },
        {
            "name": "pocketmine/locale-data",
<<<<<<< HEAD
            "version": "2.15.0",
            "source": {
                "type": "git",
                "url": "https://github.com/pmmp/Language.git",
                "reference": "87feaefdd8364730a2350e58fa274b1b493a9d3f"
            },
            "dist": {
                "type": "zip",
                "url": "https://api.github.com/repos/pmmp/Language/zipball/87feaefdd8364730a2350e58fa274b1b493a9d3f",
                "reference": "87feaefdd8364730a2350e58fa274b1b493a9d3f",
=======
            "version": "2.16.0",
            "source": {
                "type": "git",
                "url": "https://github.com/pmmp/Language.git",
                "reference": "b3bf9029c112414fdb7cd9de778df191565d3038"
            },
            "dist": {
                "type": "zip",
                "url": "https://api.github.com/repos/pmmp/Language/zipball/b3bf9029c112414fdb7cd9de778df191565d3038",
                "reference": "b3bf9029c112414fdb7cd9de778df191565d3038",
>>>>>>> 91ac47ec
                "shasum": ""
            },
            "type": "library",
            "notification-url": "https://packagist.org/downloads/",
            "description": "Language resources used by PocketMine-MP",
            "support": {
                "issues": "https://github.com/pmmp/Language/issues",
<<<<<<< HEAD
                "source": "https://github.com/pmmp/Language/tree/2.15.0"
            },
            "time": "2022-12-27T19:59:39+00:00"
=======
                "source": "https://github.com/pmmp/Language/tree/2.16.0"
            },
            "time": "2023-01-04T20:27:52+00:00"
>>>>>>> 91ac47ec
        },
        {
            "name": "pocketmine/log",
            "version": "0.4.0",
            "source": {
                "type": "git",
                "url": "https://github.com/pmmp/Log.git",
                "reference": "e6c912c0f9055c81d23108ec2d179b96f404c043"
            },
            "dist": {
                "type": "zip",
                "url": "https://api.github.com/repos/pmmp/Log/zipball/e6c912c0f9055c81d23108ec2d179b96f404c043",
                "reference": "e6c912c0f9055c81d23108ec2d179b96f404c043",
                "shasum": ""
            },
            "require": {
                "php": "^7.4 || ^8.0"
            },
            "conflict": {
                "pocketmine/spl": "<0.4"
            },
            "require-dev": {
                "phpstan/phpstan": "0.12.88",
                "phpstan/phpstan-strict-rules": "^0.12.2"
            },
            "type": "library",
            "autoload": {
                "classmap": [
                    "./src"
                ]
            },
            "notification-url": "https://packagist.org/downloads/",
            "license": [
                "LGPL-3.0"
            ],
            "description": "Logging components used by PocketMine-MP and related projects",
            "support": {
                "issues": "https://github.com/pmmp/Log/issues",
                "source": "https://github.com/pmmp/Log/tree/0.4.0"
            },
            "time": "2021-06-18T19:08:09+00:00"
        },
        {
            "name": "pocketmine/log-pthreads",
            "version": "0.4.0",
            "source": {
                "type": "git",
                "url": "https://github.com/pmmp/LogPthreads.git",
                "reference": "61f709e8cf36bcc24e4efe02acded680a1ce23cd"
            },
            "dist": {
                "type": "zip",
                "url": "https://api.github.com/repos/pmmp/LogPthreads/zipball/61f709e8cf36bcc24e4efe02acded680a1ce23cd",
                "reference": "61f709e8cf36bcc24e4efe02acded680a1ce23cd",
                "shasum": ""
            },
            "require": {
                "ext-pthreads": "~3.2.0 || ^4.0",
                "php": "^7.4 || ^8.0",
                "pocketmine/log": "^0.4.0"
            },
            "conflict": {
                "pocketmine/spl": "<0.4"
            },
            "require-dev": {
                "phpstan/extension-installer": "^1.0",
                "phpstan/phpstan": "0.12.88",
                "phpstan/phpstan-strict-rules": "^0.12.4"
            },
            "type": "library",
            "autoload": {
                "classmap": [
                    "./src"
                ]
            },
            "notification-url": "https://packagist.org/downloads/",
            "license": [
                "LGPL-3.0"
            ],
            "description": "Logging components specialized for pthreads used by PocketMine-MP and related projects",
            "support": {
                "issues": "https://github.com/pmmp/LogPthreads/issues",
                "source": "https://github.com/pmmp/LogPthreads/tree/0.4.0"
            },
            "time": "2021-11-01T21:42:09+00:00"
        },
        {
            "name": "pocketmine/math",
            "version": "0.4.3",
            "source": {
                "type": "git",
                "url": "https://github.com/pmmp/Math.git",
                "reference": "47a243d320b01c8099d65309967934c188111549"
            },
            "dist": {
                "type": "zip",
                "url": "https://api.github.com/repos/pmmp/Math/zipball/47a243d320b01c8099d65309967934c188111549",
                "reference": "47a243d320b01c8099d65309967934c188111549",
                "shasum": ""
            },
            "require": {
                "php": "^8.0",
                "php-64bit": "*"
            },
            "require-dev": {
                "phpstan/extension-installer": "^1.0",
                "phpstan/phpstan": "1.8.2",
                "phpstan/phpstan-strict-rules": "^1.0",
                "phpunit/phpunit": "^8.5 || ^9.5"
            },
            "type": "library",
            "autoload": {
                "psr-4": {
                    "pocketmine\\math\\": "src/"
                }
            },
            "notification-url": "https://packagist.org/downloads/",
            "license": [
                "LGPL-3.0"
            ],
            "description": "PHP library containing math related code used in PocketMine-MP",
            "support": {
                "issues": "https://github.com/pmmp/Math/issues",
                "source": "https://github.com/pmmp/Math/tree/0.4.3"
            },
            "time": "2022-08-25T18:43:37+00:00"
        },
        {
            "name": "pocketmine/nbt",
            "version": "0.3.3",
            "source": {
                "type": "git",
                "url": "https://github.com/pmmp/NBT.git",
                "reference": "f4321be50df1a18b9f4e94d428a2e68a6e2ac2b4"
            },
            "dist": {
                "type": "zip",
                "url": "https://api.github.com/repos/pmmp/NBT/zipball/f4321be50df1a18b9f4e94d428a2e68a6e2ac2b4",
                "reference": "f4321be50df1a18b9f4e94d428a2e68a6e2ac2b4",
                "shasum": ""
            },
            "require": {
                "php": "^7.4 || ^8.0",
                "php-64bit": "*",
                "pocketmine/binaryutils": "^0.2.0"
            },
            "require-dev": {
                "phpstan/extension-installer": "^1.0",
                "phpstan/phpstan": "1.7.7",
                "phpstan/phpstan-strict-rules": "^1.0",
                "phpunit/phpunit": "^9.5"
            },
            "type": "library",
            "autoload": {
                "psr-4": {
                    "pocketmine\\nbt\\": "src/"
                }
            },
            "notification-url": "https://packagist.org/downloads/",
            "license": [
                "LGPL-3.0"
            ],
            "description": "PHP library for working with Named Binary Tags",
            "support": {
                "issues": "https://github.com/pmmp/NBT/issues",
                "source": "https://github.com/pmmp/NBT/tree/0.3.3"
            },
            "time": "2022-07-06T14:13:26+00:00"
        },
        {
            "name": "pocketmine/raklib",
            "version": "0.14.5",
            "source": {
                "type": "git",
                "url": "https://github.com/pmmp/RakLib.git",
                "reference": "85b4e5cb7117d37e010eeadb3ff53b21276c6f48"
            },
            "dist": {
                "type": "zip",
                "url": "https://api.github.com/repos/pmmp/RakLib/zipball/85b4e5cb7117d37e010eeadb3ff53b21276c6f48",
                "reference": "85b4e5cb7117d37e010eeadb3ff53b21276c6f48",
                "shasum": ""
            },
            "require": {
                "ext-sockets": "*",
                "php": "^8.0",
                "php-64bit": "*",
                "php-ipv6": "*",
                "pocketmine/binaryutils": "^0.2.0",
                "pocketmine/log": "^0.3.0 || ^0.4.0"
            },
            "require-dev": {
                "phpstan/phpstan": "1.7.7",
                "phpstan/phpstan-strict-rules": "^1.0"
            },
            "type": "library",
            "autoload": {
                "psr-4": {
                    "raklib\\": "src/"
                }
            },
            "notification-url": "https://packagist.org/downloads/",
            "license": [
                "GPL-3.0"
            ],
            "description": "A RakNet server implementation written in PHP",
            "support": {
                "issues": "https://github.com/pmmp/RakLib/issues",
                "source": "https://github.com/pmmp/RakLib/tree/0.14.5"
            },
            "time": "2022-08-25T16:16:44+00:00"
        },
        {
            "name": "pocketmine/raklib-ipc",
            "version": "0.1.1",
            "source": {
                "type": "git",
                "url": "https://github.com/pmmp/RakLibIpc.git",
                "reference": "922a6444b0c6c7daaa5aa5a832107e1ec4738aed"
            },
            "dist": {
                "type": "zip",
                "url": "https://api.github.com/repos/pmmp/RakLibIpc/zipball/922a6444b0c6c7daaa5aa5a832107e1ec4738aed",
                "reference": "922a6444b0c6c7daaa5aa5a832107e1ec4738aed",
                "shasum": ""
            },
            "require": {
                "php": "^7.4 || ^8.0",
                "php-64bit": "*",
                "pocketmine/binaryutils": "^0.2.0",
                "pocketmine/raklib": "^0.13.1 || ^0.14.0"
            },
            "require-dev": {
                "phpstan/phpstan": "0.12.81",
                "phpstan/phpstan-strict-rules": "^0.12.2"
            },
            "type": "library",
            "autoload": {
                "psr-4": {
                    "raklib\\server\\ipc\\": "src/"
                }
            },
            "notification-url": "https://packagist.org/downloads/",
            "license": [
                "GPL-3.0"
            ],
            "description": "Channel-based protocols for inter-thread/inter-process communication with RakLib",
            "support": {
                "issues": "https://github.com/pmmp/RakLibIpc/issues",
                "source": "https://github.com/pmmp/RakLibIpc/tree/0.1.1"
            },
            "time": "2021-09-22T17:01:12+00:00"
        },
        {
            "name": "pocketmine/snooze",
            "version": "0.3.1",
            "source": {
                "type": "git",
                "url": "https://github.com/pmmp/Snooze.git",
                "reference": "0ac8fc2a781c419a1f64ebca4d5835028f59e29b"
            },
            "dist": {
                "type": "zip",
                "url": "https://api.github.com/repos/pmmp/Snooze/zipball/0ac8fc2a781c419a1f64ebca4d5835028f59e29b",
                "reference": "0ac8fc2a781c419a1f64ebca4d5835028f59e29b",
                "shasum": ""
            },
            "require": {
                "ext-pthreads": "~3.2.0 || ^4.0",
                "php-64bit": "^7.3 || ^8.0"
            },
            "require-dev": {
                "phpstan/extension-installer": "^1.0",
                "phpstan/phpstan": "0.12.99",
                "phpstan/phpstan-strict-rules": "^0.12.4"
            },
            "type": "library",
            "autoload": {
                "psr-4": {
                    "pocketmine\\snooze\\": "src/"
                }
            },
            "notification-url": "https://packagist.org/downloads/",
            "license": [
                "LGPL-3.0"
            ],
            "description": "Thread notification management library for code using the pthreads extension",
            "support": {
                "issues": "https://github.com/pmmp/Snooze/issues",
                "source": "https://github.com/pmmp/Snooze/tree/0.3.1"
            },
            "time": "2021-11-01T20:50:08+00:00"
        },
        {
            "name": "ramsey/collection",
            "version": "1.3.0",
            "source": {
                "type": "git",
                "url": "https://github.com/ramsey/collection.git",
                "reference": "ad7475d1c9e70b190ecffc58f2d989416af339b4"
            },
            "dist": {
                "type": "zip",
                "url": "https://api.github.com/repos/ramsey/collection/zipball/ad7475d1c9e70b190ecffc58f2d989416af339b4",
                "reference": "ad7475d1c9e70b190ecffc58f2d989416af339b4",
                "shasum": ""
            },
            "require": {
                "php": "^7.4 || ^8.0",
                "symfony/polyfill-php81": "^1.23"
            },
            "require-dev": {
                "captainhook/plugin-composer": "^5.3",
                "ergebnis/composer-normalize": "^2.28.3",
                "fakerphp/faker": "^1.21",
                "hamcrest/hamcrest-php": "^2.0",
                "jangregor/phpstan-prophecy": "^1.0",
                "mockery/mockery": "^1.5",
                "php-parallel-lint/php-console-highlighter": "^1.0",
                "php-parallel-lint/php-parallel-lint": "^1.3",
                "phpcsstandards/phpcsutils": "^1.0.0-rc1",
                "phpspec/prophecy-phpunit": "^2.0",
                "phpstan/extension-installer": "^1.2",
                "phpstan/phpstan": "^1.9",
                "phpstan/phpstan-mockery": "^1.1",
                "phpstan/phpstan-phpunit": "^1.3",
                "phpunit/phpunit": "^9.5",
                "psalm/plugin-mockery": "^1.1",
                "psalm/plugin-phpunit": "^0.18.4",
                "ramsey/coding-standard": "^2.0.3",
                "ramsey/conventional-commits": "^1.3",
                "vimeo/psalm": "^5.4"
            },
            "type": "library",
            "extra": {
                "captainhook": {
                    "force-install": true
                },
                "ramsey/conventional-commits": {
                    "configFile": "conventional-commits.json"
                }
            },
            "autoload": {
                "psr-4": {
                    "Ramsey\\Collection\\": "src/"
                }
            },
            "notification-url": "https://packagist.org/downloads/",
            "license": [
                "MIT"
            ],
            "authors": [
                {
                    "name": "Ben Ramsey",
                    "email": "ben@benramsey.com",
                    "homepage": "https://benramsey.com"
                }
            ],
            "description": "A PHP library for representing and manipulating collections.",
            "keywords": [
                "array",
                "collection",
                "hash",
                "map",
                "queue",
                "set"
            ],
            "support": {
                "issues": "https://github.com/ramsey/collection/issues",
                "source": "https://github.com/ramsey/collection/tree/1.3.0"
            },
            "funding": [
                {
                    "url": "https://github.com/ramsey",
                    "type": "github"
                },
                {
                    "url": "https://tidelift.com/funding/github/packagist/ramsey/collection",
                    "type": "tidelift"
                }
            ],
            "time": "2022-12-27T19:12:24+00:00"
        },
        {
            "name": "ramsey/uuid",
            "version": "4.7.3",
            "source": {
                "type": "git",
                "url": "https://github.com/ramsey/uuid.git",
                "reference": "433b2014e3979047db08a17a205f410ba3869cf2"
            },
            "dist": {
                "type": "zip",
                "url": "https://api.github.com/repos/ramsey/uuid/zipball/433b2014e3979047db08a17a205f410ba3869cf2",
                "reference": "433b2014e3979047db08a17a205f410ba3869cf2",
                "shasum": ""
            },
            "require": {
                "brick/math": "^0.8.8 || ^0.9 || ^0.10",
                "ext-json": "*",
                "php": "^8.0",
                "ramsey/collection": "^1.2 || ^2.0"
            },
            "replace": {
                "rhumsaa/uuid": "self.version"
            },
            "require-dev": {
                "captainhook/captainhook": "^5.10",
                "captainhook/plugin-composer": "^5.3",
                "dealerdirect/phpcodesniffer-composer-installer": "^0.7.0",
                "doctrine/annotations": "^1.8",
                "ergebnis/composer-normalize": "^2.15",
                "mockery/mockery": "^1.3",
                "paragonie/random-lib": "^2",
                "php-mock/php-mock": "^2.2",
                "php-mock/php-mock-mockery": "^1.3",
                "php-parallel-lint/php-parallel-lint": "^1.1",
                "phpbench/phpbench": "^1.0",
                "phpstan/extension-installer": "^1.1",
                "phpstan/phpstan": "^1.8",
                "phpstan/phpstan-mockery": "^1.1",
                "phpstan/phpstan-phpunit": "^1.1",
                "phpunit/phpunit": "^8.5 || ^9",
                "ramsey/composer-repl": "^1.4",
                "slevomat/coding-standard": "^8.4",
                "squizlabs/php_codesniffer": "^3.5",
                "vimeo/psalm": "^4.9"
            },
            "suggest": {
                "ext-bcmath": "Enables faster math with arbitrary-precision integers using BCMath.",
                "ext-gmp": "Enables faster math with arbitrary-precision integers using GMP.",
                "ext-uuid": "Enables the use of PeclUuidTimeGenerator and PeclUuidRandomGenerator.",
                "paragonie/random-lib": "Provides RandomLib for use with the RandomLibAdapter",
                "ramsey/uuid-doctrine": "Allows the use of Ramsey\\Uuid\\Uuid as Doctrine field type."
            },
            "type": "library",
            "extra": {
                "captainhook": {
                    "force-install": true
                }
            },
            "autoload": {
                "files": [
                    "src/functions.php"
                ],
                "psr-4": {
                    "Ramsey\\Uuid\\": "src/"
                }
            },
            "notification-url": "https://packagist.org/downloads/",
            "license": [
                "MIT"
            ],
            "description": "A PHP library for generating and working with universally unique identifiers (UUIDs).",
            "keywords": [
                "guid",
                "identifier",
                "uuid"
            ],
            "support": {
                "issues": "https://github.com/ramsey/uuid/issues",
                "source": "https://github.com/ramsey/uuid/tree/4.7.3"
            },
            "funding": [
                {
                    "url": "https://github.com/ramsey",
                    "type": "github"
                },
                {
                    "url": "https://tidelift.com/funding/github/packagist/ramsey/uuid",
                    "type": "tidelift"
                }
            ],
            "time": "2023-01-12T18:13:24+00:00"
        },
        {
            "name": "symfony/filesystem",
            "version": "v5.4.13",
            "source": {
                "type": "git",
                "url": "https://github.com/symfony/filesystem.git",
                "reference": "ac09569844a9109a5966b9438fc29113ce77cf51"
            },
            "dist": {
                "type": "zip",
                "url": "https://api.github.com/repos/symfony/filesystem/zipball/ac09569844a9109a5966b9438fc29113ce77cf51",
                "reference": "ac09569844a9109a5966b9438fc29113ce77cf51",
                "shasum": ""
            },
            "require": {
                "php": ">=7.2.5",
                "symfony/polyfill-ctype": "~1.8",
                "symfony/polyfill-mbstring": "~1.8",
                "symfony/polyfill-php80": "^1.16"
            },
            "type": "library",
            "autoload": {
                "psr-4": {
                    "Symfony\\Component\\Filesystem\\": ""
                },
                "exclude-from-classmap": [
                    "/Tests/"
                ]
            },
            "notification-url": "https://packagist.org/downloads/",
            "license": [
                "MIT"
            ],
            "authors": [
                {
                    "name": "Fabien Potencier",
                    "email": "fabien@symfony.com"
                },
                {
                    "name": "Symfony Community",
                    "homepage": "https://symfony.com/contributors"
                }
            ],
            "description": "Provides basic utilities for the filesystem",
            "homepage": "https://symfony.com",
            "support": {
                "source": "https://github.com/symfony/filesystem/tree/v5.4.13"
            },
            "funding": [
                {
                    "url": "https://symfony.com/sponsor",
                    "type": "custom"
                },
                {
                    "url": "https://github.com/fabpot",
                    "type": "github"
                },
                {
                    "url": "https://tidelift.com/funding/github/packagist/symfony/symfony",
                    "type": "tidelift"
                }
            ],
            "time": "2022-09-21T19:53:16+00:00"
        },
        {
            "name": "symfony/polyfill-ctype",
            "version": "v1.27.0",
            "source": {
                "type": "git",
                "url": "https://github.com/symfony/polyfill-ctype.git",
                "reference": "5bbc823adecdae860bb64756d639ecfec17b050a"
            },
            "dist": {
                "type": "zip",
                "url": "https://api.github.com/repos/symfony/polyfill-ctype/zipball/5bbc823adecdae860bb64756d639ecfec17b050a",
                "reference": "5bbc823adecdae860bb64756d639ecfec17b050a",
                "shasum": ""
            },
            "require": {
                "php": ">=7.1"
            },
            "provide": {
                "ext-ctype": "*"
            },
            "suggest": {
                "ext-ctype": "For best performance"
            },
            "type": "library",
            "extra": {
                "branch-alias": {
                    "dev-main": "1.27-dev"
                },
                "thanks": {
                    "name": "symfony/polyfill",
                    "url": "https://github.com/symfony/polyfill"
                }
            },
            "autoload": {
                "files": [
                    "bootstrap.php"
                ],
                "psr-4": {
                    "Symfony\\Polyfill\\Ctype\\": ""
                }
            },
            "notification-url": "https://packagist.org/downloads/",
            "license": [
                "MIT"
            ],
            "authors": [
                {
                    "name": "Gert de Pagter",
                    "email": "BackEndTea@gmail.com"
                },
                {
                    "name": "Symfony Community",
                    "homepage": "https://symfony.com/contributors"
                }
            ],
            "description": "Symfony polyfill for ctype functions",
            "homepage": "https://symfony.com",
            "keywords": [
                "compatibility",
                "ctype",
                "polyfill",
                "portable"
            ],
            "support": {
                "source": "https://github.com/symfony/polyfill-ctype/tree/v1.27.0"
            },
            "funding": [
                {
                    "url": "https://symfony.com/sponsor",
                    "type": "custom"
                },
                {
                    "url": "https://github.com/fabpot",
                    "type": "github"
                },
                {
                    "url": "https://tidelift.com/funding/github/packagist/symfony/symfony",
                    "type": "tidelift"
                }
            ],
            "time": "2022-11-03T14:55:06+00:00"
        },
        {
            "name": "symfony/polyfill-mbstring",
            "version": "v1.27.0",
            "source": {
                "type": "git",
                "url": "https://github.com/symfony/polyfill-mbstring.git",
                "reference": "8ad114f6b39e2c98a8b0e3bd907732c207c2b534"
            },
            "dist": {
                "type": "zip",
                "url": "https://api.github.com/repos/symfony/polyfill-mbstring/zipball/8ad114f6b39e2c98a8b0e3bd907732c207c2b534",
                "reference": "8ad114f6b39e2c98a8b0e3bd907732c207c2b534",
                "shasum": ""
            },
            "require": {
                "php": ">=7.1"
            },
            "provide": {
                "ext-mbstring": "*"
            },
            "suggest": {
                "ext-mbstring": "For best performance"
            },
            "type": "library",
            "extra": {
                "branch-alias": {
                    "dev-main": "1.27-dev"
                },
                "thanks": {
                    "name": "symfony/polyfill",
                    "url": "https://github.com/symfony/polyfill"
                }
            },
            "autoload": {
                "files": [
                    "bootstrap.php"
                ],
                "psr-4": {
                    "Symfony\\Polyfill\\Mbstring\\": ""
                }
            },
            "notification-url": "https://packagist.org/downloads/",
            "license": [
                "MIT"
            ],
            "authors": [
                {
                    "name": "Nicolas Grekas",
                    "email": "p@tchwork.com"
                },
                {
                    "name": "Symfony Community",
                    "homepage": "https://symfony.com/contributors"
                }
            ],
            "description": "Symfony polyfill for the Mbstring extension",
            "homepage": "https://symfony.com",
            "keywords": [
                "compatibility",
                "mbstring",
                "polyfill",
                "portable",
                "shim"
            ],
            "support": {
                "source": "https://github.com/symfony/polyfill-mbstring/tree/v1.27.0"
            },
            "funding": [
                {
                    "url": "https://symfony.com/sponsor",
                    "type": "custom"
                },
                {
                    "url": "https://github.com/fabpot",
                    "type": "github"
                },
                {
                    "url": "https://tidelift.com/funding/github/packagist/symfony/symfony",
                    "type": "tidelift"
                }
            ],
            "time": "2022-11-03T14:55:06+00:00"
        },
        {
            "name": "symfony/polyfill-php80",
            "version": "v1.27.0",
            "source": {
                "type": "git",
                "url": "https://github.com/symfony/polyfill-php80.git",
                "reference": "7a6ff3f1959bb01aefccb463a0f2cd3d3d2fd936"
            },
            "dist": {
                "type": "zip",
                "url": "https://api.github.com/repos/symfony/polyfill-php80/zipball/7a6ff3f1959bb01aefccb463a0f2cd3d3d2fd936",
                "reference": "7a6ff3f1959bb01aefccb463a0f2cd3d3d2fd936",
                "shasum": ""
            },
            "require": {
                "php": ">=7.1"
            },
            "type": "library",
            "extra": {
                "branch-alias": {
                    "dev-main": "1.27-dev"
                },
                "thanks": {
                    "name": "symfony/polyfill",
                    "url": "https://github.com/symfony/polyfill"
                }
            },
            "autoload": {
                "files": [
                    "bootstrap.php"
                ],
                "psr-4": {
                    "Symfony\\Polyfill\\Php80\\": ""
                },
                "classmap": [
                    "Resources/stubs"
                ]
            },
            "notification-url": "https://packagist.org/downloads/",
            "license": [
                "MIT"
            ],
            "authors": [
                {
                    "name": "Ion Bazan",
                    "email": "ion.bazan@gmail.com"
                },
                {
                    "name": "Nicolas Grekas",
                    "email": "p@tchwork.com"
                },
                {
                    "name": "Symfony Community",
                    "homepage": "https://symfony.com/contributors"
                }
            ],
            "description": "Symfony polyfill backporting some PHP 8.0+ features to lower PHP versions",
            "homepage": "https://symfony.com",
            "keywords": [
                "compatibility",
                "polyfill",
                "portable",
                "shim"
            ],
            "support": {
                "source": "https://github.com/symfony/polyfill-php80/tree/v1.27.0"
            },
            "funding": [
                {
                    "url": "https://symfony.com/sponsor",
                    "type": "custom"
                },
                {
                    "url": "https://github.com/fabpot",
                    "type": "github"
                },
                {
                    "url": "https://tidelift.com/funding/github/packagist/symfony/symfony",
                    "type": "tidelift"
                }
            ],
            "time": "2022-11-03T14:55:06+00:00"
        },
        {
            "name": "symfony/polyfill-php81",
            "version": "v1.27.0",
            "source": {
                "type": "git",
                "url": "https://github.com/symfony/polyfill-php81.git",
                "reference": "707403074c8ea6e2edaf8794b0157a0bfa52157a"
            },
            "dist": {
                "type": "zip",
                "url": "https://api.github.com/repos/symfony/polyfill-php81/zipball/707403074c8ea6e2edaf8794b0157a0bfa52157a",
                "reference": "707403074c8ea6e2edaf8794b0157a0bfa52157a",
                "shasum": ""
            },
            "require": {
                "php": ">=7.1"
            },
            "type": "library",
            "extra": {
                "branch-alias": {
                    "dev-main": "1.27-dev"
                },
                "thanks": {
                    "name": "symfony/polyfill",
                    "url": "https://github.com/symfony/polyfill"
                }
            },
            "autoload": {
                "files": [
                    "bootstrap.php"
                ],
                "psr-4": {
                    "Symfony\\Polyfill\\Php81\\": ""
                },
                "classmap": [
                    "Resources/stubs"
                ]
            },
            "notification-url": "https://packagist.org/downloads/",
            "license": [
                "MIT"
            ],
            "authors": [
                {
                    "name": "Nicolas Grekas",
                    "email": "p@tchwork.com"
                },
                {
                    "name": "Symfony Community",
                    "homepage": "https://symfony.com/contributors"
                }
            ],
            "description": "Symfony polyfill backporting some PHP 8.1+ features to lower PHP versions",
            "homepage": "https://symfony.com",
            "keywords": [
                "compatibility",
                "polyfill",
                "portable",
                "shim"
            ],
            "support": {
                "source": "https://github.com/symfony/polyfill-php81/tree/v1.27.0"
            },
            "funding": [
                {
                    "url": "https://symfony.com/sponsor",
                    "type": "custom"
                },
                {
                    "url": "https://github.com/fabpot",
                    "type": "github"
                },
                {
                    "url": "https://tidelift.com/funding/github/packagist/symfony/symfony",
                    "type": "tidelift"
                }
            ],
            "time": "2022-11-03T14:55:06+00:00"
        }
    ],
    "packages-dev": [
        {
            "name": "doctrine/instantiator",
            "version": "1.5.0",
            "source": {
                "type": "git",
                "url": "https://github.com/doctrine/instantiator.git",
                "reference": "0a0fa9780f5d4e507415a065172d26a98d02047b"
            },
            "dist": {
                "type": "zip",
                "url": "https://api.github.com/repos/doctrine/instantiator/zipball/0a0fa9780f5d4e507415a065172d26a98d02047b",
                "reference": "0a0fa9780f5d4e507415a065172d26a98d02047b",
                "shasum": ""
            },
            "require": {
                "php": "^7.1 || ^8.0"
            },
            "require-dev": {
                "doctrine/coding-standard": "^9 || ^11",
                "ext-pdo": "*",
                "ext-phar": "*",
                "phpbench/phpbench": "^0.16 || ^1",
                "phpstan/phpstan": "^1.4",
                "phpstan/phpstan-phpunit": "^1",
                "phpunit/phpunit": "^7.5 || ^8.5 || ^9.5",
                "vimeo/psalm": "^4.30 || ^5.4"
            },
            "type": "library",
            "autoload": {
                "psr-4": {
                    "Doctrine\\Instantiator\\": "src/Doctrine/Instantiator/"
                }
            },
            "notification-url": "https://packagist.org/downloads/",
            "license": [
                "MIT"
            ],
            "authors": [
                {
                    "name": "Marco Pivetta",
                    "email": "ocramius@gmail.com",
                    "homepage": "https://ocramius.github.io/"
                }
            ],
            "description": "A small, lightweight utility to instantiate objects in PHP without invoking their constructors",
            "homepage": "https://www.doctrine-project.org/projects/instantiator.html",
            "keywords": [
                "constructor",
                "instantiate"
            ],
            "support": {
                "issues": "https://github.com/doctrine/instantiator/issues",
                "source": "https://github.com/doctrine/instantiator/tree/1.5.0"
            },
            "funding": [
                {
                    "url": "https://www.doctrine-project.org/sponsorship.html",
                    "type": "custom"
                },
                {
                    "url": "https://www.patreon.com/phpdoctrine",
                    "type": "patreon"
                },
                {
                    "url": "https://tidelift.com/funding/github/packagist/doctrine%2Finstantiator",
                    "type": "tidelift"
                }
            ],
            "time": "2022-12-30T00:15:36+00:00"
        },
        {
            "name": "myclabs/deep-copy",
            "version": "1.11.0",
            "source": {
                "type": "git",
                "url": "https://github.com/myclabs/DeepCopy.git",
                "reference": "14daed4296fae74d9e3201d2c4925d1acb7aa614"
            },
            "dist": {
                "type": "zip",
                "url": "https://api.github.com/repos/myclabs/DeepCopy/zipball/14daed4296fae74d9e3201d2c4925d1acb7aa614",
                "reference": "14daed4296fae74d9e3201d2c4925d1acb7aa614",
                "shasum": ""
            },
            "require": {
                "php": "^7.1 || ^8.0"
            },
            "conflict": {
                "doctrine/collections": "<1.6.8",
                "doctrine/common": "<2.13.3 || >=3,<3.2.2"
            },
            "require-dev": {
                "doctrine/collections": "^1.6.8",
                "doctrine/common": "^2.13.3 || ^3.2.2",
                "phpunit/phpunit": "^7.5.20 || ^8.5.23 || ^9.5.13"
            },
            "type": "library",
            "autoload": {
                "files": [
                    "src/DeepCopy/deep_copy.php"
                ],
                "psr-4": {
                    "DeepCopy\\": "src/DeepCopy/"
                }
            },
            "notification-url": "https://packagist.org/downloads/",
            "license": [
                "MIT"
            ],
            "description": "Create deep copies (clones) of your objects",
            "keywords": [
                "clone",
                "copy",
                "duplicate",
                "object",
                "object graph"
            ],
            "support": {
                "issues": "https://github.com/myclabs/DeepCopy/issues",
                "source": "https://github.com/myclabs/DeepCopy/tree/1.11.0"
            },
            "funding": [
                {
                    "url": "https://tidelift.com/funding/github/packagist/myclabs/deep-copy",
                    "type": "tidelift"
                }
            ],
            "time": "2022-03-03T13:19:32+00:00"
        },
        {
            "name": "nikic/php-parser",
            "version": "v4.15.2",
            "source": {
                "type": "git",
                "url": "https://github.com/nikic/PHP-Parser.git",
                "reference": "f59bbe44bf7d96f24f3e2b4ddc21cd52c1d2adbc"
            },
            "dist": {
                "type": "zip",
                "url": "https://api.github.com/repos/nikic/PHP-Parser/zipball/f59bbe44bf7d96f24f3e2b4ddc21cd52c1d2adbc",
                "reference": "f59bbe44bf7d96f24f3e2b4ddc21cd52c1d2adbc",
                "shasum": ""
            },
            "require": {
                "ext-tokenizer": "*",
                "php": ">=7.0"
            },
            "require-dev": {
                "ircmaxell/php-yacc": "^0.0.7",
                "phpunit/phpunit": "^6.5 || ^7.0 || ^8.0 || ^9.0"
            },
            "bin": [
                "bin/php-parse"
            ],
            "type": "library",
            "extra": {
                "branch-alias": {
                    "dev-master": "4.9-dev"
                }
            },
            "autoload": {
                "psr-4": {
                    "PhpParser\\": "lib/PhpParser"
                }
            },
            "notification-url": "https://packagist.org/downloads/",
            "license": [
                "BSD-3-Clause"
            ],
            "authors": [
                {
                    "name": "Nikita Popov"
                }
            ],
            "description": "A PHP parser written in PHP",
            "keywords": [
                "parser",
                "php"
            ],
            "support": {
                "issues": "https://github.com/nikic/PHP-Parser/issues",
                "source": "https://github.com/nikic/PHP-Parser/tree/v4.15.2"
            },
            "time": "2022-11-12T15:38:23+00:00"
        },
        {
            "name": "phar-io/manifest",
            "version": "2.0.3",
            "source": {
                "type": "git",
                "url": "https://github.com/phar-io/manifest.git",
                "reference": "97803eca37d319dfa7826cc2437fc020857acb53"
            },
            "dist": {
                "type": "zip",
                "url": "https://api.github.com/repos/phar-io/manifest/zipball/97803eca37d319dfa7826cc2437fc020857acb53",
                "reference": "97803eca37d319dfa7826cc2437fc020857acb53",
                "shasum": ""
            },
            "require": {
                "ext-dom": "*",
                "ext-phar": "*",
                "ext-xmlwriter": "*",
                "phar-io/version": "^3.0.1",
                "php": "^7.2 || ^8.0"
            },
            "type": "library",
            "extra": {
                "branch-alias": {
                    "dev-master": "2.0.x-dev"
                }
            },
            "autoload": {
                "classmap": [
                    "src/"
                ]
            },
            "notification-url": "https://packagist.org/downloads/",
            "license": [
                "BSD-3-Clause"
            ],
            "authors": [
                {
                    "name": "Arne Blankerts",
                    "email": "arne@blankerts.de",
                    "role": "Developer"
                },
                {
                    "name": "Sebastian Heuer",
                    "email": "sebastian@phpeople.de",
                    "role": "Developer"
                },
                {
                    "name": "Sebastian Bergmann",
                    "email": "sebastian@phpunit.de",
                    "role": "Developer"
                }
            ],
            "description": "Component for reading phar.io manifest information from a PHP Archive (PHAR)",
            "support": {
                "issues": "https://github.com/phar-io/manifest/issues",
                "source": "https://github.com/phar-io/manifest/tree/2.0.3"
            },
            "time": "2021-07-20T11:28:43+00:00"
        },
        {
            "name": "phar-io/version",
            "version": "3.2.1",
            "source": {
                "type": "git",
                "url": "https://github.com/phar-io/version.git",
                "reference": "4f7fd7836c6f332bb2933569e566a0d6c4cbed74"
            },
            "dist": {
                "type": "zip",
                "url": "https://api.github.com/repos/phar-io/version/zipball/4f7fd7836c6f332bb2933569e566a0d6c4cbed74",
                "reference": "4f7fd7836c6f332bb2933569e566a0d6c4cbed74",
                "shasum": ""
            },
            "require": {
                "php": "^7.2 || ^8.0"
            },
            "type": "library",
            "autoload": {
                "classmap": [
                    "src/"
                ]
            },
            "notification-url": "https://packagist.org/downloads/",
            "license": [
                "BSD-3-Clause"
            ],
            "authors": [
                {
                    "name": "Arne Blankerts",
                    "email": "arne@blankerts.de",
                    "role": "Developer"
                },
                {
                    "name": "Sebastian Heuer",
                    "email": "sebastian@phpeople.de",
                    "role": "Developer"
                },
                {
                    "name": "Sebastian Bergmann",
                    "email": "sebastian@phpunit.de",
                    "role": "Developer"
                }
            ],
            "description": "Library for handling version information and constraints",
            "support": {
                "issues": "https://github.com/phar-io/version/issues",
                "source": "https://github.com/phar-io/version/tree/3.2.1"
            },
            "time": "2022-02-21T01:04:05+00:00"
        },
        {
            "name": "phpstan/phpstan",
            "version": "1.9.11",
            "source": {
                "type": "git",
                "url": "https://github.com/phpstan/phpstan.git",
                "reference": "60f3d68481eef216199eae7a2603cd5fe124d464"
            },
            "dist": {
                "type": "zip",
                "url": "https://api.github.com/repos/phpstan/phpstan/zipball/60f3d68481eef216199eae7a2603cd5fe124d464",
                "reference": "60f3d68481eef216199eae7a2603cd5fe124d464",
                "shasum": ""
            },
            "require": {
                "php": "^7.2|^8.0"
            },
            "conflict": {
                "phpstan/phpstan-shim": "*"
            },
            "bin": [
                "phpstan",
                "phpstan.phar"
            ],
            "type": "library",
            "autoload": {
                "files": [
                    "bootstrap.php"
                ]
            },
            "notification-url": "https://packagist.org/downloads/",
            "license": [
                "MIT"
            ],
            "description": "PHPStan - PHP Static Analysis Tool",
            "keywords": [
                "dev",
                "static analysis"
            ],
            "support": {
                "issues": "https://github.com/phpstan/phpstan/issues",
                "source": "https://github.com/phpstan/phpstan/tree/1.9.11"
            },
            "funding": [
                {
                    "url": "https://github.com/ondrejmirtes",
                    "type": "github"
                },
                {
                    "url": "https://github.com/phpstan",
                    "type": "github"
                },
                {
                    "url": "https://tidelift.com/funding/github/packagist/phpstan/phpstan",
                    "type": "tidelift"
                }
            ],
            "time": "2023-01-12T14:04:13+00:00"
        },
        {
            "name": "phpstan/phpstan-phpunit",
            "version": "1.3.3",
            "source": {
                "type": "git",
                "url": "https://github.com/phpstan/phpstan-phpunit.git",
                "reference": "54a24bd23e9e80ee918cdc24f909d376c2e273f7"
            },
            "dist": {
                "type": "zip",
                "url": "https://api.github.com/repos/phpstan/phpstan-phpunit/zipball/54a24bd23e9e80ee918cdc24f909d376c2e273f7",
                "reference": "54a24bd23e9e80ee918cdc24f909d376c2e273f7",
                "shasum": ""
            },
            "require": {
                "php": "^7.2 || ^8.0",
                "phpstan/phpstan": "^1.9.3"
            },
            "conflict": {
                "phpunit/phpunit": "<7.0"
            },
            "require-dev": {
                "nikic/php-parser": "^4.13.0",
                "php-parallel-lint/php-parallel-lint": "^1.2",
                "phpstan/phpstan-strict-rules": "^1.0",
                "phpunit/phpunit": "^9.5"
            },
            "type": "phpstan-extension",
            "extra": {
                "phpstan": {
                    "includes": [
                        "extension.neon",
                        "rules.neon"
                    ]
                }
            },
            "autoload": {
                "psr-4": {
                    "PHPStan\\": "src/"
                }
            },
            "notification-url": "https://packagist.org/downloads/",
            "license": [
                "MIT"
            ],
            "description": "PHPUnit extensions and rules for PHPStan",
            "support": {
                "issues": "https://github.com/phpstan/phpstan-phpunit/issues",
                "source": "https://github.com/phpstan/phpstan-phpunit/tree/1.3.3"
            },
            "time": "2022-12-21T15:25:00+00:00"
        },
        {
            "name": "phpstan/phpstan-strict-rules",
            "version": "1.4.5",
            "source": {
                "type": "git",
                "url": "https://github.com/phpstan/phpstan-strict-rules.git",
                "reference": "361f75b06066f3fdaba87c1f57bdb1ffc28d6f1d"
            },
            "dist": {
                "type": "zip",
                "url": "https://api.github.com/repos/phpstan/phpstan-strict-rules/zipball/361f75b06066f3fdaba87c1f57bdb1ffc28d6f1d",
                "reference": "361f75b06066f3fdaba87c1f57bdb1ffc28d6f1d",
                "shasum": ""
            },
            "require": {
                "php": "^7.2 || ^8.0",
                "phpstan/phpstan": "^1.9.7"
            },
            "require-dev": {
                "nikic/php-parser": "^4.13.0",
                "php-parallel-lint/php-parallel-lint": "^1.2",
                "phpstan/phpstan-phpunit": "^1.0",
                "phpunit/phpunit": "^9.5"
            },
            "type": "phpstan-extension",
            "extra": {
                "phpstan": {
                    "includes": [
                        "rules.neon"
                    ]
                }
            },
            "autoload": {
                "psr-4": {
                    "PHPStan\\": "src/"
                }
            },
            "notification-url": "https://packagist.org/downloads/",
            "license": [
                "MIT"
            ],
            "description": "Extra strict and opinionated rules for PHPStan",
            "support": {
                "issues": "https://github.com/phpstan/phpstan-strict-rules/issues",
                "source": "https://github.com/phpstan/phpstan-strict-rules/tree/1.4.5"
            },
            "time": "2023-01-11T14:16:29+00:00"
        },
        {
            "name": "phpunit/php-code-coverage",
            "version": "9.2.23",
            "source": {
                "type": "git",
                "url": "https://github.com/sebastianbergmann/php-code-coverage.git",
                "reference": "9f1f0f9a2fbb680b26d1cf9b61b6eac43a6e4e9c"
            },
            "dist": {
                "type": "zip",
                "url": "https://api.github.com/repos/sebastianbergmann/php-code-coverage/zipball/9f1f0f9a2fbb680b26d1cf9b61b6eac43a6e4e9c",
                "reference": "9f1f0f9a2fbb680b26d1cf9b61b6eac43a6e4e9c",
                "shasum": ""
            },
            "require": {
                "ext-dom": "*",
                "ext-libxml": "*",
                "ext-xmlwriter": "*",
                "nikic/php-parser": "^4.14",
                "php": ">=7.3",
                "phpunit/php-file-iterator": "^3.0.3",
                "phpunit/php-text-template": "^2.0.2",
                "sebastian/code-unit-reverse-lookup": "^2.0.2",
                "sebastian/complexity": "^2.0",
                "sebastian/environment": "^5.1.2",
                "sebastian/lines-of-code": "^1.0.3",
                "sebastian/version": "^3.0.1",
                "theseer/tokenizer": "^1.2.0"
            },
            "require-dev": {
                "phpunit/phpunit": "^9.3"
            },
            "suggest": {
                "ext-pcov": "*",
                "ext-xdebug": "*"
            },
            "type": "library",
            "extra": {
                "branch-alias": {
                    "dev-master": "9.2-dev"
                }
            },
            "autoload": {
                "classmap": [
                    "src/"
                ]
            },
            "notification-url": "https://packagist.org/downloads/",
            "license": [
                "BSD-3-Clause"
            ],
            "authors": [
                {
                    "name": "Sebastian Bergmann",
                    "email": "sebastian@phpunit.de",
                    "role": "lead"
                }
            ],
            "description": "Library that provides collection, processing, and rendering functionality for PHP code coverage information.",
            "homepage": "https://github.com/sebastianbergmann/php-code-coverage",
            "keywords": [
                "coverage",
                "testing",
                "xunit"
            ],
            "support": {
                "issues": "https://github.com/sebastianbergmann/php-code-coverage/issues",
                "source": "https://github.com/sebastianbergmann/php-code-coverage/tree/9.2.23"
            },
            "funding": [
                {
                    "url": "https://github.com/sebastianbergmann",
                    "type": "github"
                }
            ],
            "time": "2022-12-28T12:41:10+00:00"
        },
        {
            "name": "phpunit/php-file-iterator",
            "version": "3.0.6",
            "source": {
                "type": "git",
                "url": "https://github.com/sebastianbergmann/php-file-iterator.git",
                "reference": "cf1c2e7c203ac650e352f4cc675a7021e7d1b3cf"
            },
            "dist": {
                "type": "zip",
                "url": "https://api.github.com/repos/sebastianbergmann/php-file-iterator/zipball/cf1c2e7c203ac650e352f4cc675a7021e7d1b3cf",
                "reference": "cf1c2e7c203ac650e352f4cc675a7021e7d1b3cf",
                "shasum": ""
            },
            "require": {
                "php": ">=7.3"
            },
            "require-dev": {
                "phpunit/phpunit": "^9.3"
            },
            "type": "library",
            "extra": {
                "branch-alias": {
                    "dev-master": "3.0-dev"
                }
            },
            "autoload": {
                "classmap": [
                    "src/"
                ]
            },
            "notification-url": "https://packagist.org/downloads/",
            "license": [
                "BSD-3-Clause"
            ],
            "authors": [
                {
                    "name": "Sebastian Bergmann",
                    "email": "sebastian@phpunit.de",
                    "role": "lead"
                }
            ],
            "description": "FilterIterator implementation that filters files based on a list of suffixes.",
            "homepage": "https://github.com/sebastianbergmann/php-file-iterator/",
            "keywords": [
                "filesystem",
                "iterator"
            ],
            "support": {
                "issues": "https://github.com/sebastianbergmann/php-file-iterator/issues",
                "source": "https://github.com/sebastianbergmann/php-file-iterator/tree/3.0.6"
            },
            "funding": [
                {
                    "url": "https://github.com/sebastianbergmann",
                    "type": "github"
                }
            ],
            "time": "2021-12-02T12:48:52+00:00"
        },
        {
            "name": "phpunit/php-invoker",
            "version": "3.1.1",
            "source": {
                "type": "git",
                "url": "https://github.com/sebastianbergmann/php-invoker.git",
                "reference": "5a10147d0aaf65b58940a0b72f71c9ac0423cc67"
            },
            "dist": {
                "type": "zip",
                "url": "https://api.github.com/repos/sebastianbergmann/php-invoker/zipball/5a10147d0aaf65b58940a0b72f71c9ac0423cc67",
                "reference": "5a10147d0aaf65b58940a0b72f71c9ac0423cc67",
                "shasum": ""
            },
            "require": {
                "php": ">=7.3"
            },
            "require-dev": {
                "ext-pcntl": "*",
                "phpunit/phpunit": "^9.3"
            },
            "suggest": {
                "ext-pcntl": "*"
            },
            "type": "library",
            "extra": {
                "branch-alias": {
                    "dev-master": "3.1-dev"
                }
            },
            "autoload": {
                "classmap": [
                    "src/"
                ]
            },
            "notification-url": "https://packagist.org/downloads/",
            "license": [
                "BSD-3-Clause"
            ],
            "authors": [
                {
                    "name": "Sebastian Bergmann",
                    "email": "sebastian@phpunit.de",
                    "role": "lead"
                }
            ],
            "description": "Invoke callables with a timeout",
            "homepage": "https://github.com/sebastianbergmann/php-invoker/",
            "keywords": [
                "process"
            ],
            "support": {
                "issues": "https://github.com/sebastianbergmann/php-invoker/issues",
                "source": "https://github.com/sebastianbergmann/php-invoker/tree/3.1.1"
            },
            "funding": [
                {
                    "url": "https://github.com/sebastianbergmann",
                    "type": "github"
                }
            ],
            "time": "2020-09-28T05:58:55+00:00"
        },
        {
            "name": "phpunit/php-text-template",
            "version": "2.0.4",
            "source": {
                "type": "git",
                "url": "https://github.com/sebastianbergmann/php-text-template.git",
                "reference": "5da5f67fc95621df9ff4c4e5a84d6a8a2acf7c28"
            },
            "dist": {
                "type": "zip",
                "url": "https://api.github.com/repos/sebastianbergmann/php-text-template/zipball/5da5f67fc95621df9ff4c4e5a84d6a8a2acf7c28",
                "reference": "5da5f67fc95621df9ff4c4e5a84d6a8a2acf7c28",
                "shasum": ""
            },
            "require": {
                "php": ">=7.3"
            },
            "require-dev": {
                "phpunit/phpunit": "^9.3"
            },
            "type": "library",
            "extra": {
                "branch-alias": {
                    "dev-master": "2.0-dev"
                }
            },
            "autoload": {
                "classmap": [
                    "src/"
                ]
            },
            "notification-url": "https://packagist.org/downloads/",
            "license": [
                "BSD-3-Clause"
            ],
            "authors": [
                {
                    "name": "Sebastian Bergmann",
                    "email": "sebastian@phpunit.de",
                    "role": "lead"
                }
            ],
            "description": "Simple template engine.",
            "homepage": "https://github.com/sebastianbergmann/php-text-template/",
            "keywords": [
                "template"
            ],
            "support": {
                "issues": "https://github.com/sebastianbergmann/php-text-template/issues",
                "source": "https://github.com/sebastianbergmann/php-text-template/tree/2.0.4"
            },
            "funding": [
                {
                    "url": "https://github.com/sebastianbergmann",
                    "type": "github"
                }
            ],
            "time": "2020-10-26T05:33:50+00:00"
        },
        {
            "name": "phpunit/php-timer",
            "version": "5.0.3",
            "source": {
                "type": "git",
                "url": "https://github.com/sebastianbergmann/php-timer.git",
                "reference": "5a63ce20ed1b5bf577850e2c4e87f4aa902afbd2"
            },
            "dist": {
                "type": "zip",
                "url": "https://api.github.com/repos/sebastianbergmann/php-timer/zipball/5a63ce20ed1b5bf577850e2c4e87f4aa902afbd2",
                "reference": "5a63ce20ed1b5bf577850e2c4e87f4aa902afbd2",
                "shasum": ""
            },
            "require": {
                "php": ">=7.3"
            },
            "require-dev": {
                "phpunit/phpunit": "^9.3"
            },
            "type": "library",
            "extra": {
                "branch-alias": {
                    "dev-master": "5.0-dev"
                }
            },
            "autoload": {
                "classmap": [
                    "src/"
                ]
            },
            "notification-url": "https://packagist.org/downloads/",
            "license": [
                "BSD-3-Clause"
            ],
            "authors": [
                {
                    "name": "Sebastian Bergmann",
                    "email": "sebastian@phpunit.de",
                    "role": "lead"
                }
            ],
            "description": "Utility class for timing",
            "homepage": "https://github.com/sebastianbergmann/php-timer/",
            "keywords": [
                "timer"
            ],
            "support": {
                "issues": "https://github.com/sebastianbergmann/php-timer/issues",
                "source": "https://github.com/sebastianbergmann/php-timer/tree/5.0.3"
            },
            "funding": [
                {
                    "url": "https://github.com/sebastianbergmann",
                    "type": "github"
                }
            ],
            "time": "2020-10-26T13:16:10+00:00"
        },
        {
            "name": "phpunit/phpunit",
            "version": "9.5.27",
            "source": {
                "type": "git",
                "url": "https://github.com/sebastianbergmann/phpunit.git",
                "reference": "a2bc7ffdca99f92d959b3f2270529334030bba38"
            },
            "dist": {
                "type": "zip",
                "url": "https://api.github.com/repos/sebastianbergmann/phpunit/zipball/a2bc7ffdca99f92d959b3f2270529334030bba38",
                "reference": "a2bc7ffdca99f92d959b3f2270529334030bba38",
                "shasum": ""
            },
            "require": {
                "doctrine/instantiator": "^1.3.1",
                "ext-dom": "*",
                "ext-json": "*",
                "ext-libxml": "*",
                "ext-mbstring": "*",
                "ext-xml": "*",
                "ext-xmlwriter": "*",
                "myclabs/deep-copy": "^1.10.1",
                "phar-io/manifest": "^2.0.3",
                "phar-io/version": "^3.0.2",
                "php": ">=7.3",
                "phpunit/php-code-coverage": "^9.2.13",
                "phpunit/php-file-iterator": "^3.0.5",
                "phpunit/php-invoker": "^3.1.1",
                "phpunit/php-text-template": "^2.0.3",
                "phpunit/php-timer": "^5.0.2",
                "sebastian/cli-parser": "^1.0.1",
                "sebastian/code-unit": "^1.0.6",
                "sebastian/comparator": "^4.0.8",
                "sebastian/diff": "^4.0.3",
                "sebastian/environment": "^5.1.3",
                "sebastian/exporter": "^4.0.5",
                "sebastian/global-state": "^5.0.1",
                "sebastian/object-enumerator": "^4.0.3",
                "sebastian/resource-operations": "^3.0.3",
                "sebastian/type": "^3.2",
                "sebastian/version": "^3.0.2"
            },
            "suggest": {
                "ext-soap": "*",
                "ext-xdebug": "*"
            },
            "bin": [
                "phpunit"
            ],
            "type": "library",
            "extra": {
                "branch-alias": {
                    "dev-master": "9.5-dev"
                }
            },
            "autoload": {
                "files": [
                    "src/Framework/Assert/Functions.php"
                ],
                "classmap": [
                    "src/"
                ]
            },
            "notification-url": "https://packagist.org/downloads/",
            "license": [
                "BSD-3-Clause"
            ],
            "authors": [
                {
                    "name": "Sebastian Bergmann",
                    "email": "sebastian@phpunit.de",
                    "role": "lead"
                }
            ],
            "description": "The PHP Unit Testing framework.",
            "homepage": "https://phpunit.de/",
            "keywords": [
                "phpunit",
                "testing",
                "xunit"
            ],
            "support": {
                "issues": "https://github.com/sebastianbergmann/phpunit/issues",
                "source": "https://github.com/sebastianbergmann/phpunit/tree/9.5.27"
            },
            "funding": [
                {
                    "url": "https://phpunit.de/sponsors.html",
                    "type": "custom"
                },
                {
                    "url": "https://github.com/sebastianbergmann",
                    "type": "github"
                },
                {
                    "url": "https://tidelift.com/funding/github/packagist/phpunit/phpunit",
                    "type": "tidelift"
                }
            ],
            "time": "2022-12-09T07:31:23+00:00"
        },
        {
            "name": "sebastian/cli-parser",
            "version": "1.0.1",
            "source": {
                "type": "git",
                "url": "https://github.com/sebastianbergmann/cli-parser.git",
                "reference": "442e7c7e687e42adc03470c7b668bc4b2402c0b2"
            },
            "dist": {
                "type": "zip",
                "url": "https://api.github.com/repos/sebastianbergmann/cli-parser/zipball/442e7c7e687e42adc03470c7b668bc4b2402c0b2",
                "reference": "442e7c7e687e42adc03470c7b668bc4b2402c0b2",
                "shasum": ""
            },
            "require": {
                "php": ">=7.3"
            },
            "require-dev": {
                "phpunit/phpunit": "^9.3"
            },
            "type": "library",
            "extra": {
                "branch-alias": {
                    "dev-master": "1.0-dev"
                }
            },
            "autoload": {
                "classmap": [
                    "src/"
                ]
            },
            "notification-url": "https://packagist.org/downloads/",
            "license": [
                "BSD-3-Clause"
            ],
            "authors": [
                {
                    "name": "Sebastian Bergmann",
                    "email": "sebastian@phpunit.de",
                    "role": "lead"
                }
            ],
            "description": "Library for parsing CLI options",
            "homepage": "https://github.com/sebastianbergmann/cli-parser",
            "support": {
                "issues": "https://github.com/sebastianbergmann/cli-parser/issues",
                "source": "https://github.com/sebastianbergmann/cli-parser/tree/1.0.1"
            },
            "funding": [
                {
                    "url": "https://github.com/sebastianbergmann",
                    "type": "github"
                }
            ],
            "time": "2020-09-28T06:08:49+00:00"
        },
        {
            "name": "sebastian/code-unit",
            "version": "1.0.8",
            "source": {
                "type": "git",
                "url": "https://github.com/sebastianbergmann/code-unit.git",
                "reference": "1fc9f64c0927627ef78ba436c9b17d967e68e120"
            },
            "dist": {
                "type": "zip",
                "url": "https://api.github.com/repos/sebastianbergmann/code-unit/zipball/1fc9f64c0927627ef78ba436c9b17d967e68e120",
                "reference": "1fc9f64c0927627ef78ba436c9b17d967e68e120",
                "shasum": ""
            },
            "require": {
                "php": ">=7.3"
            },
            "require-dev": {
                "phpunit/phpunit": "^9.3"
            },
            "type": "library",
            "extra": {
                "branch-alias": {
                    "dev-master": "1.0-dev"
                }
            },
            "autoload": {
                "classmap": [
                    "src/"
                ]
            },
            "notification-url": "https://packagist.org/downloads/",
            "license": [
                "BSD-3-Clause"
            ],
            "authors": [
                {
                    "name": "Sebastian Bergmann",
                    "email": "sebastian@phpunit.de",
                    "role": "lead"
                }
            ],
            "description": "Collection of value objects that represent the PHP code units",
            "homepage": "https://github.com/sebastianbergmann/code-unit",
            "support": {
                "issues": "https://github.com/sebastianbergmann/code-unit/issues",
                "source": "https://github.com/sebastianbergmann/code-unit/tree/1.0.8"
            },
            "funding": [
                {
                    "url": "https://github.com/sebastianbergmann",
                    "type": "github"
                }
            ],
            "time": "2020-10-26T13:08:54+00:00"
        },
        {
            "name": "sebastian/code-unit-reverse-lookup",
            "version": "2.0.3",
            "source": {
                "type": "git",
                "url": "https://github.com/sebastianbergmann/code-unit-reverse-lookup.git",
                "reference": "ac91f01ccec49fb77bdc6fd1e548bc70f7faa3e5"
            },
            "dist": {
                "type": "zip",
                "url": "https://api.github.com/repos/sebastianbergmann/code-unit-reverse-lookup/zipball/ac91f01ccec49fb77bdc6fd1e548bc70f7faa3e5",
                "reference": "ac91f01ccec49fb77bdc6fd1e548bc70f7faa3e5",
                "shasum": ""
            },
            "require": {
                "php": ">=7.3"
            },
            "require-dev": {
                "phpunit/phpunit": "^9.3"
            },
            "type": "library",
            "extra": {
                "branch-alias": {
                    "dev-master": "2.0-dev"
                }
            },
            "autoload": {
                "classmap": [
                    "src/"
                ]
            },
            "notification-url": "https://packagist.org/downloads/",
            "license": [
                "BSD-3-Clause"
            ],
            "authors": [
                {
                    "name": "Sebastian Bergmann",
                    "email": "sebastian@phpunit.de"
                }
            ],
            "description": "Looks up which function or method a line of code belongs to",
            "homepage": "https://github.com/sebastianbergmann/code-unit-reverse-lookup/",
            "support": {
                "issues": "https://github.com/sebastianbergmann/code-unit-reverse-lookup/issues",
                "source": "https://github.com/sebastianbergmann/code-unit-reverse-lookup/tree/2.0.3"
            },
            "funding": [
                {
                    "url": "https://github.com/sebastianbergmann",
                    "type": "github"
                }
            ],
            "time": "2020-09-28T05:30:19+00:00"
        },
        {
            "name": "sebastian/comparator",
            "version": "4.0.8",
            "source": {
                "type": "git",
                "url": "https://github.com/sebastianbergmann/comparator.git",
                "reference": "fa0f136dd2334583309d32b62544682ee972b51a"
            },
            "dist": {
                "type": "zip",
                "url": "https://api.github.com/repos/sebastianbergmann/comparator/zipball/fa0f136dd2334583309d32b62544682ee972b51a",
                "reference": "fa0f136dd2334583309d32b62544682ee972b51a",
                "shasum": ""
            },
            "require": {
                "php": ">=7.3",
                "sebastian/diff": "^4.0",
                "sebastian/exporter": "^4.0"
            },
            "require-dev": {
                "phpunit/phpunit": "^9.3"
            },
            "type": "library",
            "extra": {
                "branch-alias": {
                    "dev-master": "4.0-dev"
                }
            },
            "autoload": {
                "classmap": [
                    "src/"
                ]
            },
            "notification-url": "https://packagist.org/downloads/",
            "license": [
                "BSD-3-Clause"
            ],
            "authors": [
                {
                    "name": "Sebastian Bergmann",
                    "email": "sebastian@phpunit.de"
                },
                {
                    "name": "Jeff Welch",
                    "email": "whatthejeff@gmail.com"
                },
                {
                    "name": "Volker Dusch",
                    "email": "github@wallbash.com"
                },
                {
                    "name": "Bernhard Schussek",
                    "email": "bschussek@2bepublished.at"
                }
            ],
            "description": "Provides the functionality to compare PHP values for equality",
            "homepage": "https://github.com/sebastianbergmann/comparator",
            "keywords": [
                "comparator",
                "compare",
                "equality"
            ],
            "support": {
                "issues": "https://github.com/sebastianbergmann/comparator/issues",
                "source": "https://github.com/sebastianbergmann/comparator/tree/4.0.8"
            },
            "funding": [
                {
                    "url": "https://github.com/sebastianbergmann",
                    "type": "github"
                }
            ],
            "time": "2022-09-14T12:41:17+00:00"
        },
        {
            "name": "sebastian/complexity",
            "version": "2.0.2",
            "source": {
                "type": "git",
                "url": "https://github.com/sebastianbergmann/complexity.git",
                "reference": "739b35e53379900cc9ac327b2147867b8b6efd88"
            },
            "dist": {
                "type": "zip",
                "url": "https://api.github.com/repos/sebastianbergmann/complexity/zipball/739b35e53379900cc9ac327b2147867b8b6efd88",
                "reference": "739b35e53379900cc9ac327b2147867b8b6efd88",
                "shasum": ""
            },
            "require": {
                "nikic/php-parser": "^4.7",
                "php": ">=7.3"
            },
            "require-dev": {
                "phpunit/phpunit": "^9.3"
            },
            "type": "library",
            "extra": {
                "branch-alias": {
                    "dev-master": "2.0-dev"
                }
            },
            "autoload": {
                "classmap": [
                    "src/"
                ]
            },
            "notification-url": "https://packagist.org/downloads/",
            "license": [
                "BSD-3-Clause"
            ],
            "authors": [
                {
                    "name": "Sebastian Bergmann",
                    "email": "sebastian@phpunit.de",
                    "role": "lead"
                }
            ],
            "description": "Library for calculating the complexity of PHP code units",
            "homepage": "https://github.com/sebastianbergmann/complexity",
            "support": {
                "issues": "https://github.com/sebastianbergmann/complexity/issues",
                "source": "https://github.com/sebastianbergmann/complexity/tree/2.0.2"
            },
            "funding": [
                {
                    "url": "https://github.com/sebastianbergmann",
                    "type": "github"
                }
            ],
            "time": "2020-10-26T15:52:27+00:00"
        },
        {
            "name": "sebastian/diff",
            "version": "4.0.4",
            "source": {
                "type": "git",
                "url": "https://github.com/sebastianbergmann/diff.git",
                "reference": "3461e3fccc7cfdfc2720be910d3bd73c69be590d"
            },
            "dist": {
                "type": "zip",
                "url": "https://api.github.com/repos/sebastianbergmann/diff/zipball/3461e3fccc7cfdfc2720be910d3bd73c69be590d",
                "reference": "3461e3fccc7cfdfc2720be910d3bd73c69be590d",
                "shasum": ""
            },
            "require": {
                "php": ">=7.3"
            },
            "require-dev": {
                "phpunit/phpunit": "^9.3",
                "symfony/process": "^4.2 || ^5"
            },
            "type": "library",
            "extra": {
                "branch-alias": {
                    "dev-master": "4.0-dev"
                }
            },
            "autoload": {
                "classmap": [
                    "src/"
                ]
            },
            "notification-url": "https://packagist.org/downloads/",
            "license": [
                "BSD-3-Clause"
            ],
            "authors": [
                {
                    "name": "Sebastian Bergmann",
                    "email": "sebastian@phpunit.de"
                },
                {
                    "name": "Kore Nordmann",
                    "email": "mail@kore-nordmann.de"
                }
            ],
            "description": "Diff implementation",
            "homepage": "https://github.com/sebastianbergmann/diff",
            "keywords": [
                "diff",
                "udiff",
                "unidiff",
                "unified diff"
            ],
            "support": {
                "issues": "https://github.com/sebastianbergmann/diff/issues",
                "source": "https://github.com/sebastianbergmann/diff/tree/4.0.4"
            },
            "funding": [
                {
                    "url": "https://github.com/sebastianbergmann",
                    "type": "github"
                }
            ],
            "time": "2020-10-26T13:10:38+00:00"
        },
        {
            "name": "sebastian/environment",
            "version": "5.1.4",
            "source": {
                "type": "git",
                "url": "https://github.com/sebastianbergmann/environment.git",
                "reference": "1b5dff7bb151a4db11d49d90e5408e4e938270f7"
            },
            "dist": {
                "type": "zip",
                "url": "https://api.github.com/repos/sebastianbergmann/environment/zipball/1b5dff7bb151a4db11d49d90e5408e4e938270f7",
                "reference": "1b5dff7bb151a4db11d49d90e5408e4e938270f7",
                "shasum": ""
            },
            "require": {
                "php": ">=7.3"
            },
            "require-dev": {
                "phpunit/phpunit": "^9.3"
            },
            "suggest": {
                "ext-posix": "*"
            },
            "type": "library",
            "extra": {
                "branch-alias": {
                    "dev-master": "5.1-dev"
                }
            },
            "autoload": {
                "classmap": [
                    "src/"
                ]
            },
            "notification-url": "https://packagist.org/downloads/",
            "license": [
                "BSD-3-Clause"
            ],
            "authors": [
                {
                    "name": "Sebastian Bergmann",
                    "email": "sebastian@phpunit.de"
                }
            ],
            "description": "Provides functionality to handle HHVM/PHP environments",
            "homepage": "http://www.github.com/sebastianbergmann/environment",
            "keywords": [
                "Xdebug",
                "environment",
                "hhvm"
            ],
            "support": {
                "issues": "https://github.com/sebastianbergmann/environment/issues",
                "source": "https://github.com/sebastianbergmann/environment/tree/5.1.4"
            },
            "funding": [
                {
                    "url": "https://github.com/sebastianbergmann",
                    "type": "github"
                }
            ],
            "time": "2022-04-03T09:37:03+00:00"
        },
        {
            "name": "sebastian/exporter",
            "version": "4.0.5",
            "source": {
                "type": "git",
                "url": "https://github.com/sebastianbergmann/exporter.git",
                "reference": "ac230ed27f0f98f597c8a2b6eb7ac563af5e5b9d"
            },
            "dist": {
                "type": "zip",
                "url": "https://api.github.com/repos/sebastianbergmann/exporter/zipball/ac230ed27f0f98f597c8a2b6eb7ac563af5e5b9d",
                "reference": "ac230ed27f0f98f597c8a2b6eb7ac563af5e5b9d",
                "shasum": ""
            },
            "require": {
                "php": ">=7.3",
                "sebastian/recursion-context": "^4.0"
            },
            "require-dev": {
                "ext-mbstring": "*",
                "phpunit/phpunit": "^9.3"
            },
            "type": "library",
            "extra": {
                "branch-alias": {
                    "dev-master": "4.0-dev"
                }
            },
            "autoload": {
                "classmap": [
                    "src/"
                ]
            },
            "notification-url": "https://packagist.org/downloads/",
            "license": [
                "BSD-3-Clause"
            ],
            "authors": [
                {
                    "name": "Sebastian Bergmann",
                    "email": "sebastian@phpunit.de"
                },
                {
                    "name": "Jeff Welch",
                    "email": "whatthejeff@gmail.com"
                },
                {
                    "name": "Volker Dusch",
                    "email": "github@wallbash.com"
                },
                {
                    "name": "Adam Harvey",
                    "email": "aharvey@php.net"
                },
                {
                    "name": "Bernhard Schussek",
                    "email": "bschussek@gmail.com"
                }
            ],
            "description": "Provides the functionality to export PHP variables for visualization",
            "homepage": "https://www.github.com/sebastianbergmann/exporter",
            "keywords": [
                "export",
                "exporter"
            ],
            "support": {
                "issues": "https://github.com/sebastianbergmann/exporter/issues",
                "source": "https://github.com/sebastianbergmann/exporter/tree/4.0.5"
            },
            "funding": [
                {
                    "url": "https://github.com/sebastianbergmann",
                    "type": "github"
                }
            ],
            "time": "2022-09-14T06:03:37+00:00"
        },
        {
            "name": "sebastian/global-state",
            "version": "5.0.5",
            "source": {
                "type": "git",
                "url": "https://github.com/sebastianbergmann/global-state.git",
                "reference": "0ca8db5a5fc9c8646244e629625ac486fa286bf2"
            },
            "dist": {
                "type": "zip",
                "url": "https://api.github.com/repos/sebastianbergmann/global-state/zipball/0ca8db5a5fc9c8646244e629625ac486fa286bf2",
                "reference": "0ca8db5a5fc9c8646244e629625ac486fa286bf2",
                "shasum": ""
            },
            "require": {
                "php": ">=7.3",
                "sebastian/object-reflector": "^2.0",
                "sebastian/recursion-context": "^4.0"
            },
            "require-dev": {
                "ext-dom": "*",
                "phpunit/phpunit": "^9.3"
            },
            "suggest": {
                "ext-uopz": "*"
            },
            "type": "library",
            "extra": {
                "branch-alias": {
                    "dev-master": "5.0-dev"
                }
            },
            "autoload": {
                "classmap": [
                    "src/"
                ]
            },
            "notification-url": "https://packagist.org/downloads/",
            "license": [
                "BSD-3-Clause"
            ],
            "authors": [
                {
                    "name": "Sebastian Bergmann",
                    "email": "sebastian@phpunit.de"
                }
            ],
            "description": "Snapshotting of global state",
            "homepage": "http://www.github.com/sebastianbergmann/global-state",
            "keywords": [
                "global state"
            ],
            "support": {
                "issues": "https://github.com/sebastianbergmann/global-state/issues",
                "source": "https://github.com/sebastianbergmann/global-state/tree/5.0.5"
            },
            "funding": [
                {
                    "url": "https://github.com/sebastianbergmann",
                    "type": "github"
                }
            ],
            "time": "2022-02-14T08:28:10+00:00"
        },
        {
            "name": "sebastian/lines-of-code",
            "version": "1.0.3",
            "source": {
                "type": "git",
                "url": "https://github.com/sebastianbergmann/lines-of-code.git",
                "reference": "c1c2e997aa3146983ed888ad08b15470a2e22ecc"
            },
            "dist": {
                "type": "zip",
                "url": "https://api.github.com/repos/sebastianbergmann/lines-of-code/zipball/c1c2e997aa3146983ed888ad08b15470a2e22ecc",
                "reference": "c1c2e997aa3146983ed888ad08b15470a2e22ecc",
                "shasum": ""
            },
            "require": {
                "nikic/php-parser": "^4.6",
                "php": ">=7.3"
            },
            "require-dev": {
                "phpunit/phpunit": "^9.3"
            },
            "type": "library",
            "extra": {
                "branch-alias": {
                    "dev-master": "1.0-dev"
                }
            },
            "autoload": {
                "classmap": [
                    "src/"
                ]
            },
            "notification-url": "https://packagist.org/downloads/",
            "license": [
                "BSD-3-Clause"
            ],
            "authors": [
                {
                    "name": "Sebastian Bergmann",
                    "email": "sebastian@phpunit.de",
                    "role": "lead"
                }
            ],
            "description": "Library for counting the lines of code in PHP source code",
            "homepage": "https://github.com/sebastianbergmann/lines-of-code",
            "support": {
                "issues": "https://github.com/sebastianbergmann/lines-of-code/issues",
                "source": "https://github.com/sebastianbergmann/lines-of-code/tree/1.0.3"
            },
            "funding": [
                {
                    "url": "https://github.com/sebastianbergmann",
                    "type": "github"
                }
            ],
            "time": "2020-11-28T06:42:11+00:00"
        },
        {
            "name": "sebastian/object-enumerator",
            "version": "4.0.4",
            "source": {
                "type": "git",
                "url": "https://github.com/sebastianbergmann/object-enumerator.git",
                "reference": "5c9eeac41b290a3712d88851518825ad78f45c71"
            },
            "dist": {
                "type": "zip",
                "url": "https://api.github.com/repos/sebastianbergmann/object-enumerator/zipball/5c9eeac41b290a3712d88851518825ad78f45c71",
                "reference": "5c9eeac41b290a3712d88851518825ad78f45c71",
                "shasum": ""
            },
            "require": {
                "php": ">=7.3",
                "sebastian/object-reflector": "^2.0",
                "sebastian/recursion-context": "^4.0"
            },
            "require-dev": {
                "phpunit/phpunit": "^9.3"
            },
            "type": "library",
            "extra": {
                "branch-alias": {
                    "dev-master": "4.0-dev"
                }
            },
            "autoload": {
                "classmap": [
                    "src/"
                ]
            },
            "notification-url": "https://packagist.org/downloads/",
            "license": [
                "BSD-3-Clause"
            ],
            "authors": [
                {
                    "name": "Sebastian Bergmann",
                    "email": "sebastian@phpunit.de"
                }
            ],
            "description": "Traverses array structures and object graphs to enumerate all referenced objects",
            "homepage": "https://github.com/sebastianbergmann/object-enumerator/",
            "support": {
                "issues": "https://github.com/sebastianbergmann/object-enumerator/issues",
                "source": "https://github.com/sebastianbergmann/object-enumerator/tree/4.0.4"
            },
            "funding": [
                {
                    "url": "https://github.com/sebastianbergmann",
                    "type": "github"
                }
            ],
            "time": "2020-10-26T13:12:34+00:00"
        },
        {
            "name": "sebastian/object-reflector",
            "version": "2.0.4",
            "source": {
                "type": "git",
                "url": "https://github.com/sebastianbergmann/object-reflector.git",
                "reference": "b4f479ebdbf63ac605d183ece17d8d7fe49c15c7"
            },
            "dist": {
                "type": "zip",
                "url": "https://api.github.com/repos/sebastianbergmann/object-reflector/zipball/b4f479ebdbf63ac605d183ece17d8d7fe49c15c7",
                "reference": "b4f479ebdbf63ac605d183ece17d8d7fe49c15c7",
                "shasum": ""
            },
            "require": {
                "php": ">=7.3"
            },
            "require-dev": {
                "phpunit/phpunit": "^9.3"
            },
            "type": "library",
            "extra": {
                "branch-alias": {
                    "dev-master": "2.0-dev"
                }
            },
            "autoload": {
                "classmap": [
                    "src/"
                ]
            },
            "notification-url": "https://packagist.org/downloads/",
            "license": [
                "BSD-3-Clause"
            ],
            "authors": [
                {
                    "name": "Sebastian Bergmann",
                    "email": "sebastian@phpunit.de"
                }
            ],
            "description": "Allows reflection of object attributes, including inherited and non-public ones",
            "homepage": "https://github.com/sebastianbergmann/object-reflector/",
            "support": {
                "issues": "https://github.com/sebastianbergmann/object-reflector/issues",
                "source": "https://github.com/sebastianbergmann/object-reflector/tree/2.0.4"
            },
            "funding": [
                {
                    "url": "https://github.com/sebastianbergmann",
                    "type": "github"
                }
            ],
            "time": "2020-10-26T13:14:26+00:00"
        },
        {
            "name": "sebastian/recursion-context",
            "version": "4.0.4",
            "source": {
                "type": "git",
                "url": "https://github.com/sebastianbergmann/recursion-context.git",
                "reference": "cd9d8cf3c5804de4341c283ed787f099f5506172"
            },
            "dist": {
                "type": "zip",
                "url": "https://api.github.com/repos/sebastianbergmann/recursion-context/zipball/cd9d8cf3c5804de4341c283ed787f099f5506172",
                "reference": "cd9d8cf3c5804de4341c283ed787f099f5506172",
                "shasum": ""
            },
            "require": {
                "php": ">=7.3"
            },
            "require-dev": {
                "phpunit/phpunit": "^9.3"
            },
            "type": "library",
            "extra": {
                "branch-alias": {
                    "dev-master": "4.0-dev"
                }
            },
            "autoload": {
                "classmap": [
                    "src/"
                ]
            },
            "notification-url": "https://packagist.org/downloads/",
            "license": [
                "BSD-3-Clause"
            ],
            "authors": [
                {
                    "name": "Sebastian Bergmann",
                    "email": "sebastian@phpunit.de"
                },
                {
                    "name": "Jeff Welch",
                    "email": "whatthejeff@gmail.com"
                },
                {
                    "name": "Adam Harvey",
                    "email": "aharvey@php.net"
                }
            ],
            "description": "Provides functionality to recursively process PHP variables",
            "homepage": "http://www.github.com/sebastianbergmann/recursion-context",
            "support": {
                "issues": "https://github.com/sebastianbergmann/recursion-context/issues",
                "source": "https://github.com/sebastianbergmann/recursion-context/tree/4.0.4"
            },
            "funding": [
                {
                    "url": "https://github.com/sebastianbergmann",
                    "type": "github"
                }
            ],
            "time": "2020-10-26T13:17:30+00:00"
        },
        {
            "name": "sebastian/resource-operations",
            "version": "3.0.3",
            "source": {
                "type": "git",
                "url": "https://github.com/sebastianbergmann/resource-operations.git",
                "reference": "0f4443cb3a1d92ce809899753bc0d5d5a8dd19a8"
            },
            "dist": {
                "type": "zip",
                "url": "https://api.github.com/repos/sebastianbergmann/resource-operations/zipball/0f4443cb3a1d92ce809899753bc0d5d5a8dd19a8",
                "reference": "0f4443cb3a1d92ce809899753bc0d5d5a8dd19a8",
                "shasum": ""
            },
            "require": {
                "php": ">=7.3"
            },
            "require-dev": {
                "phpunit/phpunit": "^9.0"
            },
            "type": "library",
            "extra": {
                "branch-alias": {
                    "dev-master": "3.0-dev"
                }
            },
            "autoload": {
                "classmap": [
                    "src/"
                ]
            },
            "notification-url": "https://packagist.org/downloads/",
            "license": [
                "BSD-3-Clause"
            ],
            "authors": [
                {
                    "name": "Sebastian Bergmann",
                    "email": "sebastian@phpunit.de"
                }
            ],
            "description": "Provides a list of PHP built-in functions that operate on resources",
            "homepage": "https://www.github.com/sebastianbergmann/resource-operations",
            "support": {
                "issues": "https://github.com/sebastianbergmann/resource-operations/issues",
                "source": "https://github.com/sebastianbergmann/resource-operations/tree/3.0.3"
            },
            "funding": [
                {
                    "url": "https://github.com/sebastianbergmann",
                    "type": "github"
                }
            ],
            "time": "2020-09-28T06:45:17+00:00"
        },
        {
            "name": "sebastian/type",
            "version": "3.2.0",
            "source": {
                "type": "git",
                "url": "https://github.com/sebastianbergmann/type.git",
                "reference": "fb3fe09c5f0bae6bc27ef3ce933a1e0ed9464b6e"
            },
            "dist": {
                "type": "zip",
                "url": "https://api.github.com/repos/sebastianbergmann/type/zipball/fb3fe09c5f0bae6bc27ef3ce933a1e0ed9464b6e",
                "reference": "fb3fe09c5f0bae6bc27ef3ce933a1e0ed9464b6e",
                "shasum": ""
            },
            "require": {
                "php": ">=7.3"
            },
            "require-dev": {
                "phpunit/phpunit": "^9.5"
            },
            "type": "library",
            "extra": {
                "branch-alias": {
                    "dev-master": "3.2-dev"
                }
            },
            "autoload": {
                "classmap": [
                    "src/"
                ]
            },
            "notification-url": "https://packagist.org/downloads/",
            "license": [
                "BSD-3-Clause"
            ],
            "authors": [
                {
                    "name": "Sebastian Bergmann",
                    "email": "sebastian@phpunit.de",
                    "role": "lead"
                }
            ],
            "description": "Collection of value objects that represent the types of the PHP type system",
            "homepage": "https://github.com/sebastianbergmann/type",
            "support": {
                "issues": "https://github.com/sebastianbergmann/type/issues",
                "source": "https://github.com/sebastianbergmann/type/tree/3.2.0"
            },
            "funding": [
                {
                    "url": "https://github.com/sebastianbergmann",
                    "type": "github"
                }
            ],
            "time": "2022-09-12T14:47:03+00:00"
        },
        {
            "name": "sebastian/version",
            "version": "3.0.2",
            "source": {
                "type": "git",
                "url": "https://github.com/sebastianbergmann/version.git",
                "reference": "c6c1022351a901512170118436c764e473f6de8c"
            },
            "dist": {
                "type": "zip",
                "url": "https://api.github.com/repos/sebastianbergmann/version/zipball/c6c1022351a901512170118436c764e473f6de8c",
                "reference": "c6c1022351a901512170118436c764e473f6de8c",
                "shasum": ""
            },
            "require": {
                "php": ">=7.3"
            },
            "type": "library",
            "extra": {
                "branch-alias": {
                    "dev-master": "3.0-dev"
                }
            },
            "autoload": {
                "classmap": [
                    "src/"
                ]
            },
            "notification-url": "https://packagist.org/downloads/",
            "license": [
                "BSD-3-Clause"
            ],
            "authors": [
                {
                    "name": "Sebastian Bergmann",
                    "email": "sebastian@phpunit.de",
                    "role": "lead"
                }
            ],
            "description": "Library that helps with managing the version number of Git-hosted PHP projects",
            "homepage": "https://github.com/sebastianbergmann/version",
            "support": {
                "issues": "https://github.com/sebastianbergmann/version/issues",
                "source": "https://github.com/sebastianbergmann/version/tree/3.0.2"
            },
            "funding": [
                {
                    "url": "https://github.com/sebastianbergmann",
                    "type": "github"
                }
            ],
            "time": "2020-09-28T06:39:44+00:00"
        },
        {
            "name": "theseer/tokenizer",
            "version": "1.2.1",
            "source": {
                "type": "git",
                "url": "https://github.com/theseer/tokenizer.git",
                "reference": "34a41e998c2183e22995f158c581e7b5e755ab9e"
            },
            "dist": {
                "type": "zip",
                "url": "https://api.github.com/repos/theseer/tokenizer/zipball/34a41e998c2183e22995f158c581e7b5e755ab9e",
                "reference": "34a41e998c2183e22995f158c581e7b5e755ab9e",
                "shasum": ""
            },
            "require": {
                "ext-dom": "*",
                "ext-tokenizer": "*",
                "ext-xmlwriter": "*",
                "php": "^7.2 || ^8.0"
            },
            "type": "library",
            "autoload": {
                "classmap": [
                    "src/"
                ]
            },
            "notification-url": "https://packagist.org/downloads/",
            "license": [
                "BSD-3-Clause"
            ],
            "authors": [
                {
                    "name": "Arne Blankerts",
                    "email": "arne@blankerts.de",
                    "role": "Developer"
                }
            ],
            "description": "A small library for converting tokenized PHP source code into XML and potentially other formats",
            "support": {
                "issues": "https://github.com/theseer/tokenizer/issues",
                "source": "https://github.com/theseer/tokenizer/tree/1.2.1"
            },
            "funding": [
                {
                    "url": "https://github.com/theseer",
                    "type": "github"
                }
            ],
            "time": "2021-07-28T10:34:58+00:00"
        }
    ],
    "aliases": [],
    "minimum-stability": "stable",
    "stability-flags": {
        "pocketmine/bedrock-block-upgrade-schema": 20,
        "pocketmine/bedrock-data": 20,
        "pocketmine/bedrock-item-upgrade-schema": 20
    },
    "prefer-stable": false,
    "prefer-lowest": false,
    "platform": {
        "php": "^8.0",
        "php-64bit": "*",
        "ext-chunkutils2": "^0.3.1",
        "ext-crypto": "^0.3.1",
        "ext-ctype": "*",
        "ext-curl": "*",
        "ext-date": "*",
        "ext-gmp": "*",
        "ext-hash": "*",
        "ext-igbinary": "^3.0.1",
        "ext-json": "*",
        "ext-leveldb": "^0.2.1 || ^0.3.0",
        "ext-mbstring": "*",
        "ext-morton": "^0.1.0",
        "ext-openssl": "*",
        "ext-pcre": "*",
        "ext-phar": "*",
        "ext-pthreads": "^4.0",
        "ext-reflection": "*",
        "ext-simplexml": "*",
        "ext-sockets": "*",
        "ext-spl": "*",
        "ext-yaml": ">=2.0.0",
        "ext-zip": "*",
        "ext-zlib": ">=1.2.11",
        "composer-runtime-api": "^2.0"
    },
    "platform-dev": [],
    "platform-overrides": {
        "php": "8.0.0"
    },
    "plugin-api-version": "2.3.0"
}<|MERGE_RESOLUTION|>--- conflicted
+++ resolved
@@ -4,11 +4,7 @@
         "Read more about it at https://getcomposer.org/doc/01-basic-usage.md#installing-dependencies",
         "This file is @generated automatically"
     ],
-<<<<<<< HEAD
-    "content-hash": "bf576fbfb1454aecaa4313129d2deadc",
-=======
-    "content-hash": "ed6e310514b168db7eef4ae5d84c8baf",
->>>>>>> 91ac47ec
+    "content-hash": "ecbdb7bda8ed93cb0499bfe486a68ff6",
     "packages": [
         {
             "name": "adhocore/json-comment",
@@ -595,18 +591,6 @@
         },
         {
             "name": "pocketmine/locale-data",
-<<<<<<< HEAD
-            "version": "2.15.0",
-            "source": {
-                "type": "git",
-                "url": "https://github.com/pmmp/Language.git",
-                "reference": "87feaefdd8364730a2350e58fa274b1b493a9d3f"
-            },
-            "dist": {
-                "type": "zip",
-                "url": "https://api.github.com/repos/pmmp/Language/zipball/87feaefdd8364730a2350e58fa274b1b493a9d3f",
-                "reference": "87feaefdd8364730a2350e58fa274b1b493a9d3f",
-=======
             "version": "2.16.0",
             "source": {
                 "type": "git",
@@ -617,7 +601,6 @@
                 "type": "zip",
                 "url": "https://api.github.com/repos/pmmp/Language/zipball/b3bf9029c112414fdb7cd9de778df191565d3038",
                 "reference": "b3bf9029c112414fdb7cd9de778df191565d3038",
->>>>>>> 91ac47ec
                 "shasum": ""
             },
             "type": "library",
@@ -625,15 +608,9 @@
             "description": "Language resources used by PocketMine-MP",
             "support": {
                 "issues": "https://github.com/pmmp/Language/issues",
-<<<<<<< HEAD
-                "source": "https://github.com/pmmp/Language/tree/2.15.0"
-            },
-            "time": "2022-12-27T19:59:39+00:00"
-=======
                 "source": "https://github.com/pmmp/Language/tree/2.16.0"
             },
             "time": "2023-01-04T20:27:52+00:00"
->>>>>>> 91ac47ec
         },
         {
             "name": "pocketmine/log",
