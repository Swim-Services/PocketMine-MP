--- conflicted
+++ resolved
@@ -4,11 +4,7 @@
         "Read more about it at https://getcomposer.org/doc/01-basic-usage.md#installing-dependencies",
         "This file is @generated automatically"
     ],
-<<<<<<< HEAD
-    "content-hash": "5e145008fee00fe3ee3d21147050b169",
-=======
-    "content-hash": "e2b0a5b76ace05c6d6bd760d1f96ebe5",
->>>>>>> b3ccf413
+    "content-hash": "de5df55a11e2e2831fc0ce1303645cd7",
     "packages": [
         {
             "name": "adhocore/json-comment",
@@ -942,21 +938,20 @@
         },
         {
             "name": "ramsey/uuid",
-            "version": "4.5.1",
+            "version": "4.6.0",
             "source": {
                 "type": "git",
                 "url": "https://github.com/ramsey/uuid.git",
-                "reference": "a161a26d917604dc6d3aa25100fddf2556e9f35d"
-            },
-            "dist": {
-                "type": "zip",
-                "url": "https://api.github.com/repos/ramsey/uuid/zipball/a161a26d917604dc6d3aa25100fddf2556e9f35d",
-                "reference": "a161a26d917604dc6d3aa25100fddf2556e9f35d",
+                "reference": "ad63bc700e7d021039e30ce464eba384c4a1d40f"
+            },
+            "dist": {
+                "type": "zip",
+                "url": "https://api.github.com/repos/ramsey/uuid/zipball/ad63bc700e7d021039e30ce464eba384c4a1d40f",
+                "reference": "ad63bc700e7d021039e30ce464eba384c4a1d40f",
                 "shasum": ""
             },
             "require": {
                 "brick/math": "^0.8.8 || ^0.9 || ^0.10",
-                "ext-ctype": "*",
                 "ext-json": "*",
                 "php": "^8.0",
                 "ramsey/collection": "^1.0"
@@ -988,7 +983,6 @@
             },
             "suggest": {
                 "ext-bcmath": "Enables faster math with arbitrary-precision integers using BCMath.",
-                "ext-ctype": "Enables faster processing of character classification using ctype functions.",
                 "ext-gmp": "Enables faster math with arbitrary-precision integers using GMP.",
                 "ext-uuid": "Enables the use of PeclUuidTimeGenerator and PeclUuidRandomGenerator.",
                 "paragonie/random-lib": "Provides RandomLib for use with the RandomLibAdapter",
@@ -1020,7 +1014,7 @@
             ],
             "support": {
                 "issues": "https://github.com/ramsey/uuid/issues",
-                "source": "https://github.com/ramsey/uuid/tree/4.5.1"
+                "source": "https://github.com/ramsey/uuid/tree/4.6.0"
             },
             "funding": [
                 {
@@ -1032,7 +1026,7 @@
                     "type": "tidelift"
                 }
             ],
-            "time": "2022-09-16T03:22:46+00:00"
+            "time": "2022-11-05T23:03:38+00:00"
         },
         {
             "name": "symfony/polyfill-php81",
@@ -1522,18 +1516,6 @@
         },
         {
             "name": "phpstan/phpstan",
-<<<<<<< HEAD
-            "version": "1.9.0",
-            "source": {
-                "type": "git",
-                "url": "https://github.com/phpstan/phpstan.git",
-                "reference": "e08de53a5eec983de78a787a88e72518cf8fe43a"
-            },
-            "dist": {
-                "type": "zip",
-                "url": "https://api.github.com/repos/phpstan/phpstan/zipball/e08de53a5eec983de78a787a88e72518cf8fe43a",
-                "reference": "e08de53a5eec983de78a787a88e72518cf8fe43a",
-=======
             "version": "1.9.1",
             "source": {
                 "type": "git",
@@ -1544,7 +1526,6 @@
                 "type": "zip",
                 "url": "https://api.github.com/repos/phpstan/phpstan/zipball/a59c8b5bfd4a236f27efc8b5ce72c313c2b54b5f",
                 "reference": "a59c8b5bfd4a236f27efc8b5ce72c313c2b54b5f",
->>>>>>> b3ccf413
                 "shasum": ""
             },
             "require": {
@@ -1574,11 +1555,7 @@
             ],
             "support": {
                 "issues": "https://github.com/phpstan/phpstan/issues",
-<<<<<<< HEAD
-                "source": "https://github.com/phpstan/phpstan/tree/1.9.0"
-=======
                 "source": "https://github.com/phpstan/phpstan/tree/1.9.1"
->>>>>>> b3ccf413
             },
             "funding": [
                 {
@@ -1594,11 +1571,7 @@
                     "type": "tidelift"
                 }
             ],
-<<<<<<< HEAD
-            "time": "2022-11-03T07:26:48+00:00"
-=======
             "time": "2022-11-04T13:35:59+00:00"
->>>>>>> b3ccf413
         },
         {
             "name": "phpstan/phpstan-phpunit",
