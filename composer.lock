{
    "_readme": [
        "This file locks the dependencies of your project to a known state",
        "Read more about it at https://getcomposer.org/doc/01-basic-usage.md#installing-dependencies",
        "This file is @generated automatically"
    ],
<<<<<<< HEAD
    "content-hash": "df65cc2917f6ab13745a48a6eb2fe48a",
=======
    "content-hash": "f652fc7867f7fd3d183df26e44658cd0",
>>>>>>> 78642943
    "packages": [
        {
            "name": "adhocore/json-comment",
            "version": "1.2.1",
            "source": {
                "type": "git",
                "url": "https://github.com/adhocore/php-json-comment.git",
                "reference": "651023f9fe52e9efa2198cbaf6e481d1968e2377"
            },
            "dist": {
                "type": "zip",
                "url": "https://api.github.com/repos/adhocore/php-json-comment/zipball/651023f9fe52e9efa2198cbaf6e481d1968e2377",
                "reference": "651023f9fe52e9efa2198cbaf6e481d1968e2377",
                "shasum": ""
            },
            "require": {
                "ext-ctype": "*",
                "php": ">=7.0"
            },
            "require-dev": {
                "phpunit/phpunit": "^6.5 || ^7.5 || ^8.5"
            },
            "type": "library",
            "autoload": {
                "psr-4": {
                    "Ahc\\Json\\": "src/"
                }
            },
            "notification-url": "https://packagist.org/downloads/",
            "license": [
                "MIT"
            ],
            "authors": [
                {
                    "name": "Jitendra Adhikari",
                    "email": "jiten.adhikary@gmail.com"
                }
            ],
            "description": "Lightweight JSON comment stripper library for PHP",
            "keywords": [
                "comment",
                "json",
                "strip-comment"
            ],
            "support": {
                "issues": "https://github.com/adhocore/php-json-comment/issues",
                "source": "https://github.com/adhocore/php-json-comment/tree/1.2.1"
            },
            "funding": [
                {
                    "url": "https://paypal.me/ji10",
                    "type": "custom"
                },
                {
                    "url": "https://github.com/adhocore",
                    "type": "github"
                }
            ],
            "time": "2022-10-02T11:22:07+00:00"
        },
        {
            "name": "brick/math",
            "version": "0.10.2",
            "source": {
                "type": "git",
                "url": "https://github.com/brick/math.git",
                "reference": "459f2781e1a08d52ee56b0b1444086e038561e3f"
            },
            "dist": {
                "type": "zip",
                "url": "https://api.github.com/repos/brick/math/zipball/459f2781e1a08d52ee56b0b1444086e038561e3f",
                "reference": "459f2781e1a08d52ee56b0b1444086e038561e3f",
                "shasum": ""
            },
            "require": {
                "ext-json": "*",
                "php": "^7.4 || ^8.0"
            },
            "require-dev": {
                "php-coveralls/php-coveralls": "^2.2",
                "phpunit/phpunit": "^9.0",
                "vimeo/psalm": "4.25.0"
            },
            "type": "library",
            "autoload": {
                "psr-4": {
                    "Brick\\Math\\": "src/"
                }
            },
            "notification-url": "https://packagist.org/downloads/",
            "license": [
                "MIT"
            ],
            "description": "Arbitrary-precision arithmetic library",
            "keywords": [
                "Arbitrary-precision",
                "BigInteger",
                "BigRational",
                "arithmetic",
                "bigdecimal",
                "bignum",
                "brick",
                "math"
            ],
            "support": {
                "issues": "https://github.com/brick/math/issues",
                "source": "https://github.com/brick/math/tree/0.10.2"
            },
            "funding": [
                {
                    "url": "https://github.com/BenMorel",
                    "type": "github"
                }
            ],
            "time": "2022-08-10T22:54:19+00:00"
        },
        {
            "name": "fgrosse/phpasn1",
            "version": "v2.4.0",
            "source": {
                "type": "git",
                "url": "https://github.com/fgrosse/PHPASN1.git",
                "reference": "eef488991d53e58e60c9554b09b1201ca5ba9296"
            },
            "dist": {
                "type": "zip",
                "url": "https://api.github.com/repos/fgrosse/PHPASN1/zipball/eef488991d53e58e60c9554b09b1201ca5ba9296",
                "reference": "eef488991d53e58e60c9554b09b1201ca5ba9296",
                "shasum": ""
            },
            "require": {
                "php": "~7.1.0 || ~7.2.0 || ~7.3.0 || ~7.4.0 || ~8.0.0 || ~8.1.0"
            },
            "require-dev": {
                "php-coveralls/php-coveralls": "~2.0",
                "phpunit/phpunit": "^6.3 || ^7.0 || ^8.0"
            },
            "suggest": {
                "ext-bcmath": "BCmath is the fallback extension for big integer calculations",
                "ext-curl": "For loading OID information from the web if they have not bee defined statically",
                "ext-gmp": "GMP is the preferred extension for big integer calculations",
                "phpseclib/bcmath_compat": "BCmath polyfill for servers where neither GMP nor BCmath is available"
            },
            "type": "library",
            "extra": {
                "branch-alias": {
                    "dev-master": "2.0.x-dev"
                }
            },
            "autoload": {
                "psr-4": {
                    "FG\\": "lib/"
                }
            },
            "notification-url": "https://packagist.org/downloads/",
            "license": [
                "MIT"
            ],
            "authors": [
                {
                    "name": "Friedrich Große",
                    "email": "friedrich.grosse@gmail.com",
                    "homepage": "https://github.com/FGrosse",
                    "role": "Author"
                },
                {
                    "name": "All contributors",
                    "homepage": "https://github.com/FGrosse/PHPASN1/contributors"
                }
            ],
            "description": "A PHP Framework that allows you to encode and decode arbitrary ASN.1 structures using the ITU-T X.690 Encoding Rules.",
            "homepage": "https://github.com/FGrosse/PHPASN1",
            "keywords": [
                "DER",
                "asn.1",
                "asn1",
                "ber",
                "binary",
                "decoding",
                "encoding",
                "x.509",
                "x.690",
                "x509",
                "x690"
            ],
            "support": {
                "issues": "https://github.com/fgrosse/PHPASN1/issues",
                "source": "https://github.com/fgrosse/PHPASN1/tree/v2.4.0"
            },
            "time": "2021-12-11T12:41:06+00:00"
        },
        {
            "name": "netresearch/jsonmapper",
            "version": "v4.0.0",
            "source": {
                "type": "git",
                "url": "https://github.com/cweiske/jsonmapper.git",
                "reference": "8bbc021a8edb2e4a7ea2f8ad4fa9ec9dce2fcb8d"
            },
            "dist": {
                "type": "zip",
                "url": "https://api.github.com/repos/cweiske/jsonmapper/zipball/8bbc021a8edb2e4a7ea2f8ad4fa9ec9dce2fcb8d",
                "reference": "8bbc021a8edb2e4a7ea2f8ad4fa9ec9dce2fcb8d",
                "shasum": ""
            },
            "require": {
                "ext-json": "*",
                "ext-pcre": "*",
                "ext-reflection": "*",
                "ext-spl": "*",
                "php": ">=7.1"
            },
            "require-dev": {
                "phpunit/phpunit": "~7.5 || ~8.0 || ~9.0",
                "squizlabs/php_codesniffer": "~3.5"
            },
            "type": "library",
            "autoload": {
                "psr-0": {
                    "JsonMapper": "src/"
                }
            },
            "notification-url": "https://packagist.org/downloads/",
            "license": [
                "OSL-3.0"
            ],
            "authors": [
                {
                    "name": "Christian Weiske",
                    "email": "cweiske@cweiske.de",
                    "homepage": "http://github.com/cweiske/jsonmapper/",
                    "role": "Developer"
                }
            ],
            "description": "Map nested JSON structures onto PHP classes",
            "support": {
                "email": "cweiske@cweiske.de",
                "issues": "https://github.com/cweiske/jsonmapper/issues",
                "source": "https://github.com/cweiske/jsonmapper/tree/v4.0.0"
            },
            "time": "2020-12-01T19:48:11+00:00"
        },
        {
            "name": "pocketmine/bedrock-data",
            "version": "1.11.1+bedrock-1.19.30",
            "source": {
                "type": "git",
                "url": "https://github.com/pmmp/BedrockData.git",
                "reference": "9ec9a9645ba19f04dd4e39d6d9bd30b562dfe90c"
            },
            "dist": {
                "type": "zip",
                "url": "https://api.github.com/repos/pmmp/BedrockData/zipball/9ec9a9645ba19f04dd4e39d6d9bd30b562dfe90c",
                "reference": "9ec9a9645ba19f04dd4e39d6d9bd30b562dfe90c",
                "shasum": ""
            },
            "type": "library",
            "notification-url": "https://packagist.org/downloads/",
            "license": [
                "CC0-1.0"
            ],
            "description": "Blobs of data generated from Minecraft: Bedrock Edition, used by PocketMine-MP",
            "support": {
                "issues": "https://github.com/pmmp/BedrockData/issues",
                "source": "https://github.com/pmmp/BedrockData/tree/1.11.1+bedrock-1.19.30"
            },
            "time": "2022-09-27T22:00:01+00:00"
        },
        {
            "name": "pocketmine/bedrock-protocol",
<<<<<<< HEAD
            "version": "12.1.0+bedrock-1.19.20",
            "source": {
                "type": "git",
                "url": "https://github.com/pmmp/BedrockProtocol.git",
                "reference": "f754df1c7becfad89599052e3ac07852a02dc4dd"
            },
            "dist": {
                "type": "zip",
                "url": "https://api.github.com/repos/pmmp/BedrockProtocol/zipball/f754df1c7becfad89599052e3ac07852a02dc4dd",
                "reference": "f754df1c7becfad89599052e3ac07852a02dc4dd",
=======
            "version": "13.0.0+bedrock-1.19.30",
            "source": {
                "type": "git",
                "url": "https://github.com/pmmp/BedrockProtocol.git",
                "reference": "94de2221676ca717587e1ff4e45445c24ada1749"
            },
            "dist": {
                "type": "zip",
                "url": "https://api.github.com/repos/pmmp/BedrockProtocol/zipball/94de2221676ca717587e1ff4e45445c24ada1749",
                "reference": "94de2221676ca717587e1ff4e45445c24ada1749",
>>>>>>> 78642943
                "shasum": ""
            },
            "require": {
                "ext-json": "*",
                "netresearch/jsonmapper": "^4.0",
                "php": "^8.0",
                "pocketmine/binaryutils": "^0.2.0",
                "pocketmine/color": "^0.2.0",
                "pocketmine/math": "^0.3.0 || ^0.4.0",
                "pocketmine/nbt": "^0.3.0",
                "ramsey/uuid": "^4.1"
            },
            "require-dev": {
                "phpstan/phpstan": "1.8.0",
                "phpstan/phpstan-phpunit": "^1.0.0",
                "phpstan/phpstan-strict-rules": "^1.0.0",
                "phpunit/phpunit": "^9.5"
            },
            "type": "library",
            "autoload": {
                "psr-4": {
                    "pocketmine\\network\\mcpe\\protocol\\": "src/"
                }
            },
            "notification-url": "https://packagist.org/downloads/",
            "license": [
                "LGPL-3.0"
            ],
            "description": "An implementation of the Minecraft: Bedrock Edition protocol in PHP",
            "support": {
                "issues": "https://github.com/pmmp/BedrockProtocol/issues",
<<<<<<< HEAD
                "source": "https://github.com/pmmp/BedrockProtocol/tree/12.1.0+bedrock-1.19.20"
            },
            "time": "2022-08-16T19:55:35+00:00"
=======
                "source": "https://github.com/pmmp/BedrockProtocol/tree/bedrock-1.19.30"
            },
            "time": "2022-09-20T18:35:00+00:00"
>>>>>>> 78642943
        },
        {
            "name": "pocketmine/binaryutils",
            "version": "0.2.4",
            "source": {
                "type": "git",
                "url": "https://github.com/pmmp/BinaryUtils.git",
                "reference": "5ac7eea91afbad8dc498f5ce34ce6297d5e6ea9a"
            },
            "dist": {
                "type": "zip",
                "url": "https://api.github.com/repos/pmmp/BinaryUtils/zipball/5ac7eea91afbad8dc498f5ce34ce6297d5e6ea9a",
                "reference": "5ac7eea91afbad8dc498f5ce34ce6297d5e6ea9a",
                "shasum": ""
            },
            "require": {
                "php": "^7.4 || ^8.0",
                "php-64bit": "*"
            },
            "require-dev": {
                "phpstan/extension-installer": "^1.0",
                "phpstan/phpstan": "1.3.0",
                "phpstan/phpstan-phpunit": "^1.0",
                "phpstan/phpstan-strict-rules": "^1.0.0",
                "phpunit/phpunit": "^9.5"
            },
            "type": "library",
            "autoload": {
                "psr-4": {
                    "pocketmine\\utils\\": "src/"
                }
            },
            "notification-url": "https://packagist.org/downloads/",
            "license": [
                "LGPL-3.0"
            ],
            "description": "Classes and methods for conveniently handling binary data",
            "support": {
                "issues": "https://github.com/pmmp/BinaryUtils/issues",
                "source": "https://github.com/pmmp/BinaryUtils/tree/0.2.4"
            },
            "time": "2022-01-12T18:06:33+00:00"
        },
        {
            "name": "pocketmine/callback-validator",
            "version": "1.0.3",
            "source": {
                "type": "git",
                "url": "https://github.com/pmmp/CallbackValidator.git",
                "reference": "64787469766bcaa7e5885242e85c23c25e8c55a2"
            },
            "dist": {
                "type": "zip",
                "url": "https://api.github.com/repos/pmmp/CallbackValidator/zipball/64787469766bcaa7e5885242e85c23c25e8c55a2",
                "reference": "64787469766bcaa7e5885242e85c23c25e8c55a2",
                "shasum": ""
            },
            "require": {
                "ext-reflection": "*",
                "php": "^7.1 || ^8.0"
            },
            "replace": {
                "daverandom/callback-validator": "*"
            },
            "require-dev": {
                "phpstan/extension-installer": "^1.0",
                "phpstan/phpstan": "0.12.59",
                "phpstan/phpstan-strict-rules": "^0.12.4",
                "phpunit/phpunit": "^7.5 || ^8.5 || ^9.0"
            },
            "type": "library",
            "autoload": {
                "psr-4": {
                    "DaveRandom\\CallbackValidator\\": "src/"
                }
            },
            "notification-url": "https://packagist.org/downloads/",
            "license": [
                "MIT"
            ],
            "authors": [
                {
                    "name": "Chris Wright",
                    "email": "cw@daverandom.com"
                }
            ],
            "description": "Fork of daverandom/callback-validator - Tools for validating callback signatures",
            "support": {
                "issues": "https://github.com/pmmp/CallbackValidator/issues",
                "source": "https://github.com/pmmp/CallbackValidator/tree/1.0.3"
            },
            "time": "2020-12-11T01:45:37+00:00"
        },
        {
            "name": "pocketmine/classloader",
            "version": "0.2.0",
            "source": {
                "type": "git",
                "url": "https://github.com/pmmp/ClassLoader.git",
                "reference": "49ea303993efdfb39cd302e2156d50aa78209e78"
            },
            "dist": {
                "type": "zip",
                "url": "https://api.github.com/repos/pmmp/ClassLoader/zipball/49ea303993efdfb39cd302e2156d50aa78209e78",
                "reference": "49ea303993efdfb39cd302e2156d50aa78209e78",
                "shasum": ""
            },
            "require": {
                "ext-pthreads": "~3.2.0 || ^4.0",
                "ext-reflection": "*",
                "php": "^8.0"
            },
            "conflict": {
                "pocketmine/spl": "<0.4"
            },
            "require-dev": {
                "phpstan/extension-installer": "^1.0",
                "phpstan/phpstan": "0.12.99",
                "phpstan/phpstan-strict-rules": "^0.12.4",
                "phpunit/phpunit": "^9.5"
            },
            "type": "library",
            "autoload": {
                "classmap": [
                    "./src"
                ]
            },
            "notification-url": "https://packagist.org/downloads/",
            "license": [
                "LGPL-3.0"
            ],
            "description": "Ad-hoc autoloading components used by PocketMine-MP",
            "support": {
                "issues": "https://github.com/pmmp/ClassLoader/issues",
                "source": "https://github.com/pmmp/ClassLoader/tree/0.2.0"
            },
            "time": "2021-11-01T20:17:27+00:00"
        },
        {
            "name": "pocketmine/color",
            "version": "0.2.0",
            "source": {
                "type": "git",
                "url": "https://github.com/pmmp/Color.git",
                "reference": "09be6ea6d76f2e33d6813c39d29c22c46c17e1d2"
            },
            "dist": {
                "type": "zip",
                "url": "https://api.github.com/repos/pmmp/Color/zipball/09be6ea6d76f2e33d6813c39d29c22c46c17e1d2",
                "reference": "09be6ea6d76f2e33d6813c39d29c22c46c17e1d2",
                "shasum": ""
            },
            "require": {
                "php": "^7.2 || ^8.0"
            },
            "require-dev": {
                "phpstan/phpstan": "0.12.59",
                "phpstan/phpstan-strict-rules": "^0.12.2"
            },
            "type": "library",
            "autoload": {
                "psr-4": {
                    "pocketmine\\color\\": "src/"
                }
            },
            "notification-url": "https://packagist.org/downloads/",
            "license": [
                "LGPL-3.0"
            ],
            "description": "Color handling library used by PocketMine-MP and related projects",
            "support": {
                "issues": "https://github.com/pmmp/Color/issues",
                "source": "https://github.com/pmmp/Color/tree/0.2.0"
            },
            "time": "2020-12-11T01:24:32+00:00"
        },
        {
            "name": "pocketmine/errorhandler",
            "version": "0.6.0",
            "source": {
                "type": "git",
                "url": "https://github.com/pmmp/ErrorHandler.git",
                "reference": "dae214a04348b911e8219ebf125ff1c5589cc878"
            },
            "dist": {
                "type": "zip",
                "url": "https://api.github.com/repos/pmmp/ErrorHandler/zipball/dae214a04348b911e8219ebf125ff1c5589cc878",
                "reference": "dae214a04348b911e8219ebf125ff1c5589cc878",
                "shasum": ""
            },
            "require": {
                "php": "^8.0"
            },
            "require-dev": {
                "phpstan/phpstan": "0.12.99",
                "phpstan/phpstan-strict-rules": "^0.12.2",
                "phpunit/phpunit": "^9.5"
            },
            "type": "library",
            "autoload": {
                "psr-4": {
                    "pocketmine\\errorhandler\\": "src/"
                }
            },
            "notification-url": "https://packagist.org/downloads/",
            "license": [
                "LGPL-3.0"
            ],
            "description": "Utilities to handle nasty PHP E_* errors in a usable way",
            "support": {
                "issues": "https://github.com/pmmp/ErrorHandler/issues",
                "source": "https://github.com/pmmp/ErrorHandler/tree/0.6.0"
            },
            "time": "2022-01-08T21:05:46+00:00"
        },
        {
            "name": "pocketmine/locale-data",
<<<<<<< HEAD
            "version": "2.8.4",
            "source": {
                "type": "git",
                "url": "https://github.com/pmmp/Language.git",
                "reference": "6709467487d270c962deee16972c7786949d1511"
            },
            "dist": {
                "type": "zip",
                "url": "https://api.github.com/repos/pmmp/Language/zipball/6709467487d270c962deee16972c7786949d1511",
                "reference": "6709467487d270c962deee16972c7786949d1511",
=======
            "version": "2.8.7",
            "source": {
                "type": "git",
                "url": "https://github.com/pmmp/Language.git",
                "reference": "e115d3d64a508065f1cedad1be55528906308456"
            },
            "dist": {
                "type": "zip",
                "url": "https://api.github.com/repos/pmmp/Language/zipball/e115d3d64a508065f1cedad1be55528906308456",
                "reference": "e115d3d64a508065f1cedad1be55528906308456",
>>>>>>> 78642943
                "shasum": ""
            },
            "type": "library",
            "notification-url": "https://packagist.org/downloads/",
            "description": "Language resources used by PocketMine-MP",
            "support": {
                "issues": "https://github.com/pmmp/Language/issues",
<<<<<<< HEAD
                "source": "https://github.com/pmmp/Language/tree/2.8.4"
            },
            "time": "2022-08-16T17:47:52+00:00"
=======
                "source": "https://github.com/pmmp/Language/tree/2.8.7"
            },
            "time": "2022-08-21T20:37:16+00:00"
>>>>>>> 78642943
        },
        {
            "name": "pocketmine/log",
            "version": "0.4.0",
            "source": {
                "type": "git",
                "url": "https://github.com/pmmp/Log.git",
                "reference": "e6c912c0f9055c81d23108ec2d179b96f404c043"
            },
            "dist": {
                "type": "zip",
                "url": "https://api.github.com/repos/pmmp/Log/zipball/e6c912c0f9055c81d23108ec2d179b96f404c043",
                "reference": "e6c912c0f9055c81d23108ec2d179b96f404c043",
                "shasum": ""
            },
            "require": {
                "php": "^7.4 || ^8.0"
            },
            "conflict": {
                "pocketmine/spl": "<0.4"
            },
            "require-dev": {
                "phpstan/phpstan": "0.12.88",
                "phpstan/phpstan-strict-rules": "^0.12.2"
            },
            "type": "library",
            "autoload": {
                "classmap": [
                    "./src"
                ]
            },
            "notification-url": "https://packagist.org/downloads/",
            "license": [
                "LGPL-3.0"
            ],
            "description": "Logging components used by PocketMine-MP and related projects",
            "support": {
                "issues": "https://github.com/pmmp/Log/issues",
                "source": "https://github.com/pmmp/Log/tree/0.4.0"
            },
            "time": "2021-06-18T19:08:09+00:00"
        },
        {
            "name": "pocketmine/log-pthreads",
            "version": "0.4.0",
            "source": {
                "type": "git",
                "url": "https://github.com/pmmp/LogPthreads.git",
                "reference": "61f709e8cf36bcc24e4efe02acded680a1ce23cd"
            },
            "dist": {
                "type": "zip",
                "url": "https://api.github.com/repos/pmmp/LogPthreads/zipball/61f709e8cf36bcc24e4efe02acded680a1ce23cd",
                "reference": "61f709e8cf36bcc24e4efe02acded680a1ce23cd",
                "shasum": ""
            },
            "require": {
                "ext-pthreads": "~3.2.0 || ^4.0",
                "php": "^7.4 || ^8.0",
                "pocketmine/log": "^0.4.0"
            },
            "conflict": {
                "pocketmine/spl": "<0.4"
            },
            "require-dev": {
                "phpstan/extension-installer": "^1.0",
                "phpstan/phpstan": "0.12.88",
                "phpstan/phpstan-strict-rules": "^0.12.4"
            },
            "type": "library",
            "autoload": {
                "classmap": [
                    "./src"
                ]
            },
            "notification-url": "https://packagist.org/downloads/",
            "license": [
                "LGPL-3.0"
            ],
            "description": "Logging components specialized for pthreads used by PocketMine-MP and related projects",
            "support": {
                "issues": "https://github.com/pmmp/LogPthreads/issues",
                "source": "https://github.com/pmmp/LogPthreads/tree/0.4.0"
            },
            "time": "2021-11-01T21:42:09+00:00"
        },
        {
            "name": "pocketmine/math",
            "version": "0.4.3",
            "source": {
                "type": "git",
                "url": "https://github.com/pmmp/Math.git",
                "reference": "47a243d320b01c8099d65309967934c188111549"
            },
            "dist": {
                "type": "zip",
                "url": "https://api.github.com/repos/pmmp/Math/zipball/47a243d320b01c8099d65309967934c188111549",
                "reference": "47a243d320b01c8099d65309967934c188111549",
                "shasum": ""
            },
            "require": {
                "php": "^8.0",
                "php-64bit": "*"
            },
            "require-dev": {
                "phpstan/extension-installer": "^1.0",
                "phpstan/phpstan": "1.8.2",
                "phpstan/phpstan-strict-rules": "^1.0",
                "phpunit/phpunit": "^8.5 || ^9.5"
            },
            "type": "library",
            "autoload": {
                "psr-4": {
                    "pocketmine\\math\\": "src/"
                }
            },
            "notification-url": "https://packagist.org/downloads/",
            "license": [
                "LGPL-3.0"
            ],
            "description": "PHP library containing math related code used in PocketMine-MP",
            "support": {
                "issues": "https://github.com/pmmp/Math/issues",
                "source": "https://github.com/pmmp/Math/tree/0.4.3"
            },
            "time": "2022-08-25T18:43:37+00:00"
        },
        {
            "name": "pocketmine/nbt",
            "version": "0.3.3",
            "source": {
                "type": "git",
                "url": "https://github.com/pmmp/NBT.git",
                "reference": "f4321be50df1a18b9f4e94d428a2e68a6e2ac2b4"
            },
            "dist": {
                "type": "zip",
                "url": "https://api.github.com/repos/pmmp/NBT/zipball/f4321be50df1a18b9f4e94d428a2e68a6e2ac2b4",
                "reference": "f4321be50df1a18b9f4e94d428a2e68a6e2ac2b4",
                "shasum": ""
            },
            "require": {
                "php": "^7.4 || ^8.0",
                "php-64bit": "*",
                "pocketmine/binaryutils": "^0.2.0"
            },
            "require-dev": {
                "phpstan/extension-installer": "^1.0",
                "phpstan/phpstan": "1.7.7",
                "phpstan/phpstan-strict-rules": "^1.0",
                "phpunit/phpunit": "^9.5"
            },
            "type": "library",
            "autoload": {
                "psr-4": {
                    "pocketmine\\nbt\\": "src/"
                }
            },
            "notification-url": "https://packagist.org/downloads/",
            "license": [
                "LGPL-3.0"
            ],
            "description": "PHP library for working with Named Binary Tags",
            "support": {
                "issues": "https://github.com/pmmp/NBT/issues",
                "source": "https://github.com/pmmp/NBT/tree/0.3.3"
            },
            "time": "2022-07-06T14:13:26+00:00"
        },
        {
            "name": "pocketmine/raklib",
            "version": "0.14.5",
            "source": {
                "type": "git",
                "url": "https://github.com/pmmp/RakLib.git",
                "reference": "85b4e5cb7117d37e010eeadb3ff53b21276c6f48"
            },
            "dist": {
                "type": "zip",
                "url": "https://api.github.com/repos/pmmp/RakLib/zipball/85b4e5cb7117d37e010eeadb3ff53b21276c6f48",
                "reference": "85b4e5cb7117d37e010eeadb3ff53b21276c6f48",
                "shasum": ""
            },
            "require": {
                "ext-sockets": "*",
                "php": "^8.0",
                "php-64bit": "*",
                "php-ipv6": "*",
                "pocketmine/binaryutils": "^0.2.0",
                "pocketmine/log": "^0.3.0 || ^0.4.0"
            },
            "require-dev": {
                "phpstan/phpstan": "1.7.7",
                "phpstan/phpstan-strict-rules": "^1.0"
            },
            "type": "library",
            "autoload": {
                "psr-4": {
                    "raklib\\": "src/"
                }
            },
            "notification-url": "https://packagist.org/downloads/",
            "license": [
                "GPL-3.0"
            ],
            "description": "A RakNet server implementation written in PHP",
            "support": {
                "issues": "https://github.com/pmmp/RakLib/issues",
                "source": "https://github.com/pmmp/RakLib/tree/0.14.5"
            },
            "time": "2022-08-25T16:16:44+00:00"
        },
        {
            "name": "pocketmine/raklib-ipc",
            "version": "0.1.1",
            "source": {
                "type": "git",
                "url": "https://github.com/pmmp/RakLibIpc.git",
                "reference": "922a6444b0c6c7daaa5aa5a832107e1ec4738aed"
            },
            "dist": {
                "type": "zip",
                "url": "https://api.github.com/repos/pmmp/RakLibIpc/zipball/922a6444b0c6c7daaa5aa5a832107e1ec4738aed",
                "reference": "922a6444b0c6c7daaa5aa5a832107e1ec4738aed",
                "shasum": ""
            },
            "require": {
                "php": "^7.4 || ^8.0",
                "php-64bit": "*",
                "pocketmine/binaryutils": "^0.2.0",
                "pocketmine/raklib": "^0.13.1 || ^0.14.0"
            },
            "require-dev": {
                "phpstan/phpstan": "0.12.81",
                "phpstan/phpstan-strict-rules": "^0.12.2"
            },
            "type": "library",
            "autoload": {
                "psr-4": {
                    "raklib\\server\\ipc\\": "src/"
                }
            },
            "notification-url": "https://packagist.org/downloads/",
            "license": [
                "GPL-3.0"
            ],
            "description": "Channel-based protocols for inter-thread/inter-process communication with RakLib",
            "support": {
                "issues": "https://github.com/pmmp/RakLibIpc/issues",
                "source": "https://github.com/pmmp/RakLibIpc/tree/0.1.1"
            },
            "time": "2021-09-22T17:01:12+00:00"
        },
        {
            "name": "pocketmine/snooze",
            "version": "0.3.1",
            "source": {
                "type": "git",
                "url": "https://github.com/pmmp/Snooze.git",
                "reference": "0ac8fc2a781c419a1f64ebca4d5835028f59e29b"
            },
            "dist": {
                "type": "zip",
                "url": "https://api.github.com/repos/pmmp/Snooze/zipball/0ac8fc2a781c419a1f64ebca4d5835028f59e29b",
                "reference": "0ac8fc2a781c419a1f64ebca4d5835028f59e29b",
                "shasum": ""
            },
            "require": {
                "ext-pthreads": "~3.2.0 || ^4.0",
                "php-64bit": "^7.3 || ^8.0"
            },
            "require-dev": {
                "phpstan/extension-installer": "^1.0",
                "phpstan/phpstan": "0.12.99",
                "phpstan/phpstan-strict-rules": "^0.12.4"
            },
            "type": "library",
            "autoload": {
                "psr-4": {
                    "pocketmine\\snooze\\": "src/"
                }
            },
            "notification-url": "https://packagist.org/downloads/",
            "license": [
                "LGPL-3.0"
            ],
            "description": "Thread notification management library for code using the pthreads extension",
            "support": {
                "issues": "https://github.com/pmmp/Snooze/issues",
                "source": "https://github.com/pmmp/Snooze/tree/0.3.1"
            },
            "time": "2021-11-01T20:50:08+00:00"
        },
        {
            "name": "ramsey/collection",
            "version": "1.2.2",
            "source": {
                "type": "git",
                "url": "https://github.com/ramsey/collection.git",
                "reference": "cccc74ee5e328031b15640b51056ee8d3bb66c0a"
            },
            "dist": {
                "type": "zip",
                "url": "https://api.github.com/repos/ramsey/collection/zipball/cccc74ee5e328031b15640b51056ee8d3bb66c0a",
                "reference": "cccc74ee5e328031b15640b51056ee8d3bb66c0a",
                "shasum": ""
            },
            "require": {
                "php": "^7.3 || ^8",
                "symfony/polyfill-php81": "^1.23"
            },
            "require-dev": {
                "captainhook/captainhook": "^5.3",
                "dealerdirect/phpcodesniffer-composer-installer": "^0.7.0",
                "ergebnis/composer-normalize": "^2.6",
                "fakerphp/faker": "^1.5",
                "hamcrest/hamcrest-php": "^2",
                "jangregor/phpstan-prophecy": "^0.8",
                "mockery/mockery": "^1.3",
                "phpspec/prophecy-phpunit": "^2.0",
                "phpstan/extension-installer": "^1",
                "phpstan/phpstan": "^0.12.32",
                "phpstan/phpstan-mockery": "^0.12.5",
                "phpstan/phpstan-phpunit": "^0.12.11",
                "phpunit/phpunit": "^8.5 || ^9",
                "psy/psysh": "^0.10.4",
                "slevomat/coding-standard": "^6.3",
                "squizlabs/php_codesniffer": "^3.5",
                "vimeo/psalm": "^4.4"
            },
            "type": "library",
            "autoload": {
                "psr-4": {
                    "Ramsey\\Collection\\": "src/"
                }
            },
            "notification-url": "https://packagist.org/downloads/",
            "license": [
                "MIT"
            ],
            "authors": [
                {
                    "name": "Ben Ramsey",
                    "email": "ben@benramsey.com",
                    "homepage": "https://benramsey.com"
                }
            ],
            "description": "A PHP library for representing and manipulating collections.",
            "keywords": [
                "array",
                "collection",
                "hash",
                "map",
                "queue",
                "set"
            ],
            "support": {
                "issues": "https://github.com/ramsey/collection/issues",
                "source": "https://github.com/ramsey/collection/tree/1.2.2"
            },
            "funding": [
                {
                    "url": "https://github.com/ramsey",
                    "type": "github"
                },
                {
                    "url": "https://tidelift.com/funding/github/packagist/ramsey/collection",
                    "type": "tidelift"
                }
            ],
            "time": "2021-10-10T03:01:02+00:00"
        },
        {
            "name": "ramsey/uuid",
            "version": "4.5.1",
            "source": {
                "type": "git",
                "url": "https://github.com/ramsey/uuid.git",
                "reference": "a161a26d917604dc6d3aa25100fddf2556e9f35d"
            },
            "dist": {
                "type": "zip",
                "url": "https://api.github.com/repos/ramsey/uuid/zipball/a161a26d917604dc6d3aa25100fddf2556e9f35d",
                "reference": "a161a26d917604dc6d3aa25100fddf2556e9f35d",
                "shasum": ""
            },
            "require": {
                "brick/math": "^0.8.8 || ^0.9 || ^0.10",
                "ext-ctype": "*",
                "ext-json": "*",
                "php": "^8.0",
                "ramsey/collection": "^1.0"
            },
            "replace": {
                "rhumsaa/uuid": "self.version"
            },
            "require-dev": {
                "captainhook/captainhook": "^5.10",
                "captainhook/plugin-composer": "^5.3",
                "dealerdirect/phpcodesniffer-composer-installer": "^0.7.0",
                "doctrine/annotations": "^1.8",
                "ergebnis/composer-normalize": "^2.15",
                "mockery/mockery": "^1.3",
                "paragonie/random-lib": "^2",
                "php-mock/php-mock": "^2.2",
                "php-mock/php-mock-mockery": "^1.3",
                "php-parallel-lint/php-parallel-lint": "^1.1",
                "phpbench/phpbench": "^1.0",
                "phpstan/extension-installer": "^1.1",
                "phpstan/phpstan": "^1.8",
                "phpstan/phpstan-mockery": "^1.1",
                "phpstan/phpstan-phpunit": "^1.1",
                "phpunit/phpunit": "^8.5 || ^9",
                "ramsey/composer-repl": "^1.4",
                "slevomat/coding-standard": "^8.4",
                "squizlabs/php_codesniffer": "^3.5",
                "vimeo/psalm": "^4.9"
            },
            "suggest": {
                "ext-bcmath": "Enables faster math with arbitrary-precision integers using BCMath.",
                "ext-ctype": "Enables faster processing of character classification using ctype functions.",
                "ext-gmp": "Enables faster math with arbitrary-precision integers using GMP.",
                "ext-uuid": "Enables the use of PeclUuidTimeGenerator and PeclUuidRandomGenerator.",
                "paragonie/random-lib": "Provides RandomLib for use with the RandomLibAdapter",
                "ramsey/uuid-doctrine": "Allows the use of Ramsey\\Uuid\\Uuid as Doctrine field type."
            },
            "type": "library",
            "extra": {
                "captainhook": {
                    "force-install": true
                }
            },
            "autoload": {
                "files": [
                    "src/functions.php"
                ],
                "psr-4": {
                    "Ramsey\\Uuid\\": "src/"
                }
            },
            "notification-url": "https://packagist.org/downloads/",
            "license": [
                "MIT"
            ],
            "description": "A PHP library for generating and working with universally unique identifiers (UUIDs).",
            "keywords": [
                "guid",
                "identifier",
                "uuid"
            ],
            "support": {
                "issues": "https://github.com/ramsey/uuid/issues",
                "source": "https://github.com/ramsey/uuid/tree/4.5.1"
            },
            "funding": [
                {
                    "url": "https://github.com/ramsey",
                    "type": "github"
                },
                {
                    "url": "https://tidelift.com/funding/github/packagist/ramsey/uuid",
                    "type": "tidelift"
                }
            ],
            "time": "2022-09-16T03:22:46+00:00"
        },
        {
            "name": "symfony/filesystem",
            "version": "v5.4.13",
            "source": {
                "type": "git",
                "url": "https://github.com/symfony/filesystem.git",
                "reference": "ac09569844a9109a5966b9438fc29113ce77cf51"
            },
            "dist": {
                "type": "zip",
                "url": "https://api.github.com/repos/symfony/filesystem/zipball/ac09569844a9109a5966b9438fc29113ce77cf51",
                "reference": "ac09569844a9109a5966b9438fc29113ce77cf51",
                "shasum": ""
            },
            "require": {
                "php": ">=7.2.5",
                "symfony/polyfill-ctype": "~1.8",
                "symfony/polyfill-mbstring": "~1.8",
                "symfony/polyfill-php80": "^1.16"
            },
            "type": "library",
            "autoload": {
                "psr-4": {
                    "Symfony\\Component\\Filesystem\\": ""
                },
                "exclude-from-classmap": [
                    "/Tests/"
                ]
            },
            "notification-url": "https://packagist.org/downloads/",
            "license": [
                "MIT"
            ],
            "authors": [
                {
                    "name": "Fabien Potencier",
                    "email": "fabien@symfony.com"
                },
                {
                    "name": "Symfony Community",
                    "homepage": "https://symfony.com/contributors"
                }
            ],
            "description": "Provides basic utilities for the filesystem",
            "homepage": "https://symfony.com",
            "support": {
                "source": "https://github.com/symfony/filesystem/tree/v5.4.13"
            },
            "funding": [
                {
                    "url": "https://symfony.com/sponsor",
                    "type": "custom"
                },
                {
                    "url": "https://github.com/fabpot",
                    "type": "github"
                },
                {
                    "url": "https://tidelift.com/funding/github/packagist/symfony/symfony",
                    "type": "tidelift"
                }
            ],
            "time": "2022-09-21T19:53:16+00:00"
        },
        {
            "name": "symfony/polyfill-ctype",
            "version": "v1.26.0",
            "source": {
                "type": "git",
                "url": "https://github.com/symfony/polyfill-ctype.git",
                "reference": "6fd1b9a79f6e3cf65f9e679b23af304cd9e010d4"
            },
            "dist": {
                "type": "zip",
                "url": "https://api.github.com/repos/symfony/polyfill-ctype/zipball/6fd1b9a79f6e3cf65f9e679b23af304cd9e010d4",
                "reference": "6fd1b9a79f6e3cf65f9e679b23af304cd9e010d4",
                "shasum": ""
            },
            "require": {
                "php": ">=7.1"
            },
            "provide": {
                "ext-ctype": "*"
            },
            "suggest": {
                "ext-ctype": "For best performance"
            },
            "type": "library",
            "extra": {
                "branch-alias": {
                    "dev-main": "1.26-dev"
                },
                "thanks": {
                    "name": "symfony/polyfill",
                    "url": "https://github.com/symfony/polyfill"
                }
            },
            "autoload": {
                "files": [
                    "bootstrap.php"
                ],
                "psr-4": {
                    "Symfony\\Polyfill\\Ctype\\": ""
                }
            },
            "notification-url": "https://packagist.org/downloads/",
            "license": [
                "MIT"
            ],
            "authors": [
                {
                    "name": "Gert de Pagter",
                    "email": "BackEndTea@gmail.com"
                },
                {
                    "name": "Symfony Community",
                    "homepage": "https://symfony.com/contributors"
                }
            ],
            "description": "Symfony polyfill for ctype functions",
            "homepage": "https://symfony.com",
            "keywords": [
                "compatibility",
                "ctype",
                "polyfill",
                "portable"
            ],
            "support": {
                "source": "https://github.com/symfony/polyfill-ctype/tree/v1.26.0"
            },
            "funding": [
                {
                    "url": "https://symfony.com/sponsor",
                    "type": "custom"
                },
                {
                    "url": "https://github.com/fabpot",
                    "type": "github"
                },
                {
                    "url": "https://tidelift.com/funding/github/packagist/symfony/symfony",
                    "type": "tidelift"
                }
            ],
            "time": "2022-05-24T11:49:31+00:00"
        },
        {
            "name": "symfony/polyfill-mbstring",
            "version": "v1.26.0",
            "source": {
                "type": "git",
                "url": "https://github.com/symfony/polyfill-mbstring.git",
                "reference": "9344f9cb97f3b19424af1a21a3b0e75b0a7d8d7e"
            },
            "dist": {
                "type": "zip",
                "url": "https://api.github.com/repos/symfony/polyfill-mbstring/zipball/9344f9cb97f3b19424af1a21a3b0e75b0a7d8d7e",
                "reference": "9344f9cb97f3b19424af1a21a3b0e75b0a7d8d7e",
                "shasum": ""
            },
            "require": {
                "php": ">=7.1"
            },
            "provide": {
                "ext-mbstring": "*"
            },
            "suggest": {
                "ext-mbstring": "For best performance"
            },
            "type": "library",
            "extra": {
                "branch-alias": {
                    "dev-main": "1.26-dev"
                },
                "thanks": {
                    "name": "symfony/polyfill",
                    "url": "https://github.com/symfony/polyfill"
                }
            },
            "autoload": {
                "files": [
                    "bootstrap.php"
                ],
                "psr-4": {
                    "Symfony\\Polyfill\\Mbstring\\": ""
                }
            },
            "notification-url": "https://packagist.org/downloads/",
            "license": [
                "MIT"
            ],
            "authors": [
                {
                    "name": "Nicolas Grekas",
                    "email": "p@tchwork.com"
                },
                {
                    "name": "Symfony Community",
                    "homepage": "https://symfony.com/contributors"
                }
            ],
            "description": "Symfony polyfill for the Mbstring extension",
            "homepage": "https://symfony.com",
            "keywords": [
                "compatibility",
                "mbstring",
                "polyfill",
                "portable",
                "shim"
            ],
            "support": {
                "source": "https://github.com/symfony/polyfill-mbstring/tree/v1.26.0"
            },
            "funding": [
                {
                    "url": "https://symfony.com/sponsor",
                    "type": "custom"
                },
                {
                    "url": "https://github.com/fabpot",
                    "type": "github"
                },
                {
                    "url": "https://tidelift.com/funding/github/packagist/symfony/symfony",
                    "type": "tidelift"
                }
            ],
            "time": "2022-05-24T11:49:31+00:00"
        },
        {
            "name": "symfony/polyfill-php80",
            "version": "v1.26.0",
            "source": {
                "type": "git",
                "url": "https://github.com/symfony/polyfill-php80.git",
                "reference": "cfa0ae98841b9e461207c13ab093d76b0fa7bace"
            },
            "dist": {
                "type": "zip",
                "url": "https://api.github.com/repos/symfony/polyfill-php80/zipball/cfa0ae98841b9e461207c13ab093d76b0fa7bace",
                "reference": "cfa0ae98841b9e461207c13ab093d76b0fa7bace",
                "shasum": ""
            },
            "require": {
                "php": ">=7.1"
            },
            "type": "library",
            "extra": {
                "branch-alias": {
                    "dev-main": "1.26-dev"
                },
                "thanks": {
                    "name": "symfony/polyfill",
                    "url": "https://github.com/symfony/polyfill"
                }
            },
            "autoload": {
                "files": [
                    "bootstrap.php"
                ],
                "psr-4": {
                    "Symfony\\Polyfill\\Php80\\": ""
                },
                "classmap": [
                    "Resources/stubs"
                ]
            },
            "notification-url": "https://packagist.org/downloads/",
            "license": [
                "MIT"
            ],
            "authors": [
                {
                    "name": "Ion Bazan",
                    "email": "ion.bazan@gmail.com"
                },
                {
                    "name": "Nicolas Grekas",
                    "email": "p@tchwork.com"
                },
                {
                    "name": "Symfony Community",
                    "homepage": "https://symfony.com/contributors"
                }
            ],
            "description": "Symfony polyfill backporting some PHP 8.0+ features to lower PHP versions",
            "homepage": "https://symfony.com",
            "keywords": [
                "compatibility",
                "polyfill",
                "portable",
                "shim"
            ],
            "support": {
                "source": "https://github.com/symfony/polyfill-php80/tree/v1.26.0"
            },
            "funding": [
                {
                    "url": "https://symfony.com/sponsor",
                    "type": "custom"
                },
                {
                    "url": "https://github.com/fabpot",
                    "type": "github"
                },
                {
                    "url": "https://tidelift.com/funding/github/packagist/symfony/symfony",
                    "type": "tidelift"
                }
            ],
            "time": "2022-05-10T07:21:04+00:00"
        },
        {
            "name": "symfony/polyfill-php81",
            "version": "v1.26.0",
            "source": {
                "type": "git",
                "url": "https://github.com/symfony/polyfill-php81.git",
                "reference": "13f6d1271c663dc5ae9fb843a8f16521db7687a1"
            },
            "dist": {
                "type": "zip",
                "url": "https://api.github.com/repos/symfony/polyfill-php81/zipball/13f6d1271c663dc5ae9fb843a8f16521db7687a1",
                "reference": "13f6d1271c663dc5ae9fb843a8f16521db7687a1",
                "shasum": ""
            },
            "require": {
                "php": ">=7.1"
            },
            "type": "library",
            "extra": {
                "branch-alias": {
                    "dev-main": "1.26-dev"
                },
                "thanks": {
                    "name": "symfony/polyfill",
                    "url": "https://github.com/symfony/polyfill"
                }
            },
            "autoload": {
                "files": [
                    "bootstrap.php"
                ],
                "psr-4": {
                    "Symfony\\Polyfill\\Php81\\": ""
                },
                "classmap": [
                    "Resources/stubs"
                ]
            },
            "notification-url": "https://packagist.org/downloads/",
            "license": [
                "MIT"
            ],
            "authors": [
                {
                    "name": "Nicolas Grekas",
                    "email": "p@tchwork.com"
                },
                {
                    "name": "Symfony Community",
                    "homepage": "https://symfony.com/contributors"
                }
            ],
            "description": "Symfony polyfill backporting some PHP 8.1+ features to lower PHP versions",
            "homepage": "https://symfony.com",
            "keywords": [
                "compatibility",
                "polyfill",
                "portable",
                "shim"
            ],
            "support": {
                "source": "https://github.com/symfony/polyfill-php81/tree/v1.26.0"
            },
            "funding": [
                {
                    "url": "https://symfony.com/sponsor",
                    "type": "custom"
                },
                {
                    "url": "https://github.com/fabpot",
                    "type": "github"
                },
                {
                    "url": "https://tidelift.com/funding/github/packagist/symfony/symfony",
                    "type": "tidelift"
                }
            ],
            "time": "2022-05-24T11:49:31+00:00"
        },
        {
            "name": "webmozart/assert",
            "version": "1.11.0",
            "source": {
                "type": "git",
                "url": "https://github.com/webmozarts/assert.git",
                "reference": "11cb2199493b2f8a3b53e7f19068fc6aac760991"
            },
            "dist": {
                "type": "zip",
                "url": "https://api.github.com/repos/webmozarts/assert/zipball/11cb2199493b2f8a3b53e7f19068fc6aac760991",
                "reference": "11cb2199493b2f8a3b53e7f19068fc6aac760991",
                "shasum": ""
            },
            "require": {
                "ext-ctype": "*",
                "php": "^7.2 || ^8.0"
            },
            "conflict": {
                "phpstan/phpstan": "<0.12.20",
                "vimeo/psalm": "<4.6.1 || 4.6.2"
            },
            "require-dev": {
                "phpunit/phpunit": "^8.5.13"
            },
            "type": "library",
            "extra": {
                "branch-alias": {
                    "dev-master": "1.10-dev"
                }
            },
            "autoload": {
                "psr-4": {
                    "Webmozart\\Assert\\": "src/"
                }
            },
            "notification-url": "https://packagist.org/downloads/",
            "license": [
                "MIT"
            ],
            "authors": [
                {
                    "name": "Bernhard Schussek",
                    "email": "bschussek@gmail.com"
                }
            ],
            "description": "Assertions to validate method input/output with nice error messages.",
            "keywords": [
                "assert",
                "check",
                "validate"
            ],
            "support": {
                "issues": "https://github.com/webmozarts/assert/issues",
                "source": "https://github.com/webmozarts/assert/tree/1.11.0"
            },
            "time": "2022-06-03T18:03:27+00:00"
        },
        {
            "name": "webmozart/path-util",
            "version": "2.3.0",
            "source": {
                "type": "git",
                "url": "https://github.com/webmozart/path-util.git",
                "reference": "d939f7edc24c9a1bb9c0dee5cb05d8e859490725"
            },
            "dist": {
                "type": "zip",
                "url": "https://api.github.com/repos/webmozart/path-util/zipball/d939f7edc24c9a1bb9c0dee5cb05d8e859490725",
                "reference": "d939f7edc24c9a1bb9c0dee5cb05d8e859490725",
                "shasum": ""
            },
            "require": {
                "php": ">=5.3.3",
                "webmozart/assert": "~1.0"
            },
            "require-dev": {
                "phpunit/phpunit": "^4.6",
                "sebastian/version": "^1.0.1"
            },
            "type": "library",
            "extra": {
                "branch-alias": {
                    "dev-master": "2.3-dev"
                }
            },
            "autoload": {
                "psr-4": {
                    "Webmozart\\PathUtil\\": "src/"
                }
            },
            "notification-url": "https://packagist.org/downloads/",
            "license": [
                "MIT"
            ],
            "authors": [
                {
                    "name": "Bernhard Schussek",
                    "email": "bschussek@gmail.com"
                }
            ],
            "description": "A robust cross-platform utility for normalizing, comparing and modifying file paths.",
            "support": {
                "issues": "https://github.com/webmozart/path-util/issues",
                "source": "https://github.com/webmozart/path-util/tree/2.3.0"
            },
            "abandoned": "symfony/filesystem",
            "time": "2015-12-17T08:42:14+00:00"
        }
    ],
    "packages-dev": [
        {
            "name": "doctrine/instantiator",
            "version": "1.4.1",
            "source": {
                "type": "git",
                "url": "https://github.com/doctrine/instantiator.git",
                "reference": "10dcfce151b967d20fde1b34ae6640712c3891bc"
            },
            "dist": {
                "type": "zip",
                "url": "https://api.github.com/repos/doctrine/instantiator/zipball/10dcfce151b967d20fde1b34ae6640712c3891bc",
                "reference": "10dcfce151b967d20fde1b34ae6640712c3891bc",
                "shasum": ""
            },
            "require": {
                "php": "^7.1 || ^8.0"
            },
            "require-dev": {
                "doctrine/coding-standard": "^9",
                "ext-pdo": "*",
                "ext-phar": "*",
                "phpbench/phpbench": "^0.16 || ^1",
                "phpstan/phpstan": "^1.4",
                "phpstan/phpstan-phpunit": "^1",
                "phpunit/phpunit": "^7.5 || ^8.5 || ^9.5",
                "vimeo/psalm": "^4.22"
            },
            "type": "library",
            "autoload": {
                "psr-4": {
                    "Doctrine\\Instantiator\\": "src/Doctrine/Instantiator/"
                }
            },
            "notification-url": "https://packagist.org/downloads/",
            "license": [
                "MIT"
            ],
            "authors": [
                {
                    "name": "Marco Pivetta",
                    "email": "ocramius@gmail.com",
                    "homepage": "https://ocramius.github.io/"
                }
            ],
            "description": "A small, lightweight utility to instantiate objects in PHP without invoking their constructors",
            "homepage": "https://www.doctrine-project.org/projects/instantiator.html",
            "keywords": [
                "constructor",
                "instantiate"
            ],
            "support": {
                "issues": "https://github.com/doctrine/instantiator/issues",
                "source": "https://github.com/doctrine/instantiator/tree/1.4.1"
            },
            "funding": [
                {
                    "url": "https://www.doctrine-project.org/sponsorship.html",
                    "type": "custom"
                },
                {
                    "url": "https://www.patreon.com/phpdoctrine",
                    "type": "patreon"
                },
                {
                    "url": "https://tidelift.com/funding/github/packagist/doctrine%2Finstantiator",
                    "type": "tidelift"
                }
            ],
            "time": "2022-03-03T08:28:38+00:00"
        },
        {
            "name": "myclabs/deep-copy",
            "version": "1.11.0",
            "source": {
                "type": "git",
                "url": "https://github.com/myclabs/DeepCopy.git",
                "reference": "14daed4296fae74d9e3201d2c4925d1acb7aa614"
            },
            "dist": {
                "type": "zip",
                "url": "https://api.github.com/repos/myclabs/DeepCopy/zipball/14daed4296fae74d9e3201d2c4925d1acb7aa614",
                "reference": "14daed4296fae74d9e3201d2c4925d1acb7aa614",
                "shasum": ""
            },
            "require": {
                "php": "^7.1 || ^8.0"
            },
            "conflict": {
                "doctrine/collections": "<1.6.8",
                "doctrine/common": "<2.13.3 || >=3,<3.2.2"
            },
            "require-dev": {
                "doctrine/collections": "^1.6.8",
                "doctrine/common": "^2.13.3 || ^3.2.2",
                "phpunit/phpunit": "^7.5.20 || ^8.5.23 || ^9.5.13"
            },
            "type": "library",
            "autoload": {
                "files": [
                    "src/DeepCopy/deep_copy.php"
                ],
                "psr-4": {
                    "DeepCopy\\": "src/DeepCopy/"
                }
            },
            "notification-url": "https://packagist.org/downloads/",
            "license": [
                "MIT"
            ],
            "description": "Create deep copies (clones) of your objects",
            "keywords": [
                "clone",
                "copy",
                "duplicate",
                "object",
                "object graph"
            ],
            "support": {
                "issues": "https://github.com/myclabs/DeepCopy/issues",
                "source": "https://github.com/myclabs/DeepCopy/tree/1.11.0"
            },
            "funding": [
                {
                    "url": "https://tidelift.com/funding/github/packagist/myclabs/deep-copy",
                    "type": "tidelift"
                }
            ],
            "time": "2022-03-03T13:19:32+00:00"
        },
        {
            "name": "nikic/php-parser",
            "version": "v4.15.1",
            "source": {
                "type": "git",
                "url": "https://github.com/nikic/PHP-Parser.git",
                "reference": "0ef6c55a3f47f89d7a374e6f835197a0b5fcf900"
            },
            "dist": {
                "type": "zip",
                "url": "https://api.github.com/repos/nikic/PHP-Parser/zipball/0ef6c55a3f47f89d7a374e6f835197a0b5fcf900",
                "reference": "0ef6c55a3f47f89d7a374e6f835197a0b5fcf900",
                "shasum": ""
            },
            "require": {
                "ext-tokenizer": "*",
                "php": ">=7.0"
            },
            "require-dev": {
                "ircmaxell/php-yacc": "^0.0.7",
                "phpunit/phpunit": "^6.5 || ^7.0 || ^8.0 || ^9.0"
            },
            "bin": [
                "bin/php-parse"
            ],
            "type": "library",
            "extra": {
                "branch-alias": {
                    "dev-master": "4.9-dev"
                }
            },
            "autoload": {
                "psr-4": {
                    "PhpParser\\": "lib/PhpParser"
                }
            },
            "notification-url": "https://packagist.org/downloads/",
            "license": [
                "BSD-3-Clause"
            ],
            "authors": [
                {
                    "name": "Nikita Popov"
                }
            ],
            "description": "A PHP parser written in PHP",
            "keywords": [
                "parser",
                "php"
            ],
            "support": {
                "issues": "https://github.com/nikic/PHP-Parser/issues",
                "source": "https://github.com/nikic/PHP-Parser/tree/v4.15.1"
            },
            "time": "2022-09-04T07:30:47+00:00"
        },
        {
            "name": "phar-io/manifest",
            "version": "2.0.3",
            "source": {
                "type": "git",
                "url": "https://github.com/phar-io/manifest.git",
                "reference": "97803eca37d319dfa7826cc2437fc020857acb53"
            },
            "dist": {
                "type": "zip",
                "url": "https://api.github.com/repos/phar-io/manifest/zipball/97803eca37d319dfa7826cc2437fc020857acb53",
                "reference": "97803eca37d319dfa7826cc2437fc020857acb53",
                "shasum": ""
            },
            "require": {
                "ext-dom": "*",
                "ext-phar": "*",
                "ext-xmlwriter": "*",
                "phar-io/version": "^3.0.1",
                "php": "^7.2 || ^8.0"
            },
            "type": "library",
            "extra": {
                "branch-alias": {
                    "dev-master": "2.0.x-dev"
                }
            },
            "autoload": {
                "classmap": [
                    "src/"
                ]
            },
            "notification-url": "https://packagist.org/downloads/",
            "license": [
                "BSD-3-Clause"
            ],
            "authors": [
                {
                    "name": "Arne Blankerts",
                    "email": "arne@blankerts.de",
                    "role": "Developer"
                },
                {
                    "name": "Sebastian Heuer",
                    "email": "sebastian@phpeople.de",
                    "role": "Developer"
                },
                {
                    "name": "Sebastian Bergmann",
                    "email": "sebastian@phpunit.de",
                    "role": "Developer"
                }
            ],
            "description": "Component for reading phar.io manifest information from a PHP Archive (PHAR)",
            "support": {
                "issues": "https://github.com/phar-io/manifest/issues",
                "source": "https://github.com/phar-io/manifest/tree/2.0.3"
            },
            "time": "2021-07-20T11:28:43+00:00"
        },
        {
            "name": "phar-io/version",
            "version": "3.2.1",
            "source": {
                "type": "git",
                "url": "https://github.com/phar-io/version.git",
                "reference": "4f7fd7836c6f332bb2933569e566a0d6c4cbed74"
            },
            "dist": {
                "type": "zip",
                "url": "https://api.github.com/repos/phar-io/version/zipball/4f7fd7836c6f332bb2933569e566a0d6c4cbed74",
                "reference": "4f7fd7836c6f332bb2933569e566a0d6c4cbed74",
                "shasum": ""
            },
            "require": {
                "php": "^7.2 || ^8.0"
            },
            "type": "library",
            "autoload": {
                "classmap": [
                    "src/"
                ]
            },
            "notification-url": "https://packagist.org/downloads/",
            "license": [
                "BSD-3-Clause"
            ],
            "authors": [
                {
                    "name": "Arne Blankerts",
                    "email": "arne@blankerts.de",
                    "role": "Developer"
                },
                {
                    "name": "Sebastian Heuer",
                    "email": "sebastian@phpeople.de",
                    "role": "Developer"
                },
                {
                    "name": "Sebastian Bergmann",
                    "email": "sebastian@phpunit.de",
                    "role": "Developer"
                }
            ],
            "description": "Library for handling version information and constraints",
            "support": {
                "issues": "https://github.com/phar-io/version/issues",
                "source": "https://github.com/phar-io/version/tree/3.2.1"
            },
            "time": "2022-02-21T01:04:05+00:00"
        },
        {
            "name": "phpstan/phpstan",
            "version": "1.8.9",
            "source": {
                "type": "git",
                "url": "https://github.com/phpstan/phpstan.git",
                "reference": "3a72d9d9f2528fbd50c2d8fcf155fd9f74ade3f2"
            },
            "dist": {
                "type": "zip",
                "url": "https://api.github.com/repos/phpstan/phpstan/zipball/3a72d9d9f2528fbd50c2d8fcf155fd9f74ade3f2",
                "reference": "3a72d9d9f2528fbd50c2d8fcf155fd9f74ade3f2",
                "shasum": ""
            },
            "require": {
                "php": "^7.2|^8.0"
            },
            "conflict": {
                "phpstan/phpstan-shim": "*"
            },
            "bin": [
                "phpstan",
                "phpstan.phar"
            ],
            "type": "library",
            "autoload": {
                "files": [
                    "bootstrap.php"
                ]
            },
            "notification-url": "https://packagist.org/downloads/",
            "license": [
                "MIT"
            ],
            "description": "PHPStan - PHP Static Analysis Tool",
            "keywords": [
                "dev",
                "static analysis"
            ],
            "support": {
                "issues": "https://github.com/phpstan/phpstan/issues",
                "source": "https://github.com/phpstan/phpstan/tree/1.8.9"
            },
            "funding": [
                {
                    "url": "https://github.com/ondrejmirtes",
                    "type": "github"
                },
                {
                    "url": "https://github.com/phpstan",
                    "type": "github"
                },
                {
                    "url": "https://tidelift.com/funding/github/packagist/phpstan/phpstan",
                    "type": "tidelift"
                }
            ],
            "time": "2022-10-13T13:40:18+00:00"
        },
        {
            "name": "phpstan/phpstan-phpunit",
            "version": "1.1.1",
            "source": {
                "type": "git",
                "url": "https://github.com/phpstan/phpstan-phpunit.git",
                "reference": "4a3c437c09075736285d1cabb5c75bf27ed0bc84"
            },
            "dist": {
                "type": "zip",
                "url": "https://api.github.com/repos/phpstan/phpstan-phpunit/zipball/4a3c437c09075736285d1cabb5c75bf27ed0bc84",
                "reference": "4a3c437c09075736285d1cabb5c75bf27ed0bc84",
                "shasum": ""
            },
            "require": {
                "php": "^7.2 || ^8.0",
                "phpstan/phpstan": "^1.5.0"
            },
            "conflict": {
                "phpunit/phpunit": "<7.0"
            },
            "require-dev": {
                "nikic/php-parser": "^4.13.0",
                "php-parallel-lint/php-parallel-lint": "^1.2",
                "phpstan/phpstan-strict-rules": "^1.0",
                "phpunit/phpunit": "^9.5"
            },
            "type": "phpstan-extension",
            "extra": {
                "phpstan": {
                    "includes": [
                        "extension.neon",
                        "rules.neon"
                    ]
                }
            },
            "autoload": {
                "psr-4": {
                    "PHPStan\\": "src/"
                }
            },
            "notification-url": "https://packagist.org/downloads/",
            "license": [
                "MIT"
            ],
            "description": "PHPUnit extensions and rules for PHPStan",
            "support": {
                "issues": "https://github.com/phpstan/phpstan-phpunit/issues",
                "source": "https://github.com/phpstan/phpstan-phpunit/tree/1.1.1"
            },
            "time": "2022-04-20T15:24:25+00:00"
        },
        {
            "name": "phpstan/phpstan-strict-rules",
            "version": "1.4.4",
            "source": {
                "type": "git",
                "url": "https://github.com/phpstan/phpstan-strict-rules.git",
                "reference": "23e5f377ee6395a1a04842d3d6ed4bd25e7b44a6"
            },
            "dist": {
                "type": "zip",
                "url": "https://api.github.com/repos/phpstan/phpstan-strict-rules/zipball/23e5f377ee6395a1a04842d3d6ed4bd25e7b44a6",
                "reference": "23e5f377ee6395a1a04842d3d6ed4bd25e7b44a6",
                "shasum": ""
            },
            "require": {
                "php": "^7.2 || ^8.0",
                "phpstan/phpstan": "^1.8.6"
            },
            "require-dev": {
                "nikic/php-parser": "^4.13.0",
                "php-parallel-lint/php-parallel-lint": "^1.2",
                "phpstan/phpstan-phpunit": "^1.0",
                "phpunit/phpunit": "^9.5"
            },
            "type": "phpstan-extension",
            "extra": {
                "phpstan": {
                    "includes": [
                        "rules.neon"
                    ]
                }
            },
            "autoload": {
                "psr-4": {
                    "PHPStan\\": "src/"
                }
            },
            "notification-url": "https://packagist.org/downloads/",
            "license": [
                "MIT"
            ],
            "description": "Extra strict and opinionated rules for PHPStan",
            "support": {
                "issues": "https://github.com/phpstan/phpstan-strict-rules/issues",
                "source": "https://github.com/phpstan/phpstan-strict-rules/tree/1.4.4"
            },
            "time": "2022-09-21T11:38:17+00:00"
        },
        {
            "name": "phpunit/php-code-coverage",
            "version": "9.2.17",
            "source": {
                "type": "git",
                "url": "https://github.com/sebastianbergmann/php-code-coverage.git",
                "reference": "aa94dc41e8661fe90c7316849907cba3007b10d8"
            },
            "dist": {
                "type": "zip",
                "url": "https://api.github.com/repos/sebastianbergmann/php-code-coverage/zipball/aa94dc41e8661fe90c7316849907cba3007b10d8",
                "reference": "aa94dc41e8661fe90c7316849907cba3007b10d8",
                "shasum": ""
            },
            "require": {
                "ext-dom": "*",
                "ext-libxml": "*",
                "ext-xmlwriter": "*",
                "nikic/php-parser": "^4.14",
                "php": ">=7.3",
                "phpunit/php-file-iterator": "^3.0.3",
                "phpunit/php-text-template": "^2.0.2",
                "sebastian/code-unit-reverse-lookup": "^2.0.2",
                "sebastian/complexity": "^2.0",
                "sebastian/environment": "^5.1.2",
                "sebastian/lines-of-code": "^1.0.3",
                "sebastian/version": "^3.0.1",
                "theseer/tokenizer": "^1.2.0"
            },
            "require-dev": {
                "phpunit/phpunit": "^9.3"
            },
            "suggest": {
                "ext-pcov": "*",
                "ext-xdebug": "*"
            },
            "type": "library",
            "extra": {
                "branch-alias": {
                    "dev-master": "9.2-dev"
                }
            },
            "autoload": {
                "classmap": [
                    "src/"
                ]
            },
            "notification-url": "https://packagist.org/downloads/",
            "license": [
                "BSD-3-Clause"
            ],
            "authors": [
                {
                    "name": "Sebastian Bergmann",
                    "email": "sebastian@phpunit.de",
                    "role": "lead"
                }
            ],
            "description": "Library that provides collection, processing, and rendering functionality for PHP code coverage information.",
            "homepage": "https://github.com/sebastianbergmann/php-code-coverage",
            "keywords": [
                "coverage",
                "testing",
                "xunit"
            ],
            "support": {
                "issues": "https://github.com/sebastianbergmann/php-code-coverage/issues",
                "source": "https://github.com/sebastianbergmann/php-code-coverage/tree/9.2.17"
            },
            "funding": [
                {
                    "url": "https://github.com/sebastianbergmann",
                    "type": "github"
                }
            ],
            "time": "2022-08-30T12:24:04+00:00"
        },
        {
            "name": "phpunit/php-file-iterator",
            "version": "3.0.6",
            "source": {
                "type": "git",
                "url": "https://github.com/sebastianbergmann/php-file-iterator.git",
                "reference": "cf1c2e7c203ac650e352f4cc675a7021e7d1b3cf"
            },
            "dist": {
                "type": "zip",
                "url": "https://api.github.com/repos/sebastianbergmann/php-file-iterator/zipball/cf1c2e7c203ac650e352f4cc675a7021e7d1b3cf",
                "reference": "cf1c2e7c203ac650e352f4cc675a7021e7d1b3cf",
                "shasum": ""
            },
            "require": {
                "php": ">=7.3"
            },
            "require-dev": {
                "phpunit/phpunit": "^9.3"
            },
            "type": "library",
            "extra": {
                "branch-alias": {
                    "dev-master": "3.0-dev"
                }
            },
            "autoload": {
                "classmap": [
                    "src/"
                ]
            },
            "notification-url": "https://packagist.org/downloads/",
            "license": [
                "BSD-3-Clause"
            ],
            "authors": [
                {
                    "name": "Sebastian Bergmann",
                    "email": "sebastian@phpunit.de",
                    "role": "lead"
                }
            ],
            "description": "FilterIterator implementation that filters files based on a list of suffixes.",
            "homepage": "https://github.com/sebastianbergmann/php-file-iterator/",
            "keywords": [
                "filesystem",
                "iterator"
            ],
            "support": {
                "issues": "https://github.com/sebastianbergmann/php-file-iterator/issues",
                "source": "https://github.com/sebastianbergmann/php-file-iterator/tree/3.0.6"
            },
            "funding": [
                {
                    "url": "https://github.com/sebastianbergmann",
                    "type": "github"
                }
            ],
            "time": "2021-12-02T12:48:52+00:00"
        },
        {
            "name": "phpunit/php-invoker",
            "version": "3.1.1",
            "source": {
                "type": "git",
                "url": "https://github.com/sebastianbergmann/php-invoker.git",
                "reference": "5a10147d0aaf65b58940a0b72f71c9ac0423cc67"
            },
            "dist": {
                "type": "zip",
                "url": "https://api.github.com/repos/sebastianbergmann/php-invoker/zipball/5a10147d0aaf65b58940a0b72f71c9ac0423cc67",
                "reference": "5a10147d0aaf65b58940a0b72f71c9ac0423cc67",
                "shasum": ""
            },
            "require": {
                "php": ">=7.3"
            },
            "require-dev": {
                "ext-pcntl": "*",
                "phpunit/phpunit": "^9.3"
            },
            "suggest": {
                "ext-pcntl": "*"
            },
            "type": "library",
            "extra": {
                "branch-alias": {
                    "dev-master": "3.1-dev"
                }
            },
            "autoload": {
                "classmap": [
                    "src/"
                ]
            },
            "notification-url": "https://packagist.org/downloads/",
            "license": [
                "BSD-3-Clause"
            ],
            "authors": [
                {
                    "name": "Sebastian Bergmann",
                    "email": "sebastian@phpunit.de",
                    "role": "lead"
                }
            ],
            "description": "Invoke callables with a timeout",
            "homepage": "https://github.com/sebastianbergmann/php-invoker/",
            "keywords": [
                "process"
            ],
            "support": {
                "issues": "https://github.com/sebastianbergmann/php-invoker/issues",
                "source": "https://github.com/sebastianbergmann/php-invoker/tree/3.1.1"
            },
            "funding": [
                {
                    "url": "https://github.com/sebastianbergmann",
                    "type": "github"
                }
            ],
            "time": "2020-09-28T05:58:55+00:00"
        },
        {
            "name": "phpunit/php-text-template",
            "version": "2.0.4",
            "source": {
                "type": "git",
                "url": "https://github.com/sebastianbergmann/php-text-template.git",
                "reference": "5da5f67fc95621df9ff4c4e5a84d6a8a2acf7c28"
            },
            "dist": {
                "type": "zip",
                "url": "https://api.github.com/repos/sebastianbergmann/php-text-template/zipball/5da5f67fc95621df9ff4c4e5a84d6a8a2acf7c28",
                "reference": "5da5f67fc95621df9ff4c4e5a84d6a8a2acf7c28",
                "shasum": ""
            },
            "require": {
                "php": ">=7.3"
            },
            "require-dev": {
                "phpunit/phpunit": "^9.3"
            },
            "type": "library",
            "extra": {
                "branch-alias": {
                    "dev-master": "2.0-dev"
                }
            },
            "autoload": {
                "classmap": [
                    "src/"
                ]
            },
            "notification-url": "https://packagist.org/downloads/",
            "license": [
                "BSD-3-Clause"
            ],
            "authors": [
                {
                    "name": "Sebastian Bergmann",
                    "email": "sebastian@phpunit.de",
                    "role": "lead"
                }
            ],
            "description": "Simple template engine.",
            "homepage": "https://github.com/sebastianbergmann/php-text-template/",
            "keywords": [
                "template"
            ],
            "support": {
                "issues": "https://github.com/sebastianbergmann/php-text-template/issues",
                "source": "https://github.com/sebastianbergmann/php-text-template/tree/2.0.4"
            },
            "funding": [
                {
                    "url": "https://github.com/sebastianbergmann",
                    "type": "github"
                }
            ],
            "time": "2020-10-26T05:33:50+00:00"
        },
        {
            "name": "phpunit/php-timer",
            "version": "5.0.3",
            "source": {
                "type": "git",
                "url": "https://github.com/sebastianbergmann/php-timer.git",
                "reference": "5a63ce20ed1b5bf577850e2c4e87f4aa902afbd2"
            },
            "dist": {
                "type": "zip",
                "url": "https://api.github.com/repos/sebastianbergmann/php-timer/zipball/5a63ce20ed1b5bf577850e2c4e87f4aa902afbd2",
                "reference": "5a63ce20ed1b5bf577850e2c4e87f4aa902afbd2",
                "shasum": ""
            },
            "require": {
                "php": ">=7.3"
            },
            "require-dev": {
                "phpunit/phpunit": "^9.3"
            },
            "type": "library",
            "extra": {
                "branch-alias": {
                    "dev-master": "5.0-dev"
                }
            },
            "autoload": {
                "classmap": [
                    "src/"
                ]
            },
            "notification-url": "https://packagist.org/downloads/",
            "license": [
                "BSD-3-Clause"
            ],
            "authors": [
                {
                    "name": "Sebastian Bergmann",
                    "email": "sebastian@phpunit.de",
                    "role": "lead"
                }
            ],
            "description": "Utility class for timing",
            "homepage": "https://github.com/sebastianbergmann/php-timer/",
            "keywords": [
                "timer"
            ],
            "support": {
                "issues": "https://github.com/sebastianbergmann/php-timer/issues",
                "source": "https://github.com/sebastianbergmann/php-timer/tree/5.0.3"
            },
            "funding": [
                {
                    "url": "https://github.com/sebastianbergmann",
                    "type": "github"
                }
            ],
            "time": "2020-10-26T13:16:10+00:00"
        },
        {
            "name": "phpunit/phpunit",
            "version": "9.5.25",
            "source": {
                "type": "git",
                "url": "https://github.com/sebastianbergmann/phpunit.git",
                "reference": "3e6f90ca7e3d02025b1d147bd8d4a89fd4ca8a1d"
            },
            "dist": {
                "type": "zip",
                "url": "https://api.github.com/repos/sebastianbergmann/phpunit/zipball/3e6f90ca7e3d02025b1d147bd8d4a89fd4ca8a1d",
                "reference": "3e6f90ca7e3d02025b1d147bd8d4a89fd4ca8a1d",
                "shasum": ""
            },
            "require": {
                "doctrine/instantiator": "^1.3.1",
                "ext-dom": "*",
                "ext-json": "*",
                "ext-libxml": "*",
                "ext-mbstring": "*",
                "ext-xml": "*",
                "ext-xmlwriter": "*",
                "myclabs/deep-copy": "^1.10.1",
                "phar-io/manifest": "^2.0.3",
                "phar-io/version": "^3.0.2",
                "php": ">=7.3",
                "phpunit/php-code-coverage": "^9.2.13",
                "phpunit/php-file-iterator": "^3.0.5",
                "phpunit/php-invoker": "^3.1.1",
                "phpunit/php-text-template": "^2.0.3",
                "phpunit/php-timer": "^5.0.2",
                "sebastian/cli-parser": "^1.0.1",
                "sebastian/code-unit": "^1.0.6",
                "sebastian/comparator": "^4.0.8",
                "sebastian/diff": "^4.0.3",
                "sebastian/environment": "^5.1.3",
                "sebastian/exporter": "^4.0.5",
                "sebastian/global-state": "^5.0.1",
                "sebastian/object-enumerator": "^4.0.3",
                "sebastian/resource-operations": "^3.0.3",
                "sebastian/type": "^3.2",
                "sebastian/version": "^3.0.2"
            },
            "suggest": {
                "ext-soap": "*",
                "ext-xdebug": "*"
            },
            "bin": [
                "phpunit"
            ],
            "type": "library",
            "extra": {
                "branch-alias": {
                    "dev-master": "9.5-dev"
                }
            },
            "autoload": {
                "files": [
                    "src/Framework/Assert/Functions.php"
                ],
                "classmap": [
                    "src/"
                ]
            },
            "notification-url": "https://packagist.org/downloads/",
            "license": [
                "BSD-3-Clause"
            ],
            "authors": [
                {
                    "name": "Sebastian Bergmann",
                    "email": "sebastian@phpunit.de",
                    "role": "lead"
                }
            ],
            "description": "The PHP Unit Testing framework.",
            "homepage": "https://phpunit.de/",
            "keywords": [
                "phpunit",
                "testing",
                "xunit"
            ],
            "support": {
                "issues": "https://github.com/sebastianbergmann/phpunit/issues",
                "source": "https://github.com/sebastianbergmann/phpunit/tree/9.5.25"
            },
            "funding": [
                {
                    "url": "https://phpunit.de/sponsors.html",
                    "type": "custom"
                },
                {
                    "url": "https://github.com/sebastianbergmann",
                    "type": "github"
                },
                {
                    "url": "https://tidelift.com/funding/github/packagist/phpunit/phpunit",
                    "type": "tidelift"
                }
            ],
            "time": "2022-09-25T03:44:45+00:00"
        },
        {
            "name": "sebastian/cli-parser",
            "version": "1.0.1",
            "source": {
                "type": "git",
                "url": "https://github.com/sebastianbergmann/cli-parser.git",
                "reference": "442e7c7e687e42adc03470c7b668bc4b2402c0b2"
            },
            "dist": {
                "type": "zip",
                "url": "https://api.github.com/repos/sebastianbergmann/cli-parser/zipball/442e7c7e687e42adc03470c7b668bc4b2402c0b2",
                "reference": "442e7c7e687e42adc03470c7b668bc4b2402c0b2",
                "shasum": ""
            },
            "require": {
                "php": ">=7.3"
            },
            "require-dev": {
                "phpunit/phpunit": "^9.3"
            },
            "type": "library",
            "extra": {
                "branch-alias": {
                    "dev-master": "1.0-dev"
                }
            },
            "autoload": {
                "classmap": [
                    "src/"
                ]
            },
            "notification-url": "https://packagist.org/downloads/",
            "license": [
                "BSD-3-Clause"
            ],
            "authors": [
                {
                    "name": "Sebastian Bergmann",
                    "email": "sebastian@phpunit.de",
                    "role": "lead"
                }
            ],
            "description": "Library for parsing CLI options",
            "homepage": "https://github.com/sebastianbergmann/cli-parser",
            "support": {
                "issues": "https://github.com/sebastianbergmann/cli-parser/issues",
                "source": "https://github.com/sebastianbergmann/cli-parser/tree/1.0.1"
            },
            "funding": [
                {
                    "url": "https://github.com/sebastianbergmann",
                    "type": "github"
                }
            ],
            "time": "2020-09-28T06:08:49+00:00"
        },
        {
            "name": "sebastian/code-unit",
            "version": "1.0.8",
            "source": {
                "type": "git",
                "url": "https://github.com/sebastianbergmann/code-unit.git",
                "reference": "1fc9f64c0927627ef78ba436c9b17d967e68e120"
            },
            "dist": {
                "type": "zip",
                "url": "https://api.github.com/repos/sebastianbergmann/code-unit/zipball/1fc9f64c0927627ef78ba436c9b17d967e68e120",
                "reference": "1fc9f64c0927627ef78ba436c9b17d967e68e120",
                "shasum": ""
            },
            "require": {
                "php": ">=7.3"
            },
            "require-dev": {
                "phpunit/phpunit": "^9.3"
            },
            "type": "library",
            "extra": {
                "branch-alias": {
                    "dev-master": "1.0-dev"
                }
            },
            "autoload": {
                "classmap": [
                    "src/"
                ]
            },
            "notification-url": "https://packagist.org/downloads/",
            "license": [
                "BSD-3-Clause"
            ],
            "authors": [
                {
                    "name": "Sebastian Bergmann",
                    "email": "sebastian@phpunit.de",
                    "role": "lead"
                }
            ],
            "description": "Collection of value objects that represent the PHP code units",
            "homepage": "https://github.com/sebastianbergmann/code-unit",
            "support": {
                "issues": "https://github.com/sebastianbergmann/code-unit/issues",
                "source": "https://github.com/sebastianbergmann/code-unit/tree/1.0.8"
            },
            "funding": [
                {
                    "url": "https://github.com/sebastianbergmann",
                    "type": "github"
                }
            ],
            "time": "2020-10-26T13:08:54+00:00"
        },
        {
            "name": "sebastian/code-unit-reverse-lookup",
            "version": "2.0.3",
            "source": {
                "type": "git",
                "url": "https://github.com/sebastianbergmann/code-unit-reverse-lookup.git",
                "reference": "ac91f01ccec49fb77bdc6fd1e548bc70f7faa3e5"
            },
            "dist": {
                "type": "zip",
                "url": "https://api.github.com/repos/sebastianbergmann/code-unit-reverse-lookup/zipball/ac91f01ccec49fb77bdc6fd1e548bc70f7faa3e5",
                "reference": "ac91f01ccec49fb77bdc6fd1e548bc70f7faa3e5",
                "shasum": ""
            },
            "require": {
                "php": ">=7.3"
            },
            "require-dev": {
                "phpunit/phpunit": "^9.3"
            },
            "type": "library",
            "extra": {
                "branch-alias": {
                    "dev-master": "2.0-dev"
                }
            },
            "autoload": {
                "classmap": [
                    "src/"
                ]
            },
            "notification-url": "https://packagist.org/downloads/",
            "license": [
                "BSD-3-Clause"
            ],
            "authors": [
                {
                    "name": "Sebastian Bergmann",
                    "email": "sebastian@phpunit.de"
                }
            ],
            "description": "Looks up which function or method a line of code belongs to",
            "homepage": "https://github.com/sebastianbergmann/code-unit-reverse-lookup/",
            "support": {
                "issues": "https://github.com/sebastianbergmann/code-unit-reverse-lookup/issues",
                "source": "https://github.com/sebastianbergmann/code-unit-reverse-lookup/tree/2.0.3"
            },
            "funding": [
                {
                    "url": "https://github.com/sebastianbergmann",
                    "type": "github"
                }
            ],
            "time": "2020-09-28T05:30:19+00:00"
        },
        {
            "name": "sebastian/comparator",
            "version": "4.0.8",
            "source": {
                "type": "git",
                "url": "https://github.com/sebastianbergmann/comparator.git",
                "reference": "fa0f136dd2334583309d32b62544682ee972b51a"
            },
            "dist": {
                "type": "zip",
                "url": "https://api.github.com/repos/sebastianbergmann/comparator/zipball/fa0f136dd2334583309d32b62544682ee972b51a",
                "reference": "fa0f136dd2334583309d32b62544682ee972b51a",
                "shasum": ""
            },
            "require": {
                "php": ">=7.3",
                "sebastian/diff": "^4.0",
                "sebastian/exporter": "^4.0"
            },
            "require-dev": {
                "phpunit/phpunit": "^9.3"
            },
            "type": "library",
            "extra": {
                "branch-alias": {
                    "dev-master": "4.0-dev"
                }
            },
            "autoload": {
                "classmap": [
                    "src/"
                ]
            },
            "notification-url": "https://packagist.org/downloads/",
            "license": [
                "BSD-3-Clause"
            ],
            "authors": [
                {
                    "name": "Sebastian Bergmann",
                    "email": "sebastian@phpunit.de"
                },
                {
                    "name": "Jeff Welch",
                    "email": "whatthejeff@gmail.com"
                },
                {
                    "name": "Volker Dusch",
                    "email": "github@wallbash.com"
                },
                {
                    "name": "Bernhard Schussek",
                    "email": "bschussek@2bepublished.at"
                }
            ],
            "description": "Provides the functionality to compare PHP values for equality",
            "homepage": "https://github.com/sebastianbergmann/comparator",
            "keywords": [
                "comparator",
                "compare",
                "equality"
            ],
            "support": {
                "issues": "https://github.com/sebastianbergmann/comparator/issues",
                "source": "https://github.com/sebastianbergmann/comparator/tree/4.0.8"
            },
            "funding": [
                {
                    "url": "https://github.com/sebastianbergmann",
                    "type": "github"
                }
            ],
            "time": "2022-09-14T12:41:17+00:00"
        },
        {
            "name": "sebastian/complexity",
            "version": "2.0.2",
            "source": {
                "type": "git",
                "url": "https://github.com/sebastianbergmann/complexity.git",
                "reference": "739b35e53379900cc9ac327b2147867b8b6efd88"
            },
            "dist": {
                "type": "zip",
                "url": "https://api.github.com/repos/sebastianbergmann/complexity/zipball/739b35e53379900cc9ac327b2147867b8b6efd88",
                "reference": "739b35e53379900cc9ac327b2147867b8b6efd88",
                "shasum": ""
            },
            "require": {
                "nikic/php-parser": "^4.7",
                "php": ">=7.3"
            },
            "require-dev": {
                "phpunit/phpunit": "^9.3"
            },
            "type": "library",
            "extra": {
                "branch-alias": {
                    "dev-master": "2.0-dev"
                }
            },
            "autoload": {
                "classmap": [
                    "src/"
                ]
            },
            "notification-url": "https://packagist.org/downloads/",
            "license": [
                "BSD-3-Clause"
            ],
            "authors": [
                {
                    "name": "Sebastian Bergmann",
                    "email": "sebastian@phpunit.de",
                    "role": "lead"
                }
            ],
            "description": "Library for calculating the complexity of PHP code units",
            "homepage": "https://github.com/sebastianbergmann/complexity",
            "support": {
                "issues": "https://github.com/sebastianbergmann/complexity/issues",
                "source": "https://github.com/sebastianbergmann/complexity/tree/2.0.2"
            },
            "funding": [
                {
                    "url": "https://github.com/sebastianbergmann",
                    "type": "github"
                }
            ],
            "time": "2020-10-26T15:52:27+00:00"
        },
        {
            "name": "sebastian/diff",
            "version": "4.0.4",
            "source": {
                "type": "git",
                "url": "https://github.com/sebastianbergmann/diff.git",
                "reference": "3461e3fccc7cfdfc2720be910d3bd73c69be590d"
            },
            "dist": {
                "type": "zip",
                "url": "https://api.github.com/repos/sebastianbergmann/diff/zipball/3461e3fccc7cfdfc2720be910d3bd73c69be590d",
                "reference": "3461e3fccc7cfdfc2720be910d3bd73c69be590d",
                "shasum": ""
            },
            "require": {
                "php": ">=7.3"
            },
            "require-dev": {
                "phpunit/phpunit": "^9.3",
                "symfony/process": "^4.2 || ^5"
            },
            "type": "library",
            "extra": {
                "branch-alias": {
                    "dev-master": "4.0-dev"
                }
            },
            "autoload": {
                "classmap": [
                    "src/"
                ]
            },
            "notification-url": "https://packagist.org/downloads/",
            "license": [
                "BSD-3-Clause"
            ],
            "authors": [
                {
                    "name": "Sebastian Bergmann",
                    "email": "sebastian@phpunit.de"
                },
                {
                    "name": "Kore Nordmann",
                    "email": "mail@kore-nordmann.de"
                }
            ],
            "description": "Diff implementation",
            "homepage": "https://github.com/sebastianbergmann/diff",
            "keywords": [
                "diff",
                "udiff",
                "unidiff",
                "unified diff"
            ],
            "support": {
                "issues": "https://github.com/sebastianbergmann/diff/issues",
                "source": "https://github.com/sebastianbergmann/diff/tree/4.0.4"
            },
            "funding": [
                {
                    "url": "https://github.com/sebastianbergmann",
                    "type": "github"
                }
            ],
            "time": "2020-10-26T13:10:38+00:00"
        },
        {
            "name": "sebastian/environment",
            "version": "5.1.4",
            "source": {
                "type": "git",
                "url": "https://github.com/sebastianbergmann/environment.git",
                "reference": "1b5dff7bb151a4db11d49d90e5408e4e938270f7"
            },
            "dist": {
                "type": "zip",
                "url": "https://api.github.com/repos/sebastianbergmann/environment/zipball/1b5dff7bb151a4db11d49d90e5408e4e938270f7",
                "reference": "1b5dff7bb151a4db11d49d90e5408e4e938270f7",
                "shasum": ""
            },
            "require": {
                "php": ">=7.3"
            },
            "require-dev": {
                "phpunit/phpunit": "^9.3"
            },
            "suggest": {
                "ext-posix": "*"
            },
            "type": "library",
            "extra": {
                "branch-alias": {
                    "dev-master": "5.1-dev"
                }
            },
            "autoload": {
                "classmap": [
                    "src/"
                ]
            },
            "notification-url": "https://packagist.org/downloads/",
            "license": [
                "BSD-3-Clause"
            ],
            "authors": [
                {
                    "name": "Sebastian Bergmann",
                    "email": "sebastian@phpunit.de"
                }
            ],
            "description": "Provides functionality to handle HHVM/PHP environments",
            "homepage": "http://www.github.com/sebastianbergmann/environment",
            "keywords": [
                "Xdebug",
                "environment",
                "hhvm"
            ],
            "support": {
                "issues": "https://github.com/sebastianbergmann/environment/issues",
                "source": "https://github.com/sebastianbergmann/environment/tree/5.1.4"
            },
            "funding": [
                {
                    "url": "https://github.com/sebastianbergmann",
                    "type": "github"
                }
            ],
            "time": "2022-04-03T09:37:03+00:00"
        },
        {
            "name": "sebastian/exporter",
            "version": "4.0.5",
            "source": {
                "type": "git",
                "url": "https://github.com/sebastianbergmann/exporter.git",
                "reference": "ac230ed27f0f98f597c8a2b6eb7ac563af5e5b9d"
            },
            "dist": {
                "type": "zip",
                "url": "https://api.github.com/repos/sebastianbergmann/exporter/zipball/ac230ed27f0f98f597c8a2b6eb7ac563af5e5b9d",
                "reference": "ac230ed27f0f98f597c8a2b6eb7ac563af5e5b9d",
                "shasum": ""
            },
            "require": {
                "php": ">=7.3",
                "sebastian/recursion-context": "^4.0"
            },
            "require-dev": {
                "ext-mbstring": "*",
                "phpunit/phpunit": "^9.3"
            },
            "type": "library",
            "extra": {
                "branch-alias": {
                    "dev-master": "4.0-dev"
                }
            },
            "autoload": {
                "classmap": [
                    "src/"
                ]
            },
            "notification-url": "https://packagist.org/downloads/",
            "license": [
                "BSD-3-Clause"
            ],
            "authors": [
                {
                    "name": "Sebastian Bergmann",
                    "email": "sebastian@phpunit.de"
                },
                {
                    "name": "Jeff Welch",
                    "email": "whatthejeff@gmail.com"
                },
                {
                    "name": "Volker Dusch",
                    "email": "github@wallbash.com"
                },
                {
                    "name": "Adam Harvey",
                    "email": "aharvey@php.net"
                },
                {
                    "name": "Bernhard Schussek",
                    "email": "bschussek@gmail.com"
                }
            ],
            "description": "Provides the functionality to export PHP variables for visualization",
            "homepage": "https://www.github.com/sebastianbergmann/exporter",
            "keywords": [
                "export",
                "exporter"
            ],
            "support": {
                "issues": "https://github.com/sebastianbergmann/exporter/issues",
                "source": "https://github.com/sebastianbergmann/exporter/tree/4.0.5"
            },
            "funding": [
                {
                    "url": "https://github.com/sebastianbergmann",
                    "type": "github"
                }
            ],
            "time": "2022-09-14T06:03:37+00:00"
        },
        {
            "name": "sebastian/global-state",
            "version": "5.0.5",
            "source": {
                "type": "git",
                "url": "https://github.com/sebastianbergmann/global-state.git",
                "reference": "0ca8db5a5fc9c8646244e629625ac486fa286bf2"
            },
            "dist": {
                "type": "zip",
                "url": "https://api.github.com/repos/sebastianbergmann/global-state/zipball/0ca8db5a5fc9c8646244e629625ac486fa286bf2",
                "reference": "0ca8db5a5fc9c8646244e629625ac486fa286bf2",
                "shasum": ""
            },
            "require": {
                "php": ">=7.3",
                "sebastian/object-reflector": "^2.0",
                "sebastian/recursion-context": "^4.0"
            },
            "require-dev": {
                "ext-dom": "*",
                "phpunit/phpunit": "^9.3"
            },
            "suggest": {
                "ext-uopz": "*"
            },
            "type": "library",
            "extra": {
                "branch-alias": {
                    "dev-master": "5.0-dev"
                }
            },
            "autoload": {
                "classmap": [
                    "src/"
                ]
            },
            "notification-url": "https://packagist.org/downloads/",
            "license": [
                "BSD-3-Clause"
            ],
            "authors": [
                {
                    "name": "Sebastian Bergmann",
                    "email": "sebastian@phpunit.de"
                }
            ],
            "description": "Snapshotting of global state",
            "homepage": "http://www.github.com/sebastianbergmann/global-state",
            "keywords": [
                "global state"
            ],
            "support": {
                "issues": "https://github.com/sebastianbergmann/global-state/issues",
                "source": "https://github.com/sebastianbergmann/global-state/tree/5.0.5"
            },
            "funding": [
                {
                    "url": "https://github.com/sebastianbergmann",
                    "type": "github"
                }
            ],
            "time": "2022-02-14T08:28:10+00:00"
        },
        {
            "name": "sebastian/lines-of-code",
            "version": "1.0.3",
            "source": {
                "type": "git",
                "url": "https://github.com/sebastianbergmann/lines-of-code.git",
                "reference": "c1c2e997aa3146983ed888ad08b15470a2e22ecc"
            },
            "dist": {
                "type": "zip",
                "url": "https://api.github.com/repos/sebastianbergmann/lines-of-code/zipball/c1c2e997aa3146983ed888ad08b15470a2e22ecc",
                "reference": "c1c2e997aa3146983ed888ad08b15470a2e22ecc",
                "shasum": ""
            },
            "require": {
                "nikic/php-parser": "^4.6",
                "php": ">=7.3"
            },
            "require-dev": {
                "phpunit/phpunit": "^9.3"
            },
            "type": "library",
            "extra": {
                "branch-alias": {
                    "dev-master": "1.0-dev"
                }
            },
            "autoload": {
                "classmap": [
                    "src/"
                ]
            },
            "notification-url": "https://packagist.org/downloads/",
            "license": [
                "BSD-3-Clause"
            ],
            "authors": [
                {
                    "name": "Sebastian Bergmann",
                    "email": "sebastian@phpunit.de",
                    "role": "lead"
                }
            ],
            "description": "Library for counting the lines of code in PHP source code",
            "homepage": "https://github.com/sebastianbergmann/lines-of-code",
            "support": {
                "issues": "https://github.com/sebastianbergmann/lines-of-code/issues",
                "source": "https://github.com/sebastianbergmann/lines-of-code/tree/1.0.3"
            },
            "funding": [
                {
                    "url": "https://github.com/sebastianbergmann",
                    "type": "github"
                }
            ],
            "time": "2020-11-28T06:42:11+00:00"
        },
        {
            "name": "sebastian/object-enumerator",
            "version": "4.0.4",
            "source": {
                "type": "git",
                "url": "https://github.com/sebastianbergmann/object-enumerator.git",
                "reference": "5c9eeac41b290a3712d88851518825ad78f45c71"
            },
            "dist": {
                "type": "zip",
                "url": "https://api.github.com/repos/sebastianbergmann/object-enumerator/zipball/5c9eeac41b290a3712d88851518825ad78f45c71",
                "reference": "5c9eeac41b290a3712d88851518825ad78f45c71",
                "shasum": ""
            },
            "require": {
                "php": ">=7.3",
                "sebastian/object-reflector": "^2.0",
                "sebastian/recursion-context": "^4.0"
            },
            "require-dev": {
                "phpunit/phpunit": "^9.3"
            },
            "type": "library",
            "extra": {
                "branch-alias": {
                    "dev-master": "4.0-dev"
                }
            },
            "autoload": {
                "classmap": [
                    "src/"
                ]
            },
            "notification-url": "https://packagist.org/downloads/",
            "license": [
                "BSD-3-Clause"
            ],
            "authors": [
                {
                    "name": "Sebastian Bergmann",
                    "email": "sebastian@phpunit.de"
                }
            ],
            "description": "Traverses array structures and object graphs to enumerate all referenced objects",
            "homepage": "https://github.com/sebastianbergmann/object-enumerator/",
            "support": {
                "issues": "https://github.com/sebastianbergmann/object-enumerator/issues",
                "source": "https://github.com/sebastianbergmann/object-enumerator/tree/4.0.4"
            },
            "funding": [
                {
                    "url": "https://github.com/sebastianbergmann",
                    "type": "github"
                }
            ],
            "time": "2020-10-26T13:12:34+00:00"
        },
        {
            "name": "sebastian/object-reflector",
            "version": "2.0.4",
            "source": {
                "type": "git",
                "url": "https://github.com/sebastianbergmann/object-reflector.git",
                "reference": "b4f479ebdbf63ac605d183ece17d8d7fe49c15c7"
            },
            "dist": {
                "type": "zip",
                "url": "https://api.github.com/repos/sebastianbergmann/object-reflector/zipball/b4f479ebdbf63ac605d183ece17d8d7fe49c15c7",
                "reference": "b4f479ebdbf63ac605d183ece17d8d7fe49c15c7",
                "shasum": ""
            },
            "require": {
                "php": ">=7.3"
            },
            "require-dev": {
                "phpunit/phpunit": "^9.3"
            },
            "type": "library",
            "extra": {
                "branch-alias": {
                    "dev-master": "2.0-dev"
                }
            },
            "autoload": {
                "classmap": [
                    "src/"
                ]
            },
            "notification-url": "https://packagist.org/downloads/",
            "license": [
                "BSD-3-Clause"
            ],
            "authors": [
                {
                    "name": "Sebastian Bergmann",
                    "email": "sebastian@phpunit.de"
                }
            ],
            "description": "Allows reflection of object attributes, including inherited and non-public ones",
            "homepage": "https://github.com/sebastianbergmann/object-reflector/",
            "support": {
                "issues": "https://github.com/sebastianbergmann/object-reflector/issues",
                "source": "https://github.com/sebastianbergmann/object-reflector/tree/2.0.4"
            },
            "funding": [
                {
                    "url": "https://github.com/sebastianbergmann",
                    "type": "github"
                }
            ],
            "time": "2020-10-26T13:14:26+00:00"
        },
        {
            "name": "sebastian/recursion-context",
            "version": "4.0.4",
            "source": {
                "type": "git",
                "url": "https://github.com/sebastianbergmann/recursion-context.git",
                "reference": "cd9d8cf3c5804de4341c283ed787f099f5506172"
            },
            "dist": {
                "type": "zip",
                "url": "https://api.github.com/repos/sebastianbergmann/recursion-context/zipball/cd9d8cf3c5804de4341c283ed787f099f5506172",
                "reference": "cd9d8cf3c5804de4341c283ed787f099f5506172",
                "shasum": ""
            },
            "require": {
                "php": ">=7.3"
            },
            "require-dev": {
                "phpunit/phpunit": "^9.3"
            },
            "type": "library",
            "extra": {
                "branch-alias": {
                    "dev-master": "4.0-dev"
                }
            },
            "autoload": {
                "classmap": [
                    "src/"
                ]
            },
            "notification-url": "https://packagist.org/downloads/",
            "license": [
                "BSD-3-Clause"
            ],
            "authors": [
                {
                    "name": "Sebastian Bergmann",
                    "email": "sebastian@phpunit.de"
                },
                {
                    "name": "Jeff Welch",
                    "email": "whatthejeff@gmail.com"
                },
                {
                    "name": "Adam Harvey",
                    "email": "aharvey@php.net"
                }
            ],
            "description": "Provides functionality to recursively process PHP variables",
            "homepage": "http://www.github.com/sebastianbergmann/recursion-context",
            "support": {
                "issues": "https://github.com/sebastianbergmann/recursion-context/issues",
                "source": "https://github.com/sebastianbergmann/recursion-context/tree/4.0.4"
            },
            "funding": [
                {
                    "url": "https://github.com/sebastianbergmann",
                    "type": "github"
                }
            ],
            "time": "2020-10-26T13:17:30+00:00"
        },
        {
            "name": "sebastian/resource-operations",
            "version": "3.0.3",
            "source": {
                "type": "git",
                "url": "https://github.com/sebastianbergmann/resource-operations.git",
                "reference": "0f4443cb3a1d92ce809899753bc0d5d5a8dd19a8"
            },
            "dist": {
                "type": "zip",
                "url": "https://api.github.com/repos/sebastianbergmann/resource-operations/zipball/0f4443cb3a1d92ce809899753bc0d5d5a8dd19a8",
                "reference": "0f4443cb3a1d92ce809899753bc0d5d5a8dd19a8",
                "shasum": ""
            },
            "require": {
                "php": ">=7.3"
            },
            "require-dev": {
                "phpunit/phpunit": "^9.0"
            },
            "type": "library",
            "extra": {
                "branch-alias": {
                    "dev-master": "3.0-dev"
                }
            },
            "autoload": {
                "classmap": [
                    "src/"
                ]
            },
            "notification-url": "https://packagist.org/downloads/",
            "license": [
                "BSD-3-Clause"
            ],
            "authors": [
                {
                    "name": "Sebastian Bergmann",
                    "email": "sebastian@phpunit.de"
                }
            ],
            "description": "Provides a list of PHP built-in functions that operate on resources",
            "homepage": "https://www.github.com/sebastianbergmann/resource-operations",
            "support": {
                "issues": "https://github.com/sebastianbergmann/resource-operations/issues",
                "source": "https://github.com/sebastianbergmann/resource-operations/tree/3.0.3"
            },
            "funding": [
                {
                    "url": "https://github.com/sebastianbergmann",
                    "type": "github"
                }
            ],
            "time": "2020-09-28T06:45:17+00:00"
        },
        {
            "name": "sebastian/type",
            "version": "3.2.0",
            "source": {
                "type": "git",
                "url": "https://github.com/sebastianbergmann/type.git",
                "reference": "fb3fe09c5f0bae6bc27ef3ce933a1e0ed9464b6e"
            },
            "dist": {
                "type": "zip",
                "url": "https://api.github.com/repos/sebastianbergmann/type/zipball/fb3fe09c5f0bae6bc27ef3ce933a1e0ed9464b6e",
                "reference": "fb3fe09c5f0bae6bc27ef3ce933a1e0ed9464b6e",
                "shasum": ""
            },
            "require": {
                "php": ">=7.3"
            },
            "require-dev": {
                "phpunit/phpunit": "^9.5"
            },
            "type": "library",
            "extra": {
                "branch-alias": {
                    "dev-master": "3.2-dev"
                }
            },
            "autoload": {
                "classmap": [
                    "src/"
                ]
            },
            "notification-url": "https://packagist.org/downloads/",
            "license": [
                "BSD-3-Clause"
            ],
            "authors": [
                {
                    "name": "Sebastian Bergmann",
                    "email": "sebastian@phpunit.de",
                    "role": "lead"
                }
            ],
            "description": "Collection of value objects that represent the types of the PHP type system",
            "homepage": "https://github.com/sebastianbergmann/type",
            "support": {
                "issues": "https://github.com/sebastianbergmann/type/issues",
                "source": "https://github.com/sebastianbergmann/type/tree/3.2.0"
            },
            "funding": [
                {
                    "url": "https://github.com/sebastianbergmann",
                    "type": "github"
                }
            ],
            "time": "2022-09-12T14:47:03+00:00"
        },
        {
            "name": "sebastian/version",
            "version": "3.0.2",
            "source": {
                "type": "git",
                "url": "https://github.com/sebastianbergmann/version.git",
                "reference": "c6c1022351a901512170118436c764e473f6de8c"
            },
            "dist": {
                "type": "zip",
                "url": "https://api.github.com/repos/sebastianbergmann/version/zipball/c6c1022351a901512170118436c764e473f6de8c",
                "reference": "c6c1022351a901512170118436c764e473f6de8c",
                "shasum": ""
            },
            "require": {
                "php": ">=7.3"
            },
            "type": "library",
            "extra": {
                "branch-alias": {
                    "dev-master": "3.0-dev"
                }
            },
            "autoload": {
                "classmap": [
                    "src/"
                ]
            },
            "notification-url": "https://packagist.org/downloads/",
            "license": [
                "BSD-3-Clause"
            ],
            "authors": [
                {
                    "name": "Sebastian Bergmann",
                    "email": "sebastian@phpunit.de",
                    "role": "lead"
                }
            ],
            "description": "Library that helps with managing the version number of Git-hosted PHP projects",
            "homepage": "https://github.com/sebastianbergmann/version",
            "support": {
                "issues": "https://github.com/sebastianbergmann/version/issues",
                "source": "https://github.com/sebastianbergmann/version/tree/3.0.2"
            },
            "funding": [
                {
                    "url": "https://github.com/sebastianbergmann",
                    "type": "github"
                }
            ],
            "time": "2020-09-28T06:39:44+00:00"
        },
        {
            "name": "theseer/tokenizer",
            "version": "1.2.1",
            "source": {
                "type": "git",
                "url": "https://github.com/theseer/tokenizer.git",
                "reference": "34a41e998c2183e22995f158c581e7b5e755ab9e"
            },
            "dist": {
                "type": "zip",
                "url": "https://api.github.com/repos/theseer/tokenizer/zipball/34a41e998c2183e22995f158c581e7b5e755ab9e",
                "reference": "34a41e998c2183e22995f158c581e7b5e755ab9e",
                "shasum": ""
            },
            "require": {
                "ext-dom": "*",
                "ext-tokenizer": "*",
                "ext-xmlwriter": "*",
                "php": "^7.2 || ^8.0"
            },
            "type": "library",
            "autoload": {
                "classmap": [
                    "src/"
                ]
            },
            "notification-url": "https://packagist.org/downloads/",
            "license": [
                "BSD-3-Clause"
            ],
            "authors": [
                {
                    "name": "Arne Blankerts",
                    "email": "arne@blankerts.de",
                    "role": "Developer"
                }
            ],
            "description": "A small library for converting tokenized PHP source code into XML and potentially other formats",
            "support": {
                "issues": "https://github.com/theseer/tokenizer/issues",
                "source": "https://github.com/theseer/tokenizer/tree/1.2.1"
            },
            "funding": [
                {
                    "url": "https://github.com/theseer",
                    "type": "github"
                }
            ],
            "time": "2021-07-28T10:34:58+00:00"
        }
    ],
    "aliases": [],
    "minimum-stability": "stable",
    "stability-flags": [],
    "prefer-stable": false,
    "prefer-lowest": false,
    "platform": {
        "php": "^8.0",
        "php-64bit": "*",
        "ext-chunkutils2": "^0.3.1",
        "ext-crypto": "^0.3.1",
        "ext-ctype": "*",
        "ext-curl": "*",
        "ext-date": "*",
        "ext-gmp": "*",
        "ext-hash": "*",
        "ext-igbinary": "^3.0.1",
        "ext-json": "*",
        "ext-leveldb": "^0.2.1 || ^0.3.0",
        "ext-mbstring": "*",
        "ext-morton": "^0.1.0",
        "ext-openssl": "*",
        "ext-pcre": "*",
        "ext-phar": "*",
        "ext-pthreads": "^4.0",
        "ext-reflection": "*",
        "ext-simplexml": "*",
        "ext-sockets": "*",
        "ext-spl": "*",
        "ext-yaml": ">=2.0.0",
        "ext-zip": "*",
        "ext-zlib": ">=1.2.11",
        "composer-runtime-api": "^2.0"
    },
    "platform-dev": [],
    "platform-overrides": {
        "php": "8.0.0"
    },
    "plugin-api-version": "2.3.0"
}<|MERGE_RESOLUTION|>--- conflicted
+++ resolved
@@ -4,11 +4,7 @@
         "Read more about it at https://getcomposer.org/doc/01-basic-usage.md#installing-dependencies",
         "This file is @generated automatically"
     ],
-<<<<<<< HEAD
-    "content-hash": "df65cc2917f6ab13745a48a6eb2fe48a",
-=======
     "content-hash": "f652fc7867f7fd3d183df26e44658cd0",
->>>>>>> 78642943
     "packages": [
         {
             "name": "adhocore/json-comment",
@@ -279,18 +275,6 @@
         },
         {
             "name": "pocketmine/bedrock-protocol",
-<<<<<<< HEAD
-            "version": "12.1.0+bedrock-1.19.20",
-            "source": {
-                "type": "git",
-                "url": "https://github.com/pmmp/BedrockProtocol.git",
-                "reference": "f754df1c7becfad89599052e3ac07852a02dc4dd"
-            },
-            "dist": {
-                "type": "zip",
-                "url": "https://api.github.com/repos/pmmp/BedrockProtocol/zipball/f754df1c7becfad89599052e3ac07852a02dc4dd",
-                "reference": "f754df1c7becfad89599052e3ac07852a02dc4dd",
-=======
             "version": "13.0.0+bedrock-1.19.30",
             "source": {
                 "type": "git",
@@ -301,7 +285,6 @@
                 "type": "zip",
                 "url": "https://api.github.com/repos/pmmp/BedrockProtocol/zipball/94de2221676ca717587e1ff4e45445c24ada1749",
                 "reference": "94de2221676ca717587e1ff4e45445c24ada1749",
->>>>>>> 78642943
                 "shasum": ""
             },
             "require": {
@@ -333,15 +316,9 @@
             "description": "An implementation of the Minecraft: Bedrock Edition protocol in PHP",
             "support": {
                 "issues": "https://github.com/pmmp/BedrockProtocol/issues",
-<<<<<<< HEAD
-                "source": "https://github.com/pmmp/BedrockProtocol/tree/12.1.0+bedrock-1.19.20"
-            },
-            "time": "2022-08-16T19:55:35+00:00"
-=======
                 "source": "https://github.com/pmmp/BedrockProtocol/tree/bedrock-1.19.30"
             },
             "time": "2022-09-20T18:35:00+00:00"
->>>>>>> 78642943
         },
         {
             "name": "pocketmine/binaryutils",
@@ -559,18 +536,6 @@
         },
         {
             "name": "pocketmine/locale-data",
-<<<<<<< HEAD
-            "version": "2.8.4",
-            "source": {
-                "type": "git",
-                "url": "https://github.com/pmmp/Language.git",
-                "reference": "6709467487d270c962deee16972c7786949d1511"
-            },
-            "dist": {
-                "type": "zip",
-                "url": "https://api.github.com/repos/pmmp/Language/zipball/6709467487d270c962deee16972c7786949d1511",
-                "reference": "6709467487d270c962deee16972c7786949d1511",
-=======
             "version": "2.8.7",
             "source": {
                 "type": "git",
@@ -581,7 +546,6 @@
                 "type": "zip",
                 "url": "https://api.github.com/repos/pmmp/Language/zipball/e115d3d64a508065f1cedad1be55528906308456",
                 "reference": "e115d3d64a508065f1cedad1be55528906308456",
->>>>>>> 78642943
                 "shasum": ""
             },
             "type": "library",
@@ -589,15 +553,9 @@
             "description": "Language resources used by PocketMine-MP",
             "support": {
                 "issues": "https://github.com/pmmp/Language/issues",
-<<<<<<< HEAD
-                "source": "https://github.com/pmmp/Language/tree/2.8.4"
-            },
-            "time": "2022-08-16T17:47:52+00:00"
-=======
                 "source": "https://github.com/pmmp/Language/tree/2.8.7"
             },
             "time": "2022-08-21T20:37:16+00:00"
->>>>>>> 78642943
         },
         {
             "name": "pocketmine/log",
