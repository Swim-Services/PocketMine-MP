{
    "_readme": [
        "This file locks the dependencies of your project to a known state",
        "Read more about it at https://getcomposer.org/doc/01-basic-usage.md#installing-dependencies",
        "This file is @generated automatically"
    ],
<<<<<<< HEAD
    "content-hash": "8fb24f8002eeeaa5e15351dfee6b570b",
=======
    "content-hash": "d923f5fd75f0d33eb5198268a74a58b4",
>>>>>>> eaab1a87
    "packages": [
        {
            "name": "adhocore/json-comment",
            "version": "1.2.1",
            "source": {
                "type": "git",
                "url": "https://github.com/adhocore/php-json-comment.git",
                "reference": "651023f9fe52e9efa2198cbaf6e481d1968e2377"
            },
            "dist": {
                "type": "zip",
                "url": "https://api.github.com/repos/adhocore/php-json-comment/zipball/651023f9fe52e9efa2198cbaf6e481d1968e2377",
                "reference": "651023f9fe52e9efa2198cbaf6e481d1968e2377",
                "shasum": ""
            },
            "require": {
                "ext-ctype": "*",
                "php": ">=7.0"
            },
            "require-dev": {
                "phpunit/phpunit": "^6.5 || ^7.5 || ^8.5"
            },
            "type": "library",
            "autoload": {
                "psr-4": {
                    "Ahc\\Json\\": "src/"
                }
            },
            "notification-url": "https://packagist.org/downloads/",
            "license": [
                "MIT"
            ],
            "authors": [
                {
                    "name": "Jitendra Adhikari",
                    "email": "jiten.adhikary@gmail.com"
                }
            ],
            "description": "Lightweight JSON comment stripper library for PHP",
            "keywords": [
                "comment",
                "json",
                "strip-comment"
            ],
            "support": {
                "issues": "https://github.com/adhocore/php-json-comment/issues",
                "source": "https://github.com/adhocore/php-json-comment/tree/1.2.1"
            },
            "funding": [
                {
                    "url": "https://paypal.me/ji10",
                    "type": "custom"
                },
                {
                    "url": "https://github.com/adhocore",
                    "type": "github"
                }
            ],
            "time": "2022-10-02T11:22:07+00:00"
        },
        {
            "name": "brick/math",
            "version": "0.11.0",
            "source": {
                "type": "git",
                "url": "https://github.com/brick/math.git",
                "reference": "0ad82ce168c82ba30d1c01ec86116ab52f589478"
            },
            "dist": {
                "type": "zip",
                "url": "https://api.github.com/repos/brick/math/zipball/0ad82ce168c82ba30d1c01ec86116ab52f589478",
                "reference": "0ad82ce168c82ba30d1c01ec86116ab52f589478",
                "shasum": ""
            },
            "require": {
                "php": "^8.0"
            },
            "require-dev": {
                "php-coveralls/php-coveralls": "^2.2",
                "phpunit/phpunit": "^9.0",
                "vimeo/psalm": "5.0.0"
            },
            "type": "library",
            "autoload": {
                "psr-4": {
                    "Brick\\Math\\": "src/"
                }
            },
            "notification-url": "https://packagist.org/downloads/",
            "license": [
                "MIT"
            ],
            "description": "Arbitrary-precision arithmetic library",
            "keywords": [
                "Arbitrary-precision",
                "BigInteger",
                "BigRational",
                "arithmetic",
                "bigdecimal",
                "bignum",
                "brick",
                "math"
            ],
            "support": {
                "issues": "https://github.com/brick/math/issues",
                "source": "https://github.com/brick/math/tree/0.11.0"
            },
            "funding": [
                {
                    "url": "https://github.com/BenMorel",
                    "type": "github"
                }
            ],
            "time": "2023-01-15T23:15:59+00:00"
        },
        {
<<<<<<< HEAD
            "name": "nethergamesmc/bedrock-data",
            "version": "dev-master",
            "source": {
                "type": "git",
                "url": "https://github.com/NetherGamesMC/BedrockData.git",
                "reference": "a3803d3864036ef89761800236ab83fdb4068b4c"
            },
            "dist": {
                "type": "zip",
                "url": "https://api.github.com/repos/NetherGamesMC/BedrockData/zipball/a3803d3864036ef89761800236ab83fdb4068b4c",
                "reference": "a3803d3864036ef89761800236ab83fdb4068b4c",
=======
            "name": "pocketmine/bedrock-block-upgrade-schema",
            "version": "3.5.0",
            "source": {
                "type": "git",
                "url": "https://github.com/pmmp/BedrockBlockUpgradeSchema.git",
                "reference": "1ed4ba738333c4b4afe4fef8e9326a45c89f12e3"
            },
            "dist": {
                "type": "zip",
                "url": "https://api.github.com/repos/pmmp/BedrockBlockUpgradeSchema/zipball/1ed4ba738333c4b4afe4fef8e9326a45c89f12e3",
                "reference": "1ed4ba738333c4b4afe4fef8e9326a45c89f12e3",
>>>>>>> eaab1a87
                "shasum": ""
            },
            "default-branch": true,
            "type": "library",
            "license": [
                "CC0-1.0"
            ],
            "description": "Blobs of data generated from Minecraft: Bedrock Edition, used by PocketMine-MP",
            "support": {
<<<<<<< HEAD
                "source": "https://github.com/NetherGamesMC/BedrockData/tree/master"
            },
            "time": "2023-12-11T23:51:22+00:00"
        },
        {
            "name": "nethergamesmc/bedrock-protocol",
            "version": "dev-master",
            "source": {
                "type": "git",
                "url": "https://github.com/NetherGamesMC/BedrockProtocol.git",
                "reference": "3c000f8b8b6562a0b83045912fef1a72a4c16039"
            },
            "dist": {
                "type": "zip",
                "url": "https://api.github.com/repos/NetherGamesMC/BedrockProtocol/zipball/3c000f8b8b6562a0b83045912fef1a72a4c16039",
                "reference": "3c000f8b8b6562a0b83045912fef1a72a4c16039",
=======
                "issues": "https://github.com/pmmp/BedrockBlockUpgradeSchema/issues",
                "source": "https://github.com/pmmp/BedrockBlockUpgradeSchema/tree/3.5.0"
            },
            "time": "2024-02-07T11:46:50+00:00"
        },
        {
            "name": "pocketmine/bedrock-data",
            "version": "2.8.0+bedrock-1.20.60",
            "source": {
                "type": "git",
                "url": "https://github.com/pmmp/BedrockData.git",
                "reference": "d8ea0355b7c835564af9fe6e273e650ac62c84a2"
            },
            "dist": {
                "type": "zip",
                "url": "https://api.github.com/repos/pmmp/BedrockData/zipball/d8ea0355b7c835564af9fe6e273e650ac62c84a2",
                "reference": "d8ea0355b7c835564af9fe6e273e650ac62c84a2",
>>>>>>> eaab1a87
                "shasum": ""
            },
            "require": {
                "ext-json": "*",
                "netresearch/jsonmapper": "^4.0",
                "php": "^8.1",
                "pocketmine/binaryutils": "^0.2.0",
                "pocketmine/color": "^0.2.0 || ^0.3.0",
                "pocketmine/math": "^0.3.0 || ^0.4.0 || ^1.0.0",
                "pocketmine/nbt": "^1.0.0",
                "ramsey/uuid": "^4.1"
            },
            "require-dev": {
                "phpstan/phpstan": "1.10.39",
                "phpstan/phpstan-phpunit": "^1.0.0",
                "phpstan/phpstan-strict-rules": "^1.0.0",
                "phpunit/phpunit": "^9.5 || ^10.0"
            },
            "default-branch": true,
            "type": "library",
            "autoload": {
                "psr-4": {
                    "pocketmine\\network\\mcpe\\protocol\\": "src/"
                }
            },
            "autoload-dev": {
                "psr-4": {
                    "pocketmine\\network\\mcpe\\protocol\\": "tests/phpunit/"
                }
            },
            "scripts": {
                "update-create-methods": [
                    "@php tools/generate-create-static-methods.php"
                ]
            },
            "license": [
                "LGPL-3.0"
            ],
            "description": "An implementation of the Minecraft: Bedrock Edition protocol in PHP",
            "support": {
<<<<<<< HEAD
                "source": "https://github.com/NetherGamesMC/BedrockProtocol/tree/master"
            },
            "time": "2023-12-07T19:17:53+00:00"
        },
        {
            "name": "pocketmine/bedrock-block-upgrade-schema",
            "version": "3.4.0",
            "source": {
                "type": "git",
                "url": "https://github.com/pmmp/BedrockBlockUpgradeSchema.git",
                "reference": "9872eb37f15080b19c2b7861085e549c48dda92d"
            },
            "dist": {
                "type": "zip",
                "url": "https://api.github.com/repos/pmmp/BedrockBlockUpgradeSchema/zipball/9872eb37f15080b19c2b7861085e549c48dda92d",
                "reference": "9872eb37f15080b19c2b7861085e549c48dda92d",
=======
                "issues": "https://github.com/pmmp/BedrockData/issues",
                "source": "https://github.com/pmmp/BedrockData/tree/bedrock-1.20.60"
            },
            "time": "2024-02-07T11:23:46+00:00"
        },
        {
            "name": "pocketmine/bedrock-item-upgrade-schema",
            "version": "1.7.0",
            "source": {
                "type": "git",
                "url": "https://github.com/pmmp/BedrockItemUpgradeSchema.git",
                "reference": "69772dd58e2b2c7b7513fa2bcdc46e782228641c"
            },
            "dist": {
                "type": "zip",
                "url": "https://api.github.com/repos/pmmp/BedrockItemUpgradeSchema/zipball/69772dd58e2b2c7b7513fa2bcdc46e782228641c",
                "reference": "69772dd58e2b2c7b7513fa2bcdc46e782228641c",
>>>>>>> eaab1a87
                "shasum": ""
            },
            "type": "library",
            "notification-url": "https://packagist.org/downloads/",
            "license": [
                "CC0-1.0"
            ],
            "description": "Schemas describing how to upgrade saved block data in older Minecraft: Bedrock Edition world saves",
            "support": {
<<<<<<< HEAD
                "issues": "https://github.com/pmmp/BedrockBlockUpgradeSchema/issues",
                "source": "https://github.com/pmmp/BedrockBlockUpgradeSchema/tree/3.4.0"
            },
            "time": "2023-11-08T15:22:06+00:00"
        },
        {
            "name": "pocketmine/bedrock-item-upgrade-schema",
            "version": "1.6.0",
            "source": {
                "type": "git",
                "url": "https://github.com/pmmp/BedrockItemUpgradeSchema.git",
                "reference": "d374e5fd8302977675dcd2a42733abd3ee476ca1"
            },
            "dist": {
                "type": "zip",
                "url": "https://api.github.com/repos/pmmp/BedrockItemUpgradeSchema/zipball/d374e5fd8302977675dcd2a42733abd3ee476ca1",
                "reference": "d374e5fd8302977675dcd2a42733abd3ee476ca1",
=======
                "issues": "https://github.com/pmmp/BedrockItemUpgradeSchema/issues",
                "source": "https://github.com/pmmp/BedrockItemUpgradeSchema/tree/1.7.0"
            },
            "time": "2024-02-07T11:58:05+00:00"
        },
        {
            "name": "pocketmine/bedrock-protocol",
            "version": "27.0.1+bedrock-1.20.60",
            "source": {
                "type": "git",
                "url": "https://github.com/pmmp/BedrockProtocol.git",
                "reference": "0cebb55f6e904f722b14d420f6b2c84c7fa69f10"
            },
            "dist": {
                "type": "zip",
                "url": "https://api.github.com/repos/pmmp/BedrockProtocol/zipball/0cebb55f6e904f722b14d420f6b2c84c7fa69f10",
                "reference": "0cebb55f6e904f722b14d420f6b2c84c7fa69f10",
>>>>>>> eaab1a87
                "shasum": ""
            },
            "type": "library",
            "notification-url": "https://packagist.org/downloads/",
            "license": [
                "CC0-1.0"
            ],
            "description": "JSON schemas for upgrading items found in older Minecraft: Bedrock world saves",
            "support": {
<<<<<<< HEAD
                "issues": "https://github.com/pmmp/BedrockItemUpgradeSchema/issues",
                "source": "https://github.com/pmmp/BedrockItemUpgradeSchema/tree/1.6.0"
            },
            "time": "2023-11-08T18:12:14+00:00"
=======
                "issues": "https://github.com/pmmp/BedrockProtocol/issues",
                "source": "https://github.com/pmmp/BedrockProtocol/tree/27.0.1+bedrock-1.20.60"
            },
            "time": "2024-02-07T11:53:50+00:00"
>>>>>>> eaab1a87
        },
        {
            "name": "pocketmine/binaryutils",
            "version": "0.2.4",
            "source": {
                "type": "git",
                "url": "https://github.com/pmmp/BinaryUtils.git",
                "reference": "5ac7eea91afbad8dc498f5ce34ce6297d5e6ea9a"
            },
            "dist": {
                "type": "zip",
                "url": "https://api.github.com/repos/pmmp/BinaryUtils/zipball/5ac7eea91afbad8dc498f5ce34ce6297d5e6ea9a",
                "reference": "5ac7eea91afbad8dc498f5ce34ce6297d5e6ea9a",
                "shasum": ""
            },
            "require": {
                "php": "^7.4 || ^8.0",
                "php-64bit": "*"
            },
            "require-dev": {
                "phpstan/extension-installer": "^1.0",
                "phpstan/phpstan": "1.3.0",
                "phpstan/phpstan-phpunit": "^1.0",
                "phpstan/phpstan-strict-rules": "^1.0.0",
                "phpunit/phpunit": "^9.5"
            },
            "type": "library",
            "autoload": {
                "psr-4": {
                    "pocketmine\\utils\\": "src/"
                }
            },
            "notification-url": "https://packagist.org/downloads/",
            "license": [
                "LGPL-3.0"
            ],
            "description": "Classes and methods for conveniently handling binary data",
            "support": {
                "issues": "https://github.com/pmmp/BinaryUtils/issues",
                "source": "https://github.com/pmmp/BinaryUtils/tree/0.2.4"
            },
            "time": "2022-01-12T18:06:33+00:00"
        },
        {
            "name": "pocketmine/callback-validator",
            "version": "1.0.3",
            "source": {
                "type": "git",
                "url": "https://github.com/pmmp/CallbackValidator.git",
                "reference": "64787469766bcaa7e5885242e85c23c25e8c55a2"
            },
            "dist": {
                "type": "zip",
                "url": "https://api.github.com/repos/pmmp/CallbackValidator/zipball/64787469766bcaa7e5885242e85c23c25e8c55a2",
                "reference": "64787469766bcaa7e5885242e85c23c25e8c55a2",
                "shasum": ""
            },
            "require": {
                "ext-reflection": "*",
                "php": "^7.1 || ^8.0"
            },
            "replace": {
                "daverandom/callback-validator": "*"
            },
            "require-dev": {
                "phpstan/extension-installer": "^1.0",
                "phpstan/phpstan": "0.12.59",
                "phpstan/phpstan-strict-rules": "^0.12.4",
                "phpunit/phpunit": "^7.5 || ^8.5 || ^9.0"
            },
            "type": "library",
            "autoload": {
                "psr-4": {
                    "DaveRandom\\CallbackValidator\\": "src/"
                }
            },
            "notification-url": "https://packagist.org/downloads/",
            "license": [
                "MIT"
            ],
            "authors": [
                {
                    "name": "Chris Wright",
                    "email": "cw@daverandom.com"
                }
            ],
            "description": "Fork of daverandom/callback-validator - Tools for validating callback signatures",
            "support": {
                "issues": "https://github.com/pmmp/CallbackValidator/issues",
                "source": "https://github.com/pmmp/CallbackValidator/tree/1.0.3"
            },
            "time": "2020-12-11T01:45:37+00:00"
        },
        {
            "name": "pocketmine/color",
            "version": "0.3.1",
            "source": {
                "type": "git",
                "url": "https://github.com/pmmp/Color.git",
                "reference": "a0421f1e9e0b0c619300fb92d593283378f6a5e1"
            },
            "dist": {
                "type": "zip",
                "url": "https://api.github.com/repos/pmmp/Color/zipball/a0421f1e9e0b0c619300fb92d593283378f6a5e1",
                "reference": "a0421f1e9e0b0c619300fb92d593283378f6a5e1",
                "shasum": ""
            },
            "require": {
                "php": "^8.0"
            },
            "require-dev": {
                "phpstan/phpstan": "1.10.3",
                "phpstan/phpstan-strict-rules": "^1.2.0"
            },
            "type": "library",
            "autoload": {
                "psr-4": {
                    "pocketmine\\color\\": "src/"
                }
            },
            "notification-url": "https://packagist.org/downloads/",
            "license": [
                "LGPL-3.0"
            ],
            "description": "Color handling library used by PocketMine-MP and related projects",
            "support": {
                "issues": "https://github.com/pmmp/Color/issues",
                "source": "https://github.com/pmmp/Color/tree/0.3.1"
            },
            "time": "2023-04-10T11:38:05+00:00"
        },
        {
            "name": "pocketmine/errorhandler",
            "version": "0.6.0",
            "source": {
                "type": "git",
                "url": "https://github.com/pmmp/ErrorHandler.git",
                "reference": "dae214a04348b911e8219ebf125ff1c5589cc878"
            },
            "dist": {
                "type": "zip",
                "url": "https://api.github.com/repos/pmmp/ErrorHandler/zipball/dae214a04348b911e8219ebf125ff1c5589cc878",
                "reference": "dae214a04348b911e8219ebf125ff1c5589cc878",
                "shasum": ""
            },
            "require": {
                "php": "^8.0"
            },
            "require-dev": {
                "phpstan/phpstan": "0.12.99",
                "phpstan/phpstan-strict-rules": "^0.12.2",
                "phpunit/phpunit": "^9.5"
            },
            "type": "library",
            "autoload": {
                "psr-4": {
                    "pocketmine\\errorhandler\\": "src/"
                }
            },
            "notification-url": "https://packagist.org/downloads/",
            "license": [
                "LGPL-3.0"
            ],
            "description": "Utilities to handle nasty PHP E_* errors in a usable way",
            "support": {
                "issues": "https://github.com/pmmp/ErrorHandler/issues",
                "source": "https://github.com/pmmp/ErrorHandler/tree/0.6.0"
            },
            "time": "2022-01-08T21:05:46+00:00"
        },
        {
            "name": "pocketmine/locale-data",
            "version": "2.19.6",
            "source": {
                "type": "git",
                "url": "https://github.com/pmmp/Language.git",
                "reference": "93e473e20e7f4515ecf45c5ef0f9155b9247a86e"
            },
            "dist": {
                "type": "zip",
                "url": "https://api.github.com/repos/pmmp/Language/zipball/93e473e20e7f4515ecf45c5ef0f9155b9247a86e",
                "reference": "93e473e20e7f4515ecf45c5ef0f9155b9247a86e",
                "shasum": ""
            },
            "type": "library",
            "notification-url": "https://packagist.org/downloads/",
            "description": "Language resources used by PocketMine-MP",
            "support": {
                "issues": "https://github.com/pmmp/Language/issues",
                "source": "https://github.com/pmmp/Language/tree/2.19.6"
            },
            "time": "2023-08-08T16:53:23+00:00"
        },
        {
            "name": "pocketmine/log",
            "version": "0.4.0",
            "source": {
                "type": "git",
                "url": "https://github.com/pmmp/Log.git",
                "reference": "e6c912c0f9055c81d23108ec2d179b96f404c043"
            },
            "dist": {
                "type": "zip",
                "url": "https://api.github.com/repos/pmmp/Log/zipball/e6c912c0f9055c81d23108ec2d179b96f404c043",
                "reference": "e6c912c0f9055c81d23108ec2d179b96f404c043",
                "shasum": ""
            },
            "require": {
                "php": "^7.4 || ^8.0"
            },
            "conflict": {
                "pocketmine/spl": "<0.4"
            },
            "require-dev": {
                "phpstan/phpstan": "0.12.88",
                "phpstan/phpstan-strict-rules": "^0.12.2"
            },
            "type": "library",
            "autoload": {
                "classmap": [
                    "./src"
                ]
            },
            "notification-url": "https://packagist.org/downloads/",
            "license": [
                "LGPL-3.0"
            ],
            "description": "Logging components used by PocketMine-MP and related projects",
            "support": {
                "issues": "https://github.com/pmmp/Log/issues",
                "source": "https://github.com/pmmp/Log/tree/0.4.0"
            },
            "time": "2021-06-18T19:08:09+00:00"
        },
        {
            "name": "pocketmine/math",
            "version": "1.0.0",
            "source": {
                "type": "git",
                "url": "https://github.com/pmmp/Math.git",
                "reference": "dc132d93595b32e9f210d78b3c8d43c662a5edbf"
            },
            "dist": {
                "type": "zip",
                "url": "https://api.github.com/repos/pmmp/Math/zipball/dc132d93595b32e9f210d78b3c8d43c662a5edbf",
                "reference": "dc132d93595b32e9f210d78b3c8d43c662a5edbf",
                "shasum": ""
            },
            "require": {
                "php": "^8.0",
                "php-64bit": "*"
            },
            "require-dev": {
                "phpstan/extension-installer": "^1.0",
                "phpstan/phpstan": "~1.10.3",
                "phpstan/phpstan-strict-rules": "^1.0",
                "phpunit/phpunit": "^8.5 || ^9.5"
            },
            "type": "library",
            "autoload": {
                "psr-4": {
                    "pocketmine\\math\\": "src/"
                }
            },
            "notification-url": "https://packagist.org/downloads/",
            "license": [
                "LGPL-3.0"
            ],
            "description": "PHP library containing math related code used in PocketMine-MP",
            "support": {
                "issues": "https://github.com/pmmp/Math/issues",
                "source": "https://github.com/pmmp/Math/tree/1.0.0"
            },
            "time": "2023-08-03T12:56:33+00:00"
        },
        {
            "name": "pocketmine/nbt",
            "version": "1.0.0",
            "source": {
                "type": "git",
                "url": "https://github.com/pmmp/NBT.git",
                "reference": "20540271cb59e04672cb163dca73366f207974f1"
            },
            "dist": {
                "type": "zip",
                "url": "https://api.github.com/repos/pmmp/NBT/zipball/20540271cb59e04672cb163dca73366f207974f1",
                "reference": "20540271cb59e04672cb163dca73366f207974f1",
                "shasum": ""
            },
            "require": {
                "php": "^7.4 || ^8.0",
                "php-64bit": "*",
                "pocketmine/binaryutils": "^0.2.0"
            },
            "require-dev": {
                "phpstan/extension-installer": "^1.0",
                "phpstan/phpstan": "1.10.25",
                "phpstan/phpstan-strict-rules": "^1.0",
                "phpunit/phpunit": "^9.5"
            },
            "type": "library",
            "autoload": {
                "psr-4": {
                    "pocketmine\\nbt\\": "src/"
                }
            },
            "notification-url": "https://packagist.org/downloads/",
            "license": [
                "LGPL-3.0"
            ],
            "description": "PHP library for working with Named Binary Tags",
            "support": {
                "issues": "https://github.com/pmmp/NBT/issues",
                "source": "https://github.com/pmmp/NBT/tree/1.0.0"
            },
            "time": "2023-07-14T13:01:49+00:00"
        },
        {
            "name": "pocketmine/netresearch-jsonmapper",
            "version": "v4.2.1000",
            "source": {
                "type": "git",
                "url": "https://github.com/pmmp/netresearch-jsonmapper.git",
                "reference": "078764e869e9b732f97206ec9363480a77c35532"
            },
            "dist": {
                "type": "zip",
                "url": "https://api.github.com/repos/pmmp/netresearch-jsonmapper/zipball/078764e869e9b732f97206ec9363480a77c35532",
                "reference": "078764e869e9b732f97206ec9363480a77c35532",
                "shasum": ""
            },
            "require": {
                "ext-json": "*",
                "ext-pcre": "*",
                "ext-reflection": "*",
                "ext-spl": "*",
                "php": ">=7.1"
            },
            "replace": {
                "netresearch/jsonmapper": "~4.2.0"
            },
            "require-dev": {
                "phpunit/phpunit": "~7.5 || ~8.0 || ~9.0",
                "squizlabs/php_codesniffer": "~3.5"
            },
            "type": "library",
            "autoload": {
                "psr-0": {
                    "JsonMapper": "src/"
                }
            },
            "notification-url": "https://packagist.org/downloads/",
            "license": [
                "OSL-3.0"
            ],
            "authors": [
                {
                    "name": "Christian Weiske",
                    "email": "cweiske@cweiske.de",
                    "homepage": "http://github.com/cweiske/jsonmapper/",
                    "role": "Developer"
                }
            ],
            "description": "Fork of netresearch/jsonmapper with security fixes needed by pocketmine/pocketmine-mp",
            "support": {
                "email": "cweiske@cweiske.de",
                "issues": "https://github.com/cweiske/jsonmapper/issues",
                "source": "https://github.com/pmmp/netresearch-jsonmapper/tree/v4.2.1000"
            },
            "time": "2023-07-14T10:44:14+00:00"
        },
        {
            "name": "pocketmine/raklib",
            "version": "0.15.1",
            "source": {
                "type": "git",
                "url": "https://github.com/pmmp/RakLib.git",
                "reference": "79b7b4d1d7516dc6e322514453645ad9452b20ca"
            },
            "dist": {
                "type": "zip",
                "url": "https://api.github.com/repos/pmmp/RakLib/zipball/79b7b4d1d7516dc6e322514453645ad9452b20ca",
                "reference": "79b7b4d1d7516dc6e322514453645ad9452b20ca",
                "shasum": ""
            },
            "require": {
                "ext-sockets": "*",
                "php": "^8.0",
                "php-64bit": "*",
                "php-ipv6": "*",
                "pocketmine/binaryutils": "^0.2.0",
                "pocketmine/log": "^0.3.0 || ^0.4.0"
            },
            "require-dev": {
                "phpstan/phpstan": "1.9.17",
                "phpstan/phpstan-strict-rules": "^1.0"
            },
            "type": "library",
            "autoload": {
                "psr-4": {
                    "raklib\\": "src/"
                }
            },
            "notification-url": "https://packagist.org/downloads/",
            "license": [
                "GPL-3.0"
            ],
            "description": "A RakNet server implementation written in PHP",
            "support": {
                "issues": "https://github.com/pmmp/RakLib/issues",
                "source": "https://github.com/pmmp/RakLib/tree/0.15.1"
            },
            "time": "2023-03-07T15:10:34+00:00"
        },
        {
            "name": "pocketmine/raklib-ipc",
            "version": "0.2.0",
            "source": {
                "type": "git",
                "url": "https://github.com/pmmp/RakLibIpc.git",
                "reference": "26ed56fa9db06e4ca6e8920c0ede2e01e219bb9c"
            },
            "dist": {
                "type": "zip",
                "url": "https://api.github.com/repos/pmmp/RakLibIpc/zipball/26ed56fa9db06e4ca6e8920c0ede2e01e219bb9c",
                "reference": "26ed56fa9db06e4ca6e8920c0ede2e01e219bb9c",
                "shasum": ""
            },
            "require": {
                "php": "^8.0",
                "php-64bit": "*",
                "pocketmine/binaryutils": "^0.2.0",
                "pocketmine/raklib": "^0.15.0"
            },
            "require-dev": {
                "phpstan/phpstan": "1.9.17",
                "phpstan/phpstan-strict-rules": "^1.0.0"
            },
            "type": "library",
            "autoload": {
                "psr-4": {
                    "raklib\\server\\ipc\\": "src/"
                }
            },
            "notification-url": "https://packagist.org/downloads/",
            "license": [
                "GPL-3.0"
            ],
            "description": "Channel-based protocols for inter-thread/inter-process communication with RakLib",
            "support": {
                "issues": "https://github.com/pmmp/RakLibIpc/issues",
                "source": "https://github.com/pmmp/RakLibIpc/tree/0.2.0"
            },
            "time": "2023-02-13T13:40:40+00:00"
        },
        {
            "name": "pocketmine/snooze",
            "version": "0.5.0",
            "source": {
                "type": "git",
                "url": "https://github.com/pmmp/Snooze.git",
                "reference": "a86d9ee60ce44755d166d3c7ba4b8b8be8360915"
            },
            "dist": {
                "type": "zip",
                "url": "https://api.github.com/repos/pmmp/Snooze/zipball/a86d9ee60ce44755d166d3c7ba4b8b8be8360915",
                "reference": "a86d9ee60ce44755d166d3c7ba4b8b8be8360915",
                "shasum": ""
            },
            "require": {
                "ext-pmmpthread": "^6.0",
                "php-64bit": "^8.1"
            },
            "require-dev": {
                "phpstan/extension-installer": "^1.0",
                "phpstan/phpstan": "1.10.3",
                "phpstan/phpstan-strict-rules": "^1.0"
            },
            "type": "library",
            "autoload": {
                "psr-4": {
                    "pocketmine\\snooze\\": "src/"
                }
            },
            "notification-url": "https://packagist.org/downloads/",
            "license": [
                "LGPL-3.0"
            ],
            "description": "Thread notification management library for code using the pthreads extension",
            "support": {
                "issues": "https://github.com/pmmp/Snooze/issues",
                "source": "https://github.com/pmmp/Snooze/tree/0.5.0"
            },
            "time": "2023-05-22T23:43:01+00:00"
        },
        {
            "name": "ramsey/collection",
            "version": "2.0.0",
            "source": {
                "type": "git",
                "url": "https://github.com/ramsey/collection.git",
                "reference": "a4b48764bfbb8f3a6a4d1aeb1a35bb5e9ecac4a5"
            },
            "dist": {
                "type": "zip",
                "url": "https://api.github.com/repos/ramsey/collection/zipball/a4b48764bfbb8f3a6a4d1aeb1a35bb5e9ecac4a5",
                "reference": "a4b48764bfbb8f3a6a4d1aeb1a35bb5e9ecac4a5",
                "shasum": ""
            },
            "require": {
                "php": "^8.1"
            },
            "require-dev": {
                "captainhook/plugin-composer": "^5.3",
                "ergebnis/composer-normalize": "^2.28.3",
                "fakerphp/faker": "^1.21",
                "hamcrest/hamcrest-php": "^2.0",
                "jangregor/phpstan-prophecy": "^1.0",
                "mockery/mockery": "^1.5",
                "php-parallel-lint/php-console-highlighter": "^1.0",
                "php-parallel-lint/php-parallel-lint": "^1.3",
                "phpcsstandards/phpcsutils": "^1.0.0-rc1",
                "phpspec/prophecy-phpunit": "^2.0",
                "phpstan/extension-installer": "^1.2",
                "phpstan/phpstan": "^1.9",
                "phpstan/phpstan-mockery": "^1.1",
                "phpstan/phpstan-phpunit": "^1.3",
                "phpunit/phpunit": "^9.5",
                "psalm/plugin-mockery": "^1.1",
                "psalm/plugin-phpunit": "^0.18.4",
                "ramsey/coding-standard": "^2.0.3",
                "ramsey/conventional-commits": "^1.3",
                "vimeo/psalm": "^5.4"
            },
            "type": "library",
            "extra": {
                "captainhook": {
                    "force-install": true
                },
                "ramsey/conventional-commits": {
                    "configFile": "conventional-commits.json"
                }
            },
            "autoload": {
                "psr-4": {
                    "Ramsey\\Collection\\": "src/"
                }
            },
            "notification-url": "https://packagist.org/downloads/",
            "license": [
                "MIT"
            ],
            "authors": [
                {
                    "name": "Ben Ramsey",
                    "email": "ben@benramsey.com",
                    "homepage": "https://benramsey.com"
                }
            ],
            "description": "A PHP library for representing and manipulating collections.",
            "keywords": [
                "array",
                "collection",
                "hash",
                "map",
                "queue",
                "set"
            ],
            "support": {
                "issues": "https://github.com/ramsey/collection/issues",
                "source": "https://github.com/ramsey/collection/tree/2.0.0"
            },
            "funding": [
                {
                    "url": "https://github.com/ramsey",
                    "type": "github"
                },
                {
                    "url": "https://tidelift.com/funding/github/packagist/ramsey/collection",
                    "type": "tidelift"
                }
            ],
            "time": "2022-12-31T21:50:55+00:00"
        },
        {
            "name": "ramsey/uuid",
            "version": "4.7.5",
            "source": {
                "type": "git",
                "url": "https://github.com/ramsey/uuid.git",
                "reference": "5f0df49ae5ad6efb7afa69e6bfab4e5b1e080d8e"
            },
            "dist": {
                "type": "zip",
                "url": "https://api.github.com/repos/ramsey/uuid/zipball/5f0df49ae5ad6efb7afa69e6bfab4e5b1e080d8e",
                "reference": "5f0df49ae5ad6efb7afa69e6bfab4e5b1e080d8e",
                "shasum": ""
            },
            "require": {
                "brick/math": "^0.8.8 || ^0.9 || ^0.10 || ^0.11",
                "ext-json": "*",
                "php": "^8.0",
                "ramsey/collection": "^1.2 || ^2.0"
            },
            "replace": {
                "rhumsaa/uuid": "self.version"
            },
            "require-dev": {
                "captainhook/captainhook": "^5.10",
                "captainhook/plugin-composer": "^5.3",
                "dealerdirect/phpcodesniffer-composer-installer": "^0.7.0",
                "doctrine/annotations": "^1.8",
                "ergebnis/composer-normalize": "^2.15",
                "mockery/mockery": "^1.3",
                "paragonie/random-lib": "^2",
                "php-mock/php-mock": "^2.2",
                "php-mock/php-mock-mockery": "^1.3",
                "php-parallel-lint/php-parallel-lint": "^1.1",
                "phpbench/phpbench": "^1.0",
                "phpstan/extension-installer": "^1.1",
                "phpstan/phpstan": "^1.8",
                "phpstan/phpstan-mockery": "^1.1",
                "phpstan/phpstan-phpunit": "^1.1",
                "phpunit/phpunit": "^8.5 || ^9",
                "ramsey/composer-repl": "^1.4",
                "slevomat/coding-standard": "^8.4",
                "squizlabs/php_codesniffer": "^3.5",
                "vimeo/psalm": "^4.9"
            },
            "suggest": {
                "ext-bcmath": "Enables faster math with arbitrary-precision integers using BCMath.",
                "ext-gmp": "Enables faster math with arbitrary-precision integers using GMP.",
                "ext-uuid": "Enables the use of PeclUuidTimeGenerator and PeclUuidRandomGenerator.",
                "paragonie/random-lib": "Provides RandomLib for use with the RandomLibAdapter",
                "ramsey/uuid-doctrine": "Allows the use of Ramsey\\Uuid\\Uuid as Doctrine field type."
            },
            "type": "library",
            "extra": {
                "captainhook": {
                    "force-install": true
                }
            },
            "autoload": {
                "files": [
                    "src/functions.php"
                ],
                "psr-4": {
                    "Ramsey\\Uuid\\": "src/"
                }
            },
            "notification-url": "https://packagist.org/downloads/",
            "license": [
                "MIT"
            ],
            "description": "A PHP library for generating and working with universally unique identifiers (UUIDs).",
            "keywords": [
                "guid",
                "identifier",
                "uuid"
            ],
            "support": {
                "issues": "https://github.com/ramsey/uuid/issues",
                "source": "https://github.com/ramsey/uuid/tree/4.7.5"
            },
            "funding": [
                {
                    "url": "https://github.com/ramsey",
                    "type": "github"
                },
                {
                    "url": "https://tidelift.com/funding/github/packagist/ramsey/uuid",
                    "type": "tidelift"
                }
            ],
            "time": "2023-11-08T05:53:05+00:00"
        },
        {
            "name": "symfony/filesystem",
            "version": "v6.4.0",
            "source": {
                "type": "git",
                "url": "https://github.com/symfony/filesystem.git",
                "reference": "952a8cb588c3bc6ce76f6023000fb932f16a6e59"
            },
            "dist": {
                "type": "zip",
                "url": "https://api.github.com/repos/symfony/filesystem/zipball/952a8cb588c3bc6ce76f6023000fb932f16a6e59",
                "reference": "952a8cb588c3bc6ce76f6023000fb932f16a6e59",
                "shasum": ""
            },
            "require": {
                "php": ">=8.1",
                "symfony/polyfill-ctype": "~1.8",
                "symfony/polyfill-mbstring": "~1.8"
            },
            "type": "library",
            "autoload": {
                "psr-4": {
                    "Symfony\\Component\\Filesystem\\": ""
                },
                "exclude-from-classmap": [
                    "/Tests/"
                ]
            },
            "notification-url": "https://packagist.org/downloads/",
            "license": [
                "MIT"
            ],
            "authors": [
                {
                    "name": "Fabien Potencier",
                    "email": "fabien@symfony.com"
                },
                {
                    "name": "Symfony Community",
                    "homepage": "https://symfony.com/contributors"
                }
            ],
            "description": "Provides basic utilities for the filesystem",
            "homepage": "https://symfony.com",
            "support": {
                "source": "https://github.com/symfony/filesystem/tree/v6.4.0"
            },
            "funding": [
                {
                    "url": "https://symfony.com/sponsor",
                    "type": "custom"
                },
                {
                    "url": "https://github.com/fabpot",
                    "type": "github"
                },
                {
                    "url": "https://tidelift.com/funding/github/packagist/symfony/symfony",
                    "type": "tidelift"
                }
            ],
            "time": "2023-07-26T17:27:13+00:00"
        },
        {
            "name": "symfony/polyfill-ctype",
            "version": "v1.28.0",
            "source": {
                "type": "git",
                "url": "https://github.com/symfony/polyfill-ctype.git",
                "reference": "ea208ce43cbb04af6867b4fdddb1bdbf84cc28cb"
            },
            "dist": {
                "type": "zip",
                "url": "https://api.github.com/repos/symfony/polyfill-ctype/zipball/ea208ce43cbb04af6867b4fdddb1bdbf84cc28cb",
                "reference": "ea208ce43cbb04af6867b4fdddb1bdbf84cc28cb",
                "shasum": ""
            },
            "require": {
                "php": ">=7.1"
            },
            "provide": {
                "ext-ctype": "*"
            },
            "suggest": {
                "ext-ctype": "For best performance"
            },
            "type": "library",
            "extra": {
                "branch-alias": {
                    "dev-main": "1.28-dev"
                },
                "thanks": {
                    "name": "symfony/polyfill",
                    "url": "https://github.com/symfony/polyfill"
                }
            },
            "autoload": {
                "files": [
                    "bootstrap.php"
                ],
                "psr-4": {
                    "Symfony\\Polyfill\\Ctype\\": ""
                }
            },
            "notification-url": "https://packagist.org/downloads/",
            "license": [
                "MIT"
            ],
            "authors": [
                {
                    "name": "Gert de Pagter",
                    "email": "BackEndTea@gmail.com"
                },
                {
                    "name": "Symfony Community",
                    "homepage": "https://symfony.com/contributors"
                }
            ],
            "description": "Symfony polyfill for ctype functions",
            "homepage": "https://symfony.com",
            "keywords": [
                "compatibility",
                "ctype",
                "polyfill",
                "portable"
            ],
            "support": {
                "source": "https://github.com/symfony/polyfill-ctype/tree/v1.28.0"
            },
            "funding": [
                {
                    "url": "https://symfony.com/sponsor",
                    "type": "custom"
                },
                {
                    "url": "https://github.com/fabpot",
                    "type": "github"
                },
                {
                    "url": "https://tidelift.com/funding/github/packagist/symfony/symfony",
                    "type": "tidelift"
                }
            ],
            "time": "2023-01-26T09:26:14+00:00"
        },
        {
            "name": "symfony/polyfill-mbstring",
            "version": "v1.28.0",
            "source": {
                "type": "git",
                "url": "https://github.com/symfony/polyfill-mbstring.git",
                "reference": "42292d99c55abe617799667f454222c54c60e229"
            },
            "dist": {
                "type": "zip",
                "url": "https://api.github.com/repos/symfony/polyfill-mbstring/zipball/42292d99c55abe617799667f454222c54c60e229",
                "reference": "42292d99c55abe617799667f454222c54c60e229",
                "shasum": ""
            },
            "require": {
                "php": ">=7.1"
            },
            "provide": {
                "ext-mbstring": "*"
            },
            "suggest": {
                "ext-mbstring": "For best performance"
            },
            "type": "library",
            "extra": {
                "branch-alias": {
                    "dev-main": "1.28-dev"
                },
                "thanks": {
                    "name": "symfony/polyfill",
                    "url": "https://github.com/symfony/polyfill"
                }
            },
            "autoload": {
                "files": [
                    "bootstrap.php"
                ],
                "psr-4": {
                    "Symfony\\Polyfill\\Mbstring\\": ""
                }
            },
            "notification-url": "https://packagist.org/downloads/",
            "license": [
                "MIT"
            ],
            "authors": [
                {
                    "name": "Nicolas Grekas",
                    "email": "p@tchwork.com"
                },
                {
                    "name": "Symfony Community",
                    "homepage": "https://symfony.com/contributors"
                }
            ],
            "description": "Symfony polyfill for the Mbstring extension",
            "homepage": "https://symfony.com",
            "keywords": [
                "compatibility",
                "mbstring",
                "polyfill",
                "portable",
                "shim"
            ],
            "support": {
                "source": "https://github.com/symfony/polyfill-mbstring/tree/v1.28.0"
            },
            "funding": [
                {
                    "url": "https://symfony.com/sponsor",
                    "type": "custom"
                },
                {
                    "url": "https://github.com/fabpot",
                    "type": "github"
                },
                {
                    "url": "https://tidelift.com/funding/github/packagist/symfony/symfony",
                    "type": "tidelift"
                }
            ],
            "time": "2023-07-28T09:04:16+00:00"
        }
    ],
    "packages-dev": [
        {
            "name": "myclabs/deep-copy",
            "version": "1.11.1",
            "source": {
                "type": "git",
                "url": "https://github.com/myclabs/DeepCopy.git",
                "reference": "7284c22080590fb39f2ffa3e9057f10a4ddd0e0c"
            },
            "dist": {
                "type": "zip",
                "url": "https://api.github.com/repos/myclabs/DeepCopy/zipball/7284c22080590fb39f2ffa3e9057f10a4ddd0e0c",
                "reference": "7284c22080590fb39f2ffa3e9057f10a4ddd0e0c",
                "shasum": ""
            },
            "require": {
                "php": "^7.1 || ^8.0"
            },
            "conflict": {
                "doctrine/collections": "<1.6.8",
                "doctrine/common": "<2.13.3 || >=3,<3.2.2"
            },
            "require-dev": {
                "doctrine/collections": "^1.6.8",
                "doctrine/common": "^2.13.3 || ^3.2.2",
                "phpunit/phpunit": "^7.5.20 || ^8.5.23 || ^9.5.13"
            },
            "type": "library",
            "autoload": {
                "files": [
                    "src/DeepCopy/deep_copy.php"
                ],
                "psr-4": {
                    "DeepCopy\\": "src/DeepCopy/"
                }
            },
            "notification-url": "https://packagist.org/downloads/",
            "license": [
                "MIT"
            ],
            "description": "Create deep copies (clones) of your objects",
            "keywords": [
                "clone",
                "copy",
                "duplicate",
                "object",
                "object graph"
            ],
            "support": {
                "issues": "https://github.com/myclabs/DeepCopy/issues",
                "source": "https://github.com/myclabs/DeepCopy/tree/1.11.1"
            },
            "funding": [
                {
                    "url": "https://tidelift.com/funding/github/packagist/myclabs/deep-copy",
                    "type": "tidelift"
                }
            ],
            "time": "2023-03-08T13:26:56+00:00"
        },
        {
            "name": "nikic/php-parser",
            "version": "v5.0.0",
            "source": {
                "type": "git",
                "url": "https://github.com/nikic/PHP-Parser.git",
                "reference": "4a21235f7e56e713259a6f76bf4b5ea08502b9dc"
            },
            "dist": {
                "type": "zip",
                "url": "https://api.github.com/repos/nikic/PHP-Parser/zipball/4a21235f7e56e713259a6f76bf4b5ea08502b9dc",
                "reference": "4a21235f7e56e713259a6f76bf4b5ea08502b9dc",
                "shasum": ""
            },
            "require": {
                "ext-ctype": "*",
                "ext-json": "*",
                "ext-tokenizer": "*",
                "php": ">=7.4"
            },
            "require-dev": {
                "ircmaxell/php-yacc": "^0.0.7",
                "phpunit/phpunit": "^7.0 || ^8.0 || ^9.0"
            },
            "bin": [
                "bin/php-parse"
            ],
            "type": "library",
            "extra": {
                "branch-alias": {
                    "dev-master": "5.0-dev"
                }
            },
            "autoload": {
                "psr-4": {
                    "PhpParser\\": "lib/PhpParser"
                }
            },
            "notification-url": "https://packagist.org/downloads/",
            "license": [
                "BSD-3-Clause"
            ],
            "authors": [
                {
                    "name": "Nikita Popov"
                }
            ],
            "description": "A PHP parser written in PHP",
            "keywords": [
                "parser",
                "php"
            ],
            "support": {
                "issues": "https://github.com/nikic/PHP-Parser/issues",
                "source": "https://github.com/nikic/PHP-Parser/tree/v5.0.0"
            },
            "time": "2024-01-07T17:17:35+00:00"
        },
        {
            "name": "phar-io/manifest",
            "version": "2.0.3",
            "source": {
                "type": "git",
                "url": "https://github.com/phar-io/manifest.git",
                "reference": "97803eca37d319dfa7826cc2437fc020857acb53"
            },
            "dist": {
                "type": "zip",
                "url": "https://api.github.com/repos/phar-io/manifest/zipball/97803eca37d319dfa7826cc2437fc020857acb53",
                "reference": "97803eca37d319dfa7826cc2437fc020857acb53",
                "shasum": ""
            },
            "require": {
                "ext-dom": "*",
                "ext-phar": "*",
                "ext-xmlwriter": "*",
                "phar-io/version": "^3.0.1",
                "php": "^7.2 || ^8.0"
            },
            "type": "library",
            "extra": {
                "branch-alias": {
                    "dev-master": "2.0.x-dev"
                }
            },
            "autoload": {
                "classmap": [
                    "src/"
                ]
            },
            "notification-url": "https://packagist.org/downloads/",
            "license": [
                "BSD-3-Clause"
            ],
            "authors": [
                {
                    "name": "Arne Blankerts",
                    "email": "arne@blankerts.de",
                    "role": "Developer"
                },
                {
                    "name": "Sebastian Heuer",
                    "email": "sebastian@phpeople.de",
                    "role": "Developer"
                },
                {
                    "name": "Sebastian Bergmann",
                    "email": "sebastian@phpunit.de",
                    "role": "Developer"
                }
            ],
            "description": "Component for reading phar.io manifest information from a PHP Archive (PHAR)",
            "support": {
                "issues": "https://github.com/phar-io/manifest/issues",
                "source": "https://github.com/phar-io/manifest/tree/2.0.3"
            },
            "time": "2021-07-20T11:28:43+00:00"
        },
        {
            "name": "phar-io/version",
            "version": "3.2.1",
            "source": {
                "type": "git",
                "url": "https://github.com/phar-io/version.git",
                "reference": "4f7fd7836c6f332bb2933569e566a0d6c4cbed74"
            },
            "dist": {
                "type": "zip",
                "url": "https://api.github.com/repos/phar-io/version/zipball/4f7fd7836c6f332bb2933569e566a0d6c4cbed74",
                "reference": "4f7fd7836c6f332bb2933569e566a0d6c4cbed74",
                "shasum": ""
            },
            "require": {
                "php": "^7.2 || ^8.0"
            },
            "type": "library",
            "autoload": {
                "classmap": [
                    "src/"
                ]
            },
            "notification-url": "https://packagist.org/downloads/",
            "license": [
                "BSD-3-Clause"
            ],
            "authors": [
                {
                    "name": "Arne Blankerts",
                    "email": "arne@blankerts.de",
                    "role": "Developer"
                },
                {
                    "name": "Sebastian Heuer",
                    "email": "sebastian@phpeople.de",
                    "role": "Developer"
                },
                {
                    "name": "Sebastian Bergmann",
                    "email": "sebastian@phpunit.de",
                    "role": "Developer"
                }
            ],
            "description": "Library for handling version information and constraints",
            "support": {
                "issues": "https://github.com/phar-io/version/issues",
                "source": "https://github.com/phar-io/version/tree/3.2.1"
            },
            "time": "2022-02-21T01:04:05+00:00"
        },
        {
            "name": "phpstan/phpstan",
            "version": "1.10.57",
            "source": {
                "type": "git",
                "url": "https://github.com/phpstan/phpstan.git",
                "reference": "1627b1d03446904aaa77593f370c5201d2ecc34e"
            },
            "dist": {
                "type": "zip",
                "url": "https://api.github.com/repos/phpstan/phpstan/zipball/1627b1d03446904aaa77593f370c5201d2ecc34e",
                "reference": "1627b1d03446904aaa77593f370c5201d2ecc34e",
                "shasum": ""
            },
            "require": {
                "php": "^7.2|^8.0"
            },
            "conflict": {
                "phpstan/phpstan-shim": "*"
            },
            "bin": [
                "phpstan",
                "phpstan.phar"
            ],
            "type": "library",
            "autoload": {
                "files": [
                    "bootstrap.php"
                ]
            },
            "notification-url": "https://packagist.org/downloads/",
            "license": [
                "MIT"
            ],
            "description": "PHPStan - PHP Static Analysis Tool",
            "keywords": [
                "dev",
                "static analysis"
            ],
            "support": {
                "docs": "https://phpstan.org/user-guide/getting-started",
                "forum": "https://github.com/phpstan/phpstan/discussions",
                "issues": "https://github.com/phpstan/phpstan/issues",
                "security": "https://github.com/phpstan/phpstan/security/policy",
                "source": "https://github.com/phpstan/phpstan-src"
            },
            "funding": [
                {
                    "url": "https://github.com/ondrejmirtes",
                    "type": "github"
                },
                {
                    "url": "https://github.com/phpstan",
                    "type": "github"
                },
                {
                    "url": "https://tidelift.com/funding/github/packagist/phpstan/phpstan",
                    "type": "tidelift"
                }
            ],
            "time": "2024-01-24T11:51:34+00:00"
        },
        {
            "name": "phpstan/phpstan-phpunit",
            "version": "1.3.15",
            "source": {
                "type": "git",
                "url": "https://github.com/phpstan/phpstan-phpunit.git",
                "reference": "70ecacc64fe8090d8d2a33db5a51fe8e88acd93a"
            },
            "dist": {
                "type": "zip",
                "url": "https://api.github.com/repos/phpstan/phpstan-phpunit/zipball/70ecacc64fe8090d8d2a33db5a51fe8e88acd93a",
                "reference": "70ecacc64fe8090d8d2a33db5a51fe8e88acd93a",
                "shasum": ""
            },
            "require": {
                "php": "^7.2 || ^8.0",
                "phpstan/phpstan": "^1.10"
            },
            "conflict": {
                "phpunit/phpunit": "<7.0"
            },
            "require-dev": {
                "nikic/php-parser": "^4.13.0",
                "php-parallel-lint/php-parallel-lint": "^1.2",
                "phpstan/phpstan-strict-rules": "^1.5.1",
                "phpunit/phpunit": "^9.5"
            },
            "type": "phpstan-extension",
            "extra": {
                "phpstan": {
                    "includes": [
                        "extension.neon",
                        "rules.neon"
                    ]
                }
            },
            "autoload": {
                "psr-4": {
                    "PHPStan\\": "src/"
                }
            },
            "notification-url": "https://packagist.org/downloads/",
            "license": [
                "MIT"
            ],
            "description": "PHPUnit extensions and rules for PHPStan",
            "support": {
                "issues": "https://github.com/phpstan/phpstan-phpunit/issues",
                "source": "https://github.com/phpstan/phpstan-phpunit/tree/1.3.15"
            },
            "time": "2023-10-09T18:58:39+00:00"
        },
        {
            "name": "phpstan/phpstan-strict-rules",
            "version": "1.5.2",
            "source": {
                "type": "git",
                "url": "https://github.com/phpstan/phpstan-strict-rules.git",
                "reference": "7a50e9662ee9f3942e4aaaf3d603653f60282542"
            },
            "dist": {
                "type": "zip",
                "url": "https://api.github.com/repos/phpstan/phpstan-strict-rules/zipball/7a50e9662ee9f3942e4aaaf3d603653f60282542",
                "reference": "7a50e9662ee9f3942e4aaaf3d603653f60282542",
                "shasum": ""
            },
            "require": {
                "php": "^7.2 || ^8.0",
                "phpstan/phpstan": "^1.10.34"
            },
            "require-dev": {
                "nikic/php-parser": "^4.13.0",
                "php-parallel-lint/php-parallel-lint": "^1.2",
                "phpstan/phpstan-deprecation-rules": "^1.1",
                "phpstan/phpstan-phpunit": "^1.0",
                "phpunit/phpunit": "^9.5"
            },
            "type": "phpstan-extension",
            "extra": {
                "phpstan": {
                    "includes": [
                        "rules.neon"
                    ]
                }
            },
            "autoload": {
                "psr-4": {
                    "PHPStan\\": "src/"
                }
            },
            "notification-url": "https://packagist.org/downloads/",
            "license": [
                "MIT"
            ],
            "description": "Extra strict and opinionated rules for PHPStan",
            "support": {
                "issues": "https://github.com/phpstan/phpstan-strict-rules/issues",
                "source": "https://github.com/phpstan/phpstan-strict-rules/tree/1.5.2"
            },
            "time": "2023-10-30T14:35:06+00:00"
        },
        {
            "name": "phpunit/php-code-coverage",
            "version": "10.1.11",
            "source": {
                "type": "git",
                "url": "https://github.com/sebastianbergmann/php-code-coverage.git",
                "reference": "78c3b7625965c2513ee96569a4dbb62601784145"
            },
            "dist": {
                "type": "zip",
                "url": "https://api.github.com/repos/sebastianbergmann/php-code-coverage/zipball/78c3b7625965c2513ee96569a4dbb62601784145",
                "reference": "78c3b7625965c2513ee96569a4dbb62601784145",
                "shasum": ""
            },
            "require": {
                "ext-dom": "*",
                "ext-libxml": "*",
                "ext-xmlwriter": "*",
                "nikic/php-parser": "^4.18 || ^5.0",
                "php": ">=8.1",
                "phpunit/php-file-iterator": "^4.0",
                "phpunit/php-text-template": "^3.0",
                "sebastian/code-unit-reverse-lookup": "^3.0",
                "sebastian/complexity": "^3.0",
                "sebastian/environment": "^6.0",
                "sebastian/lines-of-code": "^2.0",
                "sebastian/version": "^4.0",
                "theseer/tokenizer": "^1.2.0"
            },
            "require-dev": {
                "phpunit/phpunit": "^10.1"
            },
            "suggest": {
                "ext-pcov": "PHP extension that provides line coverage",
                "ext-xdebug": "PHP extension that provides line coverage as well as branch and path coverage"
            },
            "type": "library",
            "extra": {
                "branch-alias": {
                    "dev-main": "10.1-dev"
                }
            },
            "autoload": {
                "classmap": [
                    "src/"
                ]
            },
            "notification-url": "https://packagist.org/downloads/",
            "license": [
                "BSD-3-Clause"
            ],
            "authors": [
                {
                    "name": "Sebastian Bergmann",
                    "email": "sebastian@phpunit.de",
                    "role": "lead"
                }
            ],
            "description": "Library that provides collection, processing, and rendering functionality for PHP code coverage information.",
            "homepage": "https://github.com/sebastianbergmann/php-code-coverage",
            "keywords": [
                "coverage",
                "testing",
                "xunit"
            ],
            "support": {
                "issues": "https://github.com/sebastianbergmann/php-code-coverage/issues",
                "security": "https://github.com/sebastianbergmann/php-code-coverage/security/policy",
                "source": "https://github.com/sebastianbergmann/php-code-coverage/tree/10.1.11"
            },
            "funding": [
                {
                    "url": "https://github.com/sebastianbergmann",
                    "type": "github"
                }
            ],
            "time": "2023-12-21T15:38:30+00:00"
        },
        {
            "name": "phpunit/php-file-iterator",
            "version": "4.1.0",
            "source": {
                "type": "git",
                "url": "https://github.com/sebastianbergmann/php-file-iterator.git",
                "reference": "a95037b6d9e608ba092da1b23931e537cadc3c3c"
            },
            "dist": {
                "type": "zip",
                "url": "https://api.github.com/repos/sebastianbergmann/php-file-iterator/zipball/a95037b6d9e608ba092da1b23931e537cadc3c3c",
                "reference": "a95037b6d9e608ba092da1b23931e537cadc3c3c",
                "shasum": ""
            },
            "require": {
                "php": ">=8.1"
            },
            "require-dev": {
                "phpunit/phpunit": "^10.0"
            },
            "type": "library",
            "extra": {
                "branch-alias": {
                    "dev-main": "4.0-dev"
                }
            },
            "autoload": {
                "classmap": [
                    "src/"
                ]
            },
            "notification-url": "https://packagist.org/downloads/",
            "license": [
                "BSD-3-Clause"
            ],
            "authors": [
                {
                    "name": "Sebastian Bergmann",
                    "email": "sebastian@phpunit.de",
                    "role": "lead"
                }
            ],
            "description": "FilterIterator implementation that filters files based on a list of suffixes.",
            "homepage": "https://github.com/sebastianbergmann/php-file-iterator/",
            "keywords": [
                "filesystem",
                "iterator"
            ],
            "support": {
                "issues": "https://github.com/sebastianbergmann/php-file-iterator/issues",
                "security": "https://github.com/sebastianbergmann/php-file-iterator/security/policy",
                "source": "https://github.com/sebastianbergmann/php-file-iterator/tree/4.1.0"
            },
            "funding": [
                {
                    "url": "https://github.com/sebastianbergmann",
                    "type": "github"
                }
            ],
            "time": "2023-08-31T06:24:48+00:00"
        },
        {
            "name": "phpunit/php-invoker",
            "version": "4.0.0",
            "source": {
                "type": "git",
                "url": "https://github.com/sebastianbergmann/php-invoker.git",
                "reference": "f5e568ba02fa5ba0ddd0f618391d5a9ea50b06d7"
            },
            "dist": {
                "type": "zip",
                "url": "https://api.github.com/repos/sebastianbergmann/php-invoker/zipball/f5e568ba02fa5ba0ddd0f618391d5a9ea50b06d7",
                "reference": "f5e568ba02fa5ba0ddd0f618391d5a9ea50b06d7",
                "shasum": ""
            },
            "require": {
                "php": ">=8.1"
            },
            "require-dev": {
                "ext-pcntl": "*",
                "phpunit/phpunit": "^10.0"
            },
            "suggest": {
                "ext-pcntl": "*"
            },
            "type": "library",
            "extra": {
                "branch-alias": {
                    "dev-main": "4.0-dev"
                }
            },
            "autoload": {
                "classmap": [
                    "src/"
                ]
            },
            "notification-url": "https://packagist.org/downloads/",
            "license": [
                "BSD-3-Clause"
            ],
            "authors": [
                {
                    "name": "Sebastian Bergmann",
                    "email": "sebastian@phpunit.de",
                    "role": "lead"
                }
            ],
            "description": "Invoke callables with a timeout",
            "homepage": "https://github.com/sebastianbergmann/php-invoker/",
            "keywords": [
                "process"
            ],
            "support": {
                "issues": "https://github.com/sebastianbergmann/php-invoker/issues",
                "source": "https://github.com/sebastianbergmann/php-invoker/tree/4.0.0"
            },
            "funding": [
                {
                    "url": "https://github.com/sebastianbergmann",
                    "type": "github"
                }
            ],
            "time": "2023-02-03T06:56:09+00:00"
        },
        {
            "name": "phpunit/php-text-template",
            "version": "3.0.1",
            "source": {
                "type": "git",
                "url": "https://github.com/sebastianbergmann/php-text-template.git",
                "reference": "0c7b06ff49e3d5072f057eb1fa59258bf287a748"
            },
            "dist": {
                "type": "zip",
                "url": "https://api.github.com/repos/sebastianbergmann/php-text-template/zipball/0c7b06ff49e3d5072f057eb1fa59258bf287a748",
                "reference": "0c7b06ff49e3d5072f057eb1fa59258bf287a748",
                "shasum": ""
            },
            "require": {
                "php": ">=8.1"
            },
            "require-dev": {
                "phpunit/phpunit": "^10.0"
            },
            "type": "library",
            "extra": {
                "branch-alias": {
                    "dev-main": "3.0-dev"
                }
            },
            "autoload": {
                "classmap": [
                    "src/"
                ]
            },
            "notification-url": "https://packagist.org/downloads/",
            "license": [
                "BSD-3-Clause"
            ],
            "authors": [
                {
                    "name": "Sebastian Bergmann",
                    "email": "sebastian@phpunit.de",
                    "role": "lead"
                }
            ],
            "description": "Simple template engine.",
            "homepage": "https://github.com/sebastianbergmann/php-text-template/",
            "keywords": [
                "template"
            ],
            "support": {
                "issues": "https://github.com/sebastianbergmann/php-text-template/issues",
                "security": "https://github.com/sebastianbergmann/php-text-template/security/policy",
                "source": "https://github.com/sebastianbergmann/php-text-template/tree/3.0.1"
            },
            "funding": [
                {
                    "url": "https://github.com/sebastianbergmann",
                    "type": "github"
                }
            ],
            "time": "2023-08-31T14:07:24+00:00"
        },
        {
            "name": "phpunit/php-timer",
            "version": "6.0.0",
            "source": {
                "type": "git",
                "url": "https://github.com/sebastianbergmann/php-timer.git",
                "reference": "e2a2d67966e740530f4a3343fe2e030ffdc1161d"
            },
            "dist": {
                "type": "zip",
                "url": "https://api.github.com/repos/sebastianbergmann/php-timer/zipball/e2a2d67966e740530f4a3343fe2e030ffdc1161d",
                "reference": "e2a2d67966e740530f4a3343fe2e030ffdc1161d",
                "shasum": ""
            },
            "require": {
                "php": ">=8.1"
            },
            "require-dev": {
                "phpunit/phpunit": "^10.0"
            },
            "type": "library",
            "extra": {
                "branch-alias": {
                    "dev-main": "6.0-dev"
                }
            },
            "autoload": {
                "classmap": [
                    "src/"
                ]
            },
            "notification-url": "https://packagist.org/downloads/",
            "license": [
                "BSD-3-Clause"
            ],
            "authors": [
                {
                    "name": "Sebastian Bergmann",
                    "email": "sebastian@phpunit.de",
                    "role": "lead"
                }
            ],
            "description": "Utility class for timing",
            "homepage": "https://github.com/sebastianbergmann/php-timer/",
            "keywords": [
                "timer"
            ],
            "support": {
                "issues": "https://github.com/sebastianbergmann/php-timer/issues",
                "source": "https://github.com/sebastianbergmann/php-timer/tree/6.0.0"
            },
            "funding": [
                {
                    "url": "https://github.com/sebastianbergmann",
                    "type": "github"
                }
            ],
            "time": "2023-02-03T06:57:52+00:00"
        },
        {
            "name": "phpunit/phpunit",
            "version": "10.3.5",
            "source": {
                "type": "git",
                "url": "https://github.com/sebastianbergmann/phpunit.git",
                "reference": "747c3b2038f1139e3dcd9886a3f5a948648b7503"
            },
            "dist": {
                "type": "zip",
                "url": "https://api.github.com/repos/sebastianbergmann/phpunit/zipball/747c3b2038f1139e3dcd9886a3f5a948648b7503",
                "reference": "747c3b2038f1139e3dcd9886a3f5a948648b7503",
                "shasum": ""
            },
            "require": {
                "ext-dom": "*",
                "ext-json": "*",
                "ext-libxml": "*",
                "ext-mbstring": "*",
                "ext-xml": "*",
                "ext-xmlwriter": "*",
                "myclabs/deep-copy": "^1.10.1",
                "phar-io/manifest": "^2.0.3",
                "phar-io/version": "^3.0.2",
                "php": ">=8.1",
                "phpunit/php-code-coverage": "^10.1.5",
                "phpunit/php-file-iterator": "^4.0",
                "phpunit/php-invoker": "^4.0",
                "phpunit/php-text-template": "^3.0",
                "phpunit/php-timer": "^6.0",
                "sebastian/cli-parser": "^2.0",
                "sebastian/code-unit": "^2.0",
                "sebastian/comparator": "^5.0",
                "sebastian/diff": "^5.0",
                "sebastian/environment": "^6.0",
                "sebastian/exporter": "^5.1",
                "sebastian/global-state": "^6.0.1",
                "sebastian/object-enumerator": "^5.0",
                "sebastian/recursion-context": "^5.0",
                "sebastian/type": "^4.0",
                "sebastian/version": "^4.0"
            },
            "suggest": {
                "ext-soap": "To be able to generate mocks based on WSDL files"
            },
            "bin": [
                "phpunit"
            ],
            "type": "library",
            "extra": {
                "branch-alias": {
                    "dev-main": "10.3-dev"
                }
            },
            "autoload": {
                "files": [
                    "src/Framework/Assert/Functions.php"
                ],
                "classmap": [
                    "src/"
                ]
            },
            "notification-url": "https://packagist.org/downloads/",
            "license": [
                "BSD-3-Clause"
            ],
            "authors": [
                {
                    "name": "Sebastian Bergmann",
                    "email": "sebastian@phpunit.de",
                    "role": "lead"
                }
            ],
            "description": "The PHP Unit Testing framework.",
            "homepage": "https://phpunit.de/",
            "keywords": [
                "phpunit",
                "testing",
                "xunit"
            ],
            "support": {
                "issues": "https://github.com/sebastianbergmann/phpunit/issues",
                "security": "https://github.com/sebastianbergmann/phpunit/security/policy",
                "source": "https://github.com/sebastianbergmann/phpunit/tree/10.3.5"
            },
            "funding": [
                {
                    "url": "https://phpunit.de/sponsors.html",
                    "type": "custom"
                },
                {
                    "url": "https://github.com/sebastianbergmann",
                    "type": "github"
                },
                {
                    "url": "https://tidelift.com/funding/github/packagist/phpunit/phpunit",
                    "type": "tidelift"
                }
            ],
            "time": "2023-09-19T05:42:37+00:00"
        },
        {
            "name": "sebastian/cli-parser",
            "version": "2.0.0",
            "source": {
                "type": "git",
                "url": "https://github.com/sebastianbergmann/cli-parser.git",
                "reference": "efdc130dbbbb8ef0b545a994fd811725c5282cae"
            },
            "dist": {
                "type": "zip",
                "url": "https://api.github.com/repos/sebastianbergmann/cli-parser/zipball/efdc130dbbbb8ef0b545a994fd811725c5282cae",
                "reference": "efdc130dbbbb8ef0b545a994fd811725c5282cae",
                "shasum": ""
            },
            "require": {
                "php": ">=8.1"
            },
            "require-dev": {
                "phpunit/phpunit": "^10.0"
            },
            "type": "library",
            "extra": {
                "branch-alias": {
                    "dev-main": "2.0-dev"
                }
            },
            "autoload": {
                "classmap": [
                    "src/"
                ]
            },
            "notification-url": "https://packagist.org/downloads/",
            "license": [
                "BSD-3-Clause"
            ],
            "authors": [
                {
                    "name": "Sebastian Bergmann",
                    "email": "sebastian@phpunit.de",
                    "role": "lead"
                }
            ],
            "description": "Library for parsing CLI options",
            "homepage": "https://github.com/sebastianbergmann/cli-parser",
            "support": {
                "issues": "https://github.com/sebastianbergmann/cli-parser/issues",
                "source": "https://github.com/sebastianbergmann/cli-parser/tree/2.0.0"
            },
            "funding": [
                {
                    "url": "https://github.com/sebastianbergmann",
                    "type": "github"
                }
            ],
            "time": "2023-02-03T06:58:15+00:00"
        },
        {
            "name": "sebastian/code-unit",
            "version": "2.0.0",
            "source": {
                "type": "git",
                "url": "https://github.com/sebastianbergmann/code-unit.git",
                "reference": "a81fee9eef0b7a76af11d121767abc44c104e503"
            },
            "dist": {
                "type": "zip",
                "url": "https://api.github.com/repos/sebastianbergmann/code-unit/zipball/a81fee9eef0b7a76af11d121767abc44c104e503",
                "reference": "a81fee9eef0b7a76af11d121767abc44c104e503",
                "shasum": ""
            },
            "require": {
                "php": ">=8.1"
            },
            "require-dev": {
                "phpunit/phpunit": "^10.0"
            },
            "type": "library",
            "extra": {
                "branch-alias": {
                    "dev-main": "2.0-dev"
                }
            },
            "autoload": {
                "classmap": [
                    "src/"
                ]
            },
            "notification-url": "https://packagist.org/downloads/",
            "license": [
                "BSD-3-Clause"
            ],
            "authors": [
                {
                    "name": "Sebastian Bergmann",
                    "email": "sebastian@phpunit.de",
                    "role": "lead"
                }
            ],
            "description": "Collection of value objects that represent the PHP code units",
            "homepage": "https://github.com/sebastianbergmann/code-unit",
            "support": {
                "issues": "https://github.com/sebastianbergmann/code-unit/issues",
                "source": "https://github.com/sebastianbergmann/code-unit/tree/2.0.0"
            },
            "funding": [
                {
                    "url": "https://github.com/sebastianbergmann",
                    "type": "github"
                }
            ],
            "time": "2023-02-03T06:58:43+00:00"
        },
        {
            "name": "sebastian/code-unit-reverse-lookup",
            "version": "3.0.0",
            "source": {
                "type": "git",
                "url": "https://github.com/sebastianbergmann/code-unit-reverse-lookup.git",
                "reference": "5e3a687f7d8ae33fb362c5c0743794bbb2420a1d"
            },
            "dist": {
                "type": "zip",
                "url": "https://api.github.com/repos/sebastianbergmann/code-unit-reverse-lookup/zipball/5e3a687f7d8ae33fb362c5c0743794bbb2420a1d",
                "reference": "5e3a687f7d8ae33fb362c5c0743794bbb2420a1d",
                "shasum": ""
            },
            "require": {
                "php": ">=8.1"
            },
            "require-dev": {
                "phpunit/phpunit": "^10.0"
            },
            "type": "library",
            "extra": {
                "branch-alias": {
                    "dev-main": "3.0-dev"
                }
            },
            "autoload": {
                "classmap": [
                    "src/"
                ]
            },
            "notification-url": "https://packagist.org/downloads/",
            "license": [
                "BSD-3-Clause"
            ],
            "authors": [
                {
                    "name": "Sebastian Bergmann",
                    "email": "sebastian@phpunit.de"
                }
            ],
            "description": "Looks up which function or method a line of code belongs to",
            "homepage": "https://github.com/sebastianbergmann/code-unit-reverse-lookup/",
            "support": {
                "issues": "https://github.com/sebastianbergmann/code-unit-reverse-lookup/issues",
                "source": "https://github.com/sebastianbergmann/code-unit-reverse-lookup/tree/3.0.0"
            },
            "funding": [
                {
                    "url": "https://github.com/sebastianbergmann",
                    "type": "github"
                }
            ],
            "time": "2023-02-03T06:59:15+00:00"
        },
        {
            "name": "sebastian/comparator",
            "version": "5.0.1",
            "source": {
                "type": "git",
                "url": "https://github.com/sebastianbergmann/comparator.git",
                "reference": "2db5010a484d53ebf536087a70b4a5423c102372"
            },
            "dist": {
                "type": "zip",
                "url": "https://api.github.com/repos/sebastianbergmann/comparator/zipball/2db5010a484d53ebf536087a70b4a5423c102372",
                "reference": "2db5010a484d53ebf536087a70b4a5423c102372",
                "shasum": ""
            },
            "require": {
                "ext-dom": "*",
                "ext-mbstring": "*",
                "php": ">=8.1",
                "sebastian/diff": "^5.0",
                "sebastian/exporter": "^5.0"
            },
            "require-dev": {
                "phpunit/phpunit": "^10.3"
            },
            "type": "library",
            "extra": {
                "branch-alias": {
                    "dev-main": "5.0-dev"
                }
            },
            "autoload": {
                "classmap": [
                    "src/"
                ]
            },
            "notification-url": "https://packagist.org/downloads/",
            "license": [
                "BSD-3-Clause"
            ],
            "authors": [
                {
                    "name": "Sebastian Bergmann",
                    "email": "sebastian@phpunit.de"
                },
                {
                    "name": "Jeff Welch",
                    "email": "whatthejeff@gmail.com"
                },
                {
                    "name": "Volker Dusch",
                    "email": "github@wallbash.com"
                },
                {
                    "name": "Bernhard Schussek",
                    "email": "bschussek@2bepublished.at"
                }
            ],
            "description": "Provides the functionality to compare PHP values for equality",
            "homepage": "https://github.com/sebastianbergmann/comparator",
            "keywords": [
                "comparator",
                "compare",
                "equality"
            ],
            "support": {
                "issues": "https://github.com/sebastianbergmann/comparator/issues",
                "security": "https://github.com/sebastianbergmann/comparator/security/policy",
                "source": "https://github.com/sebastianbergmann/comparator/tree/5.0.1"
            },
            "funding": [
                {
                    "url": "https://github.com/sebastianbergmann",
                    "type": "github"
                }
            ],
            "time": "2023-08-14T13:18:12+00:00"
        },
        {
            "name": "sebastian/complexity",
            "version": "3.2.0",
            "source": {
                "type": "git",
                "url": "https://github.com/sebastianbergmann/complexity.git",
                "reference": "68ff824baeae169ec9f2137158ee529584553799"
            },
            "dist": {
                "type": "zip",
                "url": "https://api.github.com/repos/sebastianbergmann/complexity/zipball/68ff824baeae169ec9f2137158ee529584553799",
                "reference": "68ff824baeae169ec9f2137158ee529584553799",
                "shasum": ""
            },
            "require": {
                "nikic/php-parser": "^4.18 || ^5.0",
                "php": ">=8.1"
            },
            "require-dev": {
                "phpunit/phpunit": "^10.0"
            },
            "type": "library",
            "extra": {
                "branch-alias": {
                    "dev-main": "3.2-dev"
                }
            },
            "autoload": {
                "classmap": [
                    "src/"
                ]
            },
            "notification-url": "https://packagist.org/downloads/",
            "license": [
                "BSD-3-Clause"
            ],
            "authors": [
                {
                    "name": "Sebastian Bergmann",
                    "email": "sebastian@phpunit.de",
                    "role": "lead"
                }
            ],
            "description": "Library for calculating the complexity of PHP code units",
            "homepage": "https://github.com/sebastianbergmann/complexity",
            "support": {
                "issues": "https://github.com/sebastianbergmann/complexity/issues",
                "security": "https://github.com/sebastianbergmann/complexity/security/policy",
                "source": "https://github.com/sebastianbergmann/complexity/tree/3.2.0"
            },
            "funding": [
                {
                    "url": "https://github.com/sebastianbergmann",
                    "type": "github"
                }
            ],
            "time": "2023-12-21T08:37:17+00:00"
        },
        {
            "name": "sebastian/diff",
            "version": "5.1.0",
            "source": {
                "type": "git",
                "url": "https://github.com/sebastianbergmann/diff.git",
                "reference": "fbf413a49e54f6b9b17e12d900ac7f6101591b7f"
            },
            "dist": {
                "type": "zip",
                "url": "https://api.github.com/repos/sebastianbergmann/diff/zipball/fbf413a49e54f6b9b17e12d900ac7f6101591b7f",
                "reference": "fbf413a49e54f6b9b17e12d900ac7f6101591b7f",
                "shasum": ""
            },
            "require": {
                "php": ">=8.1"
            },
            "require-dev": {
                "phpunit/phpunit": "^10.0",
                "symfony/process": "^4.2 || ^5"
            },
            "type": "library",
            "extra": {
                "branch-alias": {
                    "dev-main": "5.1-dev"
                }
            },
            "autoload": {
                "classmap": [
                    "src/"
                ]
            },
            "notification-url": "https://packagist.org/downloads/",
            "license": [
                "BSD-3-Clause"
            ],
            "authors": [
                {
                    "name": "Sebastian Bergmann",
                    "email": "sebastian@phpunit.de"
                },
                {
                    "name": "Kore Nordmann",
                    "email": "mail@kore-nordmann.de"
                }
            ],
            "description": "Diff implementation",
            "homepage": "https://github.com/sebastianbergmann/diff",
            "keywords": [
                "diff",
                "udiff",
                "unidiff",
                "unified diff"
            ],
            "support": {
                "issues": "https://github.com/sebastianbergmann/diff/issues",
                "security": "https://github.com/sebastianbergmann/diff/security/policy",
                "source": "https://github.com/sebastianbergmann/diff/tree/5.1.0"
            },
            "funding": [
                {
                    "url": "https://github.com/sebastianbergmann",
                    "type": "github"
                }
            ],
            "time": "2023-12-22T10:55:06+00:00"
        },
        {
            "name": "sebastian/environment",
            "version": "6.0.1",
            "source": {
                "type": "git",
                "url": "https://github.com/sebastianbergmann/environment.git",
                "reference": "43c751b41d74f96cbbd4e07b7aec9675651e2951"
            },
            "dist": {
                "type": "zip",
                "url": "https://api.github.com/repos/sebastianbergmann/environment/zipball/43c751b41d74f96cbbd4e07b7aec9675651e2951",
                "reference": "43c751b41d74f96cbbd4e07b7aec9675651e2951",
                "shasum": ""
            },
            "require": {
                "php": ">=8.1"
            },
            "require-dev": {
                "phpunit/phpunit": "^10.0"
            },
            "suggest": {
                "ext-posix": "*"
            },
            "type": "library",
            "extra": {
                "branch-alias": {
                    "dev-main": "6.0-dev"
                }
            },
            "autoload": {
                "classmap": [
                    "src/"
                ]
            },
            "notification-url": "https://packagist.org/downloads/",
            "license": [
                "BSD-3-Clause"
            ],
            "authors": [
                {
                    "name": "Sebastian Bergmann",
                    "email": "sebastian@phpunit.de"
                }
            ],
            "description": "Provides functionality to handle HHVM/PHP environments",
            "homepage": "https://github.com/sebastianbergmann/environment",
            "keywords": [
                "Xdebug",
                "environment",
                "hhvm"
            ],
            "support": {
                "issues": "https://github.com/sebastianbergmann/environment/issues",
                "security": "https://github.com/sebastianbergmann/environment/security/policy",
                "source": "https://github.com/sebastianbergmann/environment/tree/6.0.1"
            },
            "funding": [
                {
                    "url": "https://github.com/sebastianbergmann",
                    "type": "github"
                }
            ],
            "time": "2023-04-11T05:39:26+00:00"
        },
        {
            "name": "sebastian/exporter",
            "version": "5.1.1",
            "source": {
                "type": "git",
                "url": "https://github.com/sebastianbergmann/exporter.git",
                "reference": "64f51654862e0f5e318db7e9dcc2292c63cdbddc"
            },
            "dist": {
                "type": "zip",
                "url": "https://api.github.com/repos/sebastianbergmann/exporter/zipball/64f51654862e0f5e318db7e9dcc2292c63cdbddc",
                "reference": "64f51654862e0f5e318db7e9dcc2292c63cdbddc",
                "shasum": ""
            },
            "require": {
                "ext-mbstring": "*",
                "php": ">=8.1",
                "sebastian/recursion-context": "^5.0"
            },
            "require-dev": {
                "phpunit/phpunit": "^10.0"
            },
            "type": "library",
            "extra": {
                "branch-alias": {
                    "dev-main": "5.1-dev"
                }
            },
            "autoload": {
                "classmap": [
                    "src/"
                ]
            },
            "notification-url": "https://packagist.org/downloads/",
            "license": [
                "BSD-3-Clause"
            ],
            "authors": [
                {
                    "name": "Sebastian Bergmann",
                    "email": "sebastian@phpunit.de"
                },
                {
                    "name": "Jeff Welch",
                    "email": "whatthejeff@gmail.com"
                },
                {
                    "name": "Volker Dusch",
                    "email": "github@wallbash.com"
                },
                {
                    "name": "Adam Harvey",
                    "email": "aharvey@php.net"
                },
                {
                    "name": "Bernhard Schussek",
                    "email": "bschussek@gmail.com"
                }
            ],
            "description": "Provides the functionality to export PHP variables for visualization",
            "homepage": "https://www.github.com/sebastianbergmann/exporter",
            "keywords": [
                "export",
                "exporter"
            ],
            "support": {
                "issues": "https://github.com/sebastianbergmann/exporter/issues",
                "security": "https://github.com/sebastianbergmann/exporter/security/policy",
                "source": "https://github.com/sebastianbergmann/exporter/tree/5.1.1"
            },
            "funding": [
                {
                    "url": "https://github.com/sebastianbergmann",
                    "type": "github"
                }
            ],
            "time": "2023-09-24T13:22:09+00:00"
        },
        {
            "name": "sebastian/global-state",
            "version": "6.0.1",
            "source": {
                "type": "git",
                "url": "https://github.com/sebastianbergmann/global-state.git",
                "reference": "7ea9ead78f6d380d2a667864c132c2f7b83055e4"
            },
            "dist": {
                "type": "zip",
                "url": "https://api.github.com/repos/sebastianbergmann/global-state/zipball/7ea9ead78f6d380d2a667864c132c2f7b83055e4",
                "reference": "7ea9ead78f6d380d2a667864c132c2f7b83055e4",
                "shasum": ""
            },
            "require": {
                "php": ">=8.1",
                "sebastian/object-reflector": "^3.0",
                "sebastian/recursion-context": "^5.0"
            },
            "require-dev": {
                "ext-dom": "*",
                "phpunit/phpunit": "^10.0"
            },
            "type": "library",
            "extra": {
                "branch-alias": {
                    "dev-main": "6.0-dev"
                }
            },
            "autoload": {
                "classmap": [
                    "src/"
                ]
            },
            "notification-url": "https://packagist.org/downloads/",
            "license": [
                "BSD-3-Clause"
            ],
            "authors": [
                {
                    "name": "Sebastian Bergmann",
                    "email": "sebastian@phpunit.de"
                }
            ],
            "description": "Snapshotting of global state",
            "homepage": "http://www.github.com/sebastianbergmann/global-state",
            "keywords": [
                "global state"
            ],
            "support": {
                "issues": "https://github.com/sebastianbergmann/global-state/issues",
                "security": "https://github.com/sebastianbergmann/global-state/security/policy",
                "source": "https://github.com/sebastianbergmann/global-state/tree/6.0.1"
            },
            "funding": [
                {
                    "url": "https://github.com/sebastianbergmann",
                    "type": "github"
                }
            ],
            "time": "2023-07-19T07:19:23+00:00"
        },
        {
            "name": "sebastian/lines-of-code",
            "version": "2.0.2",
            "source": {
                "type": "git",
                "url": "https://github.com/sebastianbergmann/lines-of-code.git",
                "reference": "856e7f6a75a84e339195d48c556f23be2ebf75d0"
            },
            "dist": {
                "type": "zip",
                "url": "https://api.github.com/repos/sebastianbergmann/lines-of-code/zipball/856e7f6a75a84e339195d48c556f23be2ebf75d0",
                "reference": "856e7f6a75a84e339195d48c556f23be2ebf75d0",
                "shasum": ""
            },
            "require": {
                "nikic/php-parser": "^4.18 || ^5.0",
                "php": ">=8.1"
            },
            "require-dev": {
                "phpunit/phpunit": "^10.0"
            },
            "type": "library",
            "extra": {
                "branch-alias": {
                    "dev-main": "2.0-dev"
                }
            },
            "autoload": {
                "classmap": [
                    "src/"
                ]
            },
            "notification-url": "https://packagist.org/downloads/",
            "license": [
                "BSD-3-Clause"
            ],
            "authors": [
                {
                    "name": "Sebastian Bergmann",
                    "email": "sebastian@phpunit.de",
                    "role": "lead"
                }
            ],
            "description": "Library for counting the lines of code in PHP source code",
            "homepage": "https://github.com/sebastianbergmann/lines-of-code",
            "support": {
                "issues": "https://github.com/sebastianbergmann/lines-of-code/issues",
                "security": "https://github.com/sebastianbergmann/lines-of-code/security/policy",
                "source": "https://github.com/sebastianbergmann/lines-of-code/tree/2.0.2"
            },
            "funding": [
                {
                    "url": "https://github.com/sebastianbergmann",
                    "type": "github"
                }
            ],
            "time": "2023-12-21T08:38:20+00:00"
        },
        {
            "name": "sebastian/object-enumerator",
            "version": "5.0.0",
            "source": {
                "type": "git",
                "url": "https://github.com/sebastianbergmann/object-enumerator.git",
                "reference": "202d0e344a580d7f7d04b3fafce6933e59dae906"
            },
            "dist": {
                "type": "zip",
                "url": "https://api.github.com/repos/sebastianbergmann/object-enumerator/zipball/202d0e344a580d7f7d04b3fafce6933e59dae906",
                "reference": "202d0e344a580d7f7d04b3fafce6933e59dae906",
                "shasum": ""
            },
            "require": {
                "php": ">=8.1",
                "sebastian/object-reflector": "^3.0",
                "sebastian/recursion-context": "^5.0"
            },
            "require-dev": {
                "phpunit/phpunit": "^10.0"
            },
            "type": "library",
            "extra": {
                "branch-alias": {
                    "dev-main": "5.0-dev"
                }
            },
            "autoload": {
                "classmap": [
                    "src/"
                ]
            },
            "notification-url": "https://packagist.org/downloads/",
            "license": [
                "BSD-3-Clause"
            ],
            "authors": [
                {
                    "name": "Sebastian Bergmann",
                    "email": "sebastian@phpunit.de"
                }
            ],
            "description": "Traverses array structures and object graphs to enumerate all referenced objects",
            "homepage": "https://github.com/sebastianbergmann/object-enumerator/",
            "support": {
                "issues": "https://github.com/sebastianbergmann/object-enumerator/issues",
                "source": "https://github.com/sebastianbergmann/object-enumerator/tree/5.0.0"
            },
            "funding": [
                {
                    "url": "https://github.com/sebastianbergmann",
                    "type": "github"
                }
            ],
            "time": "2023-02-03T07:08:32+00:00"
        },
        {
            "name": "sebastian/object-reflector",
            "version": "3.0.0",
            "source": {
                "type": "git",
                "url": "https://github.com/sebastianbergmann/object-reflector.git",
                "reference": "24ed13d98130f0e7122df55d06c5c4942a577957"
            },
            "dist": {
                "type": "zip",
                "url": "https://api.github.com/repos/sebastianbergmann/object-reflector/zipball/24ed13d98130f0e7122df55d06c5c4942a577957",
                "reference": "24ed13d98130f0e7122df55d06c5c4942a577957",
                "shasum": ""
            },
            "require": {
                "php": ">=8.1"
            },
            "require-dev": {
                "phpunit/phpunit": "^10.0"
            },
            "type": "library",
            "extra": {
                "branch-alias": {
                    "dev-main": "3.0-dev"
                }
            },
            "autoload": {
                "classmap": [
                    "src/"
                ]
            },
            "notification-url": "https://packagist.org/downloads/",
            "license": [
                "BSD-3-Clause"
            ],
            "authors": [
                {
                    "name": "Sebastian Bergmann",
                    "email": "sebastian@phpunit.de"
                }
            ],
            "description": "Allows reflection of object attributes, including inherited and non-public ones",
            "homepage": "https://github.com/sebastianbergmann/object-reflector/",
            "support": {
                "issues": "https://github.com/sebastianbergmann/object-reflector/issues",
                "source": "https://github.com/sebastianbergmann/object-reflector/tree/3.0.0"
            },
            "funding": [
                {
                    "url": "https://github.com/sebastianbergmann",
                    "type": "github"
                }
            ],
            "time": "2023-02-03T07:06:18+00:00"
        },
        {
            "name": "sebastian/recursion-context",
            "version": "5.0.0",
            "source": {
                "type": "git",
                "url": "https://github.com/sebastianbergmann/recursion-context.git",
                "reference": "05909fb5bc7df4c52992396d0116aed689f93712"
            },
            "dist": {
                "type": "zip",
                "url": "https://api.github.com/repos/sebastianbergmann/recursion-context/zipball/05909fb5bc7df4c52992396d0116aed689f93712",
                "reference": "05909fb5bc7df4c52992396d0116aed689f93712",
                "shasum": ""
            },
            "require": {
                "php": ">=8.1"
            },
            "require-dev": {
                "phpunit/phpunit": "^10.0"
            },
            "type": "library",
            "extra": {
                "branch-alias": {
                    "dev-main": "5.0-dev"
                }
            },
            "autoload": {
                "classmap": [
                    "src/"
                ]
            },
            "notification-url": "https://packagist.org/downloads/",
            "license": [
                "BSD-3-Clause"
            ],
            "authors": [
                {
                    "name": "Sebastian Bergmann",
                    "email": "sebastian@phpunit.de"
                },
                {
                    "name": "Jeff Welch",
                    "email": "whatthejeff@gmail.com"
                },
                {
                    "name": "Adam Harvey",
                    "email": "aharvey@php.net"
                }
            ],
            "description": "Provides functionality to recursively process PHP variables",
            "homepage": "https://github.com/sebastianbergmann/recursion-context",
            "support": {
                "issues": "https://github.com/sebastianbergmann/recursion-context/issues",
                "source": "https://github.com/sebastianbergmann/recursion-context/tree/5.0.0"
            },
            "funding": [
                {
                    "url": "https://github.com/sebastianbergmann",
                    "type": "github"
                }
            ],
            "time": "2023-02-03T07:05:40+00:00"
        },
        {
            "name": "sebastian/type",
            "version": "4.0.0",
            "source": {
                "type": "git",
                "url": "https://github.com/sebastianbergmann/type.git",
                "reference": "462699a16464c3944eefc02ebdd77882bd3925bf"
            },
            "dist": {
                "type": "zip",
                "url": "https://api.github.com/repos/sebastianbergmann/type/zipball/462699a16464c3944eefc02ebdd77882bd3925bf",
                "reference": "462699a16464c3944eefc02ebdd77882bd3925bf",
                "shasum": ""
            },
            "require": {
                "php": ">=8.1"
            },
            "require-dev": {
                "phpunit/phpunit": "^10.0"
            },
            "type": "library",
            "extra": {
                "branch-alias": {
                    "dev-main": "4.0-dev"
                }
            },
            "autoload": {
                "classmap": [
                    "src/"
                ]
            },
            "notification-url": "https://packagist.org/downloads/",
            "license": [
                "BSD-3-Clause"
            ],
            "authors": [
                {
                    "name": "Sebastian Bergmann",
                    "email": "sebastian@phpunit.de",
                    "role": "lead"
                }
            ],
            "description": "Collection of value objects that represent the types of the PHP type system",
            "homepage": "https://github.com/sebastianbergmann/type",
            "support": {
                "issues": "https://github.com/sebastianbergmann/type/issues",
                "source": "https://github.com/sebastianbergmann/type/tree/4.0.0"
            },
            "funding": [
                {
                    "url": "https://github.com/sebastianbergmann",
                    "type": "github"
                }
            ],
            "time": "2023-02-03T07:10:45+00:00"
        },
        {
            "name": "sebastian/version",
            "version": "4.0.1",
            "source": {
                "type": "git",
                "url": "https://github.com/sebastianbergmann/version.git",
                "reference": "c51fa83a5d8f43f1402e3f32a005e6262244ef17"
            },
            "dist": {
                "type": "zip",
                "url": "https://api.github.com/repos/sebastianbergmann/version/zipball/c51fa83a5d8f43f1402e3f32a005e6262244ef17",
                "reference": "c51fa83a5d8f43f1402e3f32a005e6262244ef17",
                "shasum": ""
            },
            "require": {
                "php": ">=8.1"
            },
            "type": "library",
            "extra": {
                "branch-alias": {
                    "dev-main": "4.0-dev"
                }
            },
            "autoload": {
                "classmap": [
                    "src/"
                ]
            },
            "notification-url": "https://packagist.org/downloads/",
            "license": [
                "BSD-3-Clause"
            ],
            "authors": [
                {
                    "name": "Sebastian Bergmann",
                    "email": "sebastian@phpunit.de",
                    "role": "lead"
                }
            ],
            "description": "Library that helps with managing the version number of Git-hosted PHP projects",
            "homepage": "https://github.com/sebastianbergmann/version",
            "support": {
                "issues": "https://github.com/sebastianbergmann/version/issues",
                "source": "https://github.com/sebastianbergmann/version/tree/4.0.1"
            },
            "funding": [
                {
                    "url": "https://github.com/sebastianbergmann",
                    "type": "github"
                }
            ],
            "time": "2023-02-07T11:34:05+00:00"
        },
        {
            "name": "theseer/tokenizer",
            "version": "1.2.2",
            "source": {
                "type": "git",
                "url": "https://github.com/theseer/tokenizer.git",
                "reference": "b2ad5003ca10d4ee50a12da31de12a5774ba6b96"
            },
            "dist": {
                "type": "zip",
                "url": "https://api.github.com/repos/theseer/tokenizer/zipball/b2ad5003ca10d4ee50a12da31de12a5774ba6b96",
                "reference": "b2ad5003ca10d4ee50a12da31de12a5774ba6b96",
                "shasum": ""
            },
            "require": {
                "ext-dom": "*",
                "ext-tokenizer": "*",
                "ext-xmlwriter": "*",
                "php": "^7.2 || ^8.0"
            },
            "type": "library",
            "autoload": {
                "classmap": [
                    "src/"
                ]
            },
            "notification-url": "https://packagist.org/downloads/",
            "license": [
                "BSD-3-Clause"
            ],
            "authors": [
                {
                    "name": "Arne Blankerts",
                    "email": "arne@blankerts.de",
                    "role": "Developer"
                }
            ],
            "description": "A small library for converting tokenized PHP source code into XML and potentially other formats",
            "support": {
                "issues": "https://github.com/theseer/tokenizer/issues",
                "source": "https://github.com/theseer/tokenizer/tree/1.2.2"
            },
            "funding": [
                {
                    "url": "https://github.com/theseer",
                    "type": "github"
                }
            ],
            "time": "2023-11-20T00:12:19+00:00"
        }
    ],
    "aliases": [],
    "minimum-stability": "stable",
    "stability-flags": {
        "nethergamesmc/bedrock-data": 20,
        "nethergamesmc/bedrock-protocol": 20
    },
    "prefer-stable": false,
    "prefer-lowest": false,
    "platform": {
        "php": "^8.1",
        "php-64bit": "*",
        "ext-chunkutils2": "^0.3.1",
        "ext-crypto": "^0.3.1",
        "ext-ctype": "*",
        "ext-curl": "*",
        "ext-date": "*",
        "ext-gmp": "*",
        "ext-hash": "*",
        "ext-igbinary": "^3.0.1",
        "ext-json": "*",
        "ext-leveldb": "^0.2.1 || ^0.3.0",
        "ext-mbstring": "*",
        "ext-morton": "^0.1.0",
        "ext-openssl": "*",
        "ext-pcre": "*",
        "ext-phar": "*",
        "ext-pmmpthread": "^6.0.7",
        "ext-reflection": "*",
        "ext-simplexml": "*",
        "ext-sockets": "*",
        "ext-spl": "*",
        "ext-yaml": ">=2.0.0",
        "ext-zip": "*",
        "ext-zlib": ">=1.2.11",
        "composer-runtime-api": "^2.0"
    },
    "platform-dev": [],
    "platform-overrides": {
        "php": "8.1.0"
    },
    "plugin-api-version": "2.6.0"
}<|MERGE_RESOLUTION|>--- conflicted
+++ resolved
@@ -4,11 +4,7 @@
         "Read more about it at https://getcomposer.org/doc/01-basic-usage.md#installing-dependencies",
         "This file is @generated automatically"
     ],
-<<<<<<< HEAD
-    "content-hash": "8fb24f8002eeeaa5e15351dfee6b570b",
-=======
-    "content-hash": "d923f5fd75f0d33eb5198268a74a58b4",
->>>>>>> eaab1a87
+    "content-hash": "f36252aa429e446a4f565247ec944562",
     "packages": [
         {
             "name": "adhocore/json-comment",
@@ -125,31 +121,17 @@
             "time": "2023-01-15T23:15:59+00:00"
         },
         {
-<<<<<<< HEAD
             "name": "nethergamesmc/bedrock-data",
             "version": "dev-master",
             "source": {
                 "type": "git",
                 "url": "https://github.com/NetherGamesMC/BedrockData.git",
-                "reference": "a3803d3864036ef89761800236ab83fdb4068b4c"
-            },
-            "dist": {
-                "type": "zip",
-                "url": "https://api.github.com/repos/NetherGamesMC/BedrockData/zipball/a3803d3864036ef89761800236ab83fdb4068b4c",
-                "reference": "a3803d3864036ef89761800236ab83fdb4068b4c",
-=======
-            "name": "pocketmine/bedrock-block-upgrade-schema",
-            "version": "3.5.0",
-            "source": {
-                "type": "git",
-                "url": "https://github.com/pmmp/BedrockBlockUpgradeSchema.git",
-                "reference": "1ed4ba738333c4b4afe4fef8e9326a45c89f12e3"
-            },
-            "dist": {
-                "type": "zip",
-                "url": "https://api.github.com/repos/pmmp/BedrockBlockUpgradeSchema/zipball/1ed4ba738333c4b4afe4fef8e9326a45c89f12e3",
-                "reference": "1ed4ba738333c4b4afe4fef8e9326a45c89f12e3",
->>>>>>> eaab1a87
+                "reference": "fb829129c789f794837a84bd463f290089831768"
+            },
+            "dist": {
+                "type": "zip",
+                "url": "https://api.github.com/repos/NetherGamesMC/BedrockData/zipball/fb829129c789f794837a84bd463f290089831768",
+                "reference": "fb829129c789f794837a84bd463f290089831768",
                 "shasum": ""
             },
             "default-branch": true,
@@ -159,10 +141,9 @@
             ],
             "description": "Blobs of data generated from Minecraft: Bedrock Edition, used by PocketMine-MP",
             "support": {
-<<<<<<< HEAD
                 "source": "https://github.com/NetherGamesMC/BedrockData/tree/master"
             },
-            "time": "2023-12-11T23:51:22+00:00"
+            "time": "2024-02-07T18:42:18+00:00"
         },
         {
             "name": "nethergamesmc/bedrock-protocol",
@@ -170,31 +151,12 @@
             "source": {
                 "type": "git",
                 "url": "https://github.com/NetherGamesMC/BedrockProtocol.git",
-                "reference": "3c000f8b8b6562a0b83045912fef1a72a4c16039"
-            },
-            "dist": {
-                "type": "zip",
-                "url": "https://api.github.com/repos/NetherGamesMC/BedrockProtocol/zipball/3c000f8b8b6562a0b83045912fef1a72a4c16039",
-                "reference": "3c000f8b8b6562a0b83045912fef1a72a4c16039",
-=======
-                "issues": "https://github.com/pmmp/BedrockBlockUpgradeSchema/issues",
-                "source": "https://github.com/pmmp/BedrockBlockUpgradeSchema/tree/3.5.0"
-            },
-            "time": "2024-02-07T11:46:50+00:00"
-        },
-        {
-            "name": "pocketmine/bedrock-data",
-            "version": "2.8.0+bedrock-1.20.60",
-            "source": {
-                "type": "git",
-                "url": "https://github.com/pmmp/BedrockData.git",
-                "reference": "d8ea0355b7c835564af9fe6e273e650ac62c84a2"
-            },
-            "dist": {
-                "type": "zip",
-                "url": "https://api.github.com/repos/pmmp/BedrockData/zipball/d8ea0355b7c835564af9fe6e273e650ac62c84a2",
-                "reference": "d8ea0355b7c835564af9fe6e273e650ac62c84a2",
->>>>>>> eaab1a87
+                "reference": "d36bba8d421136fdbe36136a937ea42697149b62"
+            },
+            "dist": {
+                "type": "zip",
+                "url": "https://api.github.com/repos/NetherGamesMC/BedrockProtocol/zipball/d36bba8d421136fdbe36136a937ea42697149b62",
+                "reference": "d36bba8d421136fdbe36136a937ea42697149b62",
                 "shasum": ""
             },
             "require": {
@@ -235,28 +197,35 @@
             ],
             "description": "An implementation of the Minecraft: Bedrock Edition protocol in PHP",
             "support": {
-<<<<<<< HEAD
                 "source": "https://github.com/NetherGamesMC/BedrockProtocol/tree/master"
             },
-            "time": "2023-12-07T19:17:53+00:00"
+            "time": "2024-02-07T19:01:58+00:00"
         },
         {
             "name": "pocketmine/bedrock-block-upgrade-schema",
-            "version": "3.4.0",
+            "version": "3.5.0",
             "source": {
                 "type": "git",
                 "url": "https://github.com/pmmp/BedrockBlockUpgradeSchema.git",
-                "reference": "9872eb37f15080b19c2b7861085e549c48dda92d"
-            },
-            "dist": {
-                "type": "zip",
-                "url": "https://api.github.com/repos/pmmp/BedrockBlockUpgradeSchema/zipball/9872eb37f15080b19c2b7861085e549c48dda92d",
-                "reference": "9872eb37f15080b19c2b7861085e549c48dda92d",
-=======
-                "issues": "https://github.com/pmmp/BedrockData/issues",
-                "source": "https://github.com/pmmp/BedrockData/tree/bedrock-1.20.60"
-            },
-            "time": "2024-02-07T11:23:46+00:00"
+                "reference": "1ed4ba738333c4b4afe4fef8e9326a45c89f12e3"
+            },
+            "dist": {
+                "type": "zip",
+                "url": "https://api.github.com/repos/pmmp/BedrockBlockUpgradeSchema/zipball/1ed4ba738333c4b4afe4fef8e9326a45c89f12e3",
+                "reference": "1ed4ba738333c4b4afe4fef8e9326a45c89f12e3",
+                "shasum": ""
+            },
+            "type": "library",
+            "notification-url": "https://packagist.org/downloads/",
+            "license": [
+                "CC0-1.0"
+            ],
+            "description": "Schemas describing how to upgrade saved block data in older Minecraft: Bedrock Edition world saves",
+            "support": {
+                "issues": "https://github.com/pmmp/BedrockBlockUpgradeSchema/issues",
+                "source": "https://github.com/pmmp/BedrockBlockUpgradeSchema/tree/3.5.0"
+            },
+            "time": "2024-02-07T11:46:50+00:00"
         },
         {
             "name": "pocketmine/bedrock-item-upgrade-schema",
@@ -270,7 +239,6 @@
                 "type": "zip",
                 "url": "https://api.github.com/repos/pmmp/BedrockItemUpgradeSchema/zipball/69772dd58e2b2c7b7513fa2bcdc46e782228641c",
                 "reference": "69772dd58e2b2c7b7513fa2bcdc46e782228641c",
->>>>>>> eaab1a87
                 "shasum": ""
             },
             "type": "library",
@@ -278,65 +246,12 @@
             "license": [
                 "CC0-1.0"
             ],
-            "description": "Schemas describing how to upgrade saved block data in older Minecraft: Bedrock Edition world saves",
-            "support": {
-<<<<<<< HEAD
-                "issues": "https://github.com/pmmp/BedrockBlockUpgradeSchema/issues",
-                "source": "https://github.com/pmmp/BedrockBlockUpgradeSchema/tree/3.4.0"
-            },
-            "time": "2023-11-08T15:22:06+00:00"
-        },
-        {
-            "name": "pocketmine/bedrock-item-upgrade-schema",
-            "version": "1.6.0",
-            "source": {
-                "type": "git",
-                "url": "https://github.com/pmmp/BedrockItemUpgradeSchema.git",
-                "reference": "d374e5fd8302977675dcd2a42733abd3ee476ca1"
-            },
-            "dist": {
-                "type": "zip",
-                "url": "https://api.github.com/repos/pmmp/BedrockItemUpgradeSchema/zipball/d374e5fd8302977675dcd2a42733abd3ee476ca1",
-                "reference": "d374e5fd8302977675dcd2a42733abd3ee476ca1",
-=======
+            "description": "JSON schemas for upgrading items found in older Minecraft: Bedrock world saves",
+            "support": {
                 "issues": "https://github.com/pmmp/BedrockItemUpgradeSchema/issues",
                 "source": "https://github.com/pmmp/BedrockItemUpgradeSchema/tree/1.7.0"
             },
             "time": "2024-02-07T11:58:05+00:00"
-        },
-        {
-            "name": "pocketmine/bedrock-protocol",
-            "version": "27.0.1+bedrock-1.20.60",
-            "source": {
-                "type": "git",
-                "url": "https://github.com/pmmp/BedrockProtocol.git",
-                "reference": "0cebb55f6e904f722b14d420f6b2c84c7fa69f10"
-            },
-            "dist": {
-                "type": "zip",
-                "url": "https://api.github.com/repos/pmmp/BedrockProtocol/zipball/0cebb55f6e904f722b14d420f6b2c84c7fa69f10",
-                "reference": "0cebb55f6e904f722b14d420f6b2c84c7fa69f10",
->>>>>>> eaab1a87
-                "shasum": ""
-            },
-            "type": "library",
-            "notification-url": "https://packagist.org/downloads/",
-            "license": [
-                "CC0-1.0"
-            ],
-            "description": "JSON schemas for upgrading items found in older Minecraft: Bedrock world saves",
-            "support": {
-<<<<<<< HEAD
-                "issues": "https://github.com/pmmp/BedrockItemUpgradeSchema/issues",
-                "source": "https://github.com/pmmp/BedrockItemUpgradeSchema/tree/1.6.0"
-            },
-            "time": "2023-11-08T18:12:14+00:00"
-=======
-                "issues": "https://github.com/pmmp/BedrockProtocol/issues",
-                "source": "https://github.com/pmmp/BedrockProtocol/tree/27.0.1+bedrock-1.20.60"
-            },
-            "time": "2024-02-07T11:53:50+00:00"
->>>>>>> eaab1a87
         },
         {
             "name": "pocketmine/binaryutils",
