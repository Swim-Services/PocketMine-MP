{
    "_readme": [
        "This file locks the dependencies of your project to a known state",
        "Read more about it at https://getcomposer.org/doc/01-basic-usage.md#installing-dependencies",
        "This file is @generated automatically"
    ],
<<<<<<< HEAD
    "content-hash": "db707e7155d39811bff61dc825413212",
=======
    "content-hash": "ad6be987e3e2228abcb23e169f139d29",
>>>>>>> b65e3c69
    "packages": [
        {
            "name": "adhocore/json-comment",
            "version": "1.1.2",
            "source": {
                "type": "git",
                "url": "https://github.com/adhocore/php-json-comment.git",
                "reference": "fc2f76979f0a44a5f5bc2a2b600d0762fe0e78e7"
            },
            "dist": {
                "type": "zip",
                "url": "https://api.github.com/repos/adhocore/php-json-comment/zipball/fc2f76979f0a44a5f5bc2a2b600d0762fe0e78e7",
                "reference": "fc2f76979f0a44a5f5bc2a2b600d0762fe0e78e7",
                "shasum": ""
            },
            "require": {
                "ext-ctype": "*",
                "php": ">=7.0"
            },
            "require-dev": {
                "phpunit/phpunit": "^6.5 || ^7.5 || ^8.5"
            },
            "type": "library",
            "autoload": {
                "psr-4": {
                    "Ahc\\Json\\": "src/"
                }
            },
            "notification-url": "https://packagist.org/downloads/",
            "license": [
                "MIT"
            ],
            "authors": [
                {
                    "name": "Jitendra Adhikari",
                    "email": "jiten.adhikary@gmail.com"
                }
            ],
            "description": "Lightweight JSON comment stripper library for PHP",
            "keywords": [
                "comment",
                "json",
                "strip-comment"
            ],
            "support": {
                "issues": "https://github.com/adhocore/php-json-comment/issues",
                "source": "https://github.com/adhocore/php-json-comment/tree/1.1.2"
            },
            "funding": [
                {
                    "url": "https://paypal.me/ji10",
                    "type": "custom"
                }
            ],
            "time": "2021-04-09T03:06:06+00:00"
        },
        {
            "name": "brick/math",
            "version": "0.9.2",
            "source": {
                "type": "git",
                "url": "https://github.com/brick/math.git",
                "reference": "dff976c2f3487d42c1db75a3b180e2b9f0e72ce0"
            },
            "dist": {
                "type": "zip",
                "url": "https://api.github.com/repos/brick/math/zipball/dff976c2f3487d42c1db75a3b180e2b9f0e72ce0",
                "reference": "dff976c2f3487d42c1db75a3b180e2b9f0e72ce0",
                "shasum": ""
            },
            "require": {
                "ext-json": "*",
                "php": "^7.1 || ^8.0"
            },
            "require-dev": {
                "php-coveralls/php-coveralls": "^2.2",
                "phpunit/phpunit": "^7.5.15 || ^8.5 || ^9.0",
                "vimeo/psalm": "4.3.2"
            },
            "type": "library",
            "autoload": {
                "psr-4": {
                    "Brick\\Math\\": "src/"
                }
            },
            "notification-url": "https://packagist.org/downloads/",
            "license": [
                "MIT"
            ],
            "description": "Arbitrary-precision arithmetic library",
            "keywords": [
                "Arbitrary-precision",
                "BigInteger",
                "BigRational",
                "arithmetic",
                "bigdecimal",
                "bignum",
                "brick",
                "math"
            ],
            "support": {
                "issues": "https://github.com/brick/math/issues",
                "source": "https://github.com/brick/math/tree/0.9.2"
            },
            "funding": [
                {
                    "url": "https://tidelift.com/funding/github/packagist/brick/math",
                    "type": "tidelift"
                }
            ],
            "time": "2021-01-20T22:51:39+00:00"
        },
        {
            "name": "fgrosse/phpasn1",
            "version": "v2.3.0",
            "source": {
                "type": "git",
                "url": "https://github.com/fgrosse/PHPASN1.git",
                "reference": "20299033c35f4300eb656e7e8e88cf52d1d6694e"
            },
            "dist": {
                "type": "zip",
                "url": "https://api.github.com/repos/fgrosse/PHPASN1/zipball/20299033c35f4300eb656e7e8e88cf52d1d6694e",
                "reference": "20299033c35f4300eb656e7e8e88cf52d1d6694e",
                "shasum": ""
            },
            "require": {
                "php": ">=7.0.0"
            },
            "require-dev": {
                "phpunit/phpunit": "~6.3",
                "satooshi/php-coveralls": "~2.0"
            },
            "suggest": {
                "ext-bcmath": "BCmath is the fallback extension for big integer calculations",
                "ext-curl": "For loading OID information from the web if they have not bee defined statically",
                "ext-gmp": "GMP is the preferred extension for big integer calculations",
                "phpseclib/bcmath_compat": "BCmath polyfill for servers where neither GMP nor BCmath is available"
            },
            "type": "library",
            "extra": {
                "branch-alias": {
                    "dev-master": "2.0.x-dev"
                }
            },
            "autoload": {
                "psr-4": {
                    "FG\\": "lib/"
                }
            },
            "notification-url": "https://packagist.org/downloads/",
            "license": [
                "MIT"
            ],
            "authors": [
                {
                    "name": "Friedrich Große",
                    "email": "friedrich.grosse@gmail.com",
                    "homepage": "https://github.com/FGrosse",
                    "role": "Author"
                },
                {
                    "name": "All contributors",
                    "homepage": "https://github.com/FGrosse/PHPASN1/contributors"
                }
            ],
            "description": "A PHP Framework that allows you to encode and decode arbitrary ASN.1 structures using the ITU-T X.690 Encoding Rules.",
            "homepage": "https://github.com/FGrosse/PHPASN1",
            "keywords": [
                "DER",
                "asn.1",
                "asn1",
                "ber",
                "binary",
                "decoding",
                "encoding",
                "x.509",
                "x.690",
                "x509",
                "x690"
            ],
            "support": {
                "issues": "https://github.com/fgrosse/PHPASN1/issues",
                "source": "https://github.com/fgrosse/PHPASN1/tree/v2.3.0"
            },
            "time": "2021-04-24T19:01:55+00:00"
        },
        {
            "name": "nethergames/bedrock-protocol",
            "version": "dev-master",
            "source": {
                "type": "git",
                "url": "https://github.com/NetherGamesMC/BedrockProtocol.git",
                "reference": "3478cebf31a2843e5794222ec4c5e0b03773f8cc"
            },
            "dist": {
                "type": "zip",
                "url": "https://api.github.com/repos/NetherGamesMC/BedrockProtocol/zipball/3478cebf31a2843e5794222ec4c5e0b03773f8cc",
                "reference": "3478cebf31a2843e5794222ec4c5e0b03773f8cc",
                "shasum": ""
            },
            "require": {
                "ext-json": "*",
                "netresearch/jsonmapper": "^4.0",
                "php": "^7.4 || ^8.0",
                "pocketmine/binaryutils": "^0.2.0",
                "pocketmine/color": "^0.2.0",
                "pocketmine/math": "^0.3.0",
                "pocketmine/nbt": "^0.3.0",
                "ramsey/uuid": "^4.1"
            },
            "require-dev": {
                "phpstan/phpstan": "0.12.96",
                "phpstan/phpstan-phpunit": "^0.12.21",
                "phpstan/phpstan-strict-rules": "^0.12.10",
                "phpunit/phpunit": "^9.5"
            },
            "default-branch": true,
            "type": "library",
            "autoload": {
                "psr-4": {
                    "pocketmine\\network\\mcpe\\protocol\\": "src/"
                }
            },
            "autoload-dev": {
                "psr-4": {
                    "pocketmine\\network\\mcpe\\protocol\\": "tests/phpunit/"
                }
            },
            "license": [
                "LGPL-3.0"
            ],
            "description": "An implementation of the Minecraft: Bedrock Edition protocol in PHP",
            "support": {
                "source": "https://github.com/NetherGamesMC/BedrockProtocol/tree/master"
            },
            "time": "2021-08-26T17:57:11+00:00"
        },
        {
            "name": "netresearch/jsonmapper",
            "version": "v4.0.0",
            "source": {
                "type": "git",
                "url": "https://github.com/cweiske/jsonmapper.git",
                "reference": "8bbc021a8edb2e4a7ea2f8ad4fa9ec9dce2fcb8d"
            },
            "dist": {
                "type": "zip",
                "url": "https://api.github.com/repos/cweiske/jsonmapper/zipball/8bbc021a8edb2e4a7ea2f8ad4fa9ec9dce2fcb8d",
                "reference": "8bbc021a8edb2e4a7ea2f8ad4fa9ec9dce2fcb8d",
                "shasum": ""
            },
            "require": {
                "ext-json": "*",
                "ext-pcre": "*",
                "ext-reflection": "*",
                "ext-spl": "*",
                "php": ">=7.1"
            },
            "require-dev": {
                "phpunit/phpunit": "~7.5 || ~8.0 || ~9.0",
                "squizlabs/php_codesniffer": "~3.5"
            },
            "type": "library",
            "autoload": {
                "psr-0": {
                    "JsonMapper": "src/"
                }
            },
            "notification-url": "https://packagist.org/downloads/",
            "license": [
                "OSL-3.0"
            ],
            "authors": [
                {
                    "name": "Christian Weiske",
                    "email": "cweiske@cweiske.de",
                    "homepage": "http://github.com/cweiske/jsonmapper/",
                    "role": "Developer"
                }
            ],
            "description": "Map nested JSON structures onto PHP classes",
            "support": {
                "email": "cweiske@cweiske.de",
                "issues": "https://github.com/cweiske/jsonmapper/issues",
                "source": "https://github.com/cweiske/jsonmapper/tree/v4.0.0"
            },
            "time": "2020-12-01T19:48:11+00:00"
        },
        {
<<<<<<< HEAD
=======
            "name": "pocketmine/bedrock-protocol",
            "version": "1.0.0+bedrock1.17.10",
            "source": {
                "type": "git",
                "url": "https://github.com/pmmp/BedrockProtocol.git",
                "reference": "2e3bba545dae1774681883fc12a3ee84e553df67"
            },
            "dist": {
                "type": "zip",
                "url": "https://api.github.com/repos/pmmp/BedrockProtocol/zipball/2e3bba545dae1774681883fc12a3ee84e553df67",
                "reference": "2e3bba545dae1774681883fc12a3ee84e553df67",
                "shasum": ""
            },
            "require": {
                "ext-json": "*",
                "netresearch/jsonmapper": "^4.0",
                "php": "^7.4 || ^8.0",
                "pocketmine/binaryutils": "^0.2.0",
                "pocketmine/color": "^0.2.0",
                "pocketmine/math": "^0.3.0",
                "pocketmine/nbt": "^0.3.0",
                "ramsey/uuid": "^4.1"
            },
            "require-dev": {
                "phpstan/phpstan": "0.12.96",
                "phpstan/phpstan-phpunit": "^0.12.21",
                "phpstan/phpstan-strict-rules": "^0.12.10",
                "phpunit/phpunit": "^9.5"
            },
            "type": "library",
            "autoload": {
                "psr-4": {
                    "pocketmine\\network\\mcpe\\protocol\\": "src/"
                }
            },
            "notification-url": "https://packagist.org/downloads/",
            "license": [
                "LGPL-3.0"
            ],
            "description": "An implementation of the Minecraft: Bedrock Edition protocol in PHP",
            "support": {
                "issues": "https://github.com/pmmp/BedrockProtocol/issues",
                "source": "https://github.com/pmmp/BedrockProtocol/tree/1.0.0+bedrock1.17.10"
            },
            "time": "2021-08-23T14:30:22+00:00"
        },
        {
>>>>>>> b65e3c69
            "name": "pocketmine/binaryutils",
            "version": "0.2.1",
            "source": {
                "type": "git",
                "url": "https://github.com/pmmp/BinaryUtils.git",
                "reference": "8cd078e2426f8100331f2d73bef10f481dad6cde"
            },
            "dist": {
                "type": "zip",
                "url": "https://api.github.com/repos/pmmp/BinaryUtils/zipball/8cd078e2426f8100331f2d73bef10f481dad6cde",
                "reference": "8cd078e2426f8100331f2d73bef10f481dad6cde",
                "shasum": ""
            },
            "require": {
                "php": "^7.4 || ^8.0",
                "php-64bit": "*"
            },
            "require-dev": {
                "phpstan/extension-installer": "^1.0",
                "phpstan/phpstan": "0.12.85",
                "phpstan/phpstan-strict-rules": "^0.12.4"
            },
            "type": "library",
            "autoload": {
                "psr-4": {
                    "pocketmine\\utils\\": "src/"
                }
            },
            "notification-url": "https://packagist.org/downloads/",
            "license": [
                "LGPL-3.0"
            ],
            "description": "Classes and methods for conveniently handling binary data",
            "support": {
                "issues": "https://github.com/pmmp/BinaryUtils/issues",
                "source": "https://github.com/pmmp/BinaryUtils/tree/0.2.1"
            },
            "time": "2021-05-30T19:42:57+00:00"
        },
        {
            "name": "pocketmine/callback-validator",
            "version": "1.0.3",
            "source": {
                "type": "git",
                "url": "https://github.com/pmmp/CallbackValidator.git",
                "reference": "64787469766bcaa7e5885242e85c23c25e8c55a2"
            },
            "dist": {
                "type": "zip",
                "url": "https://api.github.com/repos/pmmp/CallbackValidator/zipball/64787469766bcaa7e5885242e85c23c25e8c55a2",
                "reference": "64787469766bcaa7e5885242e85c23c25e8c55a2",
                "shasum": ""
            },
            "require": {
                "ext-reflection": "*",
                "php": "^7.1 || ^8.0"
            },
            "replace": {
                "daverandom/callback-validator": "*"
            },
            "require-dev": {
                "phpstan/extension-installer": "^1.0",
                "phpstan/phpstan": "0.12.59",
                "phpstan/phpstan-strict-rules": "^0.12.4",
                "phpunit/phpunit": "^7.5 || ^8.5 || ^9.0"
            },
            "type": "library",
            "autoload": {
                "psr-4": {
                    "DaveRandom\\CallbackValidator\\": "src/"
                }
            },
            "notification-url": "https://packagist.org/downloads/",
            "license": [
                "MIT"
            ],
            "authors": [
                {
                    "name": "Chris Wright",
                    "email": "cw@daverandom.com"
                }
            ],
            "description": "Fork of daverandom/callback-validator - Tools for validating callback signatures",
            "support": {
                "issues": "https://github.com/pmmp/CallbackValidator/issues",
                "source": "https://github.com/pmmp/CallbackValidator/tree/1.0.3"
            },
            "time": "2020-12-11T01:45:37+00:00"
        },
        {
            "name": "pocketmine/classloader",
            "version": "dev-master",
            "source": {
                "type": "git",
                "url": "https://github.com/pmmp/ClassLoader.git",
                "reference": "80226e0917be79ac3230606113e25134a31e6a85"
            },
            "dist": {
                "type": "zip",
                "url": "https://api.github.com/repos/pmmp/ClassLoader/zipball/80226e0917be79ac3230606113e25134a31e6a85",
                "reference": "80226e0917be79ac3230606113e25134a31e6a85",
                "shasum": ""
            },
            "require": {
                "ext-pthreads": "~3.2.0",
                "ext-reflection": "*",
                "php": "^7.2 || ^8.0"
            },
            "conflict": {
                "pocketmine/spl": "<0.4"
            },
            "require-dev": {
                "phpstan/extension-installer": "^1.0",
                "phpstan/phpstan": "0.12.80",
                "phpstan/phpstan-strict-rules": "^0.12.4",
                "phpunit/phpunit": "^8.5 || ^9.5"
            },
            "type": "library",
            "autoload": {
                "classmap": [
                    "./src"
                ]
            },
            "notification-url": "https://packagist.org/downloads/",
            "license": [
                "LGPL-3.0"
            ],
            "description": "Ad-hoc autoloading components used by PocketMine-MP",
            "support": {
                "issues": "https://github.com/pmmp/ClassLoader/issues",
                "source": "https://github.com/pmmp/ClassLoader/tree/master"
            },
            "time": "2021-05-29T23:09:32+00:00"
        },
        {
            "name": "pocketmine/color",
            "version": "0.2.0",
            "source": {
                "type": "git",
                "url": "https://github.com/pmmp/Color.git",
                "reference": "09be6ea6d76f2e33d6813c39d29c22c46c17e1d2"
            },
            "dist": {
                "type": "zip",
                "url": "https://api.github.com/repos/pmmp/Color/zipball/09be6ea6d76f2e33d6813c39d29c22c46c17e1d2",
                "reference": "09be6ea6d76f2e33d6813c39d29c22c46c17e1d2",
                "shasum": ""
            },
            "require": {
                "php": "^7.2 || ^8.0"
            },
            "require-dev": {
                "phpstan/phpstan": "0.12.59",
                "phpstan/phpstan-strict-rules": "^0.12.2"
            },
            "type": "library",
            "autoload": {
                "psr-4": {
                    "pocketmine\\color\\": "src/"
                }
            },
            "notification-url": "https://packagist.org/downloads/",
            "license": [
                "LGPL-3.0"
            ],
            "description": "Color handling library used by PocketMine-MP and related projects",
            "support": {
                "issues": "https://github.com/pmmp/Color/issues",
                "source": "https://github.com/pmmp/Color/tree/0.2.0"
            },
            "time": "2020-12-11T01:24:32+00:00"
        },
        {
            "name": "pocketmine/errorhandler",
            "version": "0.3.0",
            "source": {
                "type": "git",
                "url": "https://github.com/pmmp/ErrorHandler.git",
                "reference": "ec742b209e8056bbe855069c4eff94c9734ea19b"
            },
            "dist": {
                "type": "zip",
                "url": "https://api.github.com/repos/pmmp/ErrorHandler/zipball/ec742b209e8056bbe855069c4eff94c9734ea19b",
                "reference": "ec742b209e8056bbe855069c4eff94c9734ea19b",
                "shasum": ""
            },
            "require": {
                "php": "^7.2 || ^8.0"
            },
            "require-dev": {
                "phpstan/phpstan": "0.12.75",
                "phpstan/phpstan-strict-rules": "^0.12.2"
            },
            "type": "library",
            "autoload": {
                "psr-4": {
                    "pocketmine\\errorhandler\\": "src/"
                }
            },
            "notification-url": "https://packagist.org/downloads/",
            "license": [
                "LGPL-3.0"
            ],
            "description": "Utilities to handle nasty PHP E_* errors in a usable way",
            "support": {
                "issues": "https://github.com/pmmp/ErrorHandler/issues",
                "source": "https://github.com/pmmp/ErrorHandler/tree/0.3.0"
            },
            "time": "2021-02-12T18:56:22+00:00"
        },
        {
            "name": "pocketmine/log",
            "version": "0.3.0",
            "source": {
                "type": "git",
                "url": "https://github.com/pmmp/Log.git",
                "reference": "03ab1316da0b1978a7a1c8dd73e1c2a973cb62ec"
            },
            "dist": {
                "type": "zip",
                "url": "https://api.github.com/repos/pmmp/Log/zipball/03ab1316da0b1978a7a1c8dd73e1c2a973cb62ec",
                "reference": "03ab1316da0b1978a7a1c8dd73e1c2a973cb62ec",
                "shasum": ""
            },
            "require": {
                "php": "^7.4 || ^8.0"
            },
            "conflict": {
                "pocketmine/spl": "<0.4"
            },
            "require-dev": {
                "phpstan/phpstan": "0.12.80",
                "phpstan/phpstan-strict-rules": "^0.12.2"
            },
            "type": "library",
            "autoload": {
                "classmap": [
                    "./src"
                ]
            },
            "notification-url": "https://packagist.org/downloads/",
            "license": [
                "LGPL-3.0"
            ],
            "description": "Logging components used by PocketMine-MP and related projects",
            "support": {
                "issues": "https://github.com/pmmp/Log/issues",
                "source": "https://github.com/pmmp/Log/tree/0.3.0"
            },
            "time": "2021-05-18T21:00:49+00:00"
        },
        {
            "name": "pocketmine/log-pthreads",
            "version": "0.2.0",
            "source": {
                "type": "git",
                "url": "https://github.com/pmmp/LogPthreads.git",
                "reference": "6be3445c48c62eba3922f987f000bb20c81d161f"
            },
            "dist": {
                "type": "zip",
                "url": "https://api.github.com/repos/pmmp/LogPthreads/zipball/6be3445c48c62eba3922f987f000bb20c81d161f",
                "reference": "6be3445c48c62eba3922f987f000bb20c81d161f",
                "shasum": ""
            },
            "require": {
                "ext-pthreads": "~3.2.0",
                "php": "^7.4 || ^8.0",
                "pocketmine/log": "^0.2.0 || ^0.3.0"
            },
            "conflict": {
                "pocketmine/spl": "<0.4"
            },
            "require-dev": {
                "phpstan/extension-installer": "^1.0",
                "phpstan/phpstan": "0.12.88",
                "phpstan/phpstan-strict-rules": "^0.12.4"
            },
            "type": "library",
            "autoload": {
                "classmap": [
                    "./src"
                ]
            },
            "notification-url": "https://packagist.org/downloads/",
            "license": [
                "LGPL-3.0"
            ],
            "description": "Logging components specialized for pthreads used by PocketMine-MP and related projects",
            "support": {
                "issues": "https://github.com/pmmp/LogPthreads/issues",
                "source": "https://github.com/pmmp/LogPthreads/tree/0.2.0"
            },
            "time": "2021-05-18T22:15:28+00:00"
        },
        {
            "name": "pocketmine/math",
            "version": "0.3.0",
            "source": {
                "type": "git",
                "url": "https://github.com/pmmp/Math.git",
                "reference": "83ec067b12c066fc61d9fb129daf7e61ef3b1d63"
            },
            "dist": {
                "type": "zip",
                "url": "https://api.github.com/repos/pmmp/Math/zipball/83ec067b12c066fc61d9fb129daf7e61ef3b1d63",
                "reference": "83ec067b12c066fc61d9fb129daf7e61ef3b1d63",
                "shasum": ""
            },
            "require": {
                "php": "^7.4 || ^8.0",
                "php-64bit": "*"
            },
            "require-dev": {
                "irstea/phpunit-shim": "^8.5 || ^9.5",
                "phpstan/extension-installer": "^1.0",
                "phpstan/phpstan": "0.12.90",
                "phpstan/phpstan-strict-rules": "^0.12.4"
            },
            "type": "library",
            "autoload": {
                "psr-4": {
                    "pocketmine\\math\\": "src/"
                }
            },
            "notification-url": "https://packagist.org/downloads/",
            "license": [
                "LGPL-3.0"
            ],
            "description": "PHP library containing math related code used in PocketMine-MP",
            "support": {
                "issues": "https://github.com/pmmp/Math/issues",
                "source": "https://github.com/pmmp/Math/tree/0.3.0"
            },
            "time": "2021-07-14T18:39:31+00:00"
        },
        {
            "name": "pocketmine/nbt",
            "version": "0.3.0",
            "source": {
                "type": "git",
                "url": "https://github.com/pmmp/NBT.git",
                "reference": "98c4a04b55a915e18f83d3b0c9beb24a71abcd31"
            },
            "dist": {
                "type": "zip",
                "url": "https://api.github.com/repos/pmmp/NBT/zipball/98c4a04b55a915e18f83d3b0c9beb24a71abcd31",
                "reference": "98c4a04b55a915e18f83d3b0c9beb24a71abcd31",
                "shasum": ""
            },
            "require": {
                "php": "^7.4 || ^8.0",
                "php-64bit": "*",
                "pocketmine/binaryutils": "^0.2.0"
            },
            "require-dev": {
                "irstea/phpunit-shim": "^9.5",
                "phpstan/extension-installer": "^1.0",
                "phpstan/phpstan": "0.12.85",
                "phpstan/phpstan-strict-rules": "^0.12.4"
            },
            "type": "library",
            "autoload": {
                "psr-4": {
                    "pocketmine\\nbt\\": "src/"
                }
            },
            "notification-url": "https://packagist.org/downloads/",
            "license": [
                "LGPL-3.0"
            ],
            "description": "PHP library for working with Named Binary Tags",
            "support": {
                "issues": "https://github.com/pmmp/NBT/issues",
                "source": "https://github.com/pmmp/NBT/tree/0.3.0"
            },
            "time": "2021-05-18T15:46:33+00:00"
        },
        {
            "name": "pocketmine/raklib",
            "version": "0.13.1",
            "source": {
                "type": "git",
                "url": "https://github.com/pmmp/RakLib.git",
                "reference": "0b2b84f894adebe6a746237f9cc36d80cc4227ab"
            },
            "dist": {
                "type": "zip",
                "url": "https://api.github.com/repos/pmmp/RakLib/zipball/0b2b84f894adebe6a746237f9cc36d80cc4227ab",
                "reference": "0b2b84f894adebe6a746237f9cc36d80cc4227ab",
                "shasum": ""
            },
            "require": {
                "ext-sockets": "*",
                "php": "^7.4 || ^8.0",
                "php-64bit": "*",
                "php-ipv6": "*",
                "pocketmine/binaryutils": "^0.2.0",
                "pocketmine/log": "^0.3.0"
            },
            "require-dev": {
                "phpstan/phpstan": "0.12.88",
                "phpstan/phpstan-strict-rules": "^0.12.2"
            },
            "type": "library",
            "autoload": {
                "psr-4": {
                    "raklib\\": "src/"
                }
            },
            "notification-url": "https://packagist.org/downloads/",
            "license": [
                "GPL-3.0"
            ],
            "description": "A RakNet server implementation written in PHP",
            "support": {
                "issues": "https://github.com/pmmp/RakLib/issues",
                "source": "https://github.com/pmmp/RakLib/tree/0.13.1"
            },
            "time": "2021-05-18T21:14:20+00:00"
        },
        {
            "name": "pocketmine/raklib-ipc",
            "version": "0.1.0",
            "source": {
                "type": "git",
                "url": "https://github.com/pmmp/RakLibIpc.git",
                "reference": "85f1a4834e34abd6d77f622f14731e8ef06dc7cf"
            },
            "dist": {
                "type": "zip",
                "url": "https://api.github.com/repos/pmmp/RakLibIpc/zipball/85f1a4834e34abd6d77f622f14731e8ef06dc7cf",
                "reference": "85f1a4834e34abd6d77f622f14731e8ef06dc7cf",
                "shasum": ""
            },
            "require": {
                "php": "^7.4 || ^8.0",
                "php-64bit": "*",
                "pocketmine/binaryutils": "^0.2.0",
                "pocketmine/raklib": "^0.13.1"
            },
            "require-dev": {
                "phpstan/phpstan": "0.12.81",
                "phpstan/phpstan-strict-rules": "^0.12.2"
            },
            "type": "library",
            "autoload": {
                "psr-4": {
                    "raklib\\server\\ipc\\": "src/"
                }
            },
            "notification-url": "https://packagist.org/downloads/",
            "license": [
                "GPL-3.0"
            ],
            "description": "Channel-based protocols for inter-thread/inter-process communication with RakLib",
            "support": {
                "issues": "https://github.com/pmmp/RakLibIpc/issues",
                "source": "https://github.com/pmmp/RakLibIpc/tree/0.1.0"
            },
            "time": "2021-05-18T21:19:03+00:00"
        },
        {
            "name": "pocketmine/snooze",
            "version": "0.3.0",
            "source": {
                "type": "git",
                "url": "https://github.com/pmmp/Snooze.git",
                "reference": "fe5b1dbf0d6267da882d1f67924772bd93db833d"
            },
            "dist": {
                "type": "zip",
                "url": "https://api.github.com/repos/pmmp/Snooze/zipball/fe5b1dbf0d6267da882d1f67924772bd93db833d",
                "reference": "fe5b1dbf0d6267da882d1f67924772bd93db833d",
                "shasum": ""
            },
            "require": {
                "ext-pthreads": ">=3.1.7dev",
                "php-64bit": "^7.3 || ^8.0"
            },
            "require-dev": {
                "phpstan/extension-installer": "^1.0",
                "phpstan/phpstan": "0.12.88",
                "phpstan/phpstan-strict-rules": "^0.12.4"
            },
            "type": "library",
            "autoload": {
                "psr-4": {
                    "pocketmine\\snooze\\": "src/"
                }
            },
            "notification-url": "https://packagist.org/downloads/",
            "license": [
                "LGPL-3.0"
            ],
            "description": "Thread notification management library for code using the pthreads extension",
            "support": {
                "issues": "https://github.com/pmmp/Snooze/issues",
                "source": "https://github.com/pmmp/Snooze/tree/0.3.0"
            },
            "time": "2021-06-13T13:57:47+00:00"
        },
        {
            "name": "pocketmine/spl",
            "version": "dev-master",
            "source": {
                "type": "git",
                "url": "https://github.com/pmmp/SPL.git",
                "reference": "b7a8904f912c1f6d38ad867ff1120614ccb80171"
            },
            "dist": {
                "type": "zip",
                "url": "https://api.github.com/repos/pmmp/SPL/zipball/b7a8904f912c1f6d38ad867ff1120614ccb80171",
                "reference": "b7a8904f912c1f6d38ad867ff1120614ccb80171",
                "shasum": ""
            },
            "require": {
                "php": "^7.2 || ^8.0"
            },
            "require-dev": {
                "phpstan/phpstan": "^0.12.8"
            },
            "type": "library",
            "autoload": {
                "classmap": [
                    "./src"
                ]
            },
            "notification-url": "https://packagist.org/downloads/",
            "license": [
                "LGPL-3.0"
            ],
            "description": "Standard library files required by PocketMine-MP and related projects",
            "support": {
                "issues": "https://github.com/pmmp/SPL/issues",
                "source": "https://github.com/pmmp/SPL/tree/master"
            },
            "time": "2021-01-15T15:19:34+00:00"
        },
        {
            "name": "ramsey/collection",
            "version": "1.2.1",
            "source": {
                "type": "git",
                "url": "https://github.com/ramsey/collection.git",
                "reference": "eaca1dc1054ddd10cbd83c1461907bee6fb528fa"
            },
            "dist": {
                "type": "zip",
                "url": "https://api.github.com/repos/ramsey/collection/zipball/eaca1dc1054ddd10cbd83c1461907bee6fb528fa",
                "reference": "eaca1dc1054ddd10cbd83c1461907bee6fb528fa",
                "shasum": ""
            },
            "require": {
                "php": "^7.3 || ^8",
                "symfony/polyfill-php81": "^1.23"
            },
            "require-dev": {
                "captainhook/captainhook": "^5.3",
                "dealerdirect/phpcodesniffer-composer-installer": "^0.7.0",
                "ergebnis/composer-normalize": "^2.6",
                "fakerphp/faker": "^1.5",
                "hamcrest/hamcrest-php": "^2",
                "jangregor/phpstan-prophecy": "^0.8",
                "mockery/mockery": "^1.3",
                "phpspec/prophecy-phpunit": "^2.0",
                "phpstan/extension-installer": "^1",
                "phpstan/phpstan": "^0.12.32",
                "phpstan/phpstan-mockery": "^0.12.5",
                "phpstan/phpstan-phpunit": "^0.12.11",
                "phpunit/phpunit": "^8.5 || ^9",
                "psy/psysh": "^0.10.4",
                "slevomat/coding-standard": "^6.3",
                "squizlabs/php_codesniffer": "^3.5",
                "vimeo/psalm": "^4.4"
            },
            "type": "library",
            "autoload": {
                "psr-4": {
                    "Ramsey\\Collection\\": "src/"
                }
            },
            "notification-url": "https://packagist.org/downloads/",
            "license": [
                "MIT"
            ],
            "authors": [
                {
                    "name": "Ben Ramsey",
                    "email": "ben@benramsey.com",
                    "homepage": "https://benramsey.com"
                }
            ],
            "description": "A PHP library for representing and manipulating collections.",
            "keywords": [
                "array",
                "collection",
                "hash",
                "map",
                "queue",
                "set"
            ],
            "support": {
                "issues": "https://github.com/ramsey/collection/issues",
                "source": "https://github.com/ramsey/collection/tree/1.2.1"
            },
            "funding": [
                {
                    "url": "https://github.com/ramsey",
                    "type": "github"
                },
                {
                    "url": "https://tidelift.com/funding/github/packagist/ramsey/collection",
                    "type": "tidelift"
                }
            ],
            "time": "2021-08-06T03:41:06+00:00"
        },
        {
            "name": "ramsey/uuid",
            "version": "4.2.1",
            "source": {
                "type": "git",
                "url": "https://github.com/ramsey/uuid.git",
                "reference": "fe665a03df4f056aa65af552a96e1976df8c8dae"
            },
            "dist": {
                "type": "zip",
                "url": "https://api.github.com/repos/ramsey/uuid/zipball/fe665a03df4f056aa65af552a96e1976df8c8dae",
                "reference": "fe665a03df4f056aa65af552a96e1976df8c8dae",
                "shasum": ""
            },
            "require": {
                "brick/math": "^0.8 || ^0.9",
                "ext-json": "*",
                "php": "^7.2 || ^8",
                "ramsey/collection": "^1.0",
                "symfony/polyfill-ctype": "^1.8"
            },
            "replace": {
                "rhumsaa/uuid": "self.version"
            },
            "require-dev": {
                "captainhook/captainhook": "^5.10",
                "captainhook/plugin-composer": "^5.3",
                "dealerdirect/phpcodesniffer-composer-installer": "^0.7.0",
                "doctrine/annotations": "^1.8",
                "ergebnis/composer-normalize": "^2.15",
                "mockery/mockery": "^1.3",
                "moontoast/math": "^1.1",
                "paragonie/random-lib": "^2",
                "php-mock/php-mock": "^2.2",
                "php-mock/php-mock-mockery": "^1.3",
                "php-parallel-lint/php-parallel-lint": "^1.1",
                "phpbench/phpbench": "^1.0",
                "phpstan/extension-installer": "^1.0",
                "phpstan/phpstan": "^0.12",
                "phpstan/phpstan-mockery": "^0.12",
                "phpstan/phpstan-phpunit": "^0.12",
                "phpunit/phpunit": "^8.5 || ^9",
                "slevomat/coding-standard": "^7.0",
                "squizlabs/php_codesniffer": "^3.5",
                "vimeo/psalm": "^4.9"
            },
            "suggest": {
                "ext-bcmath": "Enables faster math with arbitrary-precision integers using BCMath.",
                "ext-ctype": "Enables faster processing of character classification using ctype functions.",
                "ext-gmp": "Enables faster math with arbitrary-precision integers using GMP.",
                "ext-uuid": "Enables the use of PeclUuidTimeGenerator and PeclUuidRandomGenerator.",
                "paragonie/random-lib": "Provides RandomLib for use with the RandomLibAdapter",
                "ramsey/uuid-doctrine": "Allows the use of Ramsey\\Uuid\\Uuid as Doctrine field type."
            },
            "type": "library",
            "extra": {
                "branch-alias": {
                    "dev-main": "4.x-dev"
                },
                "captainhook": {
                    "force-install": true
                }
            },
            "autoload": {
                "psr-4": {
                    "Ramsey\\Uuid\\": "src/"
                },
                "files": [
                    "src/functions.php"
                ]
            },
            "notification-url": "https://packagist.org/downloads/",
            "license": [
                "MIT"
            ],
            "description": "A PHP library for generating and working with universally unique identifiers (UUIDs).",
            "keywords": [
                "guid",
                "identifier",
                "uuid"
            ],
            "support": {
                "issues": "https://github.com/ramsey/uuid/issues",
                "source": "https://github.com/ramsey/uuid/tree/4.2.1"
            },
            "funding": [
                {
                    "url": "https://github.com/ramsey",
                    "type": "github"
                },
                {
                    "url": "https://tidelift.com/funding/github/packagist/ramsey/uuid",
                    "type": "tidelift"
                }
            ],
            "time": "2021-08-11T01:06:55+00:00"
        },
        {
            "name": "respect/stringifier",
            "version": "0.2.0",
            "source": {
                "type": "git",
                "url": "https://github.com/Respect/Stringifier.git",
                "reference": "e55af3c8aeaeaa2abb5fa47a58a8e9688cc23b59"
            },
            "dist": {
                "type": "zip",
                "url": "https://api.github.com/repos/Respect/Stringifier/zipball/e55af3c8aeaeaa2abb5fa47a58a8e9688cc23b59",
                "reference": "e55af3c8aeaeaa2abb5fa47a58a8e9688cc23b59",
                "shasum": ""
            },
            "require": {
                "php": ">=7.1"
            },
            "require-dev": {
                "friendsofphp/php-cs-fixer": "^2.8",
                "malukenho/docheader": "^0.1.7",
                "phpunit/phpunit": "^6.4"
            },
            "type": "library",
            "autoload": {
                "psr-4": {
                    "Respect\\Stringifier\\": "src/"
                },
                "files": [
                    "src/stringify.php"
                ]
            },
            "notification-url": "https://packagist.org/downloads/",
            "license": [
                "MIT"
            ],
            "authors": [
                {
                    "name": "Respect/Stringifier Contributors",
                    "homepage": "https://github.com/Respect/Stringifier/graphs/contributors"
                }
            ],
            "description": "Converts any value to a string",
            "homepage": "http://respect.github.io/Stringifier/",
            "keywords": [
                "respect",
                "stringifier",
                "stringify"
            ],
            "support": {
                "issues": "https://github.com/Respect/Stringifier/issues",
                "source": "https://github.com/Respect/Stringifier/tree/0.2.0"
            },
            "time": "2017-12-29T19:39:25+00:00"
        },
        {
            "name": "respect/validation",
            "version": "2.2.3",
            "source": {
                "type": "git",
                "url": "https://github.com/Respect/Validation.git",
                "reference": "4c21a7ffc9a4915673cb2c2843963919e664e627"
            },
            "dist": {
                "type": "zip",
                "url": "https://api.github.com/repos/Respect/Validation/zipball/4c21a7ffc9a4915673cb2c2843963919e664e627",
                "reference": "4c21a7ffc9a4915673cb2c2843963919e664e627",
                "shasum": ""
            },
            "require": {
                "php": "^7.3 || ^8.0",
                "respect/stringifier": "^0.2.0",
                "symfony/polyfill-mbstring": "^1.2"
            },
            "require-dev": {
                "egulias/email-validator": "^3.0",
                "malukenho/docheader": "^0.1",
                "mikey179/vfsstream": "^1.6",
                "phpstan/phpstan": "^0.12",
                "phpstan/phpstan-deprecation-rules": "^0.12",
                "phpstan/phpstan-phpunit": "^0.12",
                "phpunit/phpunit": "^9.3",
                "psr/http-message": "^1.0",
                "respect/coding-standard": "^3.0",
                "squizlabs/php_codesniffer": "^3.5",
                "symfony/validator": "^3.0||^4.0",
                "zendframework/zend-validator": "^2.1"
            },
            "suggest": {
                "egulias/email-validator": "Strict (RFC compliant) email validation",
                "ext-bcmath": "Arbitrary Precision Mathematics",
                "ext-fileinfo": "File Information",
                "ext-mbstring": "Multibyte String Functions",
                "symfony/validator": "Use Symfony validator through Respect\\Validation",
                "zendframework/zend-validator": "Use Zend Framework validator through Respect\\Validation"
            },
            "type": "library",
            "autoload": {
                "psr-4": {
                    "Respect\\Validation\\": "library/"
                }
            },
            "notification-url": "https://packagist.org/downloads/",
            "license": [
                "MIT"
            ],
            "authors": [
                {
                    "name": "Respect/Validation Contributors",
                    "homepage": "https://github.com/Respect/Validation/graphs/contributors"
                }
            ],
            "description": "The most awesome validation engine ever created for PHP",
            "homepage": "http://respect.github.io/Validation/",
            "keywords": [
                "respect",
                "validation",
                "validator"
            ],
            "support": {
                "issues": "https://github.com/Respect/Validation/issues",
                "source": "https://github.com/Respect/Validation/tree/2.2.3"
            },
            "time": "2021-03-19T14:12:45+00:00"
        },
        {
            "name": "symfony/polyfill-ctype",
            "version": "v1.23.0",
            "source": {
                "type": "git",
                "url": "https://github.com/symfony/polyfill-ctype.git",
                "reference": "46cd95797e9df938fdd2b03693b5fca5e64b01ce"
            },
            "dist": {
                "type": "zip",
                "url": "https://api.github.com/repos/symfony/polyfill-ctype/zipball/46cd95797e9df938fdd2b03693b5fca5e64b01ce",
                "reference": "46cd95797e9df938fdd2b03693b5fca5e64b01ce",
                "shasum": ""
            },
            "require": {
                "php": ">=7.1"
            },
            "suggest": {
                "ext-ctype": "For best performance"
            },
            "type": "library",
            "extra": {
                "branch-alias": {
                    "dev-main": "1.23-dev"
                },
                "thanks": {
                    "name": "symfony/polyfill",
                    "url": "https://github.com/symfony/polyfill"
                }
            },
            "autoload": {
                "psr-4": {
                    "Symfony\\Polyfill\\Ctype\\": ""
                },
                "files": [
                    "bootstrap.php"
                ]
            },
            "notification-url": "https://packagist.org/downloads/",
            "license": [
                "MIT"
            ],
            "authors": [
                {
                    "name": "Gert de Pagter",
                    "email": "BackEndTea@gmail.com"
                },
                {
                    "name": "Symfony Community",
                    "homepage": "https://symfony.com/contributors"
                }
            ],
            "description": "Symfony polyfill for ctype functions",
            "homepage": "https://symfony.com",
            "keywords": [
                "compatibility",
                "ctype",
                "polyfill",
                "portable"
            ],
            "support": {
                "source": "https://github.com/symfony/polyfill-ctype/tree/v1.23.0"
            },
            "funding": [
                {
                    "url": "https://symfony.com/sponsor",
                    "type": "custom"
                },
                {
                    "url": "https://github.com/fabpot",
                    "type": "github"
                },
                {
                    "url": "https://tidelift.com/funding/github/packagist/symfony/symfony",
                    "type": "tidelift"
                }
            ],
            "time": "2021-02-19T12:13:01+00:00"
        },
        {
            "name": "symfony/polyfill-mbstring",
            "version": "v1.23.1",
            "source": {
                "type": "git",
                "url": "https://github.com/symfony/polyfill-mbstring.git",
                "reference": "9174a3d80210dca8daa7f31fec659150bbeabfc6"
            },
            "dist": {
                "type": "zip",
                "url": "https://api.github.com/repos/symfony/polyfill-mbstring/zipball/9174a3d80210dca8daa7f31fec659150bbeabfc6",
                "reference": "9174a3d80210dca8daa7f31fec659150bbeabfc6",
                "shasum": ""
            },
            "require": {
                "php": ">=7.1"
            },
            "suggest": {
                "ext-mbstring": "For best performance"
            },
            "type": "library",
            "extra": {
                "branch-alias": {
                    "dev-main": "1.23-dev"
                },
                "thanks": {
                    "name": "symfony/polyfill",
                    "url": "https://github.com/symfony/polyfill"
                }
            },
            "autoload": {
                "psr-4": {
                    "Symfony\\Polyfill\\Mbstring\\": ""
                },
                "files": [
                    "bootstrap.php"
                ]
            },
            "notification-url": "https://packagist.org/downloads/",
            "license": [
                "MIT"
            ],
            "authors": [
                {
                    "name": "Nicolas Grekas",
                    "email": "p@tchwork.com"
                },
                {
                    "name": "Symfony Community",
                    "homepage": "https://symfony.com/contributors"
                }
            ],
            "description": "Symfony polyfill for the Mbstring extension",
            "homepage": "https://symfony.com",
            "keywords": [
                "compatibility",
                "mbstring",
                "polyfill",
                "portable",
                "shim"
            ],
            "support": {
                "source": "https://github.com/symfony/polyfill-mbstring/tree/v1.23.1"
            },
            "funding": [
                {
                    "url": "https://symfony.com/sponsor",
                    "type": "custom"
                },
                {
                    "url": "https://github.com/fabpot",
                    "type": "github"
                },
                {
                    "url": "https://tidelift.com/funding/github/packagist/symfony/symfony",
                    "type": "tidelift"
                }
            ],
            "time": "2021-05-27T12:26:48+00:00"
        },
        {
            "name": "symfony/polyfill-php81",
            "version": "v1.23.0",
            "source": {
                "type": "git",
                "url": "https://github.com/symfony/polyfill-php81.git",
                "reference": "e66119f3de95efc359483f810c4c3e6436279436"
            },
            "dist": {
                "type": "zip",
                "url": "https://api.github.com/repos/symfony/polyfill-php81/zipball/e66119f3de95efc359483f810c4c3e6436279436",
                "reference": "e66119f3de95efc359483f810c4c3e6436279436",
                "shasum": ""
            },
            "require": {
                "php": ">=7.1"
            },
            "type": "library",
            "extra": {
                "branch-alias": {
                    "dev-main": "1.23-dev"
                },
                "thanks": {
                    "name": "symfony/polyfill",
                    "url": "https://github.com/symfony/polyfill"
                }
            },
            "autoload": {
                "psr-4": {
                    "Symfony\\Polyfill\\Php81\\": ""
                },
                "files": [
                    "bootstrap.php"
                ],
                "classmap": [
                    "Resources/stubs"
                ]
            },
            "notification-url": "https://packagist.org/downloads/",
            "license": [
                "MIT"
            ],
            "authors": [
                {
                    "name": "Nicolas Grekas",
                    "email": "p@tchwork.com"
                },
                {
                    "name": "Symfony Community",
                    "homepage": "https://symfony.com/contributors"
                }
            ],
            "description": "Symfony polyfill backporting some PHP 8.1+ features to lower PHP versions",
            "homepage": "https://symfony.com",
            "keywords": [
                "compatibility",
                "polyfill",
                "portable",
                "shim"
            ],
            "support": {
                "source": "https://github.com/symfony/polyfill-php81/tree/v1.23.0"
            },
            "funding": [
                {
                    "url": "https://symfony.com/sponsor",
                    "type": "custom"
                },
                {
                    "url": "https://github.com/fabpot",
                    "type": "github"
                },
                {
                    "url": "https://tidelift.com/funding/github/packagist/symfony/symfony",
                    "type": "tidelift"
                }
            ],
            "time": "2021-05-21T13:25:03+00:00"
        },
        {
            "name": "webmozart/assert",
            "version": "1.10.0",
            "source": {
                "type": "git",
                "url": "https://github.com/webmozarts/assert.git",
                "reference": "6964c76c7804814a842473e0c8fd15bab0f18e25"
            },
            "dist": {
                "type": "zip",
                "url": "https://api.github.com/repos/webmozarts/assert/zipball/6964c76c7804814a842473e0c8fd15bab0f18e25",
                "reference": "6964c76c7804814a842473e0c8fd15bab0f18e25",
                "shasum": ""
            },
            "require": {
                "php": "^7.2 || ^8.0",
                "symfony/polyfill-ctype": "^1.8"
            },
            "conflict": {
                "phpstan/phpstan": "<0.12.20",
                "vimeo/psalm": "<4.6.1 || 4.6.2"
            },
            "require-dev": {
                "phpunit/phpunit": "^8.5.13"
            },
            "type": "library",
            "extra": {
                "branch-alias": {
                    "dev-master": "1.10-dev"
                }
            },
            "autoload": {
                "psr-4": {
                    "Webmozart\\Assert\\": "src/"
                }
            },
            "notification-url": "https://packagist.org/downloads/",
            "license": [
                "MIT"
            ],
            "authors": [
                {
                    "name": "Bernhard Schussek",
                    "email": "bschussek@gmail.com"
                }
            ],
            "description": "Assertions to validate method input/output with nice error messages.",
            "keywords": [
                "assert",
                "check",
                "validate"
            ],
            "support": {
                "issues": "https://github.com/webmozarts/assert/issues",
                "source": "https://github.com/webmozarts/assert/tree/1.10.0"
            },
            "time": "2021-03-09T10:59:23+00:00"
        },
        {
            "name": "webmozart/path-util",
            "version": "2.3.0",
            "source": {
                "type": "git",
                "url": "https://github.com/webmozart/path-util.git",
                "reference": "d939f7edc24c9a1bb9c0dee5cb05d8e859490725"
            },
            "dist": {
                "type": "zip",
                "url": "https://api.github.com/repos/webmozart/path-util/zipball/d939f7edc24c9a1bb9c0dee5cb05d8e859490725",
                "reference": "d939f7edc24c9a1bb9c0dee5cb05d8e859490725",
                "shasum": ""
            },
            "require": {
                "php": ">=5.3.3",
                "webmozart/assert": "~1.0"
            },
            "require-dev": {
                "phpunit/phpunit": "^4.6",
                "sebastian/version": "^1.0.1"
            },
            "type": "library",
            "extra": {
                "branch-alias": {
                    "dev-master": "2.3-dev"
                }
            },
            "autoload": {
                "psr-4": {
                    "Webmozart\\PathUtil\\": "src/"
                }
            },
            "notification-url": "https://packagist.org/downloads/",
            "license": [
                "MIT"
            ],
            "authors": [
                {
                    "name": "Bernhard Schussek",
                    "email": "bschussek@gmail.com"
                }
            ],
            "description": "A robust cross-platform utility for normalizing, comparing and modifying file paths.",
            "support": {
                "issues": "https://github.com/webmozart/path-util/issues",
                "source": "https://github.com/webmozart/path-util/tree/2.3.0"
            },
            "time": "2015-12-17T08:42:14+00:00"
        }
    ],
    "packages-dev": [
        {
            "name": "doctrine/instantiator",
            "version": "1.4.0",
            "source": {
                "type": "git",
                "url": "https://github.com/doctrine/instantiator.git",
                "reference": "d56bf6102915de5702778fe20f2de3b2fe570b5b"
            },
            "dist": {
                "type": "zip",
                "url": "https://api.github.com/repos/doctrine/instantiator/zipball/d56bf6102915de5702778fe20f2de3b2fe570b5b",
                "reference": "d56bf6102915de5702778fe20f2de3b2fe570b5b",
                "shasum": ""
            },
            "require": {
                "php": "^7.1 || ^8.0"
            },
            "require-dev": {
                "doctrine/coding-standard": "^8.0",
                "ext-pdo": "*",
                "ext-phar": "*",
                "phpbench/phpbench": "^0.13 || 1.0.0-alpha2",
                "phpstan/phpstan": "^0.12",
                "phpstan/phpstan-phpunit": "^0.12",
                "phpunit/phpunit": "^7.0 || ^8.0 || ^9.0"
            },
            "type": "library",
            "autoload": {
                "psr-4": {
                    "Doctrine\\Instantiator\\": "src/Doctrine/Instantiator/"
                }
            },
            "notification-url": "https://packagist.org/downloads/",
            "license": [
                "MIT"
            ],
            "authors": [
                {
                    "name": "Marco Pivetta",
                    "email": "ocramius@gmail.com",
                    "homepage": "https://ocramius.github.io/"
                }
            ],
            "description": "A small, lightweight utility to instantiate objects in PHP without invoking their constructors",
            "homepage": "https://www.doctrine-project.org/projects/instantiator.html",
            "keywords": [
                "constructor",
                "instantiate"
            ],
            "support": {
                "issues": "https://github.com/doctrine/instantiator/issues",
                "source": "https://github.com/doctrine/instantiator/tree/1.4.0"
            },
            "funding": [
                {
                    "url": "https://www.doctrine-project.org/sponsorship.html",
                    "type": "custom"
                },
                {
                    "url": "https://www.patreon.com/phpdoctrine",
                    "type": "patreon"
                },
                {
                    "url": "https://tidelift.com/funding/github/packagist/doctrine%2Finstantiator",
                    "type": "tidelift"
                }
            ],
            "time": "2020-11-10T18:47:58+00:00"
        },
        {
            "name": "myclabs/deep-copy",
            "version": "1.10.2",
            "source": {
                "type": "git",
                "url": "https://github.com/myclabs/DeepCopy.git",
                "reference": "776f831124e9c62e1a2c601ecc52e776d8bb7220"
            },
            "dist": {
                "type": "zip",
                "url": "https://api.github.com/repos/myclabs/DeepCopy/zipball/776f831124e9c62e1a2c601ecc52e776d8bb7220",
                "reference": "776f831124e9c62e1a2c601ecc52e776d8bb7220",
                "shasum": ""
            },
            "require": {
                "php": "^7.1 || ^8.0"
            },
            "replace": {
                "myclabs/deep-copy": "self.version"
            },
            "require-dev": {
                "doctrine/collections": "^1.0",
                "doctrine/common": "^2.6",
                "phpunit/phpunit": "^7.1"
            },
            "type": "library",
            "autoload": {
                "psr-4": {
                    "DeepCopy\\": "src/DeepCopy/"
                },
                "files": [
                    "src/DeepCopy/deep_copy.php"
                ]
            },
            "notification-url": "https://packagist.org/downloads/",
            "license": [
                "MIT"
            ],
            "description": "Create deep copies (clones) of your objects",
            "keywords": [
                "clone",
                "copy",
                "duplicate",
                "object",
                "object graph"
            ],
            "support": {
                "issues": "https://github.com/myclabs/DeepCopy/issues",
                "source": "https://github.com/myclabs/DeepCopy/tree/1.10.2"
            },
            "funding": [
                {
                    "url": "https://tidelift.com/funding/github/packagist/myclabs/deep-copy",
                    "type": "tidelift"
                }
            ],
            "time": "2020-11-13T09:40:50+00:00"
        },
        {
            "name": "nikic/php-parser",
            "version": "v4.12.0",
            "source": {
                "type": "git",
                "url": "https://github.com/nikic/PHP-Parser.git",
                "reference": "6608f01670c3cc5079e18c1dab1104e002579143"
            },
            "dist": {
                "type": "zip",
                "url": "https://api.github.com/repos/nikic/PHP-Parser/zipball/6608f01670c3cc5079e18c1dab1104e002579143",
                "reference": "6608f01670c3cc5079e18c1dab1104e002579143",
                "shasum": ""
            },
            "require": {
                "ext-tokenizer": "*",
                "php": ">=7.0"
            },
            "require-dev": {
                "ircmaxell/php-yacc": "^0.0.7",
                "phpunit/phpunit": "^6.5 || ^7.0 || ^8.0 || ^9.0"
            },
            "bin": [
                "bin/php-parse"
            ],
            "type": "library",
            "extra": {
                "branch-alias": {
                    "dev-master": "4.9-dev"
                }
            },
            "autoload": {
                "psr-4": {
                    "PhpParser\\": "lib/PhpParser"
                }
            },
            "notification-url": "https://packagist.org/downloads/",
            "license": [
                "BSD-3-Clause"
            ],
            "authors": [
                {
                    "name": "Nikita Popov"
                }
            ],
            "description": "A PHP parser written in PHP",
            "keywords": [
                "parser",
                "php"
            ],
            "support": {
                "issues": "https://github.com/nikic/PHP-Parser/issues",
                "source": "https://github.com/nikic/PHP-Parser/tree/v4.12.0"
            },
            "time": "2021-07-21T10:44:31+00:00"
        },
        {
            "name": "phar-io/manifest",
            "version": "2.0.3",
            "source": {
                "type": "git",
                "url": "https://github.com/phar-io/manifest.git",
                "reference": "97803eca37d319dfa7826cc2437fc020857acb53"
            },
            "dist": {
                "type": "zip",
                "url": "https://api.github.com/repos/phar-io/manifest/zipball/97803eca37d319dfa7826cc2437fc020857acb53",
                "reference": "97803eca37d319dfa7826cc2437fc020857acb53",
                "shasum": ""
            },
            "require": {
                "ext-dom": "*",
                "ext-phar": "*",
                "ext-xmlwriter": "*",
                "phar-io/version": "^3.0.1",
                "php": "^7.2 || ^8.0"
            },
            "type": "library",
            "extra": {
                "branch-alias": {
                    "dev-master": "2.0.x-dev"
                }
            },
            "autoload": {
                "classmap": [
                    "src/"
                ]
            },
            "notification-url": "https://packagist.org/downloads/",
            "license": [
                "BSD-3-Clause"
            ],
            "authors": [
                {
                    "name": "Arne Blankerts",
                    "email": "arne@blankerts.de",
                    "role": "Developer"
                },
                {
                    "name": "Sebastian Heuer",
                    "email": "sebastian@phpeople.de",
                    "role": "Developer"
                },
                {
                    "name": "Sebastian Bergmann",
                    "email": "sebastian@phpunit.de",
                    "role": "Developer"
                }
            ],
            "description": "Component for reading phar.io manifest information from a PHP Archive (PHAR)",
            "support": {
                "issues": "https://github.com/phar-io/manifest/issues",
                "source": "https://github.com/phar-io/manifest/tree/2.0.3"
            },
            "time": "2021-07-20T11:28:43+00:00"
        },
        {
            "name": "phar-io/version",
            "version": "3.1.0",
            "source": {
                "type": "git",
                "url": "https://github.com/phar-io/version.git",
                "reference": "bae7c545bef187884426f042434e561ab1ddb182"
            },
            "dist": {
                "type": "zip",
                "url": "https://api.github.com/repos/phar-io/version/zipball/bae7c545bef187884426f042434e561ab1ddb182",
                "reference": "bae7c545bef187884426f042434e561ab1ddb182",
                "shasum": ""
            },
            "require": {
                "php": "^7.2 || ^8.0"
            },
            "type": "library",
            "autoload": {
                "classmap": [
                    "src/"
                ]
            },
            "notification-url": "https://packagist.org/downloads/",
            "license": [
                "BSD-3-Clause"
            ],
            "authors": [
                {
                    "name": "Arne Blankerts",
                    "email": "arne@blankerts.de",
                    "role": "Developer"
                },
                {
                    "name": "Sebastian Heuer",
                    "email": "sebastian@phpeople.de",
                    "role": "Developer"
                },
                {
                    "name": "Sebastian Bergmann",
                    "email": "sebastian@phpunit.de",
                    "role": "Developer"
                }
            ],
            "description": "Library for handling version information and constraints",
            "support": {
                "issues": "https://github.com/phar-io/version/issues",
                "source": "https://github.com/phar-io/version/tree/3.1.0"
            },
            "time": "2021-02-23T14:00:09+00:00"
        },
        {
            "name": "phpdocumentor/reflection-common",
            "version": "2.2.0",
            "source": {
                "type": "git",
                "url": "https://github.com/phpDocumentor/ReflectionCommon.git",
                "reference": "1d01c49d4ed62f25aa84a747ad35d5a16924662b"
            },
            "dist": {
                "type": "zip",
                "url": "https://api.github.com/repos/phpDocumentor/ReflectionCommon/zipball/1d01c49d4ed62f25aa84a747ad35d5a16924662b",
                "reference": "1d01c49d4ed62f25aa84a747ad35d5a16924662b",
                "shasum": ""
            },
            "require": {
                "php": "^7.2 || ^8.0"
            },
            "type": "library",
            "extra": {
                "branch-alias": {
                    "dev-2.x": "2.x-dev"
                }
            },
            "autoload": {
                "psr-4": {
                    "phpDocumentor\\Reflection\\": "src/"
                }
            },
            "notification-url": "https://packagist.org/downloads/",
            "license": [
                "MIT"
            ],
            "authors": [
                {
                    "name": "Jaap van Otterdijk",
                    "email": "opensource@ijaap.nl"
                }
            ],
            "description": "Common reflection classes used by phpdocumentor to reflect the code structure",
            "homepage": "http://www.phpdoc.org",
            "keywords": [
                "FQSEN",
                "phpDocumentor",
                "phpdoc",
                "reflection",
                "static analysis"
            ],
            "support": {
                "issues": "https://github.com/phpDocumentor/ReflectionCommon/issues",
                "source": "https://github.com/phpDocumentor/ReflectionCommon/tree/2.x"
            },
            "time": "2020-06-27T09:03:43+00:00"
        },
        {
            "name": "phpdocumentor/reflection-docblock",
            "version": "5.2.2",
            "source": {
                "type": "git",
                "url": "https://github.com/phpDocumentor/ReflectionDocBlock.git",
                "reference": "069a785b2141f5bcf49f3e353548dc1cce6df556"
            },
            "dist": {
                "type": "zip",
                "url": "https://api.github.com/repos/phpDocumentor/ReflectionDocBlock/zipball/069a785b2141f5bcf49f3e353548dc1cce6df556",
                "reference": "069a785b2141f5bcf49f3e353548dc1cce6df556",
                "shasum": ""
            },
            "require": {
                "ext-filter": "*",
                "php": "^7.2 || ^8.0",
                "phpdocumentor/reflection-common": "^2.2",
                "phpdocumentor/type-resolver": "^1.3",
                "webmozart/assert": "^1.9.1"
            },
            "require-dev": {
                "mockery/mockery": "~1.3.2"
            },
            "type": "library",
            "extra": {
                "branch-alias": {
                    "dev-master": "5.x-dev"
                }
            },
            "autoload": {
                "psr-4": {
                    "phpDocumentor\\Reflection\\": "src"
                }
            },
            "notification-url": "https://packagist.org/downloads/",
            "license": [
                "MIT"
            ],
            "authors": [
                {
                    "name": "Mike van Riel",
                    "email": "me@mikevanriel.com"
                },
                {
                    "name": "Jaap van Otterdijk",
                    "email": "account@ijaap.nl"
                }
            ],
            "description": "With this component, a library can provide support for annotations via DocBlocks or otherwise retrieve information that is embedded in a DocBlock.",
            "support": {
                "issues": "https://github.com/phpDocumentor/ReflectionDocBlock/issues",
                "source": "https://github.com/phpDocumentor/ReflectionDocBlock/tree/master"
            },
            "time": "2020-09-03T19:13:55+00:00"
        },
        {
            "name": "phpdocumentor/type-resolver",
            "version": "1.4.0",
            "source": {
                "type": "git",
                "url": "https://github.com/phpDocumentor/TypeResolver.git",
                "reference": "6a467b8989322d92aa1c8bf2bebcc6e5c2ba55c0"
            },
            "dist": {
                "type": "zip",
                "url": "https://api.github.com/repos/phpDocumentor/TypeResolver/zipball/6a467b8989322d92aa1c8bf2bebcc6e5c2ba55c0",
                "reference": "6a467b8989322d92aa1c8bf2bebcc6e5c2ba55c0",
                "shasum": ""
            },
            "require": {
                "php": "^7.2 || ^8.0",
                "phpdocumentor/reflection-common": "^2.0"
            },
            "require-dev": {
                "ext-tokenizer": "*"
            },
            "type": "library",
            "extra": {
                "branch-alias": {
                    "dev-1.x": "1.x-dev"
                }
            },
            "autoload": {
                "psr-4": {
                    "phpDocumentor\\Reflection\\": "src"
                }
            },
            "notification-url": "https://packagist.org/downloads/",
            "license": [
                "MIT"
            ],
            "authors": [
                {
                    "name": "Mike van Riel",
                    "email": "me@mikevanriel.com"
                }
            ],
            "description": "A PSR-5 based resolver of Class names, Types and Structural Element Names",
            "support": {
                "issues": "https://github.com/phpDocumentor/TypeResolver/issues",
                "source": "https://github.com/phpDocumentor/TypeResolver/tree/1.4.0"
            },
            "time": "2020-09-17T18:55:26+00:00"
        },
        {
            "name": "phpspec/prophecy",
            "version": "1.13.0",
            "source": {
                "type": "git",
                "url": "https://github.com/phpspec/prophecy.git",
                "reference": "be1996ed8adc35c3fd795488a653f4b518be70ea"
            },
            "dist": {
                "type": "zip",
                "url": "https://api.github.com/repos/phpspec/prophecy/zipball/be1996ed8adc35c3fd795488a653f4b518be70ea",
                "reference": "be1996ed8adc35c3fd795488a653f4b518be70ea",
                "shasum": ""
            },
            "require": {
                "doctrine/instantiator": "^1.2",
                "php": "^7.2 || ~8.0, <8.1",
                "phpdocumentor/reflection-docblock": "^5.2",
                "sebastian/comparator": "^3.0 || ^4.0",
                "sebastian/recursion-context": "^3.0 || ^4.0"
            },
            "require-dev": {
                "phpspec/phpspec": "^6.0",
                "phpunit/phpunit": "^8.0 || ^9.0"
            },
            "type": "library",
            "extra": {
                "branch-alias": {
                    "dev-master": "1.11.x-dev"
                }
            },
            "autoload": {
                "psr-4": {
                    "Prophecy\\": "src/Prophecy"
                }
            },
            "notification-url": "https://packagist.org/downloads/",
            "license": [
                "MIT"
            ],
            "authors": [
                {
                    "name": "Konstantin Kudryashov",
                    "email": "ever.zet@gmail.com",
                    "homepage": "http://everzet.com"
                },
                {
                    "name": "Marcello Duarte",
                    "email": "marcello.duarte@gmail.com"
                }
            ],
            "description": "Highly opinionated mocking framework for PHP 5.3+",
            "homepage": "https://github.com/phpspec/prophecy",
            "keywords": [
                "Double",
                "Dummy",
                "fake",
                "mock",
                "spy",
                "stub"
            ],
            "support": {
                "issues": "https://github.com/phpspec/prophecy/issues",
                "source": "https://github.com/phpspec/prophecy/tree/1.13.0"
            },
            "time": "2021-03-17T13:42:18+00:00"
        },
        {
            "name": "phpstan/phpstan",
            "version": "0.12.98",
            "source": {
                "type": "git",
                "url": "https://github.com/phpstan/phpstan.git",
                "reference": "3bb7cc246c057405dd5e290c3ecc62ab51d57e00"
            },
            "dist": {
                "type": "zip",
                "url": "https://api.github.com/repos/phpstan/phpstan/zipball/3bb7cc246c057405dd5e290c3ecc62ab51d57e00",
                "reference": "3bb7cc246c057405dd5e290c3ecc62ab51d57e00",
                "shasum": ""
            },
            "require": {
                "php": "^7.1|^8.0"
            },
            "conflict": {
                "phpstan/phpstan-shim": "*"
            },
            "bin": [
                "phpstan",
                "phpstan.phar"
            ],
            "type": "library",
            "extra": {
                "branch-alias": {
                    "dev-master": "0.12-dev"
                }
            },
            "autoload": {
                "files": [
                    "bootstrap.php"
                ]
            },
            "notification-url": "https://packagist.org/downloads/",
            "license": [
                "MIT"
            ],
            "description": "PHPStan - PHP Static Analysis Tool",
            "support": {
                "issues": "https://github.com/phpstan/phpstan/issues",
                "source": "https://github.com/phpstan/phpstan/tree/0.12.98"
            },
            "funding": [
                {
                    "url": "https://github.com/ondrejmirtes",
                    "type": "github"
                },
                {
                    "url": "https://github.com/phpstan",
                    "type": "github"
                },
                {
                    "url": "https://www.patreon.com/phpstan",
                    "type": "patreon"
                },
                {
                    "url": "https://tidelift.com/funding/github/packagist/phpstan/phpstan",
                    "type": "tidelift"
                }
            ],
            "time": "2021-09-02T12:33:01+00:00"
        },
        {
            "name": "phpstan/phpstan-phpunit",
            "version": "0.12.22",
            "source": {
                "type": "git",
                "url": "https://github.com/phpstan/phpstan-phpunit.git",
                "reference": "7c01ef93bf128b4ac8bdad38c54b2a4fd6b0b3cc"
            },
            "dist": {
                "type": "zip",
                "url": "https://api.github.com/repos/phpstan/phpstan-phpunit/zipball/7c01ef93bf128b4ac8bdad38c54b2a4fd6b0b3cc",
                "reference": "7c01ef93bf128b4ac8bdad38c54b2a4fd6b0b3cc",
                "shasum": ""
            },
            "require": {
                "php": "^7.1 || ^8.0",
                "phpstan/phpstan": "^0.12.92"
            },
            "conflict": {
                "phpunit/phpunit": "<7.0"
            },
            "require-dev": {
                "php-parallel-lint/php-parallel-lint": "^1.2",
                "phpstan/phpstan-strict-rules": "^0.12.6",
                "phpunit/phpunit": "^9.5"
            },
            "type": "phpstan-extension",
            "extra": {
                "branch-alias": {
                    "dev-master": "0.12-dev"
                },
                "phpstan": {
                    "includes": [
                        "extension.neon",
                        "rules.neon"
                    ]
                }
            },
            "autoload": {
                "psr-4": {
                    "PHPStan\\": "src/"
                }
            },
            "notification-url": "https://packagist.org/downloads/",
            "license": [
                "MIT"
            ],
            "description": "PHPUnit extensions and rules for PHPStan",
            "support": {
                "issues": "https://github.com/phpstan/phpstan-phpunit/issues",
                "source": "https://github.com/phpstan/phpstan-phpunit/tree/0.12.22"
            },
            "time": "2021-08-12T10:53:43+00:00"
        },
        {
            "name": "phpstan/phpstan-strict-rules",
            "version": "0.12.11",
            "source": {
                "type": "git",
                "url": "https://github.com/phpstan/phpstan-strict-rules.git",
                "reference": "2b72e8e17d2034145f239126e876e5fb659675e2"
            },
            "dist": {
                "type": "zip",
                "url": "https://api.github.com/repos/phpstan/phpstan-strict-rules/zipball/2b72e8e17d2034145f239126e876e5fb659675e2",
                "reference": "2b72e8e17d2034145f239126e876e5fb659675e2",
                "shasum": ""
            },
            "require": {
                "php": "^7.1 || ^8.0",
                "phpstan/phpstan": "^0.12.96"
            },
            "require-dev": {
                "php-parallel-lint/php-parallel-lint": "^1.2",
                "phpstan/phpstan-phpunit": "^0.12.16",
                "phpunit/phpunit": "^9.5"
            },
            "type": "phpstan-extension",
            "extra": {
                "branch-alias": {
                    "dev-master": "0.12-dev"
                },
                "phpstan": {
                    "includes": [
                        "rules.neon"
                    ]
                }
            },
            "autoload": {
                "psr-4": {
                    "PHPStan\\": "src/"
                }
            },
            "notification-url": "https://packagist.org/downloads/",
            "license": [
                "MIT"
            ],
            "description": "Extra strict and opinionated rules for PHPStan",
            "support": {
                "issues": "https://github.com/phpstan/phpstan-strict-rules/issues",
                "source": "https://github.com/phpstan/phpstan-strict-rules/tree/0.12.11"
            },
            "time": "2021-08-21T11:36:27+00:00"
        },
        {
            "name": "phpunit/php-code-coverage",
            "version": "9.2.6",
            "source": {
                "type": "git",
                "url": "https://github.com/sebastianbergmann/php-code-coverage.git",
                "reference": "f6293e1b30a2354e8428e004689671b83871edde"
            },
            "dist": {
                "type": "zip",
                "url": "https://api.github.com/repos/sebastianbergmann/php-code-coverage/zipball/f6293e1b30a2354e8428e004689671b83871edde",
                "reference": "f6293e1b30a2354e8428e004689671b83871edde",
                "shasum": ""
            },
            "require": {
                "ext-dom": "*",
                "ext-libxml": "*",
                "ext-xmlwriter": "*",
                "nikic/php-parser": "^4.10.2",
                "php": ">=7.3",
                "phpunit/php-file-iterator": "^3.0.3",
                "phpunit/php-text-template": "^2.0.2",
                "sebastian/code-unit-reverse-lookup": "^2.0.2",
                "sebastian/complexity": "^2.0",
                "sebastian/environment": "^5.1.2",
                "sebastian/lines-of-code": "^1.0.3",
                "sebastian/version": "^3.0.1",
                "theseer/tokenizer": "^1.2.0"
            },
            "require-dev": {
                "phpunit/phpunit": "^9.3"
            },
            "suggest": {
                "ext-pcov": "*",
                "ext-xdebug": "*"
            },
            "type": "library",
            "extra": {
                "branch-alias": {
                    "dev-master": "9.2-dev"
                }
            },
            "autoload": {
                "classmap": [
                    "src/"
                ]
            },
            "notification-url": "https://packagist.org/downloads/",
            "license": [
                "BSD-3-Clause"
            ],
            "authors": [
                {
                    "name": "Sebastian Bergmann",
                    "email": "sebastian@phpunit.de",
                    "role": "lead"
                }
            ],
            "description": "Library that provides collection, processing, and rendering functionality for PHP code coverage information.",
            "homepage": "https://github.com/sebastianbergmann/php-code-coverage",
            "keywords": [
                "coverage",
                "testing",
                "xunit"
            ],
            "support": {
                "issues": "https://github.com/sebastianbergmann/php-code-coverage/issues",
                "source": "https://github.com/sebastianbergmann/php-code-coverage/tree/9.2.6"
            },
            "funding": [
                {
                    "url": "https://github.com/sebastianbergmann",
                    "type": "github"
                }
            ],
            "time": "2021-03-28T07:26:59+00:00"
        },
        {
            "name": "phpunit/php-file-iterator",
            "version": "3.0.5",
            "source": {
                "type": "git",
                "url": "https://github.com/sebastianbergmann/php-file-iterator.git",
                "reference": "aa4be8575f26070b100fccb67faabb28f21f66f8"
            },
            "dist": {
                "type": "zip",
                "url": "https://api.github.com/repos/sebastianbergmann/php-file-iterator/zipball/aa4be8575f26070b100fccb67faabb28f21f66f8",
                "reference": "aa4be8575f26070b100fccb67faabb28f21f66f8",
                "shasum": ""
            },
            "require": {
                "php": ">=7.3"
            },
            "require-dev": {
                "phpunit/phpunit": "^9.3"
            },
            "type": "library",
            "extra": {
                "branch-alias": {
                    "dev-master": "3.0-dev"
                }
            },
            "autoload": {
                "classmap": [
                    "src/"
                ]
            },
            "notification-url": "https://packagist.org/downloads/",
            "license": [
                "BSD-3-Clause"
            ],
            "authors": [
                {
                    "name": "Sebastian Bergmann",
                    "email": "sebastian@phpunit.de",
                    "role": "lead"
                }
            ],
            "description": "FilterIterator implementation that filters files based on a list of suffixes.",
            "homepage": "https://github.com/sebastianbergmann/php-file-iterator/",
            "keywords": [
                "filesystem",
                "iterator"
            ],
            "support": {
                "issues": "https://github.com/sebastianbergmann/php-file-iterator/issues",
                "source": "https://github.com/sebastianbergmann/php-file-iterator/tree/3.0.5"
            },
            "funding": [
                {
                    "url": "https://github.com/sebastianbergmann",
                    "type": "github"
                }
            ],
            "time": "2020-09-28T05:57:25+00:00"
        },
        {
            "name": "phpunit/php-invoker",
            "version": "3.1.1",
            "source": {
                "type": "git",
                "url": "https://github.com/sebastianbergmann/php-invoker.git",
                "reference": "5a10147d0aaf65b58940a0b72f71c9ac0423cc67"
            },
            "dist": {
                "type": "zip",
                "url": "https://api.github.com/repos/sebastianbergmann/php-invoker/zipball/5a10147d0aaf65b58940a0b72f71c9ac0423cc67",
                "reference": "5a10147d0aaf65b58940a0b72f71c9ac0423cc67",
                "shasum": ""
            },
            "require": {
                "php": ">=7.3"
            },
            "require-dev": {
                "ext-pcntl": "*",
                "phpunit/phpunit": "^9.3"
            },
            "suggest": {
                "ext-pcntl": "*"
            },
            "type": "library",
            "extra": {
                "branch-alias": {
                    "dev-master": "3.1-dev"
                }
            },
            "autoload": {
                "classmap": [
                    "src/"
                ]
            },
            "notification-url": "https://packagist.org/downloads/",
            "license": [
                "BSD-3-Clause"
            ],
            "authors": [
                {
                    "name": "Sebastian Bergmann",
                    "email": "sebastian@phpunit.de",
                    "role": "lead"
                }
            ],
            "description": "Invoke callables with a timeout",
            "homepage": "https://github.com/sebastianbergmann/php-invoker/",
            "keywords": [
                "process"
            ],
            "support": {
                "issues": "https://github.com/sebastianbergmann/php-invoker/issues",
                "source": "https://github.com/sebastianbergmann/php-invoker/tree/3.1.1"
            },
            "funding": [
                {
                    "url": "https://github.com/sebastianbergmann",
                    "type": "github"
                }
            ],
            "time": "2020-09-28T05:58:55+00:00"
        },
        {
            "name": "phpunit/php-text-template",
            "version": "2.0.4",
            "source": {
                "type": "git",
                "url": "https://github.com/sebastianbergmann/php-text-template.git",
                "reference": "5da5f67fc95621df9ff4c4e5a84d6a8a2acf7c28"
            },
            "dist": {
                "type": "zip",
                "url": "https://api.github.com/repos/sebastianbergmann/php-text-template/zipball/5da5f67fc95621df9ff4c4e5a84d6a8a2acf7c28",
                "reference": "5da5f67fc95621df9ff4c4e5a84d6a8a2acf7c28",
                "shasum": ""
            },
            "require": {
                "php": ">=7.3"
            },
            "require-dev": {
                "phpunit/phpunit": "^9.3"
            },
            "type": "library",
            "extra": {
                "branch-alias": {
                    "dev-master": "2.0-dev"
                }
            },
            "autoload": {
                "classmap": [
                    "src/"
                ]
            },
            "notification-url": "https://packagist.org/downloads/",
            "license": [
                "BSD-3-Clause"
            ],
            "authors": [
                {
                    "name": "Sebastian Bergmann",
                    "email": "sebastian@phpunit.de",
                    "role": "lead"
                }
            ],
            "description": "Simple template engine.",
            "homepage": "https://github.com/sebastianbergmann/php-text-template/",
            "keywords": [
                "template"
            ],
            "support": {
                "issues": "https://github.com/sebastianbergmann/php-text-template/issues",
                "source": "https://github.com/sebastianbergmann/php-text-template/tree/2.0.4"
            },
            "funding": [
                {
                    "url": "https://github.com/sebastianbergmann",
                    "type": "github"
                }
            ],
            "time": "2020-10-26T05:33:50+00:00"
        },
        {
            "name": "phpunit/php-timer",
            "version": "5.0.3",
            "source": {
                "type": "git",
                "url": "https://github.com/sebastianbergmann/php-timer.git",
                "reference": "5a63ce20ed1b5bf577850e2c4e87f4aa902afbd2"
            },
            "dist": {
                "type": "zip",
                "url": "https://api.github.com/repos/sebastianbergmann/php-timer/zipball/5a63ce20ed1b5bf577850e2c4e87f4aa902afbd2",
                "reference": "5a63ce20ed1b5bf577850e2c4e87f4aa902afbd2",
                "shasum": ""
            },
            "require": {
                "php": ">=7.3"
            },
            "require-dev": {
                "phpunit/phpunit": "^9.3"
            },
            "type": "library",
            "extra": {
                "branch-alias": {
                    "dev-master": "5.0-dev"
                }
            },
            "autoload": {
                "classmap": [
                    "src/"
                ]
            },
            "notification-url": "https://packagist.org/downloads/",
            "license": [
                "BSD-3-Clause"
            ],
            "authors": [
                {
                    "name": "Sebastian Bergmann",
                    "email": "sebastian@phpunit.de",
                    "role": "lead"
                }
            ],
            "description": "Utility class for timing",
            "homepage": "https://github.com/sebastianbergmann/php-timer/",
            "keywords": [
                "timer"
            ],
            "support": {
                "issues": "https://github.com/sebastianbergmann/php-timer/issues",
                "source": "https://github.com/sebastianbergmann/php-timer/tree/5.0.3"
            },
            "funding": [
                {
                    "url": "https://github.com/sebastianbergmann",
                    "type": "github"
                }
            ],
            "time": "2020-10-26T13:16:10+00:00"
        },
        {
            "name": "phpunit/phpunit",
            "version": "9.5.9",
            "source": {
                "type": "git",
                "url": "https://github.com/sebastianbergmann/phpunit.git",
                "reference": "ea8c2dfb1065eb35a79b3681eee6e6fb0a6f273b"
            },
            "dist": {
                "type": "zip",
                "url": "https://api.github.com/repos/sebastianbergmann/phpunit/zipball/ea8c2dfb1065eb35a79b3681eee6e6fb0a6f273b",
                "reference": "ea8c2dfb1065eb35a79b3681eee6e6fb0a6f273b",
                "shasum": ""
            },
            "require": {
                "doctrine/instantiator": "^1.3.1",
                "ext-dom": "*",
                "ext-json": "*",
                "ext-libxml": "*",
                "ext-mbstring": "*",
                "ext-xml": "*",
                "ext-xmlwriter": "*",
                "myclabs/deep-copy": "^1.10.1",
                "phar-io/manifest": "^2.0.3",
                "phar-io/version": "^3.0.2",
                "php": ">=7.3",
                "phpspec/prophecy": "^1.12.1",
                "phpunit/php-code-coverage": "^9.2.3",
                "phpunit/php-file-iterator": "^3.0.5",
                "phpunit/php-invoker": "^3.1.1",
                "phpunit/php-text-template": "^2.0.3",
                "phpunit/php-timer": "^5.0.2",
                "sebastian/cli-parser": "^1.0.1",
                "sebastian/code-unit": "^1.0.6",
                "sebastian/comparator": "^4.0.5",
                "sebastian/diff": "^4.0.3",
                "sebastian/environment": "^5.1.3",
                "sebastian/exporter": "^4.0.3",
                "sebastian/global-state": "^5.0.1",
                "sebastian/object-enumerator": "^4.0.3",
                "sebastian/resource-operations": "^3.0.3",
                "sebastian/type": "^2.3.4",
                "sebastian/version": "^3.0.2"
            },
            "require-dev": {
                "ext-pdo": "*",
                "phpspec/prophecy-phpunit": "^2.0.1"
            },
            "suggest": {
                "ext-soap": "*",
                "ext-xdebug": "*"
            },
            "bin": [
                "phpunit"
            ],
            "type": "library",
            "extra": {
                "branch-alias": {
                    "dev-master": "9.5-dev"
                }
            },
            "autoload": {
                "classmap": [
                    "src/"
                ],
                "files": [
                    "src/Framework/Assert/Functions.php"
                ]
            },
            "notification-url": "https://packagist.org/downloads/",
            "license": [
                "BSD-3-Clause"
            ],
            "authors": [
                {
                    "name": "Sebastian Bergmann",
                    "email": "sebastian@phpunit.de",
                    "role": "lead"
                }
            ],
            "description": "The PHP Unit Testing framework.",
            "homepage": "https://phpunit.de/",
            "keywords": [
                "phpunit",
                "testing",
                "xunit"
            ],
            "support": {
                "issues": "https://github.com/sebastianbergmann/phpunit/issues",
                "source": "https://github.com/sebastianbergmann/phpunit/tree/9.5.9"
            },
            "funding": [
                {
                    "url": "https://phpunit.de/donate.html",
                    "type": "custom"
                },
                {
                    "url": "https://github.com/sebastianbergmann",
                    "type": "github"
                }
            ],
            "time": "2021-08-31T06:47:40+00:00"
        },
        {
            "name": "sebastian/cli-parser",
            "version": "1.0.1",
            "source": {
                "type": "git",
                "url": "https://github.com/sebastianbergmann/cli-parser.git",
                "reference": "442e7c7e687e42adc03470c7b668bc4b2402c0b2"
            },
            "dist": {
                "type": "zip",
                "url": "https://api.github.com/repos/sebastianbergmann/cli-parser/zipball/442e7c7e687e42adc03470c7b668bc4b2402c0b2",
                "reference": "442e7c7e687e42adc03470c7b668bc4b2402c0b2",
                "shasum": ""
            },
            "require": {
                "php": ">=7.3"
            },
            "require-dev": {
                "phpunit/phpunit": "^9.3"
            },
            "type": "library",
            "extra": {
                "branch-alias": {
                    "dev-master": "1.0-dev"
                }
            },
            "autoload": {
                "classmap": [
                    "src/"
                ]
            },
            "notification-url": "https://packagist.org/downloads/",
            "license": [
                "BSD-3-Clause"
            ],
            "authors": [
                {
                    "name": "Sebastian Bergmann",
                    "email": "sebastian@phpunit.de",
                    "role": "lead"
                }
            ],
            "description": "Library for parsing CLI options",
            "homepage": "https://github.com/sebastianbergmann/cli-parser",
            "support": {
                "issues": "https://github.com/sebastianbergmann/cli-parser/issues",
                "source": "https://github.com/sebastianbergmann/cli-parser/tree/1.0.1"
            },
            "funding": [
                {
                    "url": "https://github.com/sebastianbergmann",
                    "type": "github"
                }
            ],
            "time": "2020-09-28T06:08:49+00:00"
        },
        {
            "name": "sebastian/code-unit",
            "version": "1.0.8",
            "source": {
                "type": "git",
                "url": "https://github.com/sebastianbergmann/code-unit.git",
                "reference": "1fc9f64c0927627ef78ba436c9b17d967e68e120"
            },
            "dist": {
                "type": "zip",
                "url": "https://api.github.com/repos/sebastianbergmann/code-unit/zipball/1fc9f64c0927627ef78ba436c9b17d967e68e120",
                "reference": "1fc9f64c0927627ef78ba436c9b17d967e68e120",
                "shasum": ""
            },
            "require": {
                "php": ">=7.3"
            },
            "require-dev": {
                "phpunit/phpunit": "^9.3"
            },
            "type": "library",
            "extra": {
                "branch-alias": {
                    "dev-master": "1.0-dev"
                }
            },
            "autoload": {
                "classmap": [
                    "src/"
                ]
            },
            "notification-url": "https://packagist.org/downloads/",
            "license": [
                "BSD-3-Clause"
            ],
            "authors": [
                {
                    "name": "Sebastian Bergmann",
                    "email": "sebastian@phpunit.de",
                    "role": "lead"
                }
            ],
            "description": "Collection of value objects that represent the PHP code units",
            "homepage": "https://github.com/sebastianbergmann/code-unit",
            "support": {
                "issues": "https://github.com/sebastianbergmann/code-unit/issues",
                "source": "https://github.com/sebastianbergmann/code-unit/tree/1.0.8"
            },
            "funding": [
                {
                    "url": "https://github.com/sebastianbergmann",
                    "type": "github"
                }
            ],
            "time": "2020-10-26T13:08:54+00:00"
        },
        {
            "name": "sebastian/code-unit-reverse-lookup",
            "version": "2.0.3",
            "source": {
                "type": "git",
                "url": "https://github.com/sebastianbergmann/code-unit-reverse-lookup.git",
                "reference": "ac91f01ccec49fb77bdc6fd1e548bc70f7faa3e5"
            },
            "dist": {
                "type": "zip",
                "url": "https://api.github.com/repos/sebastianbergmann/code-unit-reverse-lookup/zipball/ac91f01ccec49fb77bdc6fd1e548bc70f7faa3e5",
                "reference": "ac91f01ccec49fb77bdc6fd1e548bc70f7faa3e5",
                "shasum": ""
            },
            "require": {
                "php": ">=7.3"
            },
            "require-dev": {
                "phpunit/phpunit": "^9.3"
            },
            "type": "library",
            "extra": {
                "branch-alias": {
                    "dev-master": "2.0-dev"
                }
            },
            "autoload": {
                "classmap": [
                    "src/"
                ]
            },
            "notification-url": "https://packagist.org/downloads/",
            "license": [
                "BSD-3-Clause"
            ],
            "authors": [
                {
                    "name": "Sebastian Bergmann",
                    "email": "sebastian@phpunit.de"
                }
            ],
            "description": "Looks up which function or method a line of code belongs to",
            "homepage": "https://github.com/sebastianbergmann/code-unit-reverse-lookup/",
            "support": {
                "issues": "https://github.com/sebastianbergmann/code-unit-reverse-lookup/issues",
                "source": "https://github.com/sebastianbergmann/code-unit-reverse-lookup/tree/2.0.3"
            },
            "funding": [
                {
                    "url": "https://github.com/sebastianbergmann",
                    "type": "github"
                }
            ],
            "time": "2020-09-28T05:30:19+00:00"
        },
        {
            "name": "sebastian/comparator",
            "version": "4.0.6",
            "source": {
                "type": "git",
                "url": "https://github.com/sebastianbergmann/comparator.git",
                "reference": "55f4261989e546dc112258c7a75935a81a7ce382"
            },
            "dist": {
                "type": "zip",
                "url": "https://api.github.com/repos/sebastianbergmann/comparator/zipball/55f4261989e546dc112258c7a75935a81a7ce382",
                "reference": "55f4261989e546dc112258c7a75935a81a7ce382",
                "shasum": ""
            },
            "require": {
                "php": ">=7.3",
                "sebastian/diff": "^4.0",
                "sebastian/exporter": "^4.0"
            },
            "require-dev": {
                "phpunit/phpunit": "^9.3"
            },
            "type": "library",
            "extra": {
                "branch-alias": {
                    "dev-master": "4.0-dev"
                }
            },
            "autoload": {
                "classmap": [
                    "src/"
                ]
            },
            "notification-url": "https://packagist.org/downloads/",
            "license": [
                "BSD-3-Clause"
            ],
            "authors": [
                {
                    "name": "Sebastian Bergmann",
                    "email": "sebastian@phpunit.de"
                },
                {
                    "name": "Jeff Welch",
                    "email": "whatthejeff@gmail.com"
                },
                {
                    "name": "Volker Dusch",
                    "email": "github@wallbash.com"
                },
                {
                    "name": "Bernhard Schussek",
                    "email": "bschussek@2bepublished.at"
                }
            ],
            "description": "Provides the functionality to compare PHP values for equality",
            "homepage": "https://github.com/sebastianbergmann/comparator",
            "keywords": [
                "comparator",
                "compare",
                "equality"
            ],
            "support": {
                "issues": "https://github.com/sebastianbergmann/comparator/issues",
                "source": "https://github.com/sebastianbergmann/comparator/tree/4.0.6"
            },
            "funding": [
                {
                    "url": "https://github.com/sebastianbergmann",
                    "type": "github"
                }
            ],
            "time": "2020-10-26T15:49:45+00:00"
        },
        {
            "name": "sebastian/complexity",
            "version": "2.0.2",
            "source": {
                "type": "git",
                "url": "https://github.com/sebastianbergmann/complexity.git",
                "reference": "739b35e53379900cc9ac327b2147867b8b6efd88"
            },
            "dist": {
                "type": "zip",
                "url": "https://api.github.com/repos/sebastianbergmann/complexity/zipball/739b35e53379900cc9ac327b2147867b8b6efd88",
                "reference": "739b35e53379900cc9ac327b2147867b8b6efd88",
                "shasum": ""
            },
            "require": {
                "nikic/php-parser": "^4.7",
                "php": ">=7.3"
            },
            "require-dev": {
                "phpunit/phpunit": "^9.3"
            },
            "type": "library",
            "extra": {
                "branch-alias": {
                    "dev-master": "2.0-dev"
                }
            },
            "autoload": {
                "classmap": [
                    "src/"
                ]
            },
            "notification-url": "https://packagist.org/downloads/",
            "license": [
                "BSD-3-Clause"
            ],
            "authors": [
                {
                    "name": "Sebastian Bergmann",
                    "email": "sebastian@phpunit.de",
                    "role": "lead"
                }
            ],
            "description": "Library for calculating the complexity of PHP code units",
            "homepage": "https://github.com/sebastianbergmann/complexity",
            "support": {
                "issues": "https://github.com/sebastianbergmann/complexity/issues",
                "source": "https://github.com/sebastianbergmann/complexity/tree/2.0.2"
            },
            "funding": [
                {
                    "url": "https://github.com/sebastianbergmann",
                    "type": "github"
                }
            ],
            "time": "2020-10-26T15:52:27+00:00"
        },
        {
            "name": "sebastian/diff",
            "version": "4.0.4",
            "source": {
                "type": "git",
                "url": "https://github.com/sebastianbergmann/diff.git",
                "reference": "3461e3fccc7cfdfc2720be910d3bd73c69be590d"
            },
            "dist": {
                "type": "zip",
                "url": "https://api.github.com/repos/sebastianbergmann/diff/zipball/3461e3fccc7cfdfc2720be910d3bd73c69be590d",
                "reference": "3461e3fccc7cfdfc2720be910d3bd73c69be590d",
                "shasum": ""
            },
            "require": {
                "php": ">=7.3"
            },
            "require-dev": {
                "phpunit/phpunit": "^9.3",
                "symfony/process": "^4.2 || ^5"
            },
            "type": "library",
            "extra": {
                "branch-alias": {
                    "dev-master": "4.0-dev"
                }
            },
            "autoload": {
                "classmap": [
                    "src/"
                ]
            },
            "notification-url": "https://packagist.org/downloads/",
            "license": [
                "BSD-3-Clause"
            ],
            "authors": [
                {
                    "name": "Sebastian Bergmann",
                    "email": "sebastian@phpunit.de"
                },
                {
                    "name": "Kore Nordmann",
                    "email": "mail@kore-nordmann.de"
                }
            ],
            "description": "Diff implementation",
            "homepage": "https://github.com/sebastianbergmann/diff",
            "keywords": [
                "diff",
                "udiff",
                "unidiff",
                "unified diff"
            ],
            "support": {
                "issues": "https://github.com/sebastianbergmann/diff/issues",
                "source": "https://github.com/sebastianbergmann/diff/tree/4.0.4"
            },
            "funding": [
                {
                    "url": "https://github.com/sebastianbergmann",
                    "type": "github"
                }
            ],
            "time": "2020-10-26T13:10:38+00:00"
        },
        {
            "name": "sebastian/environment",
            "version": "5.1.3",
            "source": {
                "type": "git",
                "url": "https://github.com/sebastianbergmann/environment.git",
                "reference": "388b6ced16caa751030f6a69e588299fa09200ac"
            },
            "dist": {
                "type": "zip",
                "url": "https://api.github.com/repos/sebastianbergmann/environment/zipball/388b6ced16caa751030f6a69e588299fa09200ac",
                "reference": "388b6ced16caa751030f6a69e588299fa09200ac",
                "shasum": ""
            },
            "require": {
                "php": ">=7.3"
            },
            "require-dev": {
                "phpunit/phpunit": "^9.3"
            },
            "suggest": {
                "ext-posix": "*"
            },
            "type": "library",
            "extra": {
                "branch-alias": {
                    "dev-master": "5.1-dev"
                }
            },
            "autoload": {
                "classmap": [
                    "src/"
                ]
            },
            "notification-url": "https://packagist.org/downloads/",
            "license": [
                "BSD-3-Clause"
            ],
            "authors": [
                {
                    "name": "Sebastian Bergmann",
                    "email": "sebastian@phpunit.de"
                }
            ],
            "description": "Provides functionality to handle HHVM/PHP environments",
            "homepage": "http://www.github.com/sebastianbergmann/environment",
            "keywords": [
                "Xdebug",
                "environment",
                "hhvm"
            ],
            "support": {
                "issues": "https://github.com/sebastianbergmann/environment/issues",
                "source": "https://github.com/sebastianbergmann/environment/tree/5.1.3"
            },
            "funding": [
                {
                    "url": "https://github.com/sebastianbergmann",
                    "type": "github"
                }
            ],
            "time": "2020-09-28T05:52:38+00:00"
        },
        {
            "name": "sebastian/exporter",
            "version": "4.0.3",
            "source": {
                "type": "git",
                "url": "https://github.com/sebastianbergmann/exporter.git",
                "reference": "d89cc98761b8cb5a1a235a6b703ae50d34080e65"
            },
            "dist": {
                "type": "zip",
                "url": "https://api.github.com/repos/sebastianbergmann/exporter/zipball/d89cc98761b8cb5a1a235a6b703ae50d34080e65",
                "reference": "d89cc98761b8cb5a1a235a6b703ae50d34080e65",
                "shasum": ""
            },
            "require": {
                "php": ">=7.3",
                "sebastian/recursion-context": "^4.0"
            },
            "require-dev": {
                "ext-mbstring": "*",
                "phpunit/phpunit": "^9.3"
            },
            "type": "library",
            "extra": {
                "branch-alias": {
                    "dev-master": "4.0-dev"
                }
            },
            "autoload": {
                "classmap": [
                    "src/"
                ]
            },
            "notification-url": "https://packagist.org/downloads/",
            "license": [
                "BSD-3-Clause"
            ],
            "authors": [
                {
                    "name": "Sebastian Bergmann",
                    "email": "sebastian@phpunit.de"
                },
                {
                    "name": "Jeff Welch",
                    "email": "whatthejeff@gmail.com"
                },
                {
                    "name": "Volker Dusch",
                    "email": "github@wallbash.com"
                },
                {
                    "name": "Adam Harvey",
                    "email": "aharvey@php.net"
                },
                {
                    "name": "Bernhard Schussek",
                    "email": "bschussek@gmail.com"
                }
            ],
            "description": "Provides the functionality to export PHP variables for visualization",
            "homepage": "http://www.github.com/sebastianbergmann/exporter",
            "keywords": [
                "export",
                "exporter"
            ],
            "support": {
                "issues": "https://github.com/sebastianbergmann/exporter/issues",
                "source": "https://github.com/sebastianbergmann/exporter/tree/4.0.3"
            },
            "funding": [
                {
                    "url": "https://github.com/sebastianbergmann",
                    "type": "github"
                }
            ],
            "time": "2020-09-28T05:24:23+00:00"
        },
        {
            "name": "sebastian/global-state",
            "version": "5.0.3",
            "source": {
                "type": "git",
                "url": "https://github.com/sebastianbergmann/global-state.git",
                "reference": "23bd5951f7ff26f12d4e3242864df3e08dec4e49"
            },
            "dist": {
                "type": "zip",
                "url": "https://api.github.com/repos/sebastianbergmann/global-state/zipball/23bd5951f7ff26f12d4e3242864df3e08dec4e49",
                "reference": "23bd5951f7ff26f12d4e3242864df3e08dec4e49",
                "shasum": ""
            },
            "require": {
                "php": ">=7.3",
                "sebastian/object-reflector": "^2.0",
                "sebastian/recursion-context": "^4.0"
            },
            "require-dev": {
                "ext-dom": "*",
                "phpunit/phpunit": "^9.3"
            },
            "suggest": {
                "ext-uopz": "*"
            },
            "type": "library",
            "extra": {
                "branch-alias": {
                    "dev-master": "5.0-dev"
                }
            },
            "autoload": {
                "classmap": [
                    "src/"
                ]
            },
            "notification-url": "https://packagist.org/downloads/",
            "license": [
                "BSD-3-Clause"
            ],
            "authors": [
                {
                    "name": "Sebastian Bergmann",
                    "email": "sebastian@phpunit.de"
                }
            ],
            "description": "Snapshotting of global state",
            "homepage": "http://www.github.com/sebastianbergmann/global-state",
            "keywords": [
                "global state"
            ],
            "support": {
                "issues": "https://github.com/sebastianbergmann/global-state/issues",
                "source": "https://github.com/sebastianbergmann/global-state/tree/5.0.3"
            },
            "funding": [
                {
                    "url": "https://github.com/sebastianbergmann",
                    "type": "github"
                }
            ],
            "time": "2021-06-11T13:31:12+00:00"
        },
        {
            "name": "sebastian/lines-of-code",
            "version": "1.0.3",
            "source": {
                "type": "git",
                "url": "https://github.com/sebastianbergmann/lines-of-code.git",
                "reference": "c1c2e997aa3146983ed888ad08b15470a2e22ecc"
            },
            "dist": {
                "type": "zip",
                "url": "https://api.github.com/repos/sebastianbergmann/lines-of-code/zipball/c1c2e997aa3146983ed888ad08b15470a2e22ecc",
                "reference": "c1c2e997aa3146983ed888ad08b15470a2e22ecc",
                "shasum": ""
            },
            "require": {
                "nikic/php-parser": "^4.6",
                "php": ">=7.3"
            },
            "require-dev": {
                "phpunit/phpunit": "^9.3"
            },
            "type": "library",
            "extra": {
                "branch-alias": {
                    "dev-master": "1.0-dev"
                }
            },
            "autoload": {
                "classmap": [
                    "src/"
                ]
            },
            "notification-url": "https://packagist.org/downloads/",
            "license": [
                "BSD-3-Clause"
            ],
            "authors": [
                {
                    "name": "Sebastian Bergmann",
                    "email": "sebastian@phpunit.de",
                    "role": "lead"
                }
            ],
            "description": "Library for counting the lines of code in PHP source code",
            "homepage": "https://github.com/sebastianbergmann/lines-of-code",
            "support": {
                "issues": "https://github.com/sebastianbergmann/lines-of-code/issues",
                "source": "https://github.com/sebastianbergmann/lines-of-code/tree/1.0.3"
            },
            "funding": [
                {
                    "url": "https://github.com/sebastianbergmann",
                    "type": "github"
                }
            ],
            "time": "2020-11-28T06:42:11+00:00"
        },
        {
            "name": "sebastian/object-enumerator",
            "version": "4.0.4",
            "source": {
                "type": "git",
                "url": "https://github.com/sebastianbergmann/object-enumerator.git",
                "reference": "5c9eeac41b290a3712d88851518825ad78f45c71"
            },
            "dist": {
                "type": "zip",
                "url": "https://api.github.com/repos/sebastianbergmann/object-enumerator/zipball/5c9eeac41b290a3712d88851518825ad78f45c71",
                "reference": "5c9eeac41b290a3712d88851518825ad78f45c71",
                "shasum": ""
            },
            "require": {
                "php": ">=7.3",
                "sebastian/object-reflector": "^2.0",
                "sebastian/recursion-context": "^4.0"
            },
            "require-dev": {
                "phpunit/phpunit": "^9.3"
            },
            "type": "library",
            "extra": {
                "branch-alias": {
                    "dev-master": "4.0-dev"
                }
            },
            "autoload": {
                "classmap": [
                    "src/"
                ]
            },
            "notification-url": "https://packagist.org/downloads/",
            "license": [
                "BSD-3-Clause"
            ],
            "authors": [
                {
                    "name": "Sebastian Bergmann",
                    "email": "sebastian@phpunit.de"
                }
            ],
            "description": "Traverses array structures and object graphs to enumerate all referenced objects",
            "homepage": "https://github.com/sebastianbergmann/object-enumerator/",
            "support": {
                "issues": "https://github.com/sebastianbergmann/object-enumerator/issues",
                "source": "https://github.com/sebastianbergmann/object-enumerator/tree/4.0.4"
            },
            "funding": [
                {
                    "url": "https://github.com/sebastianbergmann",
                    "type": "github"
                }
            ],
            "time": "2020-10-26T13:12:34+00:00"
        },
        {
            "name": "sebastian/object-reflector",
            "version": "2.0.4",
            "source": {
                "type": "git",
                "url": "https://github.com/sebastianbergmann/object-reflector.git",
                "reference": "b4f479ebdbf63ac605d183ece17d8d7fe49c15c7"
            },
            "dist": {
                "type": "zip",
                "url": "https://api.github.com/repos/sebastianbergmann/object-reflector/zipball/b4f479ebdbf63ac605d183ece17d8d7fe49c15c7",
                "reference": "b4f479ebdbf63ac605d183ece17d8d7fe49c15c7",
                "shasum": ""
            },
            "require": {
                "php": ">=7.3"
            },
            "require-dev": {
                "phpunit/phpunit": "^9.3"
            },
            "type": "library",
            "extra": {
                "branch-alias": {
                    "dev-master": "2.0-dev"
                }
            },
            "autoload": {
                "classmap": [
                    "src/"
                ]
            },
            "notification-url": "https://packagist.org/downloads/",
            "license": [
                "BSD-3-Clause"
            ],
            "authors": [
                {
                    "name": "Sebastian Bergmann",
                    "email": "sebastian@phpunit.de"
                }
            ],
            "description": "Allows reflection of object attributes, including inherited and non-public ones",
            "homepage": "https://github.com/sebastianbergmann/object-reflector/",
            "support": {
                "issues": "https://github.com/sebastianbergmann/object-reflector/issues",
                "source": "https://github.com/sebastianbergmann/object-reflector/tree/2.0.4"
            },
            "funding": [
                {
                    "url": "https://github.com/sebastianbergmann",
                    "type": "github"
                }
            ],
            "time": "2020-10-26T13:14:26+00:00"
        },
        {
            "name": "sebastian/recursion-context",
            "version": "4.0.4",
            "source": {
                "type": "git",
                "url": "https://github.com/sebastianbergmann/recursion-context.git",
                "reference": "cd9d8cf3c5804de4341c283ed787f099f5506172"
            },
            "dist": {
                "type": "zip",
                "url": "https://api.github.com/repos/sebastianbergmann/recursion-context/zipball/cd9d8cf3c5804de4341c283ed787f099f5506172",
                "reference": "cd9d8cf3c5804de4341c283ed787f099f5506172",
                "shasum": ""
            },
            "require": {
                "php": ">=7.3"
            },
            "require-dev": {
                "phpunit/phpunit": "^9.3"
            },
            "type": "library",
            "extra": {
                "branch-alias": {
                    "dev-master": "4.0-dev"
                }
            },
            "autoload": {
                "classmap": [
                    "src/"
                ]
            },
            "notification-url": "https://packagist.org/downloads/",
            "license": [
                "BSD-3-Clause"
            ],
            "authors": [
                {
                    "name": "Sebastian Bergmann",
                    "email": "sebastian@phpunit.de"
                },
                {
                    "name": "Jeff Welch",
                    "email": "whatthejeff@gmail.com"
                },
                {
                    "name": "Adam Harvey",
                    "email": "aharvey@php.net"
                }
            ],
            "description": "Provides functionality to recursively process PHP variables",
            "homepage": "http://www.github.com/sebastianbergmann/recursion-context",
            "support": {
                "issues": "https://github.com/sebastianbergmann/recursion-context/issues",
                "source": "https://github.com/sebastianbergmann/recursion-context/tree/4.0.4"
            },
            "funding": [
                {
                    "url": "https://github.com/sebastianbergmann",
                    "type": "github"
                }
            ],
            "time": "2020-10-26T13:17:30+00:00"
        },
        {
            "name": "sebastian/resource-operations",
            "version": "3.0.3",
            "source": {
                "type": "git",
                "url": "https://github.com/sebastianbergmann/resource-operations.git",
                "reference": "0f4443cb3a1d92ce809899753bc0d5d5a8dd19a8"
            },
            "dist": {
                "type": "zip",
                "url": "https://api.github.com/repos/sebastianbergmann/resource-operations/zipball/0f4443cb3a1d92ce809899753bc0d5d5a8dd19a8",
                "reference": "0f4443cb3a1d92ce809899753bc0d5d5a8dd19a8",
                "shasum": ""
            },
            "require": {
                "php": ">=7.3"
            },
            "require-dev": {
                "phpunit/phpunit": "^9.0"
            },
            "type": "library",
            "extra": {
                "branch-alias": {
                    "dev-master": "3.0-dev"
                }
            },
            "autoload": {
                "classmap": [
                    "src/"
                ]
            },
            "notification-url": "https://packagist.org/downloads/",
            "license": [
                "BSD-3-Clause"
            ],
            "authors": [
                {
                    "name": "Sebastian Bergmann",
                    "email": "sebastian@phpunit.de"
                }
            ],
            "description": "Provides a list of PHP built-in functions that operate on resources",
            "homepage": "https://www.github.com/sebastianbergmann/resource-operations",
            "support": {
                "issues": "https://github.com/sebastianbergmann/resource-operations/issues",
                "source": "https://github.com/sebastianbergmann/resource-operations/tree/3.0.3"
            },
            "funding": [
                {
                    "url": "https://github.com/sebastianbergmann",
                    "type": "github"
                }
            ],
            "abandoned": true,
            "time": "2020-09-28T06:45:17+00:00"
        },
        {
            "name": "sebastian/type",
            "version": "2.3.4",
            "source": {
                "type": "git",
                "url": "https://github.com/sebastianbergmann/type.git",
                "reference": "b8cd8a1c753c90bc1a0f5372170e3e489136f914"
            },
            "dist": {
                "type": "zip",
                "url": "https://api.github.com/repos/sebastianbergmann/type/zipball/b8cd8a1c753c90bc1a0f5372170e3e489136f914",
                "reference": "b8cd8a1c753c90bc1a0f5372170e3e489136f914",
                "shasum": ""
            },
            "require": {
                "php": ">=7.3"
            },
            "require-dev": {
                "phpunit/phpunit": "^9.3"
            },
            "type": "library",
            "extra": {
                "branch-alias": {
                    "dev-master": "2.3-dev"
                }
            },
            "autoload": {
                "classmap": [
                    "src/"
                ]
            },
            "notification-url": "https://packagist.org/downloads/",
            "license": [
                "BSD-3-Clause"
            ],
            "authors": [
                {
                    "name": "Sebastian Bergmann",
                    "email": "sebastian@phpunit.de",
                    "role": "lead"
                }
            ],
            "description": "Collection of value objects that represent the types of the PHP type system",
            "homepage": "https://github.com/sebastianbergmann/type",
            "support": {
                "issues": "https://github.com/sebastianbergmann/type/issues",
                "source": "https://github.com/sebastianbergmann/type/tree/2.3.4"
            },
            "funding": [
                {
                    "url": "https://github.com/sebastianbergmann",
                    "type": "github"
                }
            ],
            "time": "2021-06-15T12:49:02+00:00"
        },
        {
            "name": "sebastian/version",
            "version": "3.0.2",
            "source": {
                "type": "git",
                "url": "https://github.com/sebastianbergmann/version.git",
                "reference": "c6c1022351a901512170118436c764e473f6de8c"
            },
            "dist": {
                "type": "zip",
                "url": "https://api.github.com/repos/sebastianbergmann/version/zipball/c6c1022351a901512170118436c764e473f6de8c",
                "reference": "c6c1022351a901512170118436c764e473f6de8c",
                "shasum": ""
            },
            "require": {
                "php": ">=7.3"
            },
            "type": "library",
            "extra": {
                "branch-alias": {
                    "dev-master": "3.0-dev"
                }
            },
            "autoload": {
                "classmap": [
                    "src/"
                ]
            },
            "notification-url": "https://packagist.org/downloads/",
            "license": [
                "BSD-3-Clause"
            ],
            "authors": [
                {
                    "name": "Sebastian Bergmann",
                    "email": "sebastian@phpunit.de",
                    "role": "lead"
                }
            ],
            "description": "Library that helps with managing the version number of Git-hosted PHP projects",
            "homepage": "https://github.com/sebastianbergmann/version",
            "support": {
                "issues": "https://github.com/sebastianbergmann/version/issues",
                "source": "https://github.com/sebastianbergmann/version/tree/3.0.2"
            },
            "funding": [
                {
                    "url": "https://github.com/sebastianbergmann",
                    "type": "github"
                }
            ],
            "time": "2020-09-28T06:39:44+00:00"
        },
        {
            "name": "theseer/tokenizer",
            "version": "1.2.1",
            "source": {
                "type": "git",
                "url": "https://github.com/theseer/tokenizer.git",
                "reference": "34a41e998c2183e22995f158c581e7b5e755ab9e"
            },
            "dist": {
                "type": "zip",
                "url": "https://api.github.com/repos/theseer/tokenizer/zipball/34a41e998c2183e22995f158c581e7b5e755ab9e",
                "reference": "34a41e998c2183e22995f158c581e7b5e755ab9e",
                "shasum": ""
            },
            "require": {
                "ext-dom": "*",
                "ext-tokenizer": "*",
                "ext-xmlwriter": "*",
                "php": "^7.2 || ^8.0"
            },
            "type": "library",
            "autoload": {
                "classmap": [
                    "src/"
                ]
            },
            "notification-url": "https://packagist.org/downloads/",
            "license": [
                "BSD-3-Clause"
            ],
            "authors": [
                {
                    "name": "Arne Blankerts",
                    "email": "arne@blankerts.de",
                    "role": "Developer"
                }
            ],
            "description": "A small library for converting tokenized PHP source code into XML and potentially other formats",
            "support": {
                "issues": "https://github.com/theseer/tokenizer/issues",
                "source": "https://github.com/theseer/tokenizer/tree/1.2.1"
            },
            "funding": [
                {
                    "url": "https://github.com/theseer",
                    "type": "github"
                }
            ],
            "time": "2021-07-28T10:34:58+00:00"
        }
    ],
    "aliases": [],
    "minimum-stability": "stable",
    "stability-flags": {
<<<<<<< HEAD
        "nethergames/bedrock-protocol": 20,
=======
>>>>>>> b65e3c69
        "pocketmine/classloader": 20,
        "pocketmine/spl": 20
    },
    "prefer-stable": false,
    "prefer-lowest": false,
    "platform": {
        "php": "^8.0",
        "php-64bit": "*",
        "ext-chunkutils2": "^0.3.0",
        "ext-crypto": "^0.3.1",
        "ext-ctype": "*",
        "ext-curl": "*",
        "ext-date": "*",
        "ext-gmp": "*",
        "ext-hash": "*",
        "ext-igbinary": "^3.0.1",
        "ext-json": "*",
        "ext-leveldb": "^0.2.1 || ^0.3.0",
        "ext-mbstring": "*",
        "ext-morton": "^0.1.0",
        "ext-openssl": "*",
        "ext-pcre": "*",
        "ext-phar": "*",
        "ext-pthreads": "~3.2.0",
        "ext-reflection": "*",
        "ext-simplexml": "*",
        "ext-sockets": "*",
        "ext-spl": "*",
        "ext-yaml": ">=2.0.0",
        "ext-zip": "*",
        "ext-zlib": ">=1.2.11",
        "composer-runtime-api": "^2.0"
    },
    "platform-dev": [],
    "platform-overrides": {
        "php": "8.0.0"
    },
    "plugin-api-version": "2.1.0"
}<|MERGE_RESOLUTION|>--- conflicted
+++ resolved
@@ -4,11 +4,7 @@
         "Read more about it at https://getcomposer.org/doc/01-basic-usage.md#installing-dependencies",
         "This file is @generated automatically"
     ],
-<<<<<<< HEAD
     "content-hash": "db707e7155d39811bff61dc825413212",
-=======
-    "content-hash": "ad6be987e3e2228abcb23e169f139d29",
->>>>>>> b65e3c69
     "packages": [
         {
             "name": "adhocore/json-comment",
@@ -299,56 +295,6 @@
             "time": "2020-12-01T19:48:11+00:00"
         },
         {
-<<<<<<< HEAD
-=======
-            "name": "pocketmine/bedrock-protocol",
-            "version": "1.0.0+bedrock1.17.10",
-            "source": {
-                "type": "git",
-                "url": "https://github.com/pmmp/BedrockProtocol.git",
-                "reference": "2e3bba545dae1774681883fc12a3ee84e553df67"
-            },
-            "dist": {
-                "type": "zip",
-                "url": "https://api.github.com/repos/pmmp/BedrockProtocol/zipball/2e3bba545dae1774681883fc12a3ee84e553df67",
-                "reference": "2e3bba545dae1774681883fc12a3ee84e553df67",
-                "shasum": ""
-            },
-            "require": {
-                "ext-json": "*",
-                "netresearch/jsonmapper": "^4.0",
-                "php": "^7.4 || ^8.0",
-                "pocketmine/binaryutils": "^0.2.0",
-                "pocketmine/color": "^0.2.0",
-                "pocketmine/math": "^0.3.0",
-                "pocketmine/nbt": "^0.3.0",
-                "ramsey/uuid": "^4.1"
-            },
-            "require-dev": {
-                "phpstan/phpstan": "0.12.96",
-                "phpstan/phpstan-phpunit": "^0.12.21",
-                "phpstan/phpstan-strict-rules": "^0.12.10",
-                "phpunit/phpunit": "^9.5"
-            },
-            "type": "library",
-            "autoload": {
-                "psr-4": {
-                    "pocketmine\\network\\mcpe\\protocol\\": "src/"
-                }
-            },
-            "notification-url": "https://packagist.org/downloads/",
-            "license": [
-                "LGPL-3.0"
-            ],
-            "description": "An implementation of the Minecraft: Bedrock Edition protocol in PHP",
-            "support": {
-                "issues": "https://github.com/pmmp/BedrockProtocol/issues",
-                "source": "https://github.com/pmmp/BedrockProtocol/tree/1.0.0+bedrock1.17.10"
-            },
-            "time": "2021-08-23T14:30:22+00:00"
-        },
-        {
->>>>>>> b65e3c69
             "name": "pocketmine/binaryutils",
             "version": "0.2.1",
             "source": {
@@ -3663,10 +3609,7 @@
     "aliases": [],
     "minimum-stability": "stable",
     "stability-flags": {
-<<<<<<< HEAD
         "nethergames/bedrock-protocol": 20,
-=======
->>>>>>> b65e3c69
         "pocketmine/classloader": 20,
         "pocketmine/spl": 20
     },
