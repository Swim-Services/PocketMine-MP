--- conflicted
+++ resolved
@@ -4,11 +4,7 @@
         "Read more about it at https://getcomposer.org/doc/01-basic-usage.md#installing-dependencies",
         "This file is @generated automatically"
     ],
-<<<<<<< HEAD
-    "content-hash": "0dac6afcb6bdcc2d36d9b9902ca16904",
-=======
-    "content-hash": "7eb82ff7bbf49b2524db4136819bac35",
->>>>>>> fb586cc5
+    "content-hash": "f344fea7d5c510f466dee542952d7038",
     "packages": [
         {
             "name": "adhocore/json-comment",
@@ -201,31 +197,17 @@
             "time": "2022-12-19T11:08:26+00:00"
         },
         {
-<<<<<<< HEAD
             "name": "nethergamesmc/bedrock-data",
             "version": "dev-master",
             "source": {
                 "type": "git",
                 "url": "https://github.com/NetherGamesMC/BedrockData.git",
-                "reference": "7f37b3d15d6a6c980b17fd4e49056f26fc47b91a"
-            },
-            "dist": {
-                "type": "zip",
-                "url": "https://api.github.com/repos/NetherGamesMC/BedrockData/zipball/7f37b3d15d6a6c980b17fd4e49056f26fc47b91a",
-                "reference": "7f37b3d15d6a6c980b17fd4e49056f26fc47b91a",
-=======
-            "name": "pocketmine/bedrock-block-upgrade-schema",
-            "version": "3.3.0",
-            "source": {
-                "type": "git",
-                "url": "https://github.com/pmmp/BedrockBlockUpgradeSchema.git",
-                "reference": "ee46b9367af262bbddd9f122d4d5b5b495b892e7"
-            },
-            "dist": {
-                "type": "zip",
-                "url": "https://api.github.com/repos/pmmp/BedrockBlockUpgradeSchema/zipball/ee46b9367af262bbddd9f122d4d5b5b495b892e7",
-                "reference": "ee46b9367af262bbddd9f122d4d5b5b495b892e7",
->>>>>>> fb586cc5
+                "reference": "90efc80585d47bcfc1a4a878f9c2bd1731f9d834"
+            },
+            "dist": {
+                "type": "zip",
+                "url": "https://api.github.com/repos/NetherGamesMC/BedrockData/zipball/90efc80585d47bcfc1a4a878f9c2bd1731f9d834",
+                "reference": "90efc80585d47bcfc1a4a878f9c2bd1731f9d834",
                 "shasum": ""
             },
             "default-branch": true,
@@ -235,10 +217,9 @@
             ],
             "description": "Blobs of data generated from Minecraft: Bedrock Edition, used by PocketMine-MP",
             "support": {
-<<<<<<< HEAD
                 "source": "https://github.com/NetherGamesMC/BedrockData/tree/master"
             },
-            "time": "2023-09-20T18:18:40+00:00"
+            "time": "2023-10-26T11:23:24+00:00"
         },
         {
             "name": "nethergamesmc/bedrock-protocol",
@@ -246,31 +227,12 @@
             "source": {
                 "type": "git",
                 "url": "https://github.com/NetherGamesMC/BedrockProtocol.git",
-                "reference": "320f7d909d8f9dd2d04d3ca687a31ef07e5bd570"
-            },
-            "dist": {
-                "type": "zip",
-                "url": "https://api.github.com/repos/NetherGamesMC/BedrockProtocol/zipball/320f7d909d8f9dd2d04d3ca687a31ef07e5bd570",
-                "reference": "320f7d909d8f9dd2d04d3ca687a31ef07e5bd570",
-=======
-                "issues": "https://github.com/pmmp/BedrockBlockUpgradeSchema/issues",
-                "source": "https://github.com/pmmp/BedrockBlockUpgradeSchema/tree/3.3.0"
-            },
-            "time": "2023-10-16T16:11:02+00:00"
-        },
-        {
-            "name": "pocketmine/bedrock-data",
-            "version": "2.6.0+bedrock-1.20.40",
-            "source": {
-                "type": "git",
-                "url": "https://github.com/pmmp/BedrockData.git",
-                "reference": "37e780d28b470230bda3579b04cb50d406e3fbe6"
-            },
-            "dist": {
-                "type": "zip",
-                "url": "https://api.github.com/repos/pmmp/BedrockData/zipball/37e780d28b470230bda3579b04cb50d406e3fbe6",
-                "reference": "37e780d28b470230bda3579b04cb50d406e3fbe6",
->>>>>>> fb586cc5
+                "reference": "24523cd9a133b69bf62bc9edf26b9cb588819e15"
+            },
+            "dist": {
+                "type": "zip",
+                "url": "https://api.github.com/repos/NetherGamesMC/BedrockProtocol/zipball/24523cd9a133b69bf62bc9edf26b9cb588819e15",
+                "reference": "24523cd9a133b69bf62bc9edf26b9cb588819e15",
                 "shasum": ""
             },
             "require": {
@@ -284,7 +246,7 @@
                 "ramsey/uuid": "^4.1"
             },
             "require-dev": {
-                "phpstan/phpstan": "1.10.33",
+                "phpstan/phpstan": "1.10.39",
                 "phpstan/phpstan-phpunit": "^1.0.0",
                 "phpstan/phpstan-strict-rules": "^1.0.0",
                 "phpunit/phpunit": "^9.5"
@@ -311,29 +273,22 @@
             ],
             "description": "An implementation of the Minecraft: Bedrock Edition protocol in PHP",
             "support": {
-<<<<<<< HEAD
                 "source": "https://github.com/NetherGamesMC/BedrockProtocol/tree/master"
             },
-            "time": "2023-09-20T18:11:21+00:00"
-=======
-                "issues": "https://github.com/pmmp/BedrockData/issues",
-                "source": "https://github.com/pmmp/BedrockData/tree/bedrock-1.20.40"
-            },
-            "time": "2023-10-26T10:39:13+00:00"
->>>>>>> fb586cc5
+            "time": "2023-10-26T11:19:10+00:00"
         },
         {
             "name": "pocketmine/bedrock-block-upgrade-schema",
-            "version": "3.2.0",
+            "version": "3.3.0",
             "source": {
                 "type": "git",
                 "url": "https://github.com/pmmp/BedrockBlockUpgradeSchema.git",
-                "reference": "874e1c0c9b7b620744d08b59c78354fe9f028dfa"
-            },
-            "dist": {
-                "type": "zip",
-                "url": "https://api.github.com/repos/pmmp/BedrockBlockUpgradeSchema/zipball/874e1c0c9b7b620744d08b59c78354fe9f028dfa",
-                "reference": "874e1c0c9b7b620744d08b59c78354fe9f028dfa",
+                "reference": "ee46b9367af262bbddd9f122d4d5b5b495b892e7"
+            },
+            "dist": {
+                "type": "zip",
+                "url": "https://api.github.com/repos/pmmp/BedrockBlockUpgradeSchema/zipball/ee46b9367af262bbddd9f122d4d5b5b495b892e7",
+                "reference": "ee46b9367af262bbddd9f122d4d5b5b495b892e7",
                 "shasum": ""
             },
             "type": "library",
@@ -344,12 +299,11 @@
             "description": "Schemas describing how to upgrade saved block data in older Minecraft: Bedrock Edition world saves",
             "support": {
                 "issues": "https://github.com/pmmp/BedrockBlockUpgradeSchema/issues",
-                "source": "https://github.com/pmmp/BedrockBlockUpgradeSchema/tree/3.2.0"
-            },
-            "time": "2023-09-20T17:03:43+00:00"
-        },
-        {
-<<<<<<< HEAD
+                "source": "https://github.com/pmmp/BedrockBlockUpgradeSchema/tree/3.3.0"
+            },
+            "time": "2023-10-16T16:11:02+00:00"
+        },
+        {
             "name": "pocketmine/bedrock-item-upgrade-schema",
             "version": "1.5.0",
             "source": {
@@ -361,19 +315,6 @@
                 "type": "zip",
                 "url": "https://api.github.com/repos/pmmp/BedrockItemUpgradeSchema/zipball/3edc9ebbad9a4f2d9c8f53b3a5ba44d4a792ad93",
                 "reference": "3edc9ebbad9a4f2d9c8f53b3a5ba44d4a792ad93",
-=======
-            "name": "pocketmine/bedrock-protocol",
-            "version": "25.0.0+bedrock-1.20.40",
-            "source": {
-                "type": "git",
-                "url": "https://github.com/pmmp/BedrockProtocol.git",
-                "reference": "69c36c96f6835e93fc278071aa2bb9829abe5cf8"
-            },
-            "dist": {
-                "type": "zip",
-                "url": "https://api.github.com/repos/pmmp/BedrockProtocol/zipball/69c36c96f6835e93fc278071aa2bb9829abe5cf8",
-                "reference": "69c36c96f6835e93fc278071aa2bb9829abe5cf8",
->>>>>>> fb586cc5
                 "shasum": ""
             },
             "type": "library",
@@ -383,17 +324,10 @@
             ],
             "description": "JSON schemas for upgrading items found in older Minecraft: Bedrock world saves",
             "support": {
-<<<<<<< HEAD
                 "issues": "https://github.com/pmmp/BedrockItemUpgradeSchema/issues",
                 "source": "https://github.com/pmmp/BedrockItemUpgradeSchema/tree/1.5.0"
             },
             "time": "2023-09-01T19:58:57+00:00"
-=======
-                "issues": "https://github.com/pmmp/BedrockProtocol/issues",
-                "source": "https://github.com/pmmp/BedrockProtocol/tree/25.0.0+bedrock-1.20.40"
-            },
-            "time": "2023-10-26T11:03:10+00:00"
->>>>>>> fb586cc5
         },
         {
             "name": "pocketmine/binaryutils",
