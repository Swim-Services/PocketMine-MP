--- conflicted
+++ resolved
@@ -4,11 +4,7 @@
         "Read more about it at https://getcomposer.org/doc/01-basic-usage.md#installing-dependencies",
         "This file is @generated automatically"
     ],
-<<<<<<< HEAD
-    "content-hash": "1b623b79eb37edb4b40b970cc95e2c70",
-=======
-    "content-hash": "1609bd6189c249ac32c4d86501a7d020",
->>>>>>> edbc73a7
+    "content-hash": "e4cfe198391e336599789b5df4cabfd3",
     "packages": [
         {
             "name": "adhocore/json-comment",
