{
    "_readme": [
        "This file locks the dependencies of your project to a known state",
        "Read more about it at https://getcomposer.org/doc/01-basic-usage.md#installing-dependencies",
        "This file is @generated automatically"
    ],
<<<<<<< HEAD
    "content-hash": "3ef7e13d40d65e21e5f9e0db61a83323",
=======
    "content-hash": "6cd5185a409af08d842a5e41ba3b877b",
>>>>>>> 14c1a955
    "packages": [
        {
            "name": "adhocore/json-comment",
            "version": "1.2.1",
            "source": {
                "type": "git",
                "url": "https://github.com/adhocore/php-json-comment.git",
                "reference": "651023f9fe52e9efa2198cbaf6e481d1968e2377"
            },
            "dist": {
                "type": "zip",
                "url": "https://api.github.com/repos/adhocore/php-json-comment/zipball/651023f9fe52e9efa2198cbaf6e481d1968e2377",
                "reference": "651023f9fe52e9efa2198cbaf6e481d1968e2377",
                "shasum": ""
            },
            "require": {
                "ext-ctype": "*",
                "php": ">=7.0"
            },
            "require-dev": {
                "phpunit/phpunit": "^6.5 || ^7.5 || ^8.5"
            },
            "type": "library",
            "autoload": {
                "psr-4": {
                    "Ahc\\Json\\": "src/"
                }
            },
            "notification-url": "https://packagist.org/downloads/",
            "license": [
                "MIT"
            ],
            "authors": [
                {
                    "name": "Jitendra Adhikari",
                    "email": "jiten.adhikary@gmail.com"
                }
            ],
            "description": "Lightweight JSON comment stripper library for PHP",
            "keywords": [
                "comment",
                "json",
                "strip-comment"
            ],
            "support": {
                "issues": "https://github.com/adhocore/php-json-comment/issues",
                "source": "https://github.com/adhocore/php-json-comment/tree/1.2.1"
            },
            "funding": [
                {
                    "url": "https://paypal.me/ji10",
                    "type": "custom"
                },
                {
                    "url": "https://github.com/adhocore",
                    "type": "github"
                }
            ],
            "time": "2022-10-02T11:22:07+00:00"
        },
        {
            "name": "brick/math",
            "version": "0.10.2",
            "source": {
                "type": "git",
                "url": "https://github.com/brick/math.git",
                "reference": "459f2781e1a08d52ee56b0b1444086e038561e3f"
            },
            "dist": {
                "type": "zip",
                "url": "https://api.github.com/repos/brick/math/zipball/459f2781e1a08d52ee56b0b1444086e038561e3f",
                "reference": "459f2781e1a08d52ee56b0b1444086e038561e3f",
                "shasum": ""
            },
            "require": {
                "ext-json": "*",
                "php": "^7.4 || ^8.0"
            },
            "require-dev": {
                "php-coveralls/php-coveralls": "^2.2",
                "phpunit/phpunit": "^9.0",
                "vimeo/psalm": "4.25.0"
            },
            "type": "library",
            "autoload": {
                "psr-4": {
                    "Brick\\Math\\": "src/"
                }
            },
            "notification-url": "https://packagist.org/downloads/",
            "license": [
                "MIT"
            ],
            "description": "Arbitrary-precision arithmetic library",
            "keywords": [
                "Arbitrary-precision",
                "BigInteger",
                "BigRational",
                "arithmetic",
                "bigdecimal",
                "bignum",
                "brick",
                "math"
            ],
            "support": {
                "issues": "https://github.com/brick/math/issues",
                "source": "https://github.com/brick/math/tree/0.10.2"
            },
            "funding": [
                {
                    "url": "https://github.com/BenMorel",
                    "type": "github"
                }
            ],
            "time": "2022-08-10T22:54:19+00:00"
        },
        {
            "name": "fgrosse/phpasn1",
            "version": "v2.5.0",
            "source": {
                "type": "git",
                "url": "https://github.com/fgrosse/PHPASN1.git",
                "reference": "42060ed45344789fb9f21f9f1864fc47b9e3507b"
            },
            "dist": {
                "type": "zip",
                "url": "https://api.github.com/repos/fgrosse/PHPASN1/zipball/42060ed45344789fb9f21f9f1864fc47b9e3507b",
                "reference": "42060ed45344789fb9f21f9f1864fc47b9e3507b",
                "shasum": ""
            },
            "require": {
                "php": "^7.1 || ^8.0"
            },
            "require-dev": {
                "php-coveralls/php-coveralls": "~2.0",
                "phpunit/phpunit": "^7.0 || ^8.0 || ^9.0"
            },
            "suggest": {
                "ext-bcmath": "BCmath is the fallback extension for big integer calculations",
                "ext-curl": "For loading OID information from the web if they have not bee defined statically",
                "ext-gmp": "GMP is the preferred extension for big integer calculations",
                "phpseclib/bcmath_compat": "BCmath polyfill for servers where neither GMP nor BCmath is available"
            },
            "type": "library",
            "extra": {
                "branch-alias": {
                    "dev-master": "2.0.x-dev"
                }
            },
            "autoload": {
                "psr-4": {
                    "FG\\": "lib/"
                }
            },
            "notification-url": "https://packagist.org/downloads/",
            "license": [
                "MIT"
            ],
            "authors": [
                {
                    "name": "Friedrich Große",
                    "email": "friedrich.grosse@gmail.com",
                    "homepage": "https://github.com/FGrosse",
                    "role": "Author"
                },
                {
                    "name": "All contributors",
                    "homepage": "https://github.com/FGrosse/PHPASN1/contributors"
                }
            ],
            "description": "A PHP Framework that allows you to encode and decode arbitrary ASN.1 structures using the ITU-T X.690 Encoding Rules.",
            "homepage": "https://github.com/FGrosse/PHPASN1",
            "keywords": [
                "DER",
                "asn.1",
                "asn1",
                "ber",
                "binary",
                "decoding",
                "encoding",
                "x.509",
                "x.690",
                "x509",
                "x690"
            ],
            "support": {
                "issues": "https://github.com/fgrosse/PHPASN1/issues",
                "source": "https://github.com/fgrosse/PHPASN1/tree/v2.5.0"
            },
            "abandoned": true,
            "time": "2022-12-19T11:08:26+00:00"
        },
        {
            "name": "nethergamesmc/bedrock-data",
            "version": "dev-master",
            "source": {
                "type": "git",
                "url": "https://github.com/NetherGamesMC/BedrockData.git",
                "reference": "3e6cdbe197aec1da83a93cbd079652768f582184"
            },
            "dist": {
                "type": "zip",
                "url": "https://api.github.com/repos/NetherGamesMC/BedrockData/zipball/3e6cdbe197aec1da83a93cbd079652768f582184",
                "reference": "3e6cdbe197aec1da83a93cbd079652768f582184",
                "shasum": ""
            },
            "default-branch": true,
            "type": "library",
            "license": [
                "CC0-1.0"
            ],
            "description": "Blobs of data generated from Minecraft: Bedrock Edition, used by PocketMine-MP",
            "support": {
                "source": "https://github.com/NetherGamesMC/BedrockData/tree/master"
            },
            "time": "2023-03-14T19:22:53+00:00"
        },
        {
            "name": "nethergamesmc/bedrock-protocol",
            "version": "dev-master",
            "source": {
                "type": "git",
                "url": "https://github.com/NetherGamesMC/BedrockProtocol.git",
                "reference": "aee8db5eab636e24d3a16c1d10ac17e1edcceae2"
            },
            "dist": {
                "type": "zip",
                "url": "https://api.github.com/repos/NetherGamesMC/BedrockProtocol/zipball/aee8db5eab636e24d3a16c1d10ac17e1edcceae2",
                "reference": "aee8db5eab636e24d3a16c1d10ac17e1edcceae2",
                "shasum": ""
            },
            "require": {
                "ext-json": "*",
                "netresearch/jsonmapper": "^4.0",
                "php": "^8.0",
                "pocketmine/binaryutils": "^0.2.0",
                "pocketmine/color": "^0.2.0 || ^0.3.0",
                "pocketmine/math": "^0.3.0 || ^0.4.0",
                "pocketmine/nbt": "^0.3.0",
                "ramsey/uuid": "^4.1"
            },
            "require-dev": {
                "phpstan/phpstan": "1.10.7",
                "phpstan/phpstan-phpunit": "^1.0.0",
                "phpstan/phpstan-strict-rules": "^1.0.0",
                "phpunit/phpunit": "^9.5"
            },
            "default-branch": true,
            "type": "library",
            "autoload": {
                "psr-4": {
                    "pocketmine\\network\\mcpe\\protocol\\": "src/"
                }
            },
            "autoload-dev": {
                "psr-4": {
                    "pocketmine\\network\\mcpe\\protocol\\": "tests/phpunit/"
                }
            },
            "scripts": {
                "update-create-methods": [
                    "@php tools/generate-create-static-methods.php"
                ]
            },
            "license": [
                "LGPL-3.0"
            ],
            "description": "An implementation of the Minecraft: Bedrock Edition protocol in PHP",
            "support": {
                "source": "https://github.com/NetherGamesMC/BedrockProtocol/tree/master"
            },
            "time": "2023-03-30T07:44:46+00:00"
        },
        {
            "name": "netresearch/jsonmapper",
            "version": "v4.1.0",
            "source": {
                "type": "git",
                "url": "https://github.com/cweiske/jsonmapper.git",
                "reference": "cfa81ea1d35294d64adb9c68aa4cb9e92400e53f"
            },
            "dist": {
                "type": "zip",
                "url": "https://api.github.com/repos/cweiske/jsonmapper/zipball/cfa81ea1d35294d64adb9c68aa4cb9e92400e53f",
                "reference": "cfa81ea1d35294d64adb9c68aa4cb9e92400e53f",
                "shasum": ""
            },
            "require": {
                "ext-json": "*",
                "ext-pcre": "*",
                "ext-reflection": "*",
                "ext-spl": "*",
                "php": ">=7.1"
            },
            "require-dev": {
                "phpunit/phpunit": "~7.5 || ~8.0 || ~9.0",
                "squizlabs/php_codesniffer": "~3.5"
            },
            "type": "library",
            "autoload": {
                "psr-0": {
                    "JsonMapper": "src/"
                }
            },
            "notification-url": "https://packagist.org/downloads/",
            "license": [
                "OSL-3.0"
            ],
            "authors": [
                {
                    "name": "Christian Weiske",
                    "email": "cweiske@cweiske.de",
                    "homepage": "http://github.com/cweiske/jsonmapper/",
                    "role": "Developer"
                }
            ],
            "description": "Map nested JSON structures onto PHP classes",
            "support": {
                "email": "cweiske@cweiske.de",
                "issues": "https://github.com/cweiske/jsonmapper/issues",
                "source": "https://github.com/cweiske/jsonmapper/tree/v4.1.0"
            },
            "time": "2022-12-08T20:46:14+00:00"
        },
        {
            "name": "pocketmine/bedrock-block-upgrade-schema",
            "version": "1.1.1",
            "source": {
                "type": "git",
                "url": "https://github.com/pmmp/BedrockBlockUpgradeSchema.git",
                "reference": "e0540343e649a92126a1d4071ec401a811416c76"
            },
            "dist": {
                "type": "zip",
                "url": "https://api.github.com/repos/pmmp/BedrockBlockUpgradeSchema/zipball/e0540343e649a92126a1d4071ec401a811416c76",
                "reference": "e0540343e649a92126a1d4071ec401a811416c76",
                "shasum": ""
            },
            "type": "library",
            "notification-url": "https://packagist.org/downloads/",
            "license": [
                "CC0-1.0"
            ],
            "description": "Schemas describing how to upgrade saved block data in older Minecraft: Bedrock Edition world saves",
            "support": {
                "issues": "https://github.com/pmmp/BedrockBlockUpgradeSchema/issues",
                "source": "https://github.com/pmmp/BedrockBlockUpgradeSchema/tree/1.1.1"
            },
            "time": "2023-03-08T23:45:59+00:00"
        },
        {
            "name": "pocketmine/bedrock-item-upgrade-schema",
            "version": "1.1.0",
            "source": {
                "type": "git",
                "url": "https://github.com/pmmp/BedrockItemUpgradeSchema.git",
                "reference": "aab89a1f121a0c127557a4a0cf981330301c9c45"
            },
            "dist": {
                "type": "zip",
                "url": "https://api.github.com/repos/pmmp/BedrockItemUpgradeSchema/zipball/aab89a1f121a0c127557a4a0cf981330301c9c45",
                "reference": "aab89a1f121a0c127557a4a0cf981330301c9c45",
                "shasum": ""
            },
            "type": "library",
            "notification-url": "https://packagist.org/downloads/",
            "license": [
                "CC0-1.0"
            ],
            "description": "JSON schemas for upgrading items found in older Minecraft: Bedrock world saves",
            "support": {
                "issues": "https://github.com/pmmp/BedrockItemUpgradeSchema/issues",
                "source": "https://github.com/pmmp/BedrockItemUpgradeSchema/tree/1.1.0"
            },
            "time": "2023-03-08T22:27:13+00:00"
        },
        {
            "name": "pocketmine/binaryutils",
            "version": "0.2.4",
            "source": {
                "type": "git",
                "url": "https://github.com/pmmp/BinaryUtils.git",
                "reference": "5ac7eea91afbad8dc498f5ce34ce6297d5e6ea9a"
            },
            "dist": {
                "type": "zip",
                "url": "https://api.github.com/repos/pmmp/BinaryUtils/zipball/5ac7eea91afbad8dc498f5ce34ce6297d5e6ea9a",
                "reference": "5ac7eea91afbad8dc498f5ce34ce6297d5e6ea9a",
                "shasum": ""
            },
            "require": {
                "php": "^7.4 || ^8.0",
                "php-64bit": "*"
            },
            "require-dev": {
                "phpstan/extension-installer": "^1.0",
                "phpstan/phpstan": "1.3.0",
                "phpstan/phpstan-phpunit": "^1.0",
                "phpstan/phpstan-strict-rules": "^1.0.0",
                "phpunit/phpunit": "^9.5"
            },
            "type": "library",
            "autoload": {
                "psr-4": {
                    "pocketmine\\utils\\": "src/"
                }
            },
            "notification-url": "https://packagist.org/downloads/",
            "license": [
                "LGPL-3.0"
            ],
            "description": "Classes and methods for conveniently handling binary data",
            "support": {
                "issues": "https://github.com/pmmp/BinaryUtils/issues",
                "source": "https://github.com/pmmp/BinaryUtils/tree/0.2.4"
            },
            "time": "2022-01-12T18:06:33+00:00"
        },
        {
            "name": "pocketmine/callback-validator",
            "version": "1.0.3",
            "source": {
                "type": "git",
                "url": "https://github.com/pmmp/CallbackValidator.git",
                "reference": "64787469766bcaa7e5885242e85c23c25e8c55a2"
            },
            "dist": {
                "type": "zip",
                "url": "https://api.github.com/repos/pmmp/CallbackValidator/zipball/64787469766bcaa7e5885242e85c23c25e8c55a2",
                "reference": "64787469766bcaa7e5885242e85c23c25e8c55a2",
                "shasum": ""
            },
            "require": {
                "ext-reflection": "*",
                "php": "^7.1 || ^8.0"
            },
            "replace": {
                "daverandom/callback-validator": "*"
            },
            "require-dev": {
                "phpstan/extension-installer": "^1.0",
                "phpstan/phpstan": "0.12.59",
                "phpstan/phpstan-strict-rules": "^0.12.4",
                "phpunit/phpunit": "^7.5 || ^8.5 || ^9.0"
            },
            "type": "library",
            "autoload": {
                "psr-4": {
                    "DaveRandom\\CallbackValidator\\": "src/"
                }
            },
            "notification-url": "https://packagist.org/downloads/",
            "license": [
                "MIT"
            ],
            "authors": [
                {
                    "name": "Chris Wright",
                    "email": "cw@daverandom.com"
                }
            ],
            "description": "Fork of daverandom/callback-validator - Tools for validating callback signatures",
            "support": {
                "issues": "https://github.com/pmmp/CallbackValidator/issues",
                "source": "https://github.com/pmmp/CallbackValidator/tree/1.0.3"
            },
            "time": "2020-12-11T01:45:37+00:00"
        },
        {
            "name": "pocketmine/classloader",
            "version": "0.2.0",
            "source": {
                "type": "git",
                "url": "https://github.com/pmmp/ClassLoader.git",
                "reference": "49ea303993efdfb39cd302e2156d50aa78209e78"
            },
            "dist": {
                "type": "zip",
                "url": "https://api.github.com/repos/pmmp/ClassLoader/zipball/49ea303993efdfb39cd302e2156d50aa78209e78",
                "reference": "49ea303993efdfb39cd302e2156d50aa78209e78",
                "shasum": ""
            },
            "require": {
                "ext-pthreads": "~3.2.0 || ^4.0",
                "ext-reflection": "*",
                "php": "^8.0"
            },
            "conflict": {
                "pocketmine/spl": "<0.4"
            },
            "require-dev": {
                "phpstan/extension-installer": "^1.0",
                "phpstan/phpstan": "0.12.99",
                "phpstan/phpstan-strict-rules": "^0.12.4",
                "phpunit/phpunit": "^9.5"
            },
            "type": "library",
            "autoload": {
                "classmap": [
                    "./src"
                ]
            },
            "notification-url": "https://packagist.org/downloads/",
            "license": [
                "LGPL-3.0"
            ],
            "description": "Ad-hoc autoloading components used by PocketMine-MP",
            "support": {
                "issues": "https://github.com/pmmp/ClassLoader/issues",
                "source": "https://github.com/pmmp/ClassLoader/tree/0.2.0"
            },
            "time": "2021-11-01T20:17:27+00:00"
        },
        {
            "name": "pocketmine/color",
            "version": "0.3.0",
            "source": {
                "type": "git",
                "url": "https://github.com/pmmp/Color.git",
                "reference": "8cb346d0a21ad3287cc8d7175e4b643416607249"
            },
            "dist": {
                "type": "zip",
                "url": "https://api.github.com/repos/pmmp/Color/zipball/8cb346d0a21ad3287cc8d7175e4b643416607249",
                "reference": "8cb346d0a21ad3287cc8d7175e4b643416607249",
                "shasum": ""
            },
            "require": {
                "php": "^8.0"
            },
            "require-dev": {
                "phpstan/phpstan": "1.9.4",
                "phpstan/phpstan-strict-rules": "^1.2.0"
            },
            "type": "library",
            "autoload": {
                "psr-4": {
                    "pocketmine\\color\\": "src/"
                }
            },
            "notification-url": "https://packagist.org/downloads/",
            "license": [
                "LGPL-3.0"
            ],
            "description": "Color handling library used by PocketMine-MP and related projects",
            "support": {
                "issues": "https://github.com/pmmp/Color/issues",
                "source": "https://github.com/pmmp/Color/tree/0.3.0"
            },
            "time": "2022-12-18T19:49:21+00:00"
        },
        {
            "name": "pocketmine/errorhandler",
            "version": "0.6.0",
            "source": {
                "type": "git",
                "url": "https://github.com/pmmp/ErrorHandler.git",
                "reference": "dae214a04348b911e8219ebf125ff1c5589cc878"
            },
            "dist": {
                "type": "zip",
                "url": "https://api.github.com/repos/pmmp/ErrorHandler/zipball/dae214a04348b911e8219ebf125ff1c5589cc878",
                "reference": "dae214a04348b911e8219ebf125ff1c5589cc878",
                "shasum": ""
            },
            "require": {
                "php": "^8.0"
            },
            "require-dev": {
                "phpstan/phpstan": "0.12.99",
                "phpstan/phpstan-strict-rules": "^0.12.2",
                "phpunit/phpunit": "^9.5"
            },
            "type": "library",
            "autoload": {
                "psr-4": {
                    "pocketmine\\errorhandler\\": "src/"
                }
            },
            "notification-url": "https://packagist.org/downloads/",
            "license": [
                "LGPL-3.0"
            ],
            "description": "Utilities to handle nasty PHP E_* errors in a usable way",
            "support": {
                "issues": "https://github.com/pmmp/ErrorHandler/issues",
                "source": "https://github.com/pmmp/ErrorHandler/tree/0.6.0"
            },
            "time": "2022-01-08T21:05:46+00:00"
        },
        {
            "name": "pocketmine/locale-data",
            "version": "2.19.5",
            "source": {
                "type": "git",
                "url": "https://github.com/pmmp/Language.git",
                "reference": "71af5f9bd23b4e4bad8920dac7f4fe08e5205f7d"
            },
            "dist": {
                "type": "zip",
                "url": "https://api.github.com/repos/pmmp/Language/zipball/71af5f9bd23b4e4bad8920dac7f4fe08e5205f7d",
                "reference": "71af5f9bd23b4e4bad8920dac7f4fe08e5205f7d",
                "shasum": ""
            },
            "type": "library",
            "notification-url": "https://packagist.org/downloads/",
            "description": "Language resources used by PocketMine-MP",
            "support": {
                "issues": "https://github.com/pmmp/Language/issues",
                "source": "https://github.com/pmmp/Language/tree/2.19.5"
            },
            "time": "2023-03-19T16:45:15+00:00"
        },
        {
            "name": "pocketmine/log",
            "version": "0.4.0",
            "source": {
                "type": "git",
                "url": "https://github.com/pmmp/Log.git",
                "reference": "e6c912c0f9055c81d23108ec2d179b96f404c043"
            },
            "dist": {
                "type": "zip",
                "url": "https://api.github.com/repos/pmmp/Log/zipball/e6c912c0f9055c81d23108ec2d179b96f404c043",
                "reference": "e6c912c0f9055c81d23108ec2d179b96f404c043",
                "shasum": ""
            },
            "require": {
                "php": "^7.4 || ^8.0"
            },
            "conflict": {
                "pocketmine/spl": "<0.4"
            },
            "require-dev": {
                "phpstan/phpstan": "0.12.88",
                "phpstan/phpstan-strict-rules": "^0.12.2"
            },
            "type": "library",
            "autoload": {
                "classmap": [
                    "./src"
                ]
            },
            "notification-url": "https://packagist.org/downloads/",
            "license": [
                "LGPL-3.0"
            ],
            "description": "Logging components used by PocketMine-MP and related projects",
            "support": {
                "issues": "https://github.com/pmmp/Log/issues",
                "source": "https://github.com/pmmp/Log/tree/0.4.0"
            },
            "time": "2021-06-18T19:08:09+00:00"
        },
        {
            "name": "pocketmine/log-pthreads",
            "version": "0.4.0",
            "source": {
                "type": "git",
                "url": "https://github.com/pmmp/LogPthreads.git",
                "reference": "61f709e8cf36bcc24e4efe02acded680a1ce23cd"
            },
            "dist": {
                "type": "zip",
                "url": "https://api.github.com/repos/pmmp/LogPthreads/zipball/61f709e8cf36bcc24e4efe02acded680a1ce23cd",
                "reference": "61f709e8cf36bcc24e4efe02acded680a1ce23cd",
                "shasum": ""
            },
            "require": {
                "ext-pthreads": "~3.2.0 || ^4.0",
                "php": "^7.4 || ^8.0",
                "pocketmine/log": "^0.4.0"
            },
            "conflict": {
                "pocketmine/spl": "<0.4"
            },
            "require-dev": {
                "phpstan/extension-installer": "^1.0",
                "phpstan/phpstan": "0.12.88",
                "phpstan/phpstan-strict-rules": "^0.12.4"
            },
            "type": "library",
            "autoload": {
                "classmap": [
                    "./src"
                ]
            },
            "notification-url": "https://packagist.org/downloads/",
            "license": [
                "LGPL-3.0"
            ],
            "description": "Logging components specialized for pthreads used by PocketMine-MP and related projects",
            "support": {
                "issues": "https://github.com/pmmp/LogPthreads/issues",
                "source": "https://github.com/pmmp/LogPthreads/tree/0.4.0"
            },
            "time": "2021-11-01T21:42:09+00:00"
        },
        {
            "name": "pocketmine/math",
            "version": "0.4.3",
            "source": {
                "type": "git",
                "url": "https://github.com/pmmp/Math.git",
                "reference": "47a243d320b01c8099d65309967934c188111549"
            },
            "dist": {
                "type": "zip",
                "url": "https://api.github.com/repos/pmmp/Math/zipball/47a243d320b01c8099d65309967934c188111549",
                "reference": "47a243d320b01c8099d65309967934c188111549",
                "shasum": ""
            },
            "require": {
                "php": "^8.0",
                "php-64bit": "*"
            },
            "require-dev": {
                "phpstan/extension-installer": "^1.0",
                "phpstan/phpstan": "1.8.2",
                "phpstan/phpstan-strict-rules": "^1.0",
                "phpunit/phpunit": "^8.5 || ^9.5"
            },
            "type": "library",
            "autoload": {
                "psr-4": {
                    "pocketmine\\math\\": "src/"
                }
            },
            "notification-url": "https://packagist.org/downloads/",
            "license": [
                "LGPL-3.0"
            ],
            "description": "PHP library containing math related code used in PocketMine-MP",
            "support": {
                "issues": "https://github.com/pmmp/Math/issues",
                "source": "https://github.com/pmmp/Math/tree/0.4.3"
            },
            "time": "2022-08-25T18:43:37+00:00"
        },
        {
            "name": "pocketmine/nbt",
            "version": "0.3.3",
            "source": {
                "type": "git",
                "url": "https://github.com/pmmp/NBT.git",
                "reference": "f4321be50df1a18b9f4e94d428a2e68a6e2ac2b4"
            },
            "dist": {
                "type": "zip",
                "url": "https://api.github.com/repos/pmmp/NBT/zipball/f4321be50df1a18b9f4e94d428a2e68a6e2ac2b4",
                "reference": "f4321be50df1a18b9f4e94d428a2e68a6e2ac2b4",
                "shasum": ""
            },
            "require": {
                "php": "^7.4 || ^8.0",
                "php-64bit": "*",
                "pocketmine/binaryutils": "^0.2.0"
            },
            "require-dev": {
                "phpstan/extension-installer": "^1.0",
                "phpstan/phpstan": "1.7.7",
                "phpstan/phpstan-strict-rules": "^1.0",
                "phpunit/phpunit": "^9.5"
            },
            "type": "library",
            "autoload": {
                "psr-4": {
                    "pocketmine\\nbt\\": "src/"
                }
            },
            "notification-url": "https://packagist.org/downloads/",
            "license": [
                "LGPL-3.0"
            ],
            "description": "PHP library for working with Named Binary Tags",
            "support": {
                "issues": "https://github.com/pmmp/NBT/issues",
                "source": "https://github.com/pmmp/NBT/tree/0.3.3"
            },
            "time": "2022-07-06T14:13:26+00:00"
        },
        {
            "name": "pocketmine/raklib",
            "version": "0.14.6",
            "source": {
                "type": "git",
                "url": "https://github.com/pmmp/RakLib.git",
                "reference": "aeca667d5ecc4cc18fded612f29e3511bbf62f42"
            },
            "dist": {
                "type": "zip",
                "url": "https://api.github.com/repos/pmmp/RakLib/zipball/aeca667d5ecc4cc18fded612f29e3511bbf62f42",
                "reference": "aeca667d5ecc4cc18fded612f29e3511bbf62f42",
                "shasum": ""
            },
            "require": {
                "ext-sockets": "*",
                "php": "^8.0",
                "php-64bit": "*",
                "php-ipv6": "*",
                "pocketmine/binaryutils": "^0.2.0",
                "pocketmine/log": "^0.3.0 || ^0.4.0"
            },
            "require-dev": {
                "phpstan/phpstan": "1.9.17",
                "phpstan/phpstan-strict-rules": "^1.0"
            },
            "type": "library",
            "autoload": {
                "psr-4": {
                    "raklib\\": "src/"
                }
            },
            "notification-url": "https://packagist.org/downloads/",
            "license": [
                "GPL-3.0"
            ],
            "description": "A RakNet server implementation written in PHP",
            "support": {
                "issues": "https://github.com/pmmp/RakLib/issues",
                "source": "https://github.com/pmmp/RakLib/tree/0.14.6"
            },
            "time": "2023-03-07T15:10:23+00:00"
        },
        {
            "name": "pocketmine/raklib-ipc",
            "version": "0.1.1",
            "source": {
                "type": "git",
                "url": "https://github.com/pmmp/RakLibIpc.git",
                "reference": "922a6444b0c6c7daaa5aa5a832107e1ec4738aed"
            },
            "dist": {
                "type": "zip",
                "url": "https://api.github.com/repos/pmmp/RakLibIpc/zipball/922a6444b0c6c7daaa5aa5a832107e1ec4738aed",
                "reference": "922a6444b0c6c7daaa5aa5a832107e1ec4738aed",
                "shasum": ""
            },
            "require": {
                "php": "^7.4 || ^8.0",
                "php-64bit": "*",
                "pocketmine/binaryutils": "^0.2.0",
                "pocketmine/raklib": "^0.13.1 || ^0.14.0"
            },
            "require-dev": {
                "phpstan/phpstan": "0.12.81",
                "phpstan/phpstan-strict-rules": "^0.12.2"
            },
            "type": "library",
            "autoload": {
                "psr-4": {
                    "raklib\\server\\ipc\\": "src/"
                }
            },
            "notification-url": "https://packagist.org/downloads/",
            "license": [
                "GPL-3.0"
            ],
            "description": "Channel-based protocols for inter-thread/inter-process communication with RakLib",
            "support": {
                "issues": "https://github.com/pmmp/RakLibIpc/issues",
                "source": "https://github.com/pmmp/RakLibIpc/tree/0.1.1"
            },
            "time": "2021-09-22T17:01:12+00:00"
        },
        {
            "name": "pocketmine/snooze",
            "version": "0.3.1",
            "source": {
                "type": "git",
                "url": "https://github.com/pmmp/Snooze.git",
                "reference": "0ac8fc2a781c419a1f64ebca4d5835028f59e29b"
            },
            "dist": {
                "type": "zip",
                "url": "https://api.github.com/repos/pmmp/Snooze/zipball/0ac8fc2a781c419a1f64ebca4d5835028f59e29b",
                "reference": "0ac8fc2a781c419a1f64ebca4d5835028f59e29b",
                "shasum": ""
            },
            "require": {
                "ext-pthreads": "~3.2.0 || ^4.0",
                "php-64bit": "^7.3 || ^8.0"
            },
            "require-dev": {
                "phpstan/extension-installer": "^1.0",
                "phpstan/phpstan": "0.12.99",
                "phpstan/phpstan-strict-rules": "^0.12.4"
            },
            "type": "library",
            "autoload": {
                "psr-4": {
                    "pocketmine\\snooze\\": "src/"
                }
            },
            "notification-url": "https://packagist.org/downloads/",
            "license": [
                "LGPL-3.0"
            ],
            "description": "Thread notification management library for code using the pthreads extension",
            "support": {
                "issues": "https://github.com/pmmp/Snooze/issues",
                "source": "https://github.com/pmmp/Snooze/tree/0.3.1"
            },
            "time": "2021-11-01T20:50:08+00:00"
        },
        {
            "name": "ramsey/collection",
            "version": "1.3.0",
            "source": {
                "type": "git",
                "url": "https://github.com/ramsey/collection.git",
                "reference": "ad7475d1c9e70b190ecffc58f2d989416af339b4"
            },
            "dist": {
                "type": "zip",
                "url": "https://api.github.com/repos/ramsey/collection/zipball/ad7475d1c9e70b190ecffc58f2d989416af339b4",
                "reference": "ad7475d1c9e70b190ecffc58f2d989416af339b4",
                "shasum": ""
            },
            "require": {
                "php": "^7.4 || ^8.0",
                "symfony/polyfill-php81": "^1.23"
            },
            "require-dev": {
                "captainhook/plugin-composer": "^5.3",
                "ergebnis/composer-normalize": "^2.28.3",
                "fakerphp/faker": "^1.21",
                "hamcrest/hamcrest-php": "^2.0",
                "jangregor/phpstan-prophecy": "^1.0",
                "mockery/mockery": "^1.5",
                "php-parallel-lint/php-console-highlighter": "^1.0",
                "php-parallel-lint/php-parallel-lint": "^1.3",
                "phpcsstandards/phpcsutils": "^1.0.0-rc1",
                "phpspec/prophecy-phpunit": "^2.0",
                "phpstan/extension-installer": "^1.2",
                "phpstan/phpstan": "^1.9",
                "phpstan/phpstan-mockery": "^1.1",
                "phpstan/phpstan-phpunit": "^1.3",
                "phpunit/phpunit": "^9.5",
                "psalm/plugin-mockery": "^1.1",
                "psalm/plugin-phpunit": "^0.18.4",
                "ramsey/coding-standard": "^2.0.3",
                "ramsey/conventional-commits": "^1.3",
                "vimeo/psalm": "^5.4"
            },
            "type": "library",
            "extra": {
                "captainhook": {
                    "force-install": true
                },
                "ramsey/conventional-commits": {
                    "configFile": "conventional-commits.json"
                }
            },
            "autoload": {
                "psr-4": {
                    "Ramsey\\Collection\\": "src/"
                }
            },
            "notification-url": "https://packagist.org/downloads/",
            "license": [
                "MIT"
            ],
            "authors": [
                {
                    "name": "Ben Ramsey",
                    "email": "ben@benramsey.com",
                    "homepage": "https://benramsey.com"
                }
            ],
            "description": "A PHP library for representing and manipulating collections.",
            "keywords": [
                "array",
                "collection",
                "hash",
                "map",
                "queue",
                "set"
            ],
            "support": {
                "issues": "https://github.com/ramsey/collection/issues",
                "source": "https://github.com/ramsey/collection/tree/1.3.0"
            },
            "funding": [
                {
                    "url": "https://github.com/ramsey",
                    "type": "github"
                },
                {
                    "url": "https://tidelift.com/funding/github/packagist/ramsey/collection",
                    "type": "tidelift"
                }
            ],
            "time": "2022-12-27T19:12:24+00:00"
        },
        {
            "name": "ramsey/uuid",
            "version": "4.7.3",
            "source": {
                "type": "git",
                "url": "https://github.com/ramsey/uuid.git",
                "reference": "433b2014e3979047db08a17a205f410ba3869cf2"
            },
            "dist": {
                "type": "zip",
                "url": "https://api.github.com/repos/ramsey/uuid/zipball/433b2014e3979047db08a17a205f410ba3869cf2",
                "reference": "433b2014e3979047db08a17a205f410ba3869cf2",
                "shasum": ""
            },
            "require": {
                "brick/math": "^0.8.8 || ^0.9 || ^0.10",
                "ext-json": "*",
                "php": "^8.0",
                "ramsey/collection": "^1.2 || ^2.0"
            },
            "replace": {
                "rhumsaa/uuid": "self.version"
            },
            "require-dev": {
                "captainhook/captainhook": "^5.10",
                "captainhook/plugin-composer": "^5.3",
                "dealerdirect/phpcodesniffer-composer-installer": "^0.7.0",
                "doctrine/annotations": "^1.8",
                "ergebnis/composer-normalize": "^2.15",
                "mockery/mockery": "^1.3",
                "paragonie/random-lib": "^2",
                "php-mock/php-mock": "^2.2",
                "php-mock/php-mock-mockery": "^1.3",
                "php-parallel-lint/php-parallel-lint": "^1.1",
                "phpbench/phpbench": "^1.0",
                "phpstan/extension-installer": "^1.1",
                "phpstan/phpstan": "^1.8",
                "phpstan/phpstan-mockery": "^1.1",
                "phpstan/phpstan-phpunit": "^1.1",
                "phpunit/phpunit": "^8.5 || ^9",
                "ramsey/composer-repl": "^1.4",
                "slevomat/coding-standard": "^8.4",
                "squizlabs/php_codesniffer": "^3.5",
                "vimeo/psalm": "^4.9"
            },
            "suggest": {
                "ext-bcmath": "Enables faster math with arbitrary-precision integers using BCMath.",
                "ext-gmp": "Enables faster math with arbitrary-precision integers using GMP.",
                "ext-uuid": "Enables the use of PeclUuidTimeGenerator and PeclUuidRandomGenerator.",
                "paragonie/random-lib": "Provides RandomLib for use with the RandomLibAdapter",
                "ramsey/uuid-doctrine": "Allows the use of Ramsey\\Uuid\\Uuid as Doctrine field type."
            },
            "type": "library",
            "extra": {
                "captainhook": {
                    "force-install": true
                }
            },
            "autoload": {
                "files": [
                    "src/functions.php"
                ],
                "psr-4": {
                    "Ramsey\\Uuid\\": "src/"
                }
            },
            "notification-url": "https://packagist.org/downloads/",
            "license": [
                "MIT"
            ],
            "description": "A PHP library for generating and working with universally unique identifiers (UUIDs).",
            "keywords": [
                "guid",
                "identifier",
                "uuid"
            ],
            "support": {
                "issues": "https://github.com/ramsey/uuid/issues",
                "source": "https://github.com/ramsey/uuid/tree/4.7.3"
            },
            "funding": [
                {
                    "url": "https://github.com/ramsey",
                    "type": "github"
                },
                {
                    "url": "https://tidelift.com/funding/github/packagist/ramsey/uuid",
                    "type": "tidelift"
                }
            ],
            "time": "2023-01-12T18:13:24+00:00"
        },
        {
            "name": "symfony/filesystem",
            "version": "v5.4.21",
            "source": {
                "type": "git",
                "url": "https://github.com/symfony/filesystem.git",
                "reference": "e75960b1bbfd2b8c9e483e0d74811d555ca3de9f"
            },
            "dist": {
                "type": "zip",
                "url": "https://api.github.com/repos/symfony/filesystem/zipball/e75960b1bbfd2b8c9e483e0d74811d555ca3de9f",
                "reference": "e75960b1bbfd2b8c9e483e0d74811d555ca3de9f",
                "shasum": ""
            },
            "require": {
                "php": ">=7.2.5",
                "symfony/polyfill-ctype": "~1.8",
                "symfony/polyfill-mbstring": "~1.8",
                "symfony/polyfill-php80": "^1.16"
            },
            "type": "library",
            "autoload": {
                "psr-4": {
                    "Symfony\\Component\\Filesystem\\": ""
                },
                "exclude-from-classmap": [
                    "/Tests/"
                ]
            },
            "notification-url": "https://packagist.org/downloads/",
            "license": [
                "MIT"
            ],
            "authors": [
                {
                    "name": "Fabien Potencier",
                    "email": "fabien@symfony.com"
                },
                {
                    "name": "Symfony Community",
                    "homepage": "https://symfony.com/contributors"
                }
            ],
            "description": "Provides basic utilities for the filesystem",
            "homepage": "https://symfony.com",
            "support": {
                "source": "https://github.com/symfony/filesystem/tree/v5.4.21"
            },
            "funding": [
                {
                    "url": "https://symfony.com/sponsor",
                    "type": "custom"
                },
                {
                    "url": "https://github.com/fabpot",
                    "type": "github"
                },
                {
                    "url": "https://tidelift.com/funding/github/packagist/symfony/symfony",
                    "type": "tidelift"
                }
            ],
            "time": "2023-02-14T08:03:56+00:00"
        },
        {
            "name": "symfony/polyfill-ctype",
            "version": "v1.27.0",
            "source": {
                "type": "git",
                "url": "https://github.com/symfony/polyfill-ctype.git",
                "reference": "5bbc823adecdae860bb64756d639ecfec17b050a"
            },
            "dist": {
                "type": "zip",
                "url": "https://api.github.com/repos/symfony/polyfill-ctype/zipball/5bbc823adecdae860bb64756d639ecfec17b050a",
                "reference": "5bbc823adecdae860bb64756d639ecfec17b050a",
                "shasum": ""
            },
            "require": {
                "php": ">=7.1"
            },
            "provide": {
                "ext-ctype": "*"
            },
            "suggest": {
                "ext-ctype": "For best performance"
            },
            "type": "library",
            "extra": {
                "branch-alias": {
                    "dev-main": "1.27-dev"
                },
                "thanks": {
                    "name": "symfony/polyfill",
                    "url": "https://github.com/symfony/polyfill"
                }
            },
            "autoload": {
                "files": [
                    "bootstrap.php"
                ],
                "psr-4": {
                    "Symfony\\Polyfill\\Ctype\\": ""
                }
            },
            "notification-url": "https://packagist.org/downloads/",
            "license": [
                "MIT"
            ],
            "authors": [
                {
                    "name": "Gert de Pagter",
                    "email": "BackEndTea@gmail.com"
                },
                {
                    "name": "Symfony Community",
                    "homepage": "https://symfony.com/contributors"
                }
            ],
            "description": "Symfony polyfill for ctype functions",
            "homepage": "https://symfony.com",
            "keywords": [
                "compatibility",
                "ctype",
                "polyfill",
                "portable"
            ],
            "support": {
                "source": "https://github.com/symfony/polyfill-ctype/tree/v1.27.0"
            },
            "funding": [
                {
                    "url": "https://symfony.com/sponsor",
                    "type": "custom"
                },
                {
                    "url": "https://github.com/fabpot",
                    "type": "github"
                },
                {
                    "url": "https://tidelift.com/funding/github/packagist/symfony/symfony",
                    "type": "tidelift"
                }
            ],
            "time": "2022-11-03T14:55:06+00:00"
        },
        {
            "name": "symfony/polyfill-mbstring",
            "version": "v1.27.0",
            "source": {
                "type": "git",
                "url": "https://github.com/symfony/polyfill-mbstring.git",
                "reference": "8ad114f6b39e2c98a8b0e3bd907732c207c2b534"
            },
            "dist": {
                "type": "zip",
                "url": "https://api.github.com/repos/symfony/polyfill-mbstring/zipball/8ad114f6b39e2c98a8b0e3bd907732c207c2b534",
                "reference": "8ad114f6b39e2c98a8b0e3bd907732c207c2b534",
                "shasum": ""
            },
            "require": {
                "php": ">=7.1"
            },
            "provide": {
                "ext-mbstring": "*"
            },
            "suggest": {
                "ext-mbstring": "For best performance"
            },
            "type": "library",
            "extra": {
                "branch-alias": {
                    "dev-main": "1.27-dev"
                },
                "thanks": {
                    "name": "symfony/polyfill",
                    "url": "https://github.com/symfony/polyfill"
                }
            },
            "autoload": {
                "files": [
                    "bootstrap.php"
                ],
                "psr-4": {
                    "Symfony\\Polyfill\\Mbstring\\": ""
                }
            },
            "notification-url": "https://packagist.org/downloads/",
            "license": [
                "MIT"
            ],
            "authors": [
                {
                    "name": "Nicolas Grekas",
                    "email": "p@tchwork.com"
                },
                {
                    "name": "Symfony Community",
                    "homepage": "https://symfony.com/contributors"
                }
            ],
            "description": "Symfony polyfill for the Mbstring extension",
            "homepage": "https://symfony.com",
            "keywords": [
                "compatibility",
                "mbstring",
                "polyfill",
                "portable",
                "shim"
            ],
            "support": {
                "source": "https://github.com/symfony/polyfill-mbstring/tree/v1.27.0"
            },
            "funding": [
                {
                    "url": "https://symfony.com/sponsor",
                    "type": "custom"
                },
                {
                    "url": "https://github.com/fabpot",
                    "type": "github"
                },
                {
                    "url": "https://tidelift.com/funding/github/packagist/symfony/symfony",
                    "type": "tidelift"
                }
            ],
            "time": "2022-11-03T14:55:06+00:00"
        },
        {
            "name": "symfony/polyfill-php80",
            "version": "v1.27.0",
            "source": {
                "type": "git",
                "url": "https://github.com/symfony/polyfill-php80.git",
                "reference": "7a6ff3f1959bb01aefccb463a0f2cd3d3d2fd936"
            },
            "dist": {
                "type": "zip",
                "url": "https://api.github.com/repos/symfony/polyfill-php80/zipball/7a6ff3f1959bb01aefccb463a0f2cd3d3d2fd936",
                "reference": "7a6ff3f1959bb01aefccb463a0f2cd3d3d2fd936",
                "shasum": ""
            },
            "require": {
                "php": ">=7.1"
            },
            "type": "library",
            "extra": {
                "branch-alias": {
                    "dev-main": "1.27-dev"
                },
                "thanks": {
                    "name": "symfony/polyfill",
                    "url": "https://github.com/symfony/polyfill"
                }
            },
            "autoload": {
                "files": [
                    "bootstrap.php"
                ],
                "psr-4": {
                    "Symfony\\Polyfill\\Php80\\": ""
                },
                "classmap": [
                    "Resources/stubs"
                ]
            },
            "notification-url": "https://packagist.org/downloads/",
            "license": [
                "MIT"
            ],
            "authors": [
                {
                    "name": "Ion Bazan",
                    "email": "ion.bazan@gmail.com"
                },
                {
                    "name": "Nicolas Grekas",
                    "email": "p@tchwork.com"
                },
                {
                    "name": "Symfony Community",
                    "homepage": "https://symfony.com/contributors"
                }
            ],
            "description": "Symfony polyfill backporting some PHP 8.0+ features to lower PHP versions",
            "homepage": "https://symfony.com",
            "keywords": [
                "compatibility",
                "polyfill",
                "portable",
                "shim"
            ],
            "support": {
                "source": "https://github.com/symfony/polyfill-php80/tree/v1.27.0"
            },
            "funding": [
                {
                    "url": "https://symfony.com/sponsor",
                    "type": "custom"
                },
                {
                    "url": "https://github.com/fabpot",
                    "type": "github"
                },
                {
                    "url": "https://tidelift.com/funding/github/packagist/symfony/symfony",
                    "type": "tidelift"
                }
            ],
            "time": "2022-11-03T14:55:06+00:00"
        },
        {
            "name": "symfony/polyfill-php81",
            "version": "v1.27.0",
            "source": {
                "type": "git",
                "url": "https://github.com/symfony/polyfill-php81.git",
                "reference": "707403074c8ea6e2edaf8794b0157a0bfa52157a"
            },
            "dist": {
                "type": "zip",
                "url": "https://api.github.com/repos/symfony/polyfill-php81/zipball/707403074c8ea6e2edaf8794b0157a0bfa52157a",
                "reference": "707403074c8ea6e2edaf8794b0157a0bfa52157a",
                "shasum": ""
            },
            "require": {
                "php": ">=7.1"
            },
            "type": "library",
            "extra": {
                "branch-alias": {
                    "dev-main": "1.27-dev"
                },
                "thanks": {
                    "name": "symfony/polyfill",
                    "url": "https://github.com/symfony/polyfill"
                }
            },
            "autoload": {
                "files": [
                    "bootstrap.php"
                ],
                "psr-4": {
                    "Symfony\\Polyfill\\Php81\\": ""
                },
                "classmap": [
                    "Resources/stubs"
                ]
            },
            "notification-url": "https://packagist.org/downloads/",
            "license": [
                "MIT"
            ],
            "authors": [
                {
                    "name": "Nicolas Grekas",
                    "email": "p@tchwork.com"
                },
                {
                    "name": "Symfony Community",
                    "homepage": "https://symfony.com/contributors"
                }
            ],
            "description": "Symfony polyfill backporting some PHP 8.1+ features to lower PHP versions",
            "homepage": "https://symfony.com",
            "keywords": [
                "compatibility",
                "polyfill",
                "portable",
                "shim"
            ],
            "support": {
                "source": "https://github.com/symfony/polyfill-php81/tree/v1.27.0"
            },
            "funding": [
                {
                    "url": "https://symfony.com/sponsor",
                    "type": "custom"
                },
                {
                    "url": "https://github.com/fabpot",
                    "type": "github"
                },
                {
                    "url": "https://tidelift.com/funding/github/packagist/symfony/symfony",
                    "type": "tidelift"
                }
            ],
            "time": "2022-11-03T14:55:06+00:00"
        },
        {
            "name": "webmozart/assert",
            "version": "1.11.0",
            "source": {
                "type": "git",
                "url": "https://github.com/webmozarts/assert.git",
                "reference": "11cb2199493b2f8a3b53e7f19068fc6aac760991"
            },
            "dist": {
                "type": "zip",
                "url": "https://api.github.com/repos/webmozarts/assert/zipball/11cb2199493b2f8a3b53e7f19068fc6aac760991",
                "reference": "11cb2199493b2f8a3b53e7f19068fc6aac760991",
                "shasum": ""
            },
            "require": {
                "ext-ctype": "*",
                "php": "^7.2 || ^8.0"
            },
            "conflict": {
                "phpstan/phpstan": "<0.12.20",
                "vimeo/psalm": "<4.6.1 || 4.6.2"
            },
            "require-dev": {
                "phpunit/phpunit": "^8.5.13"
            },
            "type": "library",
            "extra": {
                "branch-alias": {
                    "dev-master": "1.10-dev"
                }
            },
            "autoload": {
                "psr-4": {
                    "Webmozart\\Assert\\": "src/"
                }
            },
            "notification-url": "https://packagist.org/downloads/",
            "license": [
                "MIT"
            ],
            "authors": [
                {
                    "name": "Bernhard Schussek",
                    "email": "bschussek@gmail.com"
                }
            ],
            "description": "Assertions to validate method input/output with nice error messages.",
            "keywords": [
                "assert",
                "check",
                "validate"
            ],
            "support": {
                "issues": "https://github.com/webmozarts/assert/issues",
                "source": "https://github.com/webmozarts/assert/tree/1.11.0"
            },
            "time": "2022-06-03T18:03:27+00:00"
        },
        {
            "name": "webmozart/path-util",
            "version": "2.3.0",
            "source": {
                "type": "git",
                "url": "https://github.com/webmozart/path-util.git",
                "reference": "d939f7edc24c9a1bb9c0dee5cb05d8e859490725"
            },
            "dist": {
                "type": "zip",
                "url": "https://api.github.com/repos/webmozart/path-util/zipball/d939f7edc24c9a1bb9c0dee5cb05d8e859490725",
                "reference": "d939f7edc24c9a1bb9c0dee5cb05d8e859490725",
                "shasum": ""
            },
            "require": {
                "php": ">=5.3.3",
                "webmozart/assert": "~1.0"
            },
            "require-dev": {
                "phpunit/phpunit": "^4.6",
                "sebastian/version": "^1.0.1"
            },
            "type": "library",
            "extra": {
                "branch-alias": {
                    "dev-master": "2.3-dev"
                }
            },
            "autoload": {
                "psr-4": {
                    "Webmozart\\PathUtil\\": "src/"
                }
            },
            "notification-url": "https://packagist.org/downloads/",
            "license": [
                "MIT"
            ],
            "authors": [
                {
                    "name": "Bernhard Schussek",
                    "email": "bschussek@gmail.com"
                }
            ],
            "description": "A robust cross-platform utility for normalizing, comparing and modifying file paths.",
            "support": {
                "issues": "https://github.com/webmozart/path-util/issues",
                "source": "https://github.com/webmozart/path-util/tree/2.3.0"
            },
            "abandoned": "symfony/filesystem",
            "time": "2015-12-17T08:42:14+00:00"
        }
    ],
    "packages-dev": [
        {
            "name": "doctrine/instantiator",
            "version": "1.5.0",
            "source": {
                "type": "git",
                "url": "https://github.com/doctrine/instantiator.git",
                "reference": "0a0fa9780f5d4e507415a065172d26a98d02047b"
            },
            "dist": {
                "type": "zip",
                "url": "https://api.github.com/repos/doctrine/instantiator/zipball/0a0fa9780f5d4e507415a065172d26a98d02047b",
                "reference": "0a0fa9780f5d4e507415a065172d26a98d02047b",
                "shasum": ""
            },
            "require": {
                "php": "^7.1 || ^8.0"
            },
            "require-dev": {
                "doctrine/coding-standard": "^9 || ^11",
                "ext-pdo": "*",
                "ext-phar": "*",
                "phpbench/phpbench": "^0.16 || ^1",
                "phpstan/phpstan": "^1.4",
                "phpstan/phpstan-phpunit": "^1",
                "phpunit/phpunit": "^7.5 || ^8.5 || ^9.5",
                "vimeo/psalm": "^4.30 || ^5.4"
            },
            "type": "library",
            "autoload": {
                "psr-4": {
                    "Doctrine\\Instantiator\\": "src/Doctrine/Instantiator/"
                }
            },
            "notification-url": "https://packagist.org/downloads/",
            "license": [
                "MIT"
            ],
            "authors": [
                {
                    "name": "Marco Pivetta",
                    "email": "ocramius@gmail.com",
                    "homepage": "https://ocramius.github.io/"
                }
            ],
            "description": "A small, lightweight utility to instantiate objects in PHP without invoking their constructors",
            "homepage": "https://www.doctrine-project.org/projects/instantiator.html",
            "keywords": [
                "constructor",
                "instantiate"
            ],
            "support": {
                "issues": "https://github.com/doctrine/instantiator/issues",
                "source": "https://github.com/doctrine/instantiator/tree/1.5.0"
            },
            "funding": [
                {
                    "url": "https://www.doctrine-project.org/sponsorship.html",
                    "type": "custom"
                },
                {
                    "url": "https://www.patreon.com/phpdoctrine",
                    "type": "patreon"
                },
                {
                    "url": "https://tidelift.com/funding/github/packagist/doctrine%2Finstantiator",
                    "type": "tidelift"
                }
            ],
            "time": "2022-12-30T00:15:36+00:00"
        },
        {
            "name": "myclabs/deep-copy",
            "version": "1.11.1",
            "source": {
                "type": "git",
                "url": "https://github.com/myclabs/DeepCopy.git",
                "reference": "7284c22080590fb39f2ffa3e9057f10a4ddd0e0c"
            },
            "dist": {
                "type": "zip",
                "url": "https://api.github.com/repos/myclabs/DeepCopy/zipball/7284c22080590fb39f2ffa3e9057f10a4ddd0e0c",
                "reference": "7284c22080590fb39f2ffa3e9057f10a4ddd0e0c",
                "shasum": ""
            },
            "require": {
                "php": "^7.1 || ^8.0"
            },
            "conflict": {
                "doctrine/collections": "<1.6.8",
                "doctrine/common": "<2.13.3 || >=3,<3.2.2"
            },
            "require-dev": {
                "doctrine/collections": "^1.6.8",
                "doctrine/common": "^2.13.3 || ^3.2.2",
                "phpunit/phpunit": "^7.5.20 || ^8.5.23 || ^9.5.13"
            },
            "type": "library",
            "autoload": {
                "files": [
                    "src/DeepCopy/deep_copy.php"
                ],
                "psr-4": {
                    "DeepCopy\\": "src/DeepCopy/"
                }
            },
            "notification-url": "https://packagist.org/downloads/",
            "license": [
                "MIT"
            ],
            "description": "Create deep copies (clones) of your objects",
            "keywords": [
                "clone",
                "copy",
                "duplicate",
                "object",
                "object graph"
            ],
            "support": {
                "issues": "https://github.com/myclabs/DeepCopy/issues",
                "source": "https://github.com/myclabs/DeepCopy/tree/1.11.1"
            },
            "funding": [
                {
                    "url": "https://tidelift.com/funding/github/packagist/myclabs/deep-copy",
                    "type": "tidelift"
                }
            ],
            "time": "2023-03-08T13:26:56+00:00"
        },
        {
            "name": "nikic/php-parser",
            "version": "v4.15.4",
            "source": {
                "type": "git",
                "url": "https://github.com/nikic/PHP-Parser.git",
                "reference": "6bb5176bc4af8bcb7d926f88718db9b96a2d4290"
            },
            "dist": {
                "type": "zip",
                "url": "https://api.github.com/repos/nikic/PHP-Parser/zipball/6bb5176bc4af8bcb7d926f88718db9b96a2d4290",
                "reference": "6bb5176bc4af8bcb7d926f88718db9b96a2d4290",
                "shasum": ""
            },
            "require": {
                "ext-tokenizer": "*",
                "php": ">=7.0"
            },
            "require-dev": {
                "ircmaxell/php-yacc": "^0.0.7",
                "phpunit/phpunit": "^6.5 || ^7.0 || ^8.0 || ^9.0"
            },
            "bin": [
                "bin/php-parse"
            ],
            "type": "library",
            "extra": {
                "branch-alias": {
                    "dev-master": "4.9-dev"
                }
            },
            "autoload": {
                "psr-4": {
                    "PhpParser\\": "lib/PhpParser"
                }
            },
            "notification-url": "https://packagist.org/downloads/",
            "license": [
                "BSD-3-Clause"
            ],
            "authors": [
                {
                    "name": "Nikita Popov"
                }
            ],
            "description": "A PHP parser written in PHP",
            "keywords": [
                "parser",
                "php"
            ],
            "support": {
                "issues": "https://github.com/nikic/PHP-Parser/issues",
                "source": "https://github.com/nikic/PHP-Parser/tree/v4.15.4"
            },
            "time": "2023-03-05T19:49:14+00:00"
        },
        {
            "name": "phar-io/manifest",
            "version": "2.0.3",
            "source": {
                "type": "git",
                "url": "https://github.com/phar-io/manifest.git",
                "reference": "97803eca37d319dfa7826cc2437fc020857acb53"
            },
            "dist": {
                "type": "zip",
                "url": "https://api.github.com/repos/phar-io/manifest/zipball/97803eca37d319dfa7826cc2437fc020857acb53",
                "reference": "97803eca37d319dfa7826cc2437fc020857acb53",
                "shasum": ""
            },
            "require": {
                "ext-dom": "*",
                "ext-phar": "*",
                "ext-xmlwriter": "*",
                "phar-io/version": "^3.0.1",
                "php": "^7.2 || ^8.0"
            },
            "type": "library",
            "extra": {
                "branch-alias": {
                    "dev-master": "2.0.x-dev"
                }
            },
            "autoload": {
                "classmap": [
                    "src/"
                ]
            },
            "notification-url": "https://packagist.org/downloads/",
            "license": [
                "BSD-3-Clause"
            ],
            "authors": [
                {
                    "name": "Arne Blankerts",
                    "email": "arne@blankerts.de",
                    "role": "Developer"
                },
                {
                    "name": "Sebastian Heuer",
                    "email": "sebastian@phpeople.de",
                    "role": "Developer"
                },
                {
                    "name": "Sebastian Bergmann",
                    "email": "sebastian@phpunit.de",
                    "role": "Developer"
                }
            ],
            "description": "Component for reading phar.io manifest information from a PHP Archive (PHAR)",
            "support": {
                "issues": "https://github.com/phar-io/manifest/issues",
                "source": "https://github.com/phar-io/manifest/tree/2.0.3"
            },
            "time": "2021-07-20T11:28:43+00:00"
        },
        {
            "name": "phar-io/version",
            "version": "3.2.1",
            "source": {
                "type": "git",
                "url": "https://github.com/phar-io/version.git",
                "reference": "4f7fd7836c6f332bb2933569e566a0d6c4cbed74"
            },
            "dist": {
                "type": "zip",
                "url": "https://api.github.com/repos/phar-io/version/zipball/4f7fd7836c6f332bb2933569e566a0d6c4cbed74",
                "reference": "4f7fd7836c6f332bb2933569e566a0d6c4cbed74",
                "shasum": ""
            },
            "require": {
                "php": "^7.2 || ^8.0"
            },
            "type": "library",
            "autoload": {
                "classmap": [
                    "src/"
                ]
            },
            "notification-url": "https://packagist.org/downloads/",
            "license": [
                "BSD-3-Clause"
            ],
            "authors": [
                {
                    "name": "Arne Blankerts",
                    "email": "arne@blankerts.de",
                    "role": "Developer"
                },
                {
                    "name": "Sebastian Heuer",
                    "email": "sebastian@phpeople.de",
                    "role": "Developer"
                },
                {
                    "name": "Sebastian Bergmann",
                    "email": "sebastian@phpunit.de",
                    "role": "Developer"
                }
            ],
            "description": "Library for handling version information and constraints",
            "support": {
                "issues": "https://github.com/phar-io/version/issues",
                "source": "https://github.com/phar-io/version/tree/3.2.1"
            },
            "time": "2022-02-21T01:04:05+00:00"
        },
        {
            "name": "phpstan/phpstan",
            "version": "1.10.11",
            "source": {
                "type": "git",
                "url": "https://github.com/phpstan/phpstan.git",
                "reference": "8aa62e6ea8b58ffb650e02940e55a788cbc3fe21"
            },
            "dist": {
                "type": "zip",
                "url": "https://api.github.com/repos/phpstan/phpstan/zipball/8aa62e6ea8b58ffb650e02940e55a788cbc3fe21",
                "reference": "8aa62e6ea8b58ffb650e02940e55a788cbc3fe21",
                "shasum": ""
            },
            "require": {
                "php": "^7.2|^8.0"
            },
            "conflict": {
                "phpstan/phpstan-shim": "*"
            },
            "bin": [
                "phpstan",
                "phpstan.phar"
            ],
            "type": "library",
            "autoload": {
                "files": [
                    "bootstrap.php"
                ]
            },
            "notification-url": "https://packagist.org/downloads/",
            "license": [
                "MIT"
            ],
            "description": "PHPStan - PHP Static Analysis Tool",
            "keywords": [
                "dev",
                "static analysis"
            ],
            "support": {
                "docs": "https://phpstan.org/user-guide/getting-started",
                "forum": "https://github.com/phpstan/phpstan/discussions",
                "issues": "https://github.com/phpstan/phpstan/issues",
                "security": "https://github.com/phpstan/phpstan/security/policy",
                "source": "https://github.com/phpstan/phpstan-src"
            },
            "funding": [
                {
                    "url": "https://github.com/ondrejmirtes",
                    "type": "github"
                },
                {
                    "url": "https://github.com/phpstan",
                    "type": "github"
                },
                {
                    "url": "https://tidelift.com/funding/github/packagist/phpstan/phpstan",
                    "type": "tidelift"
                }
            ],
            "time": "2023-04-04T19:17:42+00:00"
        },
        {
            "name": "phpstan/phpstan-phpunit",
            "version": "1.3.11",
            "source": {
                "type": "git",
                "url": "https://github.com/phpstan/phpstan-phpunit.git",
                "reference": "9e1b9de6d260461f6e99b6a8f2dbb0bbb98b579c"
            },
            "dist": {
                "type": "zip",
                "url": "https://api.github.com/repos/phpstan/phpstan-phpunit/zipball/9e1b9de6d260461f6e99b6a8f2dbb0bbb98b579c",
                "reference": "9e1b9de6d260461f6e99b6a8f2dbb0bbb98b579c",
                "shasum": ""
            },
            "require": {
                "php": "^7.2 || ^8.0",
                "phpstan/phpstan": "^1.10"
            },
            "conflict": {
                "phpunit/phpunit": "<7.0"
            },
            "require-dev": {
                "nikic/php-parser": "^4.13.0",
                "php-parallel-lint/php-parallel-lint": "^1.2",
                "phpstan/phpstan-strict-rules": "^1.0",
                "phpunit/phpunit": "^9.5"
            },
            "type": "phpstan-extension",
            "extra": {
                "phpstan": {
                    "includes": [
                        "extension.neon",
                        "rules.neon"
                    ]
                }
            },
            "autoload": {
                "psr-4": {
                    "PHPStan\\": "src/"
                }
            },
            "notification-url": "https://packagist.org/downloads/",
            "license": [
                "MIT"
            ],
            "description": "PHPUnit extensions and rules for PHPStan",
            "support": {
                "issues": "https://github.com/phpstan/phpstan-phpunit/issues",
                "source": "https://github.com/phpstan/phpstan-phpunit/tree/1.3.11"
            },
            "time": "2023-03-25T19:42:13+00:00"
        },
        {
            "name": "phpstan/phpstan-strict-rules",
            "version": "1.5.1",
            "source": {
                "type": "git",
                "url": "https://github.com/phpstan/phpstan-strict-rules.git",
                "reference": "b21c03d4f6f3a446e4311155f4be9d65048218e6"
            },
            "dist": {
                "type": "zip",
                "url": "https://api.github.com/repos/phpstan/phpstan-strict-rules/zipball/b21c03d4f6f3a446e4311155f4be9d65048218e6",
                "reference": "b21c03d4f6f3a446e4311155f4be9d65048218e6",
                "shasum": ""
            },
            "require": {
                "php": "^7.2 || ^8.0",
                "phpstan/phpstan": "^1.10"
            },
            "require-dev": {
                "nikic/php-parser": "^4.13.0",
                "php-parallel-lint/php-parallel-lint": "^1.2",
                "phpstan/phpstan-deprecation-rules": "^1.1",
                "phpstan/phpstan-phpunit": "^1.0",
                "phpunit/phpunit": "^9.5"
            },
            "type": "phpstan-extension",
            "extra": {
                "phpstan": {
                    "includes": [
                        "rules.neon"
                    ]
                }
            },
            "autoload": {
                "psr-4": {
                    "PHPStan\\": "src/"
                }
            },
            "notification-url": "https://packagist.org/downloads/",
            "license": [
                "MIT"
            ],
            "description": "Extra strict and opinionated rules for PHPStan",
            "support": {
                "issues": "https://github.com/phpstan/phpstan-strict-rules/issues",
                "source": "https://github.com/phpstan/phpstan-strict-rules/tree/1.5.1"
            },
            "time": "2023-03-29T14:47:40+00:00"
        },
        {
            "name": "phpunit/php-code-coverage",
            "version": "9.2.26",
            "source": {
                "type": "git",
                "url": "https://github.com/sebastianbergmann/php-code-coverage.git",
                "reference": "443bc6912c9bd5b409254a40f4b0f4ced7c80ea1"
            },
            "dist": {
                "type": "zip",
                "url": "https://api.github.com/repos/sebastianbergmann/php-code-coverage/zipball/443bc6912c9bd5b409254a40f4b0f4ced7c80ea1",
                "reference": "443bc6912c9bd5b409254a40f4b0f4ced7c80ea1",
                "shasum": ""
            },
            "require": {
                "ext-dom": "*",
                "ext-libxml": "*",
                "ext-xmlwriter": "*",
                "nikic/php-parser": "^4.15",
                "php": ">=7.3",
                "phpunit/php-file-iterator": "^3.0.3",
                "phpunit/php-text-template": "^2.0.2",
                "sebastian/code-unit-reverse-lookup": "^2.0.2",
                "sebastian/complexity": "^2.0",
                "sebastian/environment": "^5.1.2",
                "sebastian/lines-of-code": "^1.0.3",
                "sebastian/version": "^3.0.1",
                "theseer/tokenizer": "^1.2.0"
            },
            "require-dev": {
                "phpunit/phpunit": "^9.3"
            },
            "suggest": {
                "ext-pcov": "PHP extension that provides line coverage",
                "ext-xdebug": "PHP extension that provides line coverage as well as branch and path coverage"
            },
            "type": "library",
            "extra": {
                "branch-alias": {
                    "dev-master": "9.2-dev"
                }
            },
            "autoload": {
                "classmap": [
                    "src/"
                ]
            },
            "notification-url": "https://packagist.org/downloads/",
            "license": [
                "BSD-3-Clause"
            ],
            "authors": [
                {
                    "name": "Sebastian Bergmann",
                    "email": "sebastian@phpunit.de",
                    "role": "lead"
                }
            ],
            "description": "Library that provides collection, processing, and rendering functionality for PHP code coverage information.",
            "homepage": "https://github.com/sebastianbergmann/php-code-coverage",
            "keywords": [
                "coverage",
                "testing",
                "xunit"
            ],
            "support": {
                "issues": "https://github.com/sebastianbergmann/php-code-coverage/issues",
                "source": "https://github.com/sebastianbergmann/php-code-coverage/tree/9.2.26"
            },
            "funding": [
                {
                    "url": "https://github.com/sebastianbergmann",
                    "type": "github"
                }
            ],
            "time": "2023-03-06T12:58:08+00:00"
        },
        {
            "name": "phpunit/php-file-iterator",
            "version": "3.0.6",
            "source": {
                "type": "git",
                "url": "https://github.com/sebastianbergmann/php-file-iterator.git",
                "reference": "cf1c2e7c203ac650e352f4cc675a7021e7d1b3cf"
            },
            "dist": {
                "type": "zip",
                "url": "https://api.github.com/repos/sebastianbergmann/php-file-iterator/zipball/cf1c2e7c203ac650e352f4cc675a7021e7d1b3cf",
                "reference": "cf1c2e7c203ac650e352f4cc675a7021e7d1b3cf",
                "shasum": ""
            },
            "require": {
                "php": ">=7.3"
            },
            "require-dev": {
                "phpunit/phpunit": "^9.3"
            },
            "type": "library",
            "extra": {
                "branch-alias": {
                    "dev-master": "3.0-dev"
                }
            },
            "autoload": {
                "classmap": [
                    "src/"
                ]
            },
            "notification-url": "https://packagist.org/downloads/",
            "license": [
                "BSD-3-Clause"
            ],
            "authors": [
                {
                    "name": "Sebastian Bergmann",
                    "email": "sebastian@phpunit.de",
                    "role": "lead"
                }
            ],
            "description": "FilterIterator implementation that filters files based on a list of suffixes.",
            "homepage": "https://github.com/sebastianbergmann/php-file-iterator/",
            "keywords": [
                "filesystem",
                "iterator"
            ],
            "support": {
                "issues": "https://github.com/sebastianbergmann/php-file-iterator/issues",
                "source": "https://github.com/sebastianbergmann/php-file-iterator/tree/3.0.6"
            },
            "funding": [
                {
                    "url": "https://github.com/sebastianbergmann",
                    "type": "github"
                }
            ],
            "time": "2021-12-02T12:48:52+00:00"
        },
        {
            "name": "phpunit/php-invoker",
            "version": "3.1.1",
            "source": {
                "type": "git",
                "url": "https://github.com/sebastianbergmann/php-invoker.git",
                "reference": "5a10147d0aaf65b58940a0b72f71c9ac0423cc67"
            },
            "dist": {
                "type": "zip",
                "url": "https://api.github.com/repos/sebastianbergmann/php-invoker/zipball/5a10147d0aaf65b58940a0b72f71c9ac0423cc67",
                "reference": "5a10147d0aaf65b58940a0b72f71c9ac0423cc67",
                "shasum": ""
            },
            "require": {
                "php": ">=7.3"
            },
            "require-dev": {
                "ext-pcntl": "*",
                "phpunit/phpunit": "^9.3"
            },
            "suggest": {
                "ext-pcntl": "*"
            },
            "type": "library",
            "extra": {
                "branch-alias": {
                    "dev-master": "3.1-dev"
                }
            },
            "autoload": {
                "classmap": [
                    "src/"
                ]
            },
            "notification-url": "https://packagist.org/downloads/",
            "license": [
                "BSD-3-Clause"
            ],
            "authors": [
                {
                    "name": "Sebastian Bergmann",
                    "email": "sebastian@phpunit.de",
                    "role": "lead"
                }
            ],
            "description": "Invoke callables with a timeout",
            "homepage": "https://github.com/sebastianbergmann/php-invoker/",
            "keywords": [
                "process"
            ],
            "support": {
                "issues": "https://github.com/sebastianbergmann/php-invoker/issues",
                "source": "https://github.com/sebastianbergmann/php-invoker/tree/3.1.1"
            },
            "funding": [
                {
                    "url": "https://github.com/sebastianbergmann",
                    "type": "github"
                }
            ],
            "time": "2020-09-28T05:58:55+00:00"
        },
        {
            "name": "phpunit/php-text-template",
            "version": "2.0.4",
            "source": {
                "type": "git",
                "url": "https://github.com/sebastianbergmann/php-text-template.git",
                "reference": "5da5f67fc95621df9ff4c4e5a84d6a8a2acf7c28"
            },
            "dist": {
                "type": "zip",
                "url": "https://api.github.com/repos/sebastianbergmann/php-text-template/zipball/5da5f67fc95621df9ff4c4e5a84d6a8a2acf7c28",
                "reference": "5da5f67fc95621df9ff4c4e5a84d6a8a2acf7c28",
                "shasum": ""
            },
            "require": {
                "php": ">=7.3"
            },
            "require-dev": {
                "phpunit/phpunit": "^9.3"
            },
            "type": "library",
            "extra": {
                "branch-alias": {
                    "dev-master": "2.0-dev"
                }
            },
            "autoload": {
                "classmap": [
                    "src/"
                ]
            },
            "notification-url": "https://packagist.org/downloads/",
            "license": [
                "BSD-3-Clause"
            ],
            "authors": [
                {
                    "name": "Sebastian Bergmann",
                    "email": "sebastian@phpunit.de",
                    "role": "lead"
                }
            ],
            "description": "Simple template engine.",
            "homepage": "https://github.com/sebastianbergmann/php-text-template/",
            "keywords": [
                "template"
            ],
            "support": {
                "issues": "https://github.com/sebastianbergmann/php-text-template/issues",
                "source": "https://github.com/sebastianbergmann/php-text-template/tree/2.0.4"
            },
            "funding": [
                {
                    "url": "https://github.com/sebastianbergmann",
                    "type": "github"
                }
            ],
            "time": "2020-10-26T05:33:50+00:00"
        },
        {
            "name": "phpunit/php-timer",
            "version": "5.0.3",
            "source": {
                "type": "git",
                "url": "https://github.com/sebastianbergmann/php-timer.git",
                "reference": "5a63ce20ed1b5bf577850e2c4e87f4aa902afbd2"
            },
            "dist": {
                "type": "zip",
                "url": "https://api.github.com/repos/sebastianbergmann/php-timer/zipball/5a63ce20ed1b5bf577850e2c4e87f4aa902afbd2",
                "reference": "5a63ce20ed1b5bf577850e2c4e87f4aa902afbd2",
                "shasum": ""
            },
            "require": {
                "php": ">=7.3"
            },
            "require-dev": {
                "phpunit/phpunit": "^9.3"
            },
            "type": "library",
            "extra": {
                "branch-alias": {
                    "dev-master": "5.0-dev"
                }
            },
            "autoload": {
                "classmap": [
                    "src/"
                ]
            },
            "notification-url": "https://packagist.org/downloads/",
            "license": [
                "BSD-3-Clause"
            ],
            "authors": [
                {
                    "name": "Sebastian Bergmann",
                    "email": "sebastian@phpunit.de",
                    "role": "lead"
                }
            ],
            "description": "Utility class for timing",
            "homepage": "https://github.com/sebastianbergmann/php-timer/",
            "keywords": [
                "timer"
            ],
            "support": {
                "issues": "https://github.com/sebastianbergmann/php-timer/issues",
                "source": "https://github.com/sebastianbergmann/php-timer/tree/5.0.3"
            },
            "funding": [
                {
                    "url": "https://github.com/sebastianbergmann",
                    "type": "github"
                }
            ],
            "time": "2020-10-26T13:16:10+00:00"
        },
        {
            "name": "phpunit/phpunit",
            "version": "9.6.6",
            "source": {
                "type": "git",
                "url": "https://github.com/sebastianbergmann/phpunit.git",
                "reference": "b65d59a059d3004a040c16a82e07bbdf6cfdd115"
            },
            "dist": {
                "type": "zip",
                "url": "https://api.github.com/repos/sebastianbergmann/phpunit/zipball/b65d59a059d3004a040c16a82e07bbdf6cfdd115",
                "reference": "b65d59a059d3004a040c16a82e07bbdf6cfdd115",
                "shasum": ""
            },
            "require": {
                "doctrine/instantiator": "^1.3.1 || ^2",
                "ext-dom": "*",
                "ext-json": "*",
                "ext-libxml": "*",
                "ext-mbstring": "*",
                "ext-xml": "*",
                "ext-xmlwriter": "*",
                "myclabs/deep-copy": "^1.10.1",
                "phar-io/manifest": "^2.0.3",
                "phar-io/version": "^3.0.2",
                "php": ">=7.3",
                "phpunit/php-code-coverage": "^9.2.13",
                "phpunit/php-file-iterator": "^3.0.5",
                "phpunit/php-invoker": "^3.1.1",
                "phpunit/php-text-template": "^2.0.3",
                "phpunit/php-timer": "^5.0.2",
                "sebastian/cli-parser": "^1.0.1",
                "sebastian/code-unit": "^1.0.6",
                "sebastian/comparator": "^4.0.8",
                "sebastian/diff": "^4.0.3",
                "sebastian/environment": "^5.1.3",
                "sebastian/exporter": "^4.0.5",
                "sebastian/global-state": "^5.0.1",
                "sebastian/object-enumerator": "^4.0.3",
                "sebastian/resource-operations": "^3.0.3",
                "sebastian/type": "^3.2",
                "sebastian/version": "^3.0.2"
            },
            "suggest": {
                "ext-soap": "To be able to generate mocks based on WSDL files",
                "ext-xdebug": "PHP extension that provides line coverage as well as branch and path coverage"
            },
            "bin": [
                "phpunit"
            ],
            "type": "library",
            "extra": {
                "branch-alias": {
                    "dev-master": "9.6-dev"
                }
            },
            "autoload": {
                "files": [
                    "src/Framework/Assert/Functions.php"
                ],
                "classmap": [
                    "src/"
                ]
            },
            "notification-url": "https://packagist.org/downloads/",
            "license": [
                "BSD-3-Clause"
            ],
            "authors": [
                {
                    "name": "Sebastian Bergmann",
                    "email": "sebastian@phpunit.de",
                    "role": "lead"
                }
            ],
            "description": "The PHP Unit Testing framework.",
            "homepage": "https://phpunit.de/",
            "keywords": [
                "phpunit",
                "testing",
                "xunit"
            ],
            "support": {
                "issues": "https://github.com/sebastianbergmann/phpunit/issues",
                "security": "https://github.com/sebastianbergmann/phpunit/security/policy",
                "source": "https://github.com/sebastianbergmann/phpunit/tree/9.6.6"
            },
            "funding": [
                {
                    "url": "https://phpunit.de/sponsors.html",
                    "type": "custom"
                },
                {
                    "url": "https://github.com/sebastianbergmann",
                    "type": "github"
                },
                {
                    "url": "https://tidelift.com/funding/github/packagist/phpunit/phpunit",
                    "type": "tidelift"
                }
            ],
            "time": "2023-03-27T11:43:46+00:00"
        },
        {
            "name": "sebastian/cli-parser",
            "version": "1.0.1",
            "source": {
                "type": "git",
                "url": "https://github.com/sebastianbergmann/cli-parser.git",
                "reference": "442e7c7e687e42adc03470c7b668bc4b2402c0b2"
            },
            "dist": {
                "type": "zip",
                "url": "https://api.github.com/repos/sebastianbergmann/cli-parser/zipball/442e7c7e687e42adc03470c7b668bc4b2402c0b2",
                "reference": "442e7c7e687e42adc03470c7b668bc4b2402c0b2",
                "shasum": ""
            },
            "require": {
                "php": ">=7.3"
            },
            "require-dev": {
                "phpunit/phpunit": "^9.3"
            },
            "type": "library",
            "extra": {
                "branch-alias": {
                    "dev-master": "1.0-dev"
                }
            },
            "autoload": {
                "classmap": [
                    "src/"
                ]
            },
            "notification-url": "https://packagist.org/downloads/",
            "license": [
                "BSD-3-Clause"
            ],
            "authors": [
                {
                    "name": "Sebastian Bergmann",
                    "email": "sebastian@phpunit.de",
                    "role": "lead"
                }
            ],
            "description": "Library for parsing CLI options",
            "homepage": "https://github.com/sebastianbergmann/cli-parser",
            "support": {
                "issues": "https://github.com/sebastianbergmann/cli-parser/issues",
                "source": "https://github.com/sebastianbergmann/cli-parser/tree/1.0.1"
            },
            "funding": [
                {
                    "url": "https://github.com/sebastianbergmann",
                    "type": "github"
                }
            ],
            "time": "2020-09-28T06:08:49+00:00"
        },
        {
            "name": "sebastian/code-unit",
            "version": "1.0.8",
            "source": {
                "type": "git",
                "url": "https://github.com/sebastianbergmann/code-unit.git",
                "reference": "1fc9f64c0927627ef78ba436c9b17d967e68e120"
            },
            "dist": {
                "type": "zip",
                "url": "https://api.github.com/repos/sebastianbergmann/code-unit/zipball/1fc9f64c0927627ef78ba436c9b17d967e68e120",
                "reference": "1fc9f64c0927627ef78ba436c9b17d967e68e120",
                "shasum": ""
            },
            "require": {
                "php": ">=7.3"
            },
            "require-dev": {
                "phpunit/phpunit": "^9.3"
            },
            "type": "library",
            "extra": {
                "branch-alias": {
                    "dev-master": "1.0-dev"
                }
            },
            "autoload": {
                "classmap": [
                    "src/"
                ]
            },
            "notification-url": "https://packagist.org/downloads/",
            "license": [
                "BSD-3-Clause"
            ],
            "authors": [
                {
                    "name": "Sebastian Bergmann",
                    "email": "sebastian@phpunit.de",
                    "role": "lead"
                }
            ],
            "description": "Collection of value objects that represent the PHP code units",
            "homepage": "https://github.com/sebastianbergmann/code-unit",
            "support": {
                "issues": "https://github.com/sebastianbergmann/code-unit/issues",
                "source": "https://github.com/sebastianbergmann/code-unit/tree/1.0.8"
            },
            "funding": [
                {
                    "url": "https://github.com/sebastianbergmann",
                    "type": "github"
                }
            ],
            "time": "2020-10-26T13:08:54+00:00"
        },
        {
            "name": "sebastian/code-unit-reverse-lookup",
            "version": "2.0.3",
            "source": {
                "type": "git",
                "url": "https://github.com/sebastianbergmann/code-unit-reverse-lookup.git",
                "reference": "ac91f01ccec49fb77bdc6fd1e548bc70f7faa3e5"
            },
            "dist": {
                "type": "zip",
                "url": "https://api.github.com/repos/sebastianbergmann/code-unit-reverse-lookup/zipball/ac91f01ccec49fb77bdc6fd1e548bc70f7faa3e5",
                "reference": "ac91f01ccec49fb77bdc6fd1e548bc70f7faa3e5",
                "shasum": ""
            },
            "require": {
                "php": ">=7.3"
            },
            "require-dev": {
                "phpunit/phpunit": "^9.3"
            },
            "type": "library",
            "extra": {
                "branch-alias": {
                    "dev-master": "2.0-dev"
                }
            },
            "autoload": {
                "classmap": [
                    "src/"
                ]
            },
            "notification-url": "https://packagist.org/downloads/",
            "license": [
                "BSD-3-Clause"
            ],
            "authors": [
                {
                    "name": "Sebastian Bergmann",
                    "email": "sebastian@phpunit.de"
                }
            ],
            "description": "Looks up which function or method a line of code belongs to",
            "homepage": "https://github.com/sebastianbergmann/code-unit-reverse-lookup/",
            "support": {
                "issues": "https://github.com/sebastianbergmann/code-unit-reverse-lookup/issues",
                "source": "https://github.com/sebastianbergmann/code-unit-reverse-lookup/tree/2.0.3"
            },
            "funding": [
                {
                    "url": "https://github.com/sebastianbergmann",
                    "type": "github"
                }
            ],
            "time": "2020-09-28T05:30:19+00:00"
        },
        {
            "name": "sebastian/comparator",
            "version": "4.0.8",
            "source": {
                "type": "git",
                "url": "https://github.com/sebastianbergmann/comparator.git",
                "reference": "fa0f136dd2334583309d32b62544682ee972b51a"
            },
            "dist": {
                "type": "zip",
                "url": "https://api.github.com/repos/sebastianbergmann/comparator/zipball/fa0f136dd2334583309d32b62544682ee972b51a",
                "reference": "fa0f136dd2334583309d32b62544682ee972b51a",
                "shasum": ""
            },
            "require": {
                "php": ">=7.3",
                "sebastian/diff": "^4.0",
                "sebastian/exporter": "^4.0"
            },
            "require-dev": {
                "phpunit/phpunit": "^9.3"
            },
            "type": "library",
            "extra": {
                "branch-alias": {
                    "dev-master": "4.0-dev"
                }
            },
            "autoload": {
                "classmap": [
                    "src/"
                ]
            },
            "notification-url": "https://packagist.org/downloads/",
            "license": [
                "BSD-3-Clause"
            ],
            "authors": [
                {
                    "name": "Sebastian Bergmann",
                    "email": "sebastian@phpunit.de"
                },
                {
                    "name": "Jeff Welch",
                    "email": "whatthejeff@gmail.com"
                },
                {
                    "name": "Volker Dusch",
                    "email": "github@wallbash.com"
                },
                {
                    "name": "Bernhard Schussek",
                    "email": "bschussek@2bepublished.at"
                }
            ],
            "description": "Provides the functionality to compare PHP values for equality",
            "homepage": "https://github.com/sebastianbergmann/comparator",
            "keywords": [
                "comparator",
                "compare",
                "equality"
            ],
            "support": {
                "issues": "https://github.com/sebastianbergmann/comparator/issues",
                "source": "https://github.com/sebastianbergmann/comparator/tree/4.0.8"
            },
            "funding": [
                {
                    "url": "https://github.com/sebastianbergmann",
                    "type": "github"
                }
            ],
            "time": "2022-09-14T12:41:17+00:00"
        },
        {
            "name": "sebastian/complexity",
            "version": "2.0.2",
            "source": {
                "type": "git",
                "url": "https://github.com/sebastianbergmann/complexity.git",
                "reference": "739b35e53379900cc9ac327b2147867b8b6efd88"
            },
            "dist": {
                "type": "zip",
                "url": "https://api.github.com/repos/sebastianbergmann/complexity/zipball/739b35e53379900cc9ac327b2147867b8b6efd88",
                "reference": "739b35e53379900cc9ac327b2147867b8b6efd88",
                "shasum": ""
            },
            "require": {
                "nikic/php-parser": "^4.7",
                "php": ">=7.3"
            },
            "require-dev": {
                "phpunit/phpunit": "^9.3"
            },
            "type": "library",
            "extra": {
                "branch-alias": {
                    "dev-master": "2.0-dev"
                }
            },
            "autoload": {
                "classmap": [
                    "src/"
                ]
            },
            "notification-url": "https://packagist.org/downloads/",
            "license": [
                "BSD-3-Clause"
            ],
            "authors": [
                {
                    "name": "Sebastian Bergmann",
                    "email": "sebastian@phpunit.de",
                    "role": "lead"
                }
            ],
            "description": "Library for calculating the complexity of PHP code units",
            "homepage": "https://github.com/sebastianbergmann/complexity",
            "support": {
                "issues": "https://github.com/sebastianbergmann/complexity/issues",
                "source": "https://github.com/sebastianbergmann/complexity/tree/2.0.2"
            },
            "funding": [
                {
                    "url": "https://github.com/sebastianbergmann",
                    "type": "github"
                }
            ],
            "time": "2020-10-26T15:52:27+00:00"
        },
        {
            "name": "sebastian/diff",
            "version": "4.0.4",
            "source": {
                "type": "git",
                "url": "https://github.com/sebastianbergmann/diff.git",
                "reference": "3461e3fccc7cfdfc2720be910d3bd73c69be590d"
            },
            "dist": {
                "type": "zip",
                "url": "https://api.github.com/repos/sebastianbergmann/diff/zipball/3461e3fccc7cfdfc2720be910d3bd73c69be590d",
                "reference": "3461e3fccc7cfdfc2720be910d3bd73c69be590d",
                "shasum": ""
            },
            "require": {
                "php": ">=7.3"
            },
            "require-dev": {
                "phpunit/phpunit": "^9.3",
                "symfony/process": "^4.2 || ^5"
            },
            "type": "library",
            "extra": {
                "branch-alias": {
                    "dev-master": "4.0-dev"
                }
            },
            "autoload": {
                "classmap": [
                    "src/"
                ]
            },
            "notification-url": "https://packagist.org/downloads/",
            "license": [
                "BSD-3-Clause"
            ],
            "authors": [
                {
                    "name": "Sebastian Bergmann",
                    "email": "sebastian@phpunit.de"
                },
                {
                    "name": "Kore Nordmann",
                    "email": "mail@kore-nordmann.de"
                }
            ],
            "description": "Diff implementation",
            "homepage": "https://github.com/sebastianbergmann/diff",
            "keywords": [
                "diff",
                "udiff",
                "unidiff",
                "unified diff"
            ],
            "support": {
                "issues": "https://github.com/sebastianbergmann/diff/issues",
                "source": "https://github.com/sebastianbergmann/diff/tree/4.0.4"
            },
            "funding": [
                {
                    "url": "https://github.com/sebastianbergmann",
                    "type": "github"
                }
            ],
            "time": "2020-10-26T13:10:38+00:00"
        },
        {
            "name": "sebastian/environment",
            "version": "5.1.5",
            "source": {
                "type": "git",
                "url": "https://github.com/sebastianbergmann/environment.git",
                "reference": "830c43a844f1f8d5b7a1f6d6076b784454d8b7ed"
            },
            "dist": {
                "type": "zip",
                "url": "https://api.github.com/repos/sebastianbergmann/environment/zipball/830c43a844f1f8d5b7a1f6d6076b784454d8b7ed",
                "reference": "830c43a844f1f8d5b7a1f6d6076b784454d8b7ed",
                "shasum": ""
            },
            "require": {
                "php": ">=7.3"
            },
            "require-dev": {
                "phpunit/phpunit": "^9.3"
            },
            "suggest": {
                "ext-posix": "*"
            },
            "type": "library",
            "extra": {
                "branch-alias": {
                    "dev-master": "5.1-dev"
                }
            },
            "autoload": {
                "classmap": [
                    "src/"
                ]
            },
            "notification-url": "https://packagist.org/downloads/",
            "license": [
                "BSD-3-Clause"
            ],
            "authors": [
                {
                    "name": "Sebastian Bergmann",
                    "email": "sebastian@phpunit.de"
                }
            ],
            "description": "Provides functionality to handle HHVM/PHP environments",
            "homepage": "http://www.github.com/sebastianbergmann/environment",
            "keywords": [
                "Xdebug",
                "environment",
                "hhvm"
            ],
            "support": {
                "issues": "https://github.com/sebastianbergmann/environment/issues",
                "source": "https://github.com/sebastianbergmann/environment/tree/5.1.5"
            },
            "funding": [
                {
                    "url": "https://github.com/sebastianbergmann",
                    "type": "github"
                }
            ],
            "time": "2023-02-03T06:03:51+00:00"
        },
        {
            "name": "sebastian/exporter",
            "version": "4.0.5",
            "source": {
                "type": "git",
                "url": "https://github.com/sebastianbergmann/exporter.git",
                "reference": "ac230ed27f0f98f597c8a2b6eb7ac563af5e5b9d"
            },
            "dist": {
                "type": "zip",
                "url": "https://api.github.com/repos/sebastianbergmann/exporter/zipball/ac230ed27f0f98f597c8a2b6eb7ac563af5e5b9d",
                "reference": "ac230ed27f0f98f597c8a2b6eb7ac563af5e5b9d",
                "shasum": ""
            },
            "require": {
                "php": ">=7.3",
                "sebastian/recursion-context": "^4.0"
            },
            "require-dev": {
                "ext-mbstring": "*",
                "phpunit/phpunit": "^9.3"
            },
            "type": "library",
            "extra": {
                "branch-alias": {
                    "dev-master": "4.0-dev"
                }
            },
            "autoload": {
                "classmap": [
                    "src/"
                ]
            },
            "notification-url": "https://packagist.org/downloads/",
            "license": [
                "BSD-3-Clause"
            ],
            "authors": [
                {
                    "name": "Sebastian Bergmann",
                    "email": "sebastian@phpunit.de"
                },
                {
                    "name": "Jeff Welch",
                    "email": "whatthejeff@gmail.com"
                },
                {
                    "name": "Volker Dusch",
                    "email": "github@wallbash.com"
                },
                {
                    "name": "Adam Harvey",
                    "email": "aharvey@php.net"
                },
                {
                    "name": "Bernhard Schussek",
                    "email": "bschussek@gmail.com"
                }
            ],
            "description": "Provides the functionality to export PHP variables for visualization",
            "homepage": "https://www.github.com/sebastianbergmann/exporter",
            "keywords": [
                "export",
                "exporter"
            ],
            "support": {
                "issues": "https://github.com/sebastianbergmann/exporter/issues",
                "source": "https://github.com/sebastianbergmann/exporter/tree/4.0.5"
            },
            "funding": [
                {
                    "url": "https://github.com/sebastianbergmann",
                    "type": "github"
                }
            ],
            "time": "2022-09-14T06:03:37+00:00"
        },
        {
            "name": "sebastian/global-state",
            "version": "5.0.5",
            "source": {
                "type": "git",
                "url": "https://github.com/sebastianbergmann/global-state.git",
                "reference": "0ca8db5a5fc9c8646244e629625ac486fa286bf2"
            },
            "dist": {
                "type": "zip",
                "url": "https://api.github.com/repos/sebastianbergmann/global-state/zipball/0ca8db5a5fc9c8646244e629625ac486fa286bf2",
                "reference": "0ca8db5a5fc9c8646244e629625ac486fa286bf2",
                "shasum": ""
            },
            "require": {
                "php": ">=7.3",
                "sebastian/object-reflector": "^2.0",
                "sebastian/recursion-context": "^4.0"
            },
            "require-dev": {
                "ext-dom": "*",
                "phpunit/phpunit": "^9.3"
            },
            "suggest": {
                "ext-uopz": "*"
            },
            "type": "library",
            "extra": {
                "branch-alias": {
                    "dev-master": "5.0-dev"
                }
            },
            "autoload": {
                "classmap": [
                    "src/"
                ]
            },
            "notification-url": "https://packagist.org/downloads/",
            "license": [
                "BSD-3-Clause"
            ],
            "authors": [
                {
                    "name": "Sebastian Bergmann",
                    "email": "sebastian@phpunit.de"
                }
            ],
            "description": "Snapshotting of global state",
            "homepage": "http://www.github.com/sebastianbergmann/global-state",
            "keywords": [
                "global state"
            ],
            "support": {
                "issues": "https://github.com/sebastianbergmann/global-state/issues",
                "source": "https://github.com/sebastianbergmann/global-state/tree/5.0.5"
            },
            "funding": [
                {
                    "url": "https://github.com/sebastianbergmann",
                    "type": "github"
                }
            ],
            "time": "2022-02-14T08:28:10+00:00"
        },
        {
            "name": "sebastian/lines-of-code",
            "version": "1.0.3",
            "source": {
                "type": "git",
                "url": "https://github.com/sebastianbergmann/lines-of-code.git",
                "reference": "c1c2e997aa3146983ed888ad08b15470a2e22ecc"
            },
            "dist": {
                "type": "zip",
                "url": "https://api.github.com/repos/sebastianbergmann/lines-of-code/zipball/c1c2e997aa3146983ed888ad08b15470a2e22ecc",
                "reference": "c1c2e997aa3146983ed888ad08b15470a2e22ecc",
                "shasum": ""
            },
            "require": {
                "nikic/php-parser": "^4.6",
                "php": ">=7.3"
            },
            "require-dev": {
                "phpunit/phpunit": "^9.3"
            },
            "type": "library",
            "extra": {
                "branch-alias": {
                    "dev-master": "1.0-dev"
                }
            },
            "autoload": {
                "classmap": [
                    "src/"
                ]
            },
            "notification-url": "https://packagist.org/downloads/",
            "license": [
                "BSD-3-Clause"
            ],
            "authors": [
                {
                    "name": "Sebastian Bergmann",
                    "email": "sebastian@phpunit.de",
                    "role": "lead"
                }
            ],
            "description": "Library for counting the lines of code in PHP source code",
            "homepage": "https://github.com/sebastianbergmann/lines-of-code",
            "support": {
                "issues": "https://github.com/sebastianbergmann/lines-of-code/issues",
                "source": "https://github.com/sebastianbergmann/lines-of-code/tree/1.0.3"
            },
            "funding": [
                {
                    "url": "https://github.com/sebastianbergmann",
                    "type": "github"
                }
            ],
            "time": "2020-11-28T06:42:11+00:00"
        },
        {
            "name": "sebastian/object-enumerator",
            "version": "4.0.4",
            "source": {
                "type": "git",
                "url": "https://github.com/sebastianbergmann/object-enumerator.git",
                "reference": "5c9eeac41b290a3712d88851518825ad78f45c71"
            },
            "dist": {
                "type": "zip",
                "url": "https://api.github.com/repos/sebastianbergmann/object-enumerator/zipball/5c9eeac41b290a3712d88851518825ad78f45c71",
                "reference": "5c9eeac41b290a3712d88851518825ad78f45c71",
                "shasum": ""
            },
            "require": {
                "php": ">=7.3",
                "sebastian/object-reflector": "^2.0",
                "sebastian/recursion-context": "^4.0"
            },
            "require-dev": {
                "phpunit/phpunit": "^9.3"
            },
            "type": "library",
            "extra": {
                "branch-alias": {
                    "dev-master": "4.0-dev"
                }
            },
            "autoload": {
                "classmap": [
                    "src/"
                ]
            },
            "notification-url": "https://packagist.org/downloads/",
            "license": [
                "BSD-3-Clause"
            ],
            "authors": [
                {
                    "name": "Sebastian Bergmann",
                    "email": "sebastian@phpunit.de"
                }
            ],
            "description": "Traverses array structures and object graphs to enumerate all referenced objects",
            "homepage": "https://github.com/sebastianbergmann/object-enumerator/",
            "support": {
                "issues": "https://github.com/sebastianbergmann/object-enumerator/issues",
                "source": "https://github.com/sebastianbergmann/object-enumerator/tree/4.0.4"
            },
            "funding": [
                {
                    "url": "https://github.com/sebastianbergmann",
                    "type": "github"
                }
            ],
            "time": "2020-10-26T13:12:34+00:00"
        },
        {
            "name": "sebastian/object-reflector",
            "version": "2.0.4",
            "source": {
                "type": "git",
                "url": "https://github.com/sebastianbergmann/object-reflector.git",
                "reference": "b4f479ebdbf63ac605d183ece17d8d7fe49c15c7"
            },
            "dist": {
                "type": "zip",
                "url": "https://api.github.com/repos/sebastianbergmann/object-reflector/zipball/b4f479ebdbf63ac605d183ece17d8d7fe49c15c7",
                "reference": "b4f479ebdbf63ac605d183ece17d8d7fe49c15c7",
                "shasum": ""
            },
            "require": {
                "php": ">=7.3"
            },
            "require-dev": {
                "phpunit/phpunit": "^9.3"
            },
            "type": "library",
            "extra": {
                "branch-alias": {
                    "dev-master": "2.0-dev"
                }
            },
            "autoload": {
                "classmap": [
                    "src/"
                ]
            },
            "notification-url": "https://packagist.org/downloads/",
            "license": [
                "BSD-3-Clause"
            ],
            "authors": [
                {
                    "name": "Sebastian Bergmann",
                    "email": "sebastian@phpunit.de"
                }
            ],
            "description": "Allows reflection of object attributes, including inherited and non-public ones",
            "homepage": "https://github.com/sebastianbergmann/object-reflector/",
            "support": {
                "issues": "https://github.com/sebastianbergmann/object-reflector/issues",
                "source": "https://github.com/sebastianbergmann/object-reflector/tree/2.0.4"
            },
            "funding": [
                {
                    "url": "https://github.com/sebastianbergmann",
                    "type": "github"
                }
            ],
            "time": "2020-10-26T13:14:26+00:00"
        },
        {
            "name": "sebastian/recursion-context",
            "version": "4.0.5",
            "source": {
                "type": "git",
                "url": "https://github.com/sebastianbergmann/recursion-context.git",
                "reference": "e75bd0f07204fec2a0af9b0f3cfe97d05f92efc1"
            },
            "dist": {
                "type": "zip",
                "url": "https://api.github.com/repos/sebastianbergmann/recursion-context/zipball/e75bd0f07204fec2a0af9b0f3cfe97d05f92efc1",
                "reference": "e75bd0f07204fec2a0af9b0f3cfe97d05f92efc1",
                "shasum": ""
            },
            "require": {
                "php": ">=7.3"
            },
            "require-dev": {
                "phpunit/phpunit": "^9.3"
            },
            "type": "library",
            "extra": {
                "branch-alias": {
                    "dev-master": "4.0-dev"
                }
            },
            "autoload": {
                "classmap": [
                    "src/"
                ]
            },
            "notification-url": "https://packagist.org/downloads/",
            "license": [
                "BSD-3-Clause"
            ],
            "authors": [
                {
                    "name": "Sebastian Bergmann",
                    "email": "sebastian@phpunit.de"
                },
                {
                    "name": "Jeff Welch",
                    "email": "whatthejeff@gmail.com"
                },
                {
                    "name": "Adam Harvey",
                    "email": "aharvey@php.net"
                }
            ],
            "description": "Provides functionality to recursively process PHP variables",
            "homepage": "https://github.com/sebastianbergmann/recursion-context",
            "support": {
                "issues": "https://github.com/sebastianbergmann/recursion-context/issues",
                "source": "https://github.com/sebastianbergmann/recursion-context/tree/4.0.5"
            },
            "funding": [
                {
                    "url": "https://github.com/sebastianbergmann",
                    "type": "github"
                }
            ],
            "time": "2023-02-03T06:07:39+00:00"
        },
        {
            "name": "sebastian/resource-operations",
            "version": "3.0.3",
            "source": {
                "type": "git",
                "url": "https://github.com/sebastianbergmann/resource-operations.git",
                "reference": "0f4443cb3a1d92ce809899753bc0d5d5a8dd19a8"
            },
            "dist": {
                "type": "zip",
                "url": "https://api.github.com/repos/sebastianbergmann/resource-operations/zipball/0f4443cb3a1d92ce809899753bc0d5d5a8dd19a8",
                "reference": "0f4443cb3a1d92ce809899753bc0d5d5a8dd19a8",
                "shasum": ""
            },
            "require": {
                "php": ">=7.3"
            },
            "require-dev": {
                "phpunit/phpunit": "^9.0"
            },
            "type": "library",
            "extra": {
                "branch-alias": {
                    "dev-master": "3.0-dev"
                }
            },
            "autoload": {
                "classmap": [
                    "src/"
                ]
            },
            "notification-url": "https://packagist.org/downloads/",
            "license": [
                "BSD-3-Clause"
            ],
            "authors": [
                {
                    "name": "Sebastian Bergmann",
                    "email": "sebastian@phpunit.de"
                }
            ],
            "description": "Provides a list of PHP built-in functions that operate on resources",
            "homepage": "https://www.github.com/sebastianbergmann/resource-operations",
            "support": {
                "issues": "https://github.com/sebastianbergmann/resource-operations/issues",
                "source": "https://github.com/sebastianbergmann/resource-operations/tree/3.0.3"
            },
            "funding": [
                {
                    "url": "https://github.com/sebastianbergmann",
                    "type": "github"
                }
            ],
            "time": "2020-09-28T06:45:17+00:00"
        },
        {
            "name": "sebastian/type",
            "version": "3.2.1",
            "source": {
                "type": "git",
                "url": "https://github.com/sebastianbergmann/type.git",
                "reference": "75e2c2a32f5e0b3aef905b9ed0b179b953b3d7c7"
            },
            "dist": {
                "type": "zip",
                "url": "https://api.github.com/repos/sebastianbergmann/type/zipball/75e2c2a32f5e0b3aef905b9ed0b179b953b3d7c7",
                "reference": "75e2c2a32f5e0b3aef905b9ed0b179b953b3d7c7",
                "shasum": ""
            },
            "require": {
                "php": ">=7.3"
            },
            "require-dev": {
                "phpunit/phpunit": "^9.5"
            },
            "type": "library",
            "extra": {
                "branch-alias": {
                    "dev-master": "3.2-dev"
                }
            },
            "autoload": {
                "classmap": [
                    "src/"
                ]
            },
            "notification-url": "https://packagist.org/downloads/",
            "license": [
                "BSD-3-Clause"
            ],
            "authors": [
                {
                    "name": "Sebastian Bergmann",
                    "email": "sebastian@phpunit.de",
                    "role": "lead"
                }
            ],
            "description": "Collection of value objects that represent the types of the PHP type system",
            "homepage": "https://github.com/sebastianbergmann/type",
            "support": {
                "issues": "https://github.com/sebastianbergmann/type/issues",
                "source": "https://github.com/sebastianbergmann/type/tree/3.2.1"
            },
            "funding": [
                {
                    "url": "https://github.com/sebastianbergmann",
                    "type": "github"
                }
            ],
            "time": "2023-02-03T06:13:03+00:00"
        },
        {
            "name": "sebastian/version",
            "version": "3.0.2",
            "source": {
                "type": "git",
                "url": "https://github.com/sebastianbergmann/version.git",
                "reference": "c6c1022351a901512170118436c764e473f6de8c"
            },
            "dist": {
                "type": "zip",
                "url": "https://api.github.com/repos/sebastianbergmann/version/zipball/c6c1022351a901512170118436c764e473f6de8c",
                "reference": "c6c1022351a901512170118436c764e473f6de8c",
                "shasum": ""
            },
            "require": {
                "php": ">=7.3"
            },
            "type": "library",
            "extra": {
                "branch-alias": {
                    "dev-master": "3.0-dev"
                }
            },
            "autoload": {
                "classmap": [
                    "src/"
                ]
            },
            "notification-url": "https://packagist.org/downloads/",
            "license": [
                "BSD-3-Clause"
            ],
            "authors": [
                {
                    "name": "Sebastian Bergmann",
                    "email": "sebastian@phpunit.de",
                    "role": "lead"
                }
            ],
            "description": "Library that helps with managing the version number of Git-hosted PHP projects",
            "homepage": "https://github.com/sebastianbergmann/version",
            "support": {
                "issues": "https://github.com/sebastianbergmann/version/issues",
                "source": "https://github.com/sebastianbergmann/version/tree/3.0.2"
            },
            "funding": [
                {
                    "url": "https://github.com/sebastianbergmann",
                    "type": "github"
                }
            ],
            "time": "2020-09-28T06:39:44+00:00"
        },
        {
            "name": "theseer/tokenizer",
            "version": "1.2.1",
            "source": {
                "type": "git",
                "url": "https://github.com/theseer/tokenizer.git",
                "reference": "34a41e998c2183e22995f158c581e7b5e755ab9e"
            },
            "dist": {
                "type": "zip",
                "url": "https://api.github.com/repos/theseer/tokenizer/zipball/34a41e998c2183e22995f158c581e7b5e755ab9e",
                "reference": "34a41e998c2183e22995f158c581e7b5e755ab9e",
                "shasum": ""
            },
            "require": {
                "ext-dom": "*",
                "ext-tokenizer": "*",
                "ext-xmlwriter": "*",
                "php": "^7.2 || ^8.0"
            },
            "type": "library",
            "autoload": {
                "classmap": [
                    "src/"
                ]
            },
            "notification-url": "https://packagist.org/downloads/",
            "license": [
                "BSD-3-Clause"
            ],
            "authors": [
                {
                    "name": "Arne Blankerts",
                    "email": "arne@blankerts.de",
                    "role": "Developer"
                }
            ],
            "description": "A small library for converting tokenized PHP source code into XML and potentially other formats",
            "support": {
                "issues": "https://github.com/theseer/tokenizer/issues",
                "source": "https://github.com/theseer/tokenizer/tree/1.2.1"
            },
            "funding": [
                {
                    "url": "https://github.com/theseer",
                    "type": "github"
                }
            ],
            "time": "2021-07-28T10:34:58+00:00"
        }
    ],
    "aliases": [],
    "minimum-stability": "stable",
    "stability-flags": {
        "nethergamesmc/bedrock-data": 20,
        "nethergamesmc/bedrock-protocol": 20
    },
    "prefer-stable": false,
    "prefer-lowest": false,
    "platform": {
        "php": "^8.0",
        "php-64bit": "*",
        "ext-chunkutils2": "^0.3.1",
        "ext-crypto": "^0.3.1",
        "ext-ctype": "*",
        "ext-curl": "*",
        "ext-date": "*",
        "ext-gmp": "*",
        "ext-hash": "*",
        "ext-igbinary": "^3.0.1",
        "ext-json": "*",
        "ext-leveldb": "^0.2.1 || ^0.3.0",
        "ext-mbstring": "*",
        "ext-morton": "^0.1.0",
        "ext-openssl": "*",
        "ext-pcre": "*",
        "ext-phar": "*",
        "ext-pthreads": "^4.0",
        "ext-reflection": "*",
        "ext-simplexml": "*",
        "ext-sockets": "*",
        "ext-spl": "*",
        "ext-yaml": ">=2.0.0",
        "ext-zip": "*",
        "ext-zlib": ">=1.2.11",
        "composer-runtime-api": "^2.0"
    },
    "platform-dev": [],
    "platform-overrides": {
        "php": "8.0.0"
    },
    "plugin-api-version": "2.3.0"
}<|MERGE_RESOLUTION|>--- conflicted
+++ resolved
@@ -4,11 +4,7 @@
         "Read more about it at https://getcomposer.org/doc/01-basic-usage.md#installing-dependencies",
         "This file is @generated automatically"
     ],
-<<<<<<< HEAD
-    "content-hash": "3ef7e13d40d65e21e5f9e0db61a83323",
-=======
-    "content-hash": "6cd5185a409af08d842a5e41ba3b877b",
->>>>>>> 14c1a955
+    "content-hash": "1c4ba69cb0f9ef49048b6ec29975d891",
     "packages": [
         {
             "name": "adhocore/json-comment",
