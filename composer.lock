--- conflicted
+++ resolved
@@ -4,11 +4,7 @@
         "Read more about it at https://getcomposer.org/doc/01-basic-usage.md#installing-dependencies",
         "This file is @generated automatically"
     ],
-<<<<<<< HEAD
     "content-hash": "85b15573b0a37fabbd1b55b33eefc812",
-=======
-    "content-hash": "390992e13478ee71580805f5f7d293a2",
->>>>>>> f2193d1b
     "packages": [
         {
             "name": "adhocore/json-comment",
@@ -201,7 +197,6 @@
             "time": "2022-12-19T11:08:26+00:00"
         },
         {
-<<<<<<< HEAD
             "name": "nethergamesmc/bedrock-data",
             "version": "dev-master",
             "source": {
@@ -213,19 +208,6 @@
                 "type": "zip",
                 "url": "https://api.github.com/repos/NetherGamesMC/BedrockData/zipball/cd5044ec0558f8a65eae85446703c325536896e0",
                 "reference": "cd5044ec0558f8a65eae85446703c325536896e0",
-=======
-            "name": "pocketmine/bedrock-block-upgrade-schema",
-            "version": "3.1.0",
-            "source": {
-                "type": "git",
-                "url": "https://github.com/pmmp/BedrockBlockUpgradeSchema.git",
-                "reference": "6d4ae416043337946a22fc31e8065ca2c21f472d"
-            },
-            "dist": {
-                "type": "zip",
-                "url": "https://api.github.com/repos/pmmp/BedrockBlockUpgradeSchema/zipball/6d4ae416043337946a22fc31e8065ca2c21f472d",
-                "reference": "6d4ae416043337946a22fc31e8065ca2c21f472d",
->>>>>>> f2193d1b
                 "shasum": ""
             },
             "default-branch": true,
@@ -235,7 +217,6 @@
             ],
             "description": "Blobs of data generated from Minecraft: Bedrock Edition, used by PocketMine-MP",
             "support": {
-<<<<<<< HEAD
                 "source": "https://github.com/NetherGamesMC/BedrockData/tree/master"
             },
             "time": "2023-07-01T11:58:24+00:00"
@@ -252,25 +233,6 @@
                 "type": "zip",
                 "url": "https://api.github.com/repos/NetherGamesMC/BedrockProtocol/zipball/1046e264edd4ee8bfdfa97267543c222cd50dfff",
                 "reference": "1046e264edd4ee8bfdfa97267543c222cd50dfff",
-=======
-                "issues": "https://github.com/pmmp/BedrockBlockUpgradeSchema/issues",
-                "source": "https://github.com/pmmp/BedrockBlockUpgradeSchema/tree/3.1.0"
-            },
-            "time": "2023-07-12T12:05:36+00:00"
-        },
-        {
-            "name": "pocketmine/bedrock-data",
-            "version": "2.4.0+bedrock-1.20.10",
-            "source": {
-                "type": "git",
-                "url": "https://github.com/pmmp/BedrockData.git",
-                "reference": "f98bd1cae46d2920058acf3b23c0bedeac79f4ab"
-            },
-            "dist": {
-                "type": "zip",
-                "url": "https://api.github.com/repos/pmmp/BedrockData/zipball/f98bd1cae46d2920058acf3b23c0bedeac79f4ab",
-                "reference": "f98bd1cae46d2920058acf3b23c0bedeac79f4ab",
->>>>>>> f2193d1b
                 "shasum": ""
             },
             "require": {
@@ -311,28 +273,35 @@
             ],
             "description": "An implementation of the Minecraft: Bedrock Edition protocol in PHP",
             "support": {
-<<<<<<< HEAD
                 "source": "https://github.com/NetherGamesMC/BedrockProtocol/tree/master"
             },
             "time": "2023-06-07T19:30:33+00:00"
         },
         {
             "name": "pocketmine/bedrock-block-upgrade-schema",
-            "version": "2.2.0",
+            "version": "3.1.0",
             "source": {
                 "type": "git",
                 "url": "https://github.com/pmmp/BedrockBlockUpgradeSchema.git",
-                "reference": "79bb3ad542ef19e828fdf1fa6adc54f1fa4b3bb5"
-            },
-            "dist": {
-                "type": "zip",
-                "url": "https://api.github.com/repos/pmmp/BedrockBlockUpgradeSchema/zipball/79bb3ad542ef19e828fdf1fa6adc54f1fa4b3bb5",
-                "reference": "79bb3ad542ef19e828fdf1fa6adc54f1fa4b3bb5",
-=======
-                "issues": "https://github.com/pmmp/BedrockData/issues",
-                "source": "https://github.com/pmmp/BedrockData/tree/bedrock-1.20.10"
-            },
-            "time": "2023-07-12T11:51:54+00:00"
+                "reference": "6d4ae416043337946a22fc31e8065ca2c21f472d"
+            },
+            "dist": {
+                "type": "zip",
+                "url": "https://api.github.com/repos/pmmp/BedrockBlockUpgradeSchema/zipball/6d4ae416043337946a22fc31e8065ca2c21f472d",
+                "reference": "6d4ae416043337946a22fc31e8065ca2c21f472d",
+                "shasum": ""
+            },
+            "type": "library",
+            "notification-url": "https://packagist.org/downloads/",
+            "license": [
+                "CC0-1.0"
+            ],
+            "description": "Schemas describing how to upgrade saved block data in older Minecraft: Bedrock Edition world saves",
+            "support": {
+                "issues": "https://github.com/pmmp/BedrockBlockUpgradeSchema/issues",
+                "source": "https://github.com/pmmp/BedrockBlockUpgradeSchema/tree/3.1.0"
+            },
+            "time": "2023-07-12T12:05:36+00:00"
         },
         {
             "name": "pocketmine/bedrock-item-upgrade-schema",
@@ -346,7 +315,6 @@
                 "type": "zip",
                 "url": "https://api.github.com/repos/pmmp/BedrockItemUpgradeSchema/zipball/60d199afe5e371fd189b21d685ec1fed6ba54230",
                 "reference": "60d199afe5e371fd189b21d685ec1fed6ba54230",
->>>>>>> f2193d1b
                 "shasum": ""
             },
             "type": "library",
@@ -354,65 +322,12 @@
             "license": [
                 "CC0-1.0"
             ],
-            "description": "Schemas describing how to upgrade saved block data in older Minecraft: Bedrock Edition world saves",
-            "support": {
-<<<<<<< HEAD
-                "issues": "https://github.com/pmmp/BedrockBlockUpgradeSchema/issues",
-                "source": "https://github.com/pmmp/BedrockBlockUpgradeSchema/tree/2.2.0"
-            },
-            "time": "2023-05-04T21:49:36+00:00"
-        },
-        {
-            "name": "pocketmine/bedrock-item-upgrade-schema",
-            "version": "1.3.0",
-            "source": {
-                "type": "git",
-                "url": "https://github.com/pmmp/BedrockItemUpgradeSchema.git",
-                "reference": "b16c59cfae08833f180dd82f88de7c1f43bc67c9"
-            },
-            "dist": {
-                "type": "zip",
-                "url": "https://api.github.com/repos/pmmp/BedrockItemUpgradeSchema/zipball/b16c59cfae08833f180dd82f88de7c1f43bc67c9",
-                "reference": "b16c59cfae08833f180dd82f88de7c1f43bc67c9",
-=======
+            "description": "JSON schemas for upgrading items found in older Minecraft: Bedrock world saves",
+            "support": {
                 "issues": "https://github.com/pmmp/BedrockItemUpgradeSchema/issues",
                 "source": "https://github.com/pmmp/BedrockItemUpgradeSchema/tree/1.4.0"
             },
             "time": "2023-07-12T12:08:37+00:00"
-        },
-        {
-            "name": "pocketmine/bedrock-protocol",
-            "version": "23.0.0+bedrock-1.20.10",
-            "source": {
-                "type": "git",
-                "url": "https://github.com/pmmp/BedrockProtocol.git",
-                "reference": "0cfaafdc02cca882a50773d6c02ebfeb622614e2"
-            },
-            "dist": {
-                "type": "zip",
-                "url": "https://api.github.com/repos/pmmp/BedrockProtocol/zipball/0cfaafdc02cca882a50773d6c02ebfeb622614e2",
-                "reference": "0cfaafdc02cca882a50773d6c02ebfeb622614e2",
->>>>>>> f2193d1b
-                "shasum": ""
-            },
-            "type": "library",
-            "notification-url": "https://packagist.org/downloads/",
-            "license": [
-                "CC0-1.0"
-            ],
-            "description": "JSON schemas for upgrading items found in older Minecraft: Bedrock world saves",
-            "support": {
-<<<<<<< HEAD
-                "issues": "https://github.com/pmmp/BedrockItemUpgradeSchema/issues",
-                "source": "https://github.com/pmmp/BedrockItemUpgradeSchema/tree/1.3.0"
-            },
-            "time": "2023-05-18T15:34:32+00:00"
-=======
-                "issues": "https://github.com/pmmp/BedrockProtocol/issues",
-                "source": "https://github.com/pmmp/BedrockProtocol/tree/23.0.0+bedrock-1.20.10"
-            },
-            "time": "2023-07-12T12:19:40+00:00"
->>>>>>> f2193d1b
         },
         {
             "name": "pocketmine/binaryutils",
