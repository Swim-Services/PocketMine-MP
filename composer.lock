--- conflicted
+++ resolved
@@ -4,11 +4,7 @@
         "Read more about it at https://getcomposer.org/doc/01-basic-usage.md#installing-dependencies",
         "This file is @generated automatically"
     ],
-<<<<<<< HEAD
-    "content-hash": "426a6d9f4cd953d07e89d6df84313a05",
-=======
-    "content-hash": "1e967ff64cee3cae84242cc3e5a51752",
->>>>>>> c87a3b05
+    "content-hash": "96fe3a83f47dd580efcf9bf5cd6aaa3d",
     "packages": [
         {
             "name": "adhocore/json-comment",
@@ -226,7 +222,6 @@
             "time": "2022-04-20T14:25:30+00:00"
         },
         {
-<<<<<<< HEAD
             "name": "nethergamesmc/bedrock-protocol",
             "version": "dev-master",
             "source": {
@@ -238,19 +233,6 @@
                 "type": "zip",
                 "url": "https://api.github.com/repos/NetherGamesMC/BedrockProtocol/zipball/60818ab3480d3bb5769424d592a8c12a0936ea5f",
                 "reference": "60818ab3480d3bb5769424d592a8c12a0936ea5f",
-=======
-            "name": "pocketmine/bedrock-protocol",
-            "version": "9.0.2+bedrock-1.18.30",
-            "source": {
-                "type": "git",
-                "url": "https://github.com/pmmp/BedrockProtocol.git",
-                "reference": "37f1cd017caf7aaaa90330ee54690098283589cb"
-            },
-            "dist": {
-                "type": "zip",
-                "url": "https://api.github.com/repos/pmmp/BedrockProtocol/zipball/37f1cd017caf7aaaa90330ee54690098283589cb",
-                "reference": "37f1cd017caf7aaaa90330ee54690098283589cb",
->>>>>>> c87a3b05
                 "shasum": ""
             },
             "require": {
@@ -264,11 +246,7 @@
                 "ramsey/uuid": "^4.1"
             },
             "require-dev": {
-<<<<<<< HEAD
                 "phpstan/phpstan": "1.6.2",
-=======
-                "phpstan/phpstan": "1.7.4",
->>>>>>> c87a3b05
                 "phpstan/phpstan-phpunit": "^1.0.0",
                 "phpstan/phpstan-strict-rules": "^1.0.0",
                 "phpunit/phpunit": "^9.5"
@@ -295,7 +273,6 @@
             ],
             "description": "An implementation of the Minecraft: Bedrock Edition protocol in PHP",
             "support": {
-<<<<<<< HEAD
                 "source": "https://github.com/NetherGamesMC/BedrockProtocol/tree/master"
             },
             "time": "2022-04-30T16:18:09+00:00"
@@ -350,12 +327,6 @@
                 "source": "https://github.com/cweiske/jsonmapper/tree/v4.0.0"
             },
             "time": "2020-12-01T19:48:11+00:00"
-=======
-                "issues": "https://github.com/pmmp/BedrockProtocol/issues",
-                "source": "https://github.com/pmmp/BedrockProtocol/tree/9.0.2+bedrock-1.18.30"
-            },
-            "time": "2022-05-30T15:09:53+00:00"
->>>>>>> c87a3b05
         },
         {
             "name": "pocketmine/binaryutils",
