{
    "_readme": [
        "This file locks the dependencies of your project to a known state",
        "Read more about it at https://getcomposer.org/doc/01-basic-usage.md#installing-dependencies",
        "This file is @generated automatically"
    ],
<<<<<<< HEAD
    "content-hash": "7e7da4bafdfc9f2b9bfbb3dc7cda739c",
=======
    "content-hash": "b20ae069f5f467084bcbaae90c893bc9",
>>>>>>> d9d02d52
    "packages": [
        {
            "name": "adhocore/json-comment",
            "version": "1.1.2",
            "source": {
                "type": "git",
                "url": "https://github.com/adhocore/php-json-comment.git",
                "reference": "fc2f76979f0a44a5f5bc2a2b600d0762fe0e78e7"
            },
            "dist": {
                "type": "zip",
                "url": "https://api.github.com/repos/adhocore/php-json-comment/zipball/fc2f76979f0a44a5f5bc2a2b600d0762fe0e78e7",
                "reference": "fc2f76979f0a44a5f5bc2a2b600d0762fe0e78e7",
                "shasum": ""
            },
            "require": {
                "ext-ctype": "*",
                "php": ">=7.0"
            },
            "require-dev": {
                "phpunit/phpunit": "^6.5 || ^7.5 || ^8.5"
            },
            "type": "library",
            "autoload": {
                "psr-4": {
                    "Ahc\\Json\\": "src/"
                }
            },
            "notification-url": "https://packagist.org/downloads/",
            "license": [
                "MIT"
            ],
            "authors": [
                {
                    "name": "Jitendra Adhikari",
                    "email": "jiten.adhikary@gmail.com"
                }
            ],
            "description": "Lightweight JSON comment stripper library for PHP",
            "keywords": [
                "comment",
                "json",
                "strip-comment"
            ],
            "support": {
                "issues": "https://github.com/adhocore/php-json-comment/issues",
                "source": "https://github.com/adhocore/php-json-comment/tree/1.1.2"
            },
            "funding": [
                {
                    "url": "https://paypal.me/ji10",
                    "type": "custom"
                }
            ],
            "time": "2021-04-09T03:06:06+00:00"
        },
        {
            "name": "brick/math",
            "version": "0.9.3",
            "source": {
                "type": "git",
                "url": "https://github.com/brick/math.git",
                "reference": "ca57d18f028f84f777b2168cd1911b0dee2343ae"
            },
            "dist": {
                "type": "zip",
                "url": "https://api.github.com/repos/brick/math/zipball/ca57d18f028f84f777b2168cd1911b0dee2343ae",
                "reference": "ca57d18f028f84f777b2168cd1911b0dee2343ae",
                "shasum": ""
            },
            "require": {
                "ext-json": "*",
                "php": "^7.1 || ^8.0"
            },
            "require-dev": {
                "php-coveralls/php-coveralls": "^2.2",
                "phpunit/phpunit": "^7.5.15 || ^8.5 || ^9.0",
                "vimeo/psalm": "4.9.2"
            },
            "type": "library",
            "autoload": {
                "psr-4": {
                    "Brick\\Math\\": "src/"
                }
            },
            "notification-url": "https://packagist.org/downloads/",
            "license": [
                "MIT"
            ],
            "description": "Arbitrary-precision arithmetic library",
            "keywords": [
                "Arbitrary-precision",
                "BigInteger",
                "BigRational",
                "arithmetic",
                "bigdecimal",
                "bignum",
                "brick",
                "math"
            ],
            "support": {
                "issues": "https://github.com/brick/math/issues",
                "source": "https://github.com/brick/math/tree/0.9.3"
            },
            "funding": [
                {
                    "url": "https://github.com/BenMorel",
                    "type": "github"
                },
                {
                    "url": "https://tidelift.com/funding/github/packagist/brick/math",
                    "type": "tidelift"
                }
            ],
            "time": "2021-08-15T20:50:18+00:00"
        },
        {
            "name": "fgrosse/phpasn1",
            "version": "v2.4.0",
            "source": {
                "type": "git",
                "url": "https://github.com/fgrosse/PHPASN1.git",
                "reference": "eef488991d53e58e60c9554b09b1201ca5ba9296"
            },
            "dist": {
                "type": "zip",
                "url": "https://api.github.com/repos/fgrosse/PHPASN1/zipball/eef488991d53e58e60c9554b09b1201ca5ba9296",
                "reference": "eef488991d53e58e60c9554b09b1201ca5ba9296",
                "shasum": ""
            },
            "require": {
                "php": "~7.1.0 || ~7.2.0 || ~7.3.0 || ~7.4.0 || ~8.0.0 || ~8.1.0"
            },
            "require-dev": {
                "php-coveralls/php-coveralls": "~2.0",
                "phpunit/phpunit": "^6.3 || ^7.0 || ^8.0"
            },
            "suggest": {
                "ext-bcmath": "BCmath is the fallback extension for big integer calculations",
                "ext-curl": "For loading OID information from the web if they have not bee defined statically",
                "ext-gmp": "GMP is the preferred extension for big integer calculations",
                "phpseclib/bcmath_compat": "BCmath polyfill for servers where neither GMP nor BCmath is available"
            },
            "type": "library",
            "extra": {
                "branch-alias": {
                    "dev-master": "2.0.x-dev"
                }
            },
            "autoload": {
                "psr-4": {
                    "FG\\": "lib/"
                }
            },
            "notification-url": "https://packagist.org/downloads/",
            "license": [
                "MIT"
            ],
            "authors": [
                {
                    "name": "Friedrich Große",
                    "email": "friedrich.grosse@gmail.com",
                    "homepage": "https://github.com/FGrosse",
                    "role": "Author"
                },
                {
                    "name": "All contributors",
                    "homepage": "https://github.com/FGrosse/PHPASN1/contributors"
                }
            ],
            "description": "A PHP Framework that allows you to encode and decode arbitrary ASN.1 structures using the ITU-T X.690 Encoding Rules.",
            "homepage": "https://github.com/FGrosse/PHPASN1",
            "keywords": [
                "DER",
                "asn.1",
                "asn1",
                "ber",
                "binary",
                "decoding",
                "encoding",
                "x.509",
                "x.690",
                "x509",
                "x690"
            ],
            "support": {
                "issues": "https://github.com/fgrosse/PHPASN1/issues",
                "source": "https://github.com/fgrosse/PHPASN1/tree/v2.4.0"
            },
            "time": "2021-12-11T12:41:06+00:00"
        },
        {
            "name": "netresearch/jsonmapper",
            "version": "v4.0.0",
            "source": {
                "type": "git",
                "url": "https://github.com/cweiske/jsonmapper.git",
                "reference": "8bbc021a8edb2e4a7ea2f8ad4fa9ec9dce2fcb8d"
            },
            "dist": {
                "type": "zip",
                "url": "https://api.github.com/repos/cweiske/jsonmapper/zipball/8bbc021a8edb2e4a7ea2f8ad4fa9ec9dce2fcb8d",
                "reference": "8bbc021a8edb2e4a7ea2f8ad4fa9ec9dce2fcb8d",
                "shasum": ""
            },
            "require": {
                "ext-json": "*",
                "ext-pcre": "*",
                "ext-reflection": "*",
                "ext-spl": "*",
                "php": ">=7.1"
            },
            "require-dev": {
                "phpunit/phpunit": "~7.5 || ~8.0 || ~9.0",
                "squizlabs/php_codesniffer": "~3.5"
            },
            "type": "library",
            "autoload": {
                "psr-0": {
                    "JsonMapper": "src/"
                }
            },
            "notification-url": "https://packagist.org/downloads/",
            "license": [
                "OSL-3.0"
            ],
            "authors": [
                {
                    "name": "Christian Weiske",
                    "email": "cweiske@cweiske.de",
                    "homepage": "http://github.com/cweiske/jsonmapper/",
                    "role": "Developer"
                }
            ],
            "description": "Map nested JSON structures onto PHP classes",
            "support": {
                "email": "cweiske@cweiske.de",
                "issues": "https://github.com/cweiske/jsonmapper/issues",
                "source": "https://github.com/cweiske/jsonmapper/tree/v4.0.0"
            },
            "time": "2020-12-01T19:48:11+00:00"
        },
        {
            "name": "pocketmine/bedrock-data",
            "version": "1.6.0+bedrock-1.18.10",
            "source": {
                "type": "git",
                "url": "https://github.com/pmmp/BedrockData.git",
                "reference": "e98c511584a7bd58a95986374d2df4b04c6a2ba0"
            },
            "dist": {
                "type": "zip",
                "url": "https://api.github.com/repos/pmmp/BedrockData/zipball/e98c511584a7bd58a95986374d2df4b04c6a2ba0",
                "reference": "e98c511584a7bd58a95986374d2df4b04c6a2ba0",
                "shasum": ""
            },
            "type": "library",
            "notification-url": "https://packagist.org/downloads/",
            "license": [
                "LGPL-3.0"
            ],
            "description": "Blobs of data generated from Minecraft: Bedrock Edition, used by PocketMine-MP",
            "support": {
                "issues": "https://github.com/pmmp/BedrockData/issues",
                "source": "https://github.com/pmmp/BedrockData/tree/bedrock-1.18.10"
            },
            "time": "2022-02-08T19:13:47+00:00"
        },
        {
            "name": "pocketmine/bedrock-protocol",
            "version": "8.0.2+bedrock-1.18.10",
            "source": {
                "type": "git",
                "url": "https://github.com/pmmp/BedrockProtocol.git",
                "reference": "d1f1afdbb4ea61ea52eb511a79ee1ca561da349c"
            },
            "dist": {
                "type": "zip",
                "url": "https://api.github.com/repos/pmmp/BedrockProtocol/zipball/d1f1afdbb4ea61ea52eb511a79ee1ca561da349c",
                "reference": "d1f1afdbb4ea61ea52eb511a79ee1ca561da349c",
                "shasum": ""
            },
            "require": {
                "ext-json": "*",
                "netresearch/jsonmapper": "^4.0",
                "php": "^8.0",
                "pocketmine/binaryutils": "^0.2.0",
                "pocketmine/color": "^0.2.0",
                "pocketmine/math": "^0.3.0 || ^0.4.0",
                "pocketmine/nbt": "^0.3.0",
                "ramsey/uuid": "^4.1"
            },
            "require-dev": {
                "phpstan/phpstan": "1.5.3",
                "phpstan/phpstan-phpunit": "^1.0.0",
                "phpstan/phpstan-strict-rules": "^1.0.0",
                "phpunit/phpunit": "^9.5"
            },
            "type": "library",
            "autoload": {
                "psr-4": {
                    "pocketmine\\network\\mcpe\\protocol\\": "src/"
                }
            },
            "notification-url": "https://packagist.org/downloads/",
            "license": [
                "LGPL-3.0"
            ],
            "description": "An implementation of the Minecraft: Bedrock Edition protocol in PHP",
            "support": {
                "issues": "https://github.com/pmmp/BedrockProtocol/issues",
                "source": "https://github.com/pmmp/BedrockProtocol/tree/8.0.2+bedrock-1.18.10"
            },
            "time": "2022-04-01T21:55:10+00:00"
        },
        {
            "name": "pocketmine/binaryutils",
            "version": "0.2.4",
            "source": {
                "type": "git",
                "url": "https://github.com/pmmp/BinaryUtils.git",
                "reference": "5ac7eea91afbad8dc498f5ce34ce6297d5e6ea9a"
            },
            "dist": {
                "type": "zip",
                "url": "https://api.github.com/repos/pmmp/BinaryUtils/zipball/5ac7eea91afbad8dc498f5ce34ce6297d5e6ea9a",
                "reference": "5ac7eea91afbad8dc498f5ce34ce6297d5e6ea9a",
                "shasum": ""
            },
            "require": {
                "php": "^7.4 || ^8.0",
                "php-64bit": "*"
            },
            "require-dev": {
                "phpstan/extension-installer": "^1.0",
                "phpstan/phpstan": "1.3.0",
                "phpstan/phpstan-phpunit": "^1.0",
                "phpstan/phpstan-strict-rules": "^1.0.0",
                "phpunit/phpunit": "^9.5"
            },
            "type": "library",
            "autoload": {
                "psr-4": {
                    "pocketmine\\utils\\": "src/"
                }
            },
            "notification-url": "https://packagist.org/downloads/",
            "license": [
                "LGPL-3.0"
            ],
            "description": "Classes and methods for conveniently handling binary data",
            "support": {
                "issues": "https://github.com/pmmp/BinaryUtils/issues",
                "source": "https://github.com/pmmp/BinaryUtils/tree/0.2.4"
            },
            "time": "2022-01-12T18:06:33+00:00"
        },
        {
            "name": "pocketmine/callback-validator",
            "version": "1.0.3",
            "source": {
                "type": "git",
                "url": "https://github.com/pmmp/CallbackValidator.git",
                "reference": "64787469766bcaa7e5885242e85c23c25e8c55a2"
            },
            "dist": {
                "type": "zip",
                "url": "https://api.github.com/repos/pmmp/CallbackValidator/zipball/64787469766bcaa7e5885242e85c23c25e8c55a2",
                "reference": "64787469766bcaa7e5885242e85c23c25e8c55a2",
                "shasum": ""
            },
            "require": {
                "ext-reflection": "*",
                "php": "^7.1 || ^8.0"
            },
            "replace": {
                "daverandom/callback-validator": "*"
            },
            "require-dev": {
                "phpstan/extension-installer": "^1.0",
                "phpstan/phpstan": "0.12.59",
                "phpstan/phpstan-strict-rules": "^0.12.4",
                "phpunit/phpunit": "^7.5 || ^8.5 || ^9.0"
            },
            "type": "library",
            "autoload": {
                "psr-4": {
                    "DaveRandom\\CallbackValidator\\": "src/"
                }
            },
            "notification-url": "https://packagist.org/downloads/",
            "license": [
                "MIT"
            ],
            "authors": [
                {
                    "name": "Chris Wright",
                    "email": "cw@daverandom.com"
                }
            ],
            "description": "Fork of daverandom/callback-validator - Tools for validating callback signatures",
            "support": {
                "issues": "https://github.com/pmmp/CallbackValidator/issues",
                "source": "https://github.com/pmmp/CallbackValidator/tree/1.0.3"
            },
            "time": "2020-12-11T01:45:37+00:00"
        },
        {
            "name": "pocketmine/classloader",
            "version": "0.2.0",
            "source": {
                "type": "git",
                "url": "https://github.com/pmmp/ClassLoader.git",
                "reference": "49ea303993efdfb39cd302e2156d50aa78209e78"
            },
            "dist": {
                "type": "zip",
                "url": "https://api.github.com/repos/pmmp/ClassLoader/zipball/49ea303993efdfb39cd302e2156d50aa78209e78",
                "reference": "49ea303993efdfb39cd302e2156d50aa78209e78",
                "shasum": ""
            },
            "require": {
                "ext-pthreads": "~3.2.0 || ^4.0",
                "ext-reflection": "*",
                "php": "^8.0"
            },
            "conflict": {
                "pocketmine/spl": "<0.4"
            },
            "require-dev": {
                "phpstan/extension-installer": "^1.0",
                "phpstan/phpstan": "0.12.99",
                "phpstan/phpstan-strict-rules": "^0.12.4",
                "phpunit/phpunit": "^9.5"
            },
            "type": "library",
            "autoload": {
                "classmap": [
                    "./src"
                ]
            },
            "notification-url": "https://packagist.org/downloads/",
            "license": [
                "LGPL-3.0"
            ],
            "description": "Ad-hoc autoloading components used by PocketMine-MP",
            "support": {
                "issues": "https://github.com/pmmp/ClassLoader/issues",
                "source": "https://github.com/pmmp/ClassLoader/tree/0.2.0"
            },
            "time": "2021-11-01T20:17:27+00:00"
        },
        {
            "name": "pocketmine/color",
            "version": "0.2.0",
            "source": {
                "type": "git",
                "url": "https://github.com/pmmp/Color.git",
                "reference": "09be6ea6d76f2e33d6813c39d29c22c46c17e1d2"
            },
            "dist": {
                "type": "zip",
                "url": "https://api.github.com/repos/pmmp/Color/zipball/09be6ea6d76f2e33d6813c39d29c22c46c17e1d2",
                "reference": "09be6ea6d76f2e33d6813c39d29c22c46c17e1d2",
                "shasum": ""
            },
            "require": {
                "php": "^7.2 || ^8.0"
            },
            "require-dev": {
                "phpstan/phpstan": "0.12.59",
                "phpstan/phpstan-strict-rules": "^0.12.2"
            },
            "type": "library",
            "autoload": {
                "psr-4": {
                    "pocketmine\\color\\": "src/"
                }
            },
            "notification-url": "https://packagist.org/downloads/",
            "license": [
                "LGPL-3.0"
            ],
            "description": "Color handling library used by PocketMine-MP and related projects",
            "support": {
                "issues": "https://github.com/pmmp/Color/issues",
                "source": "https://github.com/pmmp/Color/tree/0.2.0"
            },
            "time": "2020-12-11T01:24:32+00:00"
        },
        {
            "name": "pocketmine/errorhandler",
            "version": "0.6.0",
            "source": {
                "type": "git",
                "url": "https://github.com/pmmp/ErrorHandler.git",
                "reference": "dae214a04348b911e8219ebf125ff1c5589cc878"
            },
            "dist": {
                "type": "zip",
                "url": "https://api.github.com/repos/pmmp/ErrorHandler/zipball/dae214a04348b911e8219ebf125ff1c5589cc878",
                "reference": "dae214a04348b911e8219ebf125ff1c5589cc878",
                "shasum": ""
            },
            "require": {
                "php": "^8.0"
            },
            "require-dev": {
                "phpstan/phpstan": "0.12.99",
                "phpstan/phpstan-strict-rules": "^0.12.2",
                "phpunit/phpunit": "^9.5"
            },
            "type": "library",
            "autoload": {
                "psr-4": {
                    "pocketmine\\errorhandler\\": "src/"
                }
            },
            "notification-url": "https://packagist.org/downloads/",
            "license": [
                "LGPL-3.0"
            ],
            "description": "Utilities to handle nasty PHP E_* errors in a usable way",
            "support": {
                "issues": "https://github.com/pmmp/ErrorHandler/issues",
                "source": "https://github.com/pmmp/ErrorHandler/tree/0.6.0"
            },
            "time": "2022-01-08T21:05:46+00:00"
        },
        {
            "name": "pocketmine/locale-data",
            "version": "2.6.2",
            "source": {
                "type": "git",
                "url": "https://github.com/pmmp/Language.git",
                "reference": "eae9303493884edcc5321b50002a5dc956a36a23"
            },
            "dist": {
                "type": "zip",
                "url": "https://api.github.com/repos/pmmp/Language/zipball/eae9303493884edcc5321b50002a5dc956a36a23",
                "reference": "eae9303493884edcc5321b50002a5dc956a36a23",
                "shasum": ""
            },
            "type": "library",
            "notification-url": "https://packagist.org/downloads/",
            "description": "Language resources used by PocketMine-MP",
            "support": {
                "issues": "https://github.com/pmmp/Language/issues",
                "source": "https://github.com/pmmp/Language/tree/2.6.2"
            },
            "time": "2022-04-10T20:44:40+00:00"
        },
        {
            "name": "pocketmine/log",
            "version": "0.4.0",
            "source": {
                "type": "git",
                "url": "https://github.com/pmmp/Log.git",
                "reference": "e6c912c0f9055c81d23108ec2d179b96f404c043"
            },
            "dist": {
                "type": "zip",
                "url": "https://api.github.com/repos/pmmp/Log/zipball/e6c912c0f9055c81d23108ec2d179b96f404c043",
                "reference": "e6c912c0f9055c81d23108ec2d179b96f404c043",
                "shasum": ""
            },
            "require": {
                "php": "^7.4 || ^8.0"
            },
            "conflict": {
                "pocketmine/spl": "<0.4"
            },
            "require-dev": {
                "phpstan/phpstan": "0.12.88",
                "phpstan/phpstan-strict-rules": "^0.12.2"
            },
            "type": "library",
            "autoload": {
                "classmap": [
                    "./src"
                ]
            },
            "notification-url": "https://packagist.org/downloads/",
            "license": [
                "LGPL-3.0"
            ],
            "description": "Logging components used by PocketMine-MP and related projects",
            "support": {
                "issues": "https://github.com/pmmp/Log/issues",
                "source": "https://github.com/pmmp/Log/tree/0.4.0"
            },
            "time": "2021-06-18T19:08:09+00:00"
        },
        {
            "name": "pocketmine/log-pthreads",
            "version": "0.4.0",
            "source": {
                "type": "git",
                "url": "https://github.com/pmmp/LogPthreads.git",
                "reference": "61f709e8cf36bcc24e4efe02acded680a1ce23cd"
            },
            "dist": {
                "type": "zip",
                "url": "https://api.github.com/repos/pmmp/LogPthreads/zipball/61f709e8cf36bcc24e4efe02acded680a1ce23cd",
                "reference": "61f709e8cf36bcc24e4efe02acded680a1ce23cd",
                "shasum": ""
            },
            "require": {
                "ext-pthreads": "~3.2.0 || ^4.0",
                "php": "^7.4 || ^8.0",
                "pocketmine/log": "^0.4.0"
            },
            "conflict": {
                "pocketmine/spl": "<0.4"
            },
            "require-dev": {
                "phpstan/extension-installer": "^1.0",
                "phpstan/phpstan": "0.12.88",
                "phpstan/phpstan-strict-rules": "^0.12.4"
            },
            "type": "library",
            "autoload": {
                "classmap": [
                    "./src"
                ]
            },
            "notification-url": "https://packagist.org/downloads/",
            "license": [
                "LGPL-3.0"
            ],
            "description": "Logging components specialized for pthreads used by PocketMine-MP and related projects",
            "support": {
                "issues": "https://github.com/pmmp/LogPthreads/issues",
                "source": "https://github.com/pmmp/LogPthreads/tree/0.4.0"
            },
            "time": "2021-11-01T21:42:09+00:00"
        },
        {
            "name": "pocketmine/math",
            "version": "0.4.2",
            "source": {
                "type": "git",
                "url": "https://github.com/pmmp/Math.git",
                "reference": "aacc3759a508a69dfa5bc4dfa770ab733c5c94bf"
            },
            "dist": {
                "type": "zip",
                "url": "https://api.github.com/repos/pmmp/Math/zipball/aacc3759a508a69dfa5bc4dfa770ab733c5c94bf",
                "reference": "aacc3759a508a69dfa5bc4dfa770ab733c5c94bf",
                "shasum": ""
            },
            "require": {
                "php": "^8.0",
                "php-64bit": "*"
            },
            "require-dev": {
                "phpstan/extension-installer": "^1.0",
                "phpstan/phpstan": "1.2.0",
                "phpstan/phpstan-strict-rules": "^1.0",
                "phpunit/phpunit": "^8.5 || ^9.5"
            },
            "type": "library",
            "autoload": {
                "psr-4": {
                    "pocketmine\\math\\": "src/"
                }
            },
            "notification-url": "https://packagist.org/downloads/",
            "license": [
                "LGPL-3.0"
            ],
            "description": "PHP library containing math related code used in PocketMine-MP",
            "support": {
                "issues": "https://github.com/pmmp/Math/issues",
                "source": "https://github.com/pmmp/Math/tree/0.4.2"
            },
            "time": "2021-12-05T01:15:17+00:00"
        },
        {
            "name": "pocketmine/nbt",
            "version": "0.3.2",
            "source": {
                "type": "git",
                "url": "https://github.com/pmmp/NBT.git",
                "reference": "3e0d9ef6b6c5fb45e3745a121296e75631b3eefe"
            },
            "dist": {
                "type": "zip",
                "url": "https://api.github.com/repos/pmmp/NBT/zipball/3e0d9ef6b6c5fb45e3745a121296e75631b3eefe",
                "reference": "3e0d9ef6b6c5fb45e3745a121296e75631b3eefe",
                "shasum": ""
            },
            "require": {
                "php": "^7.4 || ^8.0",
                "php-64bit": "*",
                "pocketmine/binaryutils": "^0.2.0"
            },
            "require-dev": {
                "phpstan/extension-installer": "^1.0",
                "phpstan/phpstan": "1.2.0",
                "phpstan/phpstan-strict-rules": "^1.0",
                "phpunit/phpunit": "^9.5"
            },
            "type": "library",
            "autoload": {
                "psr-4": {
                    "pocketmine\\nbt\\": "src/"
                }
            },
            "notification-url": "https://packagist.org/downloads/",
            "license": [
                "LGPL-3.0"
            ],
            "description": "PHP library for working with Named Binary Tags",
            "support": {
                "issues": "https://github.com/pmmp/NBT/issues",
                "source": "https://github.com/pmmp/NBT/tree/0.3.2"
            },
            "time": "2021-12-16T01:02:37+00:00"
        },
        {
            "name": "pocketmine/raklib",
            "version": "0.14.4",
            "source": {
                "type": "git",
                "url": "https://github.com/pmmp/RakLib.git",
                "reference": "1ea8e3b95a1b6bf785dc27d76578657be4185f42"
            },
            "dist": {
                "type": "zip",
                "url": "https://api.github.com/repos/pmmp/RakLib/zipball/1ea8e3b95a1b6bf785dc27d76578657be4185f42",
                "reference": "1ea8e3b95a1b6bf785dc27d76578657be4185f42",
                "shasum": ""
            },
            "require": {
                "ext-sockets": "*",
                "php": "^8.0",
                "php-64bit": "*",
                "php-ipv6": "*",
                "pocketmine/binaryutils": "^0.2.0",
                "pocketmine/log": "^0.3.0 || ^0.4.0"
            },
            "require-dev": {
                "phpstan/phpstan": "1.5.4",
                "phpstan/phpstan-strict-rules": "^1.0"
            },
            "type": "library",
            "autoload": {
                "psr-4": {
                    "raklib\\": "src/"
                }
            },
            "notification-url": "https://packagist.org/downloads/",
            "license": [
                "GPL-3.0"
            ],
            "description": "A RakNet server implementation written in PHP",
            "support": {
                "issues": "https://github.com/pmmp/RakLib/issues",
                "source": "https://github.com/pmmp/RakLib/tree/0.14.4"
            },
            "time": "2022-04-17T18:42:17+00:00"
        },
        {
            "name": "pocketmine/raklib-ipc",
            "version": "0.1.1",
            "source": {
                "type": "git",
                "url": "https://github.com/pmmp/RakLibIpc.git",
                "reference": "922a6444b0c6c7daaa5aa5a832107e1ec4738aed"
            },
            "dist": {
                "type": "zip",
                "url": "https://api.github.com/repos/pmmp/RakLibIpc/zipball/922a6444b0c6c7daaa5aa5a832107e1ec4738aed",
                "reference": "922a6444b0c6c7daaa5aa5a832107e1ec4738aed",
                "shasum": ""
            },
            "require": {
                "php": "^7.4 || ^8.0",
                "php-64bit": "*",
                "pocketmine/binaryutils": "^0.2.0",
                "pocketmine/raklib": "^0.13.1 || ^0.14.0"
            },
            "require-dev": {
                "phpstan/phpstan": "0.12.81",
                "phpstan/phpstan-strict-rules": "^0.12.2"
            },
            "type": "library",
            "autoload": {
                "psr-4": {
                    "raklib\\server\\ipc\\": "src/"
                }
            },
            "notification-url": "https://packagist.org/downloads/",
            "license": [
                "GPL-3.0"
            ],
            "description": "Channel-based protocols for inter-thread/inter-process communication with RakLib",
            "support": {
                "issues": "https://github.com/pmmp/RakLibIpc/issues",
                "source": "https://github.com/pmmp/RakLibIpc/tree/0.1.1"
            },
            "time": "2021-09-22T17:01:12+00:00"
        },
        {
            "name": "pocketmine/snooze",
            "version": "0.3.1",
            "source": {
                "type": "git",
                "url": "https://github.com/pmmp/Snooze.git",
                "reference": "0ac8fc2a781c419a1f64ebca4d5835028f59e29b"
            },
            "dist": {
                "type": "zip",
                "url": "https://api.github.com/repos/pmmp/Snooze/zipball/0ac8fc2a781c419a1f64ebca4d5835028f59e29b",
                "reference": "0ac8fc2a781c419a1f64ebca4d5835028f59e29b",
                "shasum": ""
            },
            "require": {
                "ext-pthreads": "~3.2.0 || ^4.0",
                "php-64bit": "^7.3 || ^8.0"
            },
            "require-dev": {
                "phpstan/extension-installer": "^1.0",
                "phpstan/phpstan": "0.12.99",
                "phpstan/phpstan-strict-rules": "^0.12.4"
            },
            "type": "library",
            "autoload": {
                "psr-4": {
                    "pocketmine\\snooze\\": "src/"
                }
            },
            "notification-url": "https://packagist.org/downloads/",
            "license": [
                "LGPL-3.0"
            ],
            "description": "Thread notification management library for code using the pthreads extension",
            "support": {
                "issues": "https://github.com/pmmp/Snooze/issues",
                "source": "https://github.com/pmmp/Snooze/tree/0.3.1"
            },
            "time": "2021-11-01T20:50:08+00:00"
        },
        {
            "name": "ramsey/collection",
            "version": "1.2.2",
            "source": {
                "type": "git",
                "url": "https://github.com/ramsey/collection.git",
                "reference": "cccc74ee5e328031b15640b51056ee8d3bb66c0a"
            },
            "dist": {
                "type": "zip",
                "url": "https://api.github.com/repos/ramsey/collection/zipball/cccc74ee5e328031b15640b51056ee8d3bb66c0a",
                "reference": "cccc74ee5e328031b15640b51056ee8d3bb66c0a",
                "shasum": ""
            },
            "require": {
                "php": "^7.3 || ^8",
                "symfony/polyfill-php81": "^1.23"
            },
            "require-dev": {
                "captainhook/captainhook": "^5.3",
                "dealerdirect/phpcodesniffer-composer-installer": "^0.7.0",
                "ergebnis/composer-normalize": "^2.6",
                "fakerphp/faker": "^1.5",
                "hamcrest/hamcrest-php": "^2",
                "jangregor/phpstan-prophecy": "^0.8",
                "mockery/mockery": "^1.3",
                "phpspec/prophecy-phpunit": "^2.0",
                "phpstan/extension-installer": "^1",
                "phpstan/phpstan": "^0.12.32",
                "phpstan/phpstan-mockery": "^0.12.5",
                "phpstan/phpstan-phpunit": "^0.12.11",
                "phpunit/phpunit": "^8.5 || ^9",
                "psy/psysh": "^0.10.4",
                "slevomat/coding-standard": "^6.3",
                "squizlabs/php_codesniffer": "^3.5",
                "vimeo/psalm": "^4.4"
            },
            "type": "library",
            "autoload": {
                "psr-4": {
                    "Ramsey\\Collection\\": "src/"
                }
            },
            "notification-url": "https://packagist.org/downloads/",
            "license": [
                "MIT"
            ],
            "authors": [
                {
                    "name": "Ben Ramsey",
                    "email": "ben@benramsey.com",
                    "homepage": "https://benramsey.com"
                }
            ],
            "description": "A PHP library for representing and manipulating collections.",
            "keywords": [
                "array",
                "collection",
                "hash",
                "map",
                "queue",
                "set"
            ],
            "support": {
                "issues": "https://github.com/ramsey/collection/issues",
                "source": "https://github.com/ramsey/collection/tree/1.2.2"
            },
            "funding": [
                {
                    "url": "https://github.com/ramsey",
                    "type": "github"
                },
                {
                    "url": "https://tidelift.com/funding/github/packagist/ramsey/collection",
                    "type": "tidelift"
                }
            ],
            "time": "2021-10-10T03:01:02+00:00"
        },
        {
            "name": "ramsey/uuid",
            "version": "4.3.1",
            "source": {
                "type": "git",
                "url": "https://github.com/ramsey/uuid.git",
                "reference": "8505afd4fea63b81a85d3b7b53ac3cb8dc347c28"
            },
            "dist": {
                "type": "zip",
                "url": "https://api.github.com/repos/ramsey/uuid/zipball/8505afd4fea63b81a85d3b7b53ac3cb8dc347c28",
                "reference": "8505afd4fea63b81a85d3b7b53ac3cb8dc347c28",
                "shasum": ""
            },
            "require": {
                "brick/math": "^0.8 || ^0.9",
                "ext-ctype": "*",
                "ext-json": "*",
                "php": "^8.0",
                "ramsey/collection": "^1.0"
            },
            "replace": {
                "rhumsaa/uuid": "self.version"
            },
            "require-dev": {
                "captainhook/captainhook": "^5.10",
                "captainhook/plugin-composer": "^5.3",
                "dealerdirect/phpcodesniffer-composer-installer": "^0.7.0",
                "doctrine/annotations": "^1.8",
                "ergebnis/composer-normalize": "^2.15",
                "mockery/mockery": "^1.3",
                "moontoast/math": "^1.1",
                "paragonie/random-lib": "^2",
                "php-mock/php-mock": "^2.2",
                "php-mock/php-mock-mockery": "^1.3",
                "php-parallel-lint/php-parallel-lint": "^1.1",
                "phpbench/phpbench": "^1.0",
                "phpstan/extension-installer": "^1.0",
                "phpstan/phpstan": "^0.12",
                "phpstan/phpstan-mockery": "^0.12",
                "phpstan/phpstan-phpunit": "^0.12",
                "phpunit/phpunit": "^8.5 || ^9",
                "slevomat/coding-standard": "^7.0",
                "squizlabs/php_codesniffer": "^3.5",
                "vimeo/psalm": "^4.9"
            },
            "suggest": {
                "ext-bcmath": "Enables faster math with arbitrary-precision integers using BCMath.",
                "ext-ctype": "Enables faster processing of character classification using ctype functions.",
                "ext-gmp": "Enables faster math with arbitrary-precision integers using GMP.",
                "ext-uuid": "Enables the use of PeclUuidTimeGenerator and PeclUuidRandomGenerator.",
                "paragonie/random-lib": "Provides RandomLib for use with the RandomLibAdapter",
                "ramsey/uuid-doctrine": "Allows the use of Ramsey\\Uuid\\Uuid as Doctrine field type."
            },
            "type": "library",
            "extra": {
                "captainhook": {
                    "force-install": true
                }
            },
            "autoload": {
                "files": [
                    "src/functions.php"
                ],
                "psr-4": {
                    "Ramsey\\Uuid\\": "src/"
                }
            },
            "notification-url": "https://packagist.org/downloads/",
            "license": [
                "MIT"
            ],
            "description": "A PHP library for generating and working with universally unique identifiers (UUIDs).",
            "keywords": [
                "guid",
                "identifier",
                "uuid"
            ],
            "support": {
                "issues": "https://github.com/ramsey/uuid/issues",
                "source": "https://github.com/ramsey/uuid/tree/4.3.1"
            },
            "funding": [
                {
                    "url": "https://github.com/ramsey",
                    "type": "github"
                },
                {
                    "url": "https://tidelift.com/funding/github/packagist/ramsey/uuid",
                    "type": "tidelift"
                }
            ],
            "time": "2022-03-27T21:42:02+00:00"
        },
        {
            "name": "symfony/polyfill-ctype",
            "version": "v1.25.0",
            "source": {
                "type": "git",
                "url": "https://github.com/symfony/polyfill-ctype.git",
                "reference": "30885182c981ab175d4d034db0f6f469898070ab"
            },
            "dist": {
                "type": "zip",
                "url": "https://api.github.com/repos/symfony/polyfill-ctype/zipball/30885182c981ab175d4d034db0f6f469898070ab",
                "reference": "30885182c981ab175d4d034db0f6f469898070ab",
                "shasum": ""
            },
            "require": {
                "php": ">=7.1"
            },
            "provide": {
                "ext-ctype": "*"
            },
            "suggest": {
                "ext-ctype": "For best performance"
            },
            "type": "library",
            "extra": {
                "branch-alias": {
                    "dev-main": "1.23-dev"
                },
                "thanks": {
                    "name": "symfony/polyfill",
                    "url": "https://github.com/symfony/polyfill"
                }
            },
            "autoload": {
                "files": [
                    "bootstrap.php"
                ],
                "psr-4": {
                    "Symfony\\Polyfill\\Ctype\\": ""
                }
            },
            "notification-url": "https://packagist.org/downloads/",
            "license": [
                "MIT"
            ],
            "authors": [
                {
                    "name": "Gert de Pagter",
                    "email": "BackEndTea@gmail.com"
                },
                {
                    "name": "Symfony Community",
                    "homepage": "https://symfony.com/contributors"
                }
            ],
            "description": "Symfony polyfill for ctype functions",
            "homepage": "https://symfony.com",
            "keywords": [
                "compatibility",
                "ctype",
                "polyfill",
                "portable"
            ],
            "support": {
                "source": "https://github.com/symfony/polyfill-ctype/tree/v1.25.0"
            },
            "funding": [
                {
                    "url": "https://symfony.com/sponsor",
                    "type": "custom"
                },
                {
                    "url": "https://github.com/fabpot",
                    "type": "github"
                },
                {
                    "url": "https://tidelift.com/funding/github/packagist/symfony/symfony",
                    "type": "tidelift"
                }
            ],
            "time": "2021-10-20T20:35:02+00:00"
        },
        {
            "name": "symfony/polyfill-php81",
            "version": "v1.25.0",
            "source": {
                "type": "git",
                "url": "https://github.com/symfony/polyfill-php81.git",
                "reference": "5de4ba2d41b15f9bd0e19b2ab9674135813ec98f"
            },
            "dist": {
                "type": "zip",
                "url": "https://api.github.com/repos/symfony/polyfill-php81/zipball/5de4ba2d41b15f9bd0e19b2ab9674135813ec98f",
                "reference": "5de4ba2d41b15f9bd0e19b2ab9674135813ec98f",
                "shasum": ""
            },
            "require": {
                "php": ">=7.1"
            },
            "type": "library",
            "extra": {
                "branch-alias": {
                    "dev-main": "1.23-dev"
                },
                "thanks": {
                    "name": "symfony/polyfill",
                    "url": "https://github.com/symfony/polyfill"
                }
            },
            "autoload": {
                "files": [
                    "bootstrap.php"
                ],
                "psr-4": {
                    "Symfony\\Polyfill\\Php81\\": ""
                },
                "classmap": [
                    "Resources/stubs"
                ]
            },
            "notification-url": "https://packagist.org/downloads/",
            "license": [
                "MIT"
            ],
            "authors": [
                {
                    "name": "Nicolas Grekas",
                    "email": "p@tchwork.com"
                },
                {
                    "name": "Symfony Community",
                    "homepage": "https://symfony.com/contributors"
                }
            ],
            "description": "Symfony polyfill backporting some PHP 8.1+ features to lower PHP versions",
            "homepage": "https://symfony.com",
            "keywords": [
                "compatibility",
                "polyfill",
                "portable",
                "shim"
            ],
            "support": {
                "source": "https://github.com/symfony/polyfill-php81/tree/v1.25.0"
            },
            "funding": [
                {
                    "url": "https://symfony.com/sponsor",
                    "type": "custom"
                },
                {
                    "url": "https://github.com/fabpot",
                    "type": "github"
                },
                {
                    "url": "https://tidelift.com/funding/github/packagist/symfony/symfony",
                    "type": "tidelift"
                }
            ],
            "time": "2021-09-13T13:58:11+00:00"
        },
        {
            "name": "webmozart/assert",
            "version": "1.10.0",
            "source": {
                "type": "git",
                "url": "https://github.com/webmozarts/assert.git",
                "reference": "6964c76c7804814a842473e0c8fd15bab0f18e25"
            },
            "dist": {
                "type": "zip",
                "url": "https://api.github.com/repos/webmozarts/assert/zipball/6964c76c7804814a842473e0c8fd15bab0f18e25",
                "reference": "6964c76c7804814a842473e0c8fd15bab0f18e25",
                "shasum": ""
            },
            "require": {
                "php": "^7.2 || ^8.0",
                "symfony/polyfill-ctype": "^1.8"
            },
            "conflict": {
                "phpstan/phpstan": "<0.12.20",
                "vimeo/psalm": "<4.6.1 || 4.6.2"
            },
            "require-dev": {
                "phpunit/phpunit": "^8.5.13"
            },
            "type": "library",
            "extra": {
                "branch-alias": {
                    "dev-master": "1.10-dev"
                }
            },
            "autoload": {
                "psr-4": {
                    "Webmozart\\Assert\\": "src/"
                }
            },
            "notification-url": "https://packagist.org/downloads/",
            "license": [
                "MIT"
            ],
            "authors": [
                {
                    "name": "Bernhard Schussek",
                    "email": "bschussek@gmail.com"
                }
            ],
            "description": "Assertions to validate method input/output with nice error messages.",
            "keywords": [
                "assert",
                "check",
                "validate"
            ],
            "support": {
                "issues": "https://github.com/webmozarts/assert/issues",
                "source": "https://github.com/webmozarts/assert/tree/1.10.0"
            },
            "time": "2021-03-09T10:59:23+00:00"
        },
        {
            "name": "webmozart/path-util",
            "version": "2.3.0",
            "source": {
                "type": "git",
                "url": "https://github.com/webmozart/path-util.git",
                "reference": "d939f7edc24c9a1bb9c0dee5cb05d8e859490725"
            },
            "dist": {
                "type": "zip",
                "url": "https://api.github.com/repos/webmozart/path-util/zipball/d939f7edc24c9a1bb9c0dee5cb05d8e859490725",
                "reference": "d939f7edc24c9a1bb9c0dee5cb05d8e859490725",
                "shasum": ""
            },
            "require": {
                "php": ">=5.3.3",
                "webmozart/assert": "~1.0"
            },
            "require-dev": {
                "phpunit/phpunit": "^4.6",
                "sebastian/version": "^1.0.1"
            },
            "type": "library",
            "extra": {
                "branch-alias": {
                    "dev-master": "2.3-dev"
                }
            },
            "autoload": {
                "psr-4": {
                    "Webmozart\\PathUtil\\": "src/"
                }
            },
            "notification-url": "https://packagist.org/downloads/",
            "license": [
                "MIT"
            ],
            "authors": [
                {
                    "name": "Bernhard Schussek",
                    "email": "bschussek@gmail.com"
                }
            ],
            "description": "A robust cross-platform utility for normalizing, comparing and modifying file paths.",
            "support": {
                "issues": "https://github.com/webmozart/path-util/issues",
                "source": "https://github.com/webmozart/path-util/tree/2.3.0"
            },
            "abandoned": "symfony/filesystem",
            "time": "2015-12-17T08:42:14+00:00"
        }
    ],
    "packages-dev": [
        {
            "name": "doctrine/instantiator",
            "version": "1.4.1",
            "source": {
                "type": "git",
                "url": "https://github.com/doctrine/instantiator.git",
                "reference": "10dcfce151b967d20fde1b34ae6640712c3891bc"
            },
            "dist": {
                "type": "zip",
                "url": "https://api.github.com/repos/doctrine/instantiator/zipball/10dcfce151b967d20fde1b34ae6640712c3891bc",
                "reference": "10dcfce151b967d20fde1b34ae6640712c3891bc",
                "shasum": ""
            },
            "require": {
                "php": "^7.1 || ^8.0"
            },
            "require-dev": {
                "doctrine/coding-standard": "^9",
                "ext-pdo": "*",
                "ext-phar": "*",
                "phpbench/phpbench": "^0.16 || ^1",
                "phpstan/phpstan": "^1.4",
                "phpstan/phpstan-phpunit": "^1",
                "phpunit/phpunit": "^7.5 || ^8.5 || ^9.5",
                "vimeo/psalm": "^4.22"
            },
            "type": "library",
            "autoload": {
                "psr-4": {
                    "Doctrine\\Instantiator\\": "src/Doctrine/Instantiator/"
                }
            },
            "notification-url": "https://packagist.org/downloads/",
            "license": [
                "MIT"
            ],
            "authors": [
                {
                    "name": "Marco Pivetta",
                    "email": "ocramius@gmail.com",
                    "homepage": "https://ocramius.github.io/"
                }
            ],
            "description": "A small, lightweight utility to instantiate objects in PHP without invoking their constructors",
            "homepage": "https://www.doctrine-project.org/projects/instantiator.html",
            "keywords": [
                "constructor",
                "instantiate"
            ],
            "support": {
                "issues": "https://github.com/doctrine/instantiator/issues",
                "source": "https://github.com/doctrine/instantiator/tree/1.4.1"
            },
            "funding": [
                {
                    "url": "https://www.doctrine-project.org/sponsorship.html",
                    "type": "custom"
                },
                {
                    "url": "https://www.patreon.com/phpdoctrine",
                    "type": "patreon"
                },
                {
                    "url": "https://tidelift.com/funding/github/packagist/doctrine%2Finstantiator",
                    "type": "tidelift"
                }
            ],
            "time": "2022-03-03T08:28:38+00:00"
        },
        {
            "name": "myclabs/deep-copy",
            "version": "1.11.0",
            "source": {
                "type": "git",
                "url": "https://github.com/myclabs/DeepCopy.git",
                "reference": "14daed4296fae74d9e3201d2c4925d1acb7aa614"
            },
            "dist": {
                "type": "zip",
                "url": "https://api.github.com/repos/myclabs/DeepCopy/zipball/14daed4296fae74d9e3201d2c4925d1acb7aa614",
                "reference": "14daed4296fae74d9e3201d2c4925d1acb7aa614",
                "shasum": ""
            },
            "require": {
                "php": "^7.1 || ^8.0"
            },
            "conflict": {
                "doctrine/collections": "<1.6.8",
                "doctrine/common": "<2.13.3 || >=3,<3.2.2"
            },
            "require-dev": {
                "doctrine/collections": "^1.6.8",
                "doctrine/common": "^2.13.3 || ^3.2.2",
                "phpunit/phpunit": "^7.5.20 || ^8.5.23 || ^9.5.13"
            },
            "type": "library",
            "autoload": {
                "files": [
                    "src/DeepCopy/deep_copy.php"
                ],
                "psr-4": {
                    "DeepCopy\\": "src/DeepCopy/"
                }
            },
            "notification-url": "https://packagist.org/downloads/",
            "license": [
                "MIT"
            ],
            "description": "Create deep copies (clones) of your objects",
            "keywords": [
                "clone",
                "copy",
                "duplicate",
                "object",
                "object graph"
            ],
            "support": {
                "issues": "https://github.com/myclabs/DeepCopy/issues",
                "source": "https://github.com/myclabs/DeepCopy/tree/1.11.0"
            },
            "funding": [
                {
                    "url": "https://tidelift.com/funding/github/packagist/myclabs/deep-copy",
                    "type": "tidelift"
                }
            ],
            "time": "2022-03-03T13:19:32+00:00"
        },
        {
            "name": "nikic/php-parser",
            "version": "v4.13.2",
            "source": {
                "type": "git",
                "url": "https://github.com/nikic/PHP-Parser.git",
                "reference": "210577fe3cf7badcc5814d99455df46564f3c077"
            },
            "dist": {
                "type": "zip",
                "url": "https://api.github.com/repos/nikic/PHP-Parser/zipball/210577fe3cf7badcc5814d99455df46564f3c077",
                "reference": "210577fe3cf7badcc5814d99455df46564f3c077",
                "shasum": ""
            },
            "require": {
                "ext-tokenizer": "*",
                "php": ">=7.0"
            },
            "require-dev": {
                "ircmaxell/php-yacc": "^0.0.7",
                "phpunit/phpunit": "^6.5 || ^7.0 || ^8.0 || ^9.0"
            },
            "bin": [
                "bin/php-parse"
            ],
            "type": "library",
            "extra": {
                "branch-alias": {
                    "dev-master": "4.9-dev"
                }
            },
            "autoload": {
                "psr-4": {
                    "PhpParser\\": "lib/PhpParser"
                }
            },
            "notification-url": "https://packagist.org/downloads/",
            "license": [
                "BSD-3-Clause"
            ],
            "authors": [
                {
                    "name": "Nikita Popov"
                }
            ],
            "description": "A PHP parser written in PHP",
            "keywords": [
                "parser",
                "php"
            ],
            "support": {
                "issues": "https://github.com/nikic/PHP-Parser/issues",
                "source": "https://github.com/nikic/PHP-Parser/tree/v4.13.2"
            },
            "time": "2021-11-30T19:35:32+00:00"
        },
        {
            "name": "phar-io/manifest",
            "version": "2.0.3",
            "source": {
                "type": "git",
                "url": "https://github.com/phar-io/manifest.git",
                "reference": "97803eca37d319dfa7826cc2437fc020857acb53"
            },
            "dist": {
                "type": "zip",
                "url": "https://api.github.com/repos/phar-io/manifest/zipball/97803eca37d319dfa7826cc2437fc020857acb53",
                "reference": "97803eca37d319dfa7826cc2437fc020857acb53",
                "shasum": ""
            },
            "require": {
                "ext-dom": "*",
                "ext-phar": "*",
                "ext-xmlwriter": "*",
                "phar-io/version": "^3.0.1",
                "php": "^7.2 || ^8.0"
            },
            "type": "library",
            "extra": {
                "branch-alias": {
                    "dev-master": "2.0.x-dev"
                }
            },
            "autoload": {
                "classmap": [
                    "src/"
                ]
            },
            "notification-url": "https://packagist.org/downloads/",
            "license": [
                "BSD-3-Clause"
            ],
            "authors": [
                {
                    "name": "Arne Blankerts",
                    "email": "arne@blankerts.de",
                    "role": "Developer"
                },
                {
                    "name": "Sebastian Heuer",
                    "email": "sebastian@phpeople.de",
                    "role": "Developer"
                },
                {
                    "name": "Sebastian Bergmann",
                    "email": "sebastian@phpunit.de",
                    "role": "Developer"
                }
            ],
            "description": "Component for reading phar.io manifest information from a PHP Archive (PHAR)",
            "support": {
                "issues": "https://github.com/phar-io/manifest/issues",
                "source": "https://github.com/phar-io/manifest/tree/2.0.3"
            },
            "time": "2021-07-20T11:28:43+00:00"
        },
        {
            "name": "phar-io/version",
            "version": "3.2.1",
            "source": {
                "type": "git",
                "url": "https://github.com/phar-io/version.git",
                "reference": "4f7fd7836c6f332bb2933569e566a0d6c4cbed74"
            },
            "dist": {
                "type": "zip",
                "url": "https://api.github.com/repos/phar-io/version/zipball/4f7fd7836c6f332bb2933569e566a0d6c4cbed74",
                "reference": "4f7fd7836c6f332bb2933569e566a0d6c4cbed74",
                "shasum": ""
            },
            "require": {
                "php": "^7.2 || ^8.0"
            },
            "type": "library",
            "autoload": {
                "classmap": [
                    "src/"
                ]
            },
            "notification-url": "https://packagist.org/downloads/",
            "license": [
                "BSD-3-Clause"
            ],
            "authors": [
                {
                    "name": "Arne Blankerts",
                    "email": "arne@blankerts.de",
                    "role": "Developer"
                },
                {
                    "name": "Sebastian Heuer",
                    "email": "sebastian@phpeople.de",
                    "role": "Developer"
                },
                {
                    "name": "Sebastian Bergmann",
                    "email": "sebastian@phpunit.de",
                    "role": "Developer"
                }
            ],
            "description": "Library for handling version information and constraints",
            "support": {
                "issues": "https://github.com/phar-io/version/issues",
                "source": "https://github.com/phar-io/version/tree/3.2.1"
            },
            "time": "2022-02-21T01:04:05+00:00"
        },
        {
            "name": "phpdocumentor/reflection-common",
            "version": "2.2.0",
            "source": {
                "type": "git",
                "url": "https://github.com/phpDocumentor/ReflectionCommon.git",
                "reference": "1d01c49d4ed62f25aa84a747ad35d5a16924662b"
            },
            "dist": {
                "type": "zip",
                "url": "https://api.github.com/repos/phpDocumentor/ReflectionCommon/zipball/1d01c49d4ed62f25aa84a747ad35d5a16924662b",
                "reference": "1d01c49d4ed62f25aa84a747ad35d5a16924662b",
                "shasum": ""
            },
            "require": {
                "php": "^7.2 || ^8.0"
            },
            "type": "library",
            "extra": {
                "branch-alias": {
                    "dev-2.x": "2.x-dev"
                }
            },
            "autoload": {
                "psr-4": {
                    "phpDocumentor\\Reflection\\": "src/"
                }
            },
            "notification-url": "https://packagist.org/downloads/",
            "license": [
                "MIT"
            ],
            "authors": [
                {
                    "name": "Jaap van Otterdijk",
                    "email": "opensource@ijaap.nl"
                }
            ],
            "description": "Common reflection classes used by phpdocumentor to reflect the code structure",
            "homepage": "http://www.phpdoc.org",
            "keywords": [
                "FQSEN",
                "phpDocumentor",
                "phpdoc",
                "reflection",
                "static analysis"
            ],
            "support": {
                "issues": "https://github.com/phpDocumentor/ReflectionCommon/issues",
                "source": "https://github.com/phpDocumentor/ReflectionCommon/tree/2.x"
            },
            "time": "2020-06-27T09:03:43+00:00"
        },
        {
            "name": "phpdocumentor/reflection-docblock",
            "version": "5.3.0",
            "source": {
                "type": "git",
                "url": "https://github.com/phpDocumentor/ReflectionDocBlock.git",
                "reference": "622548b623e81ca6d78b721c5e029f4ce664f170"
            },
            "dist": {
                "type": "zip",
                "url": "https://api.github.com/repos/phpDocumentor/ReflectionDocBlock/zipball/622548b623e81ca6d78b721c5e029f4ce664f170",
                "reference": "622548b623e81ca6d78b721c5e029f4ce664f170",
                "shasum": ""
            },
            "require": {
                "ext-filter": "*",
                "php": "^7.2 || ^8.0",
                "phpdocumentor/reflection-common": "^2.2",
                "phpdocumentor/type-resolver": "^1.3",
                "webmozart/assert": "^1.9.1"
            },
            "require-dev": {
                "mockery/mockery": "~1.3.2",
                "psalm/phar": "^4.8"
            },
            "type": "library",
            "extra": {
                "branch-alias": {
                    "dev-master": "5.x-dev"
                }
            },
            "autoload": {
                "psr-4": {
                    "phpDocumentor\\Reflection\\": "src"
                }
            },
            "notification-url": "https://packagist.org/downloads/",
            "license": [
                "MIT"
            ],
            "authors": [
                {
                    "name": "Mike van Riel",
                    "email": "me@mikevanriel.com"
                },
                {
                    "name": "Jaap van Otterdijk",
                    "email": "account@ijaap.nl"
                }
            ],
            "description": "With this component, a library can provide support for annotations via DocBlocks or otherwise retrieve information that is embedded in a DocBlock.",
            "support": {
                "issues": "https://github.com/phpDocumentor/ReflectionDocBlock/issues",
                "source": "https://github.com/phpDocumentor/ReflectionDocBlock/tree/5.3.0"
            },
            "time": "2021-10-19T17:43:47+00:00"
        },
        {
            "name": "phpdocumentor/type-resolver",
            "version": "1.6.1",
            "source": {
                "type": "git",
                "url": "https://github.com/phpDocumentor/TypeResolver.git",
                "reference": "77a32518733312af16a44300404e945338981de3"
            },
            "dist": {
                "type": "zip",
                "url": "https://api.github.com/repos/phpDocumentor/TypeResolver/zipball/77a32518733312af16a44300404e945338981de3",
                "reference": "77a32518733312af16a44300404e945338981de3",
                "shasum": ""
            },
            "require": {
                "php": "^7.2 || ^8.0",
                "phpdocumentor/reflection-common": "^2.0"
            },
            "require-dev": {
                "ext-tokenizer": "*",
                "psalm/phar": "^4.8"
            },
            "type": "library",
            "extra": {
                "branch-alias": {
                    "dev-1.x": "1.x-dev"
                }
            },
            "autoload": {
                "psr-4": {
                    "phpDocumentor\\Reflection\\": "src"
                }
            },
            "notification-url": "https://packagist.org/downloads/",
            "license": [
                "MIT"
            ],
            "authors": [
                {
                    "name": "Mike van Riel",
                    "email": "me@mikevanriel.com"
                }
            ],
            "description": "A PSR-5 based resolver of Class names, Types and Structural Element Names",
            "support": {
                "issues": "https://github.com/phpDocumentor/TypeResolver/issues",
                "source": "https://github.com/phpDocumentor/TypeResolver/tree/1.6.1"
            },
            "time": "2022-03-15T21:29:03+00:00"
        },
        {
            "name": "phpspec/prophecy",
            "version": "v1.15.0",
            "source": {
                "type": "git",
                "url": "https://github.com/phpspec/prophecy.git",
                "reference": "bbcd7380b0ebf3961ee21409db7b38bc31d69a13"
            },
            "dist": {
                "type": "zip",
                "url": "https://api.github.com/repos/phpspec/prophecy/zipball/bbcd7380b0ebf3961ee21409db7b38bc31d69a13",
                "reference": "bbcd7380b0ebf3961ee21409db7b38bc31d69a13",
                "shasum": ""
            },
            "require": {
                "doctrine/instantiator": "^1.2",
                "php": "^7.2 || ~8.0, <8.2",
                "phpdocumentor/reflection-docblock": "^5.2",
                "sebastian/comparator": "^3.0 || ^4.0",
                "sebastian/recursion-context": "^3.0 || ^4.0"
            },
            "require-dev": {
                "phpspec/phpspec": "^6.0 || ^7.0",
                "phpunit/phpunit": "^8.0 || ^9.0"
            },
            "type": "library",
            "extra": {
                "branch-alias": {
                    "dev-master": "1.x-dev"
                }
            },
            "autoload": {
                "psr-4": {
                    "Prophecy\\": "src/Prophecy"
                }
            },
            "notification-url": "https://packagist.org/downloads/",
            "license": [
                "MIT"
            ],
            "authors": [
                {
                    "name": "Konstantin Kudryashov",
                    "email": "ever.zet@gmail.com",
                    "homepage": "http://everzet.com"
                },
                {
                    "name": "Marcello Duarte",
                    "email": "marcello.duarte@gmail.com"
                }
            ],
            "description": "Highly opinionated mocking framework for PHP 5.3+",
            "homepage": "https://github.com/phpspec/prophecy",
            "keywords": [
                "Double",
                "Dummy",
                "fake",
                "mock",
                "spy",
                "stub"
            ],
            "support": {
                "issues": "https://github.com/phpspec/prophecy/issues",
                "source": "https://github.com/phpspec/prophecy/tree/v1.15.0"
            },
            "time": "2021-12-08T12:19:24+00:00"
        },
        {
            "name": "phpstan/phpstan",
            "version": "1.5.6",
            "source": {
                "type": "git",
                "url": "https://github.com/phpstan/phpstan.git",
                "reference": "799dd8c2d2c9c704bb55d2078078cb970cf0f6d1"
            },
            "dist": {
                "type": "zip",
                "url": "https://api.github.com/repos/phpstan/phpstan/zipball/799dd8c2d2c9c704bb55d2078078cb970cf0f6d1",
                "reference": "799dd8c2d2c9c704bb55d2078078cb970cf0f6d1",
                "shasum": ""
            },
            "require": {
                "php": "^7.2|^8.0"
            },
            "conflict": {
                "phpstan/phpstan-shim": "*"
            },
            "bin": [
                "phpstan",
                "phpstan.phar"
            ],
            "type": "library",
            "autoload": {
                "files": [
                    "bootstrap.php"
                ]
            },
            "notification-url": "https://packagist.org/downloads/",
            "license": [
                "MIT"
            ],
            "description": "PHPStan - PHP Static Analysis Tool",
            "support": {
                "issues": "https://github.com/phpstan/phpstan/issues",
                "source": "https://github.com/phpstan/phpstan/tree/1.5.6"
            },
            "funding": [
                {
                    "url": "https://github.com/ondrejmirtes",
                    "type": "github"
                },
                {
                    "url": "https://github.com/phpstan",
                    "type": "github"
                },
                {
                    "url": "https://www.patreon.com/phpstan",
                    "type": "patreon"
                },
                {
                    "url": "https://tidelift.com/funding/github/packagist/phpstan/phpstan",
                    "type": "tidelift"
                }
            ],
            "time": "2022-04-15T11:13:37+00:00"
        },
        {
            "name": "phpstan/phpstan-phpunit",
            "version": "1.1.0",
            "source": {
                "type": "git",
                "url": "https://github.com/phpstan/phpstan-phpunit.git",
                "reference": "09133ce914f1388a8bb8c7f8573aaa3723cff52a"
            },
            "dist": {
                "type": "zip",
                "url": "https://api.github.com/repos/phpstan/phpstan-phpunit/zipball/09133ce914f1388a8bb8c7f8573aaa3723cff52a",
                "reference": "09133ce914f1388a8bb8c7f8573aaa3723cff52a",
                "shasum": ""
            },
            "require": {
                "php": "^7.2 || ^8.0",
                "phpstan/phpstan": "^1.5.0"
            },
            "conflict": {
                "phpunit/phpunit": "<7.0"
            },
            "require-dev": {
                "nikic/php-parser": "^4.13.0",
                "php-parallel-lint/php-parallel-lint": "^1.2",
                "phpstan/phpstan-strict-rules": "^1.0",
                "phpunit/phpunit": "^9.5"
            },
            "type": "phpstan-extension",
            "extra": {
                "phpstan": {
                    "includes": [
                        "extension.neon",
                        "rules.neon"
                    ]
                }
            },
            "autoload": {
                "psr-4": {
                    "PHPStan\\": "src/"
                }
            },
            "notification-url": "https://packagist.org/downloads/",
            "license": [
                "MIT"
            ],
            "description": "PHPUnit extensions and rules for PHPStan",
            "support": {
                "issues": "https://github.com/phpstan/phpstan-phpunit/issues",
                "source": "https://github.com/phpstan/phpstan-phpunit/tree/1.1.0"
            },
            "time": "2022-03-28T09:20:49+00:00"
        },
        {
            "name": "phpstan/phpstan-strict-rules",
            "version": "1.1.0",
            "source": {
                "type": "git",
                "url": "https://github.com/phpstan/phpstan-strict-rules.git",
                "reference": "e12d55f74a8cca18c6e684c6450767e055ba7717"
            },
            "dist": {
                "type": "zip",
                "url": "https://api.github.com/repos/phpstan/phpstan-strict-rules/zipball/e12d55f74a8cca18c6e684c6450767e055ba7717",
                "reference": "e12d55f74a8cca18c6e684c6450767e055ba7717",
                "shasum": ""
            },
            "require": {
                "php": "^7.1 || ^8.0",
                "phpstan/phpstan": "^1.2.0"
            },
            "require-dev": {
                "nikic/php-parser": "^4.13.0",
                "php-parallel-lint/php-parallel-lint": "^1.2",
                "phpstan/phpstan-phpunit": "^1.0",
                "phpunit/phpunit": "^9.5"
            },
            "type": "phpstan-extension",
            "extra": {
                "branch-alias": {
                    "dev-master": "1.0-dev"
                },
                "phpstan": {
                    "includes": [
                        "rules.neon"
                    ]
                }
            },
            "autoload": {
                "psr-4": {
                    "PHPStan\\": "src/"
                }
            },
            "notification-url": "https://packagist.org/downloads/",
            "license": [
                "MIT"
            ],
            "description": "Extra strict and opinionated rules for PHPStan",
            "support": {
                "issues": "https://github.com/phpstan/phpstan-strict-rules/issues",
                "source": "https://github.com/phpstan/phpstan-strict-rules/tree/1.1.0"
            },
            "time": "2021-11-18T09:30:29+00:00"
        },
        {
            "name": "phpunit/php-code-coverage",
            "version": "9.2.15",
            "source": {
                "type": "git",
                "url": "https://github.com/sebastianbergmann/php-code-coverage.git",
                "reference": "2e9da11878c4202f97915c1cb4bb1ca318a63f5f"
            },
            "dist": {
                "type": "zip",
                "url": "https://api.github.com/repos/sebastianbergmann/php-code-coverage/zipball/2e9da11878c4202f97915c1cb4bb1ca318a63f5f",
                "reference": "2e9da11878c4202f97915c1cb4bb1ca318a63f5f",
                "shasum": ""
            },
            "require": {
                "ext-dom": "*",
                "ext-libxml": "*",
                "ext-xmlwriter": "*",
                "nikic/php-parser": "^4.13.0",
                "php": ">=7.3",
                "phpunit/php-file-iterator": "^3.0.3",
                "phpunit/php-text-template": "^2.0.2",
                "sebastian/code-unit-reverse-lookup": "^2.0.2",
                "sebastian/complexity": "^2.0",
                "sebastian/environment": "^5.1.2",
                "sebastian/lines-of-code": "^1.0.3",
                "sebastian/version": "^3.0.1",
                "theseer/tokenizer": "^1.2.0"
            },
            "require-dev": {
                "phpunit/phpunit": "^9.3"
            },
            "suggest": {
                "ext-pcov": "*",
                "ext-xdebug": "*"
            },
            "type": "library",
            "extra": {
                "branch-alias": {
                    "dev-master": "9.2-dev"
                }
            },
            "autoload": {
                "classmap": [
                    "src/"
                ]
            },
            "notification-url": "https://packagist.org/downloads/",
            "license": [
                "BSD-3-Clause"
            ],
            "authors": [
                {
                    "name": "Sebastian Bergmann",
                    "email": "sebastian@phpunit.de",
                    "role": "lead"
                }
            ],
            "description": "Library that provides collection, processing, and rendering functionality for PHP code coverage information.",
            "homepage": "https://github.com/sebastianbergmann/php-code-coverage",
            "keywords": [
                "coverage",
                "testing",
                "xunit"
            ],
            "support": {
                "issues": "https://github.com/sebastianbergmann/php-code-coverage/issues",
                "source": "https://github.com/sebastianbergmann/php-code-coverage/tree/9.2.15"
            },
            "funding": [
                {
                    "url": "https://github.com/sebastianbergmann",
                    "type": "github"
                }
            ],
            "time": "2022-03-07T09:28:20+00:00"
        },
        {
            "name": "phpunit/php-file-iterator",
            "version": "3.0.6",
            "source": {
                "type": "git",
                "url": "https://github.com/sebastianbergmann/php-file-iterator.git",
                "reference": "cf1c2e7c203ac650e352f4cc675a7021e7d1b3cf"
            },
            "dist": {
                "type": "zip",
                "url": "https://api.github.com/repos/sebastianbergmann/php-file-iterator/zipball/cf1c2e7c203ac650e352f4cc675a7021e7d1b3cf",
                "reference": "cf1c2e7c203ac650e352f4cc675a7021e7d1b3cf",
                "shasum": ""
            },
            "require": {
                "php": ">=7.3"
            },
            "require-dev": {
                "phpunit/phpunit": "^9.3"
            },
            "type": "library",
            "extra": {
                "branch-alias": {
                    "dev-master": "3.0-dev"
                }
            },
            "autoload": {
                "classmap": [
                    "src/"
                ]
            },
            "notification-url": "https://packagist.org/downloads/",
            "license": [
                "BSD-3-Clause"
            ],
            "authors": [
                {
                    "name": "Sebastian Bergmann",
                    "email": "sebastian@phpunit.de",
                    "role": "lead"
                }
            ],
            "description": "FilterIterator implementation that filters files based on a list of suffixes.",
            "homepage": "https://github.com/sebastianbergmann/php-file-iterator/",
            "keywords": [
                "filesystem",
                "iterator"
            ],
            "support": {
                "issues": "https://github.com/sebastianbergmann/php-file-iterator/issues",
                "source": "https://github.com/sebastianbergmann/php-file-iterator/tree/3.0.6"
            },
            "funding": [
                {
                    "url": "https://github.com/sebastianbergmann",
                    "type": "github"
                }
            ],
            "time": "2021-12-02T12:48:52+00:00"
        },
        {
            "name": "phpunit/php-invoker",
            "version": "3.1.1",
            "source": {
                "type": "git",
                "url": "https://github.com/sebastianbergmann/php-invoker.git",
                "reference": "5a10147d0aaf65b58940a0b72f71c9ac0423cc67"
            },
            "dist": {
                "type": "zip",
                "url": "https://api.github.com/repos/sebastianbergmann/php-invoker/zipball/5a10147d0aaf65b58940a0b72f71c9ac0423cc67",
                "reference": "5a10147d0aaf65b58940a0b72f71c9ac0423cc67",
                "shasum": ""
            },
            "require": {
                "php": ">=7.3"
            },
            "require-dev": {
                "ext-pcntl": "*",
                "phpunit/phpunit": "^9.3"
            },
            "suggest": {
                "ext-pcntl": "*"
            },
            "type": "library",
            "extra": {
                "branch-alias": {
                    "dev-master": "3.1-dev"
                }
            },
            "autoload": {
                "classmap": [
                    "src/"
                ]
            },
            "notification-url": "https://packagist.org/downloads/",
            "license": [
                "BSD-3-Clause"
            ],
            "authors": [
                {
                    "name": "Sebastian Bergmann",
                    "email": "sebastian@phpunit.de",
                    "role": "lead"
                }
            ],
            "description": "Invoke callables with a timeout",
            "homepage": "https://github.com/sebastianbergmann/php-invoker/",
            "keywords": [
                "process"
            ],
            "support": {
                "issues": "https://github.com/sebastianbergmann/php-invoker/issues",
                "source": "https://github.com/sebastianbergmann/php-invoker/tree/3.1.1"
            },
            "funding": [
                {
                    "url": "https://github.com/sebastianbergmann",
                    "type": "github"
                }
            ],
            "time": "2020-09-28T05:58:55+00:00"
        },
        {
            "name": "phpunit/php-text-template",
            "version": "2.0.4",
            "source": {
                "type": "git",
                "url": "https://github.com/sebastianbergmann/php-text-template.git",
                "reference": "5da5f67fc95621df9ff4c4e5a84d6a8a2acf7c28"
            },
            "dist": {
                "type": "zip",
                "url": "https://api.github.com/repos/sebastianbergmann/php-text-template/zipball/5da5f67fc95621df9ff4c4e5a84d6a8a2acf7c28",
                "reference": "5da5f67fc95621df9ff4c4e5a84d6a8a2acf7c28",
                "shasum": ""
            },
            "require": {
                "php": ">=7.3"
            },
            "require-dev": {
                "phpunit/phpunit": "^9.3"
            },
            "type": "library",
            "extra": {
                "branch-alias": {
                    "dev-master": "2.0-dev"
                }
            },
            "autoload": {
                "classmap": [
                    "src/"
                ]
            },
            "notification-url": "https://packagist.org/downloads/",
            "license": [
                "BSD-3-Clause"
            ],
            "authors": [
                {
                    "name": "Sebastian Bergmann",
                    "email": "sebastian@phpunit.de",
                    "role": "lead"
                }
            ],
            "description": "Simple template engine.",
            "homepage": "https://github.com/sebastianbergmann/php-text-template/",
            "keywords": [
                "template"
            ],
            "support": {
                "issues": "https://github.com/sebastianbergmann/php-text-template/issues",
                "source": "https://github.com/sebastianbergmann/php-text-template/tree/2.0.4"
            },
            "funding": [
                {
                    "url": "https://github.com/sebastianbergmann",
                    "type": "github"
                }
            ],
            "time": "2020-10-26T05:33:50+00:00"
        },
        {
            "name": "phpunit/php-timer",
            "version": "5.0.3",
            "source": {
                "type": "git",
                "url": "https://github.com/sebastianbergmann/php-timer.git",
                "reference": "5a63ce20ed1b5bf577850e2c4e87f4aa902afbd2"
            },
            "dist": {
                "type": "zip",
                "url": "https://api.github.com/repos/sebastianbergmann/php-timer/zipball/5a63ce20ed1b5bf577850e2c4e87f4aa902afbd2",
                "reference": "5a63ce20ed1b5bf577850e2c4e87f4aa902afbd2",
                "shasum": ""
            },
            "require": {
                "php": ">=7.3"
            },
            "require-dev": {
                "phpunit/phpunit": "^9.3"
            },
            "type": "library",
            "extra": {
                "branch-alias": {
                    "dev-master": "5.0-dev"
                }
            },
            "autoload": {
                "classmap": [
                    "src/"
                ]
            },
            "notification-url": "https://packagist.org/downloads/",
            "license": [
                "BSD-3-Clause"
            ],
            "authors": [
                {
                    "name": "Sebastian Bergmann",
                    "email": "sebastian@phpunit.de",
                    "role": "lead"
                }
            ],
            "description": "Utility class for timing",
            "homepage": "https://github.com/sebastianbergmann/php-timer/",
            "keywords": [
                "timer"
            ],
            "support": {
                "issues": "https://github.com/sebastianbergmann/php-timer/issues",
                "source": "https://github.com/sebastianbergmann/php-timer/tree/5.0.3"
            },
            "funding": [
                {
                    "url": "https://github.com/sebastianbergmann",
                    "type": "github"
                }
            ],
            "time": "2020-10-26T13:16:10+00:00"
        },
        {
            "name": "phpunit/phpunit",
            "version": "9.5.20",
            "source": {
                "type": "git",
                "url": "https://github.com/sebastianbergmann/phpunit.git",
                "reference": "12bc8879fb65aef2138b26fc633cb1e3620cffba"
            },
            "dist": {
                "type": "zip",
                "url": "https://api.github.com/repos/sebastianbergmann/phpunit/zipball/12bc8879fb65aef2138b26fc633cb1e3620cffba",
                "reference": "12bc8879fb65aef2138b26fc633cb1e3620cffba",
                "shasum": ""
            },
            "require": {
                "doctrine/instantiator": "^1.3.1",
                "ext-dom": "*",
                "ext-json": "*",
                "ext-libxml": "*",
                "ext-mbstring": "*",
                "ext-xml": "*",
                "ext-xmlwriter": "*",
                "myclabs/deep-copy": "^1.10.1",
                "phar-io/manifest": "^2.0.3",
                "phar-io/version": "^3.0.2",
                "php": ">=7.3",
                "phpspec/prophecy": "^1.12.1",
                "phpunit/php-code-coverage": "^9.2.13",
                "phpunit/php-file-iterator": "^3.0.5",
                "phpunit/php-invoker": "^3.1.1",
                "phpunit/php-text-template": "^2.0.3",
                "phpunit/php-timer": "^5.0.2",
                "sebastian/cli-parser": "^1.0.1",
                "sebastian/code-unit": "^1.0.6",
                "sebastian/comparator": "^4.0.5",
                "sebastian/diff": "^4.0.3",
                "sebastian/environment": "^5.1.3",
                "sebastian/exporter": "^4.0.3",
                "sebastian/global-state": "^5.0.1",
                "sebastian/object-enumerator": "^4.0.3",
                "sebastian/resource-operations": "^3.0.3",
                "sebastian/type": "^3.0",
                "sebastian/version": "^3.0.2"
            },
            "require-dev": {
                "ext-pdo": "*",
                "phpspec/prophecy-phpunit": "^2.0.1"
            },
            "suggest": {
                "ext-soap": "*",
                "ext-xdebug": "*"
            },
            "bin": [
                "phpunit"
            ],
            "type": "library",
            "extra": {
                "branch-alias": {
                    "dev-master": "9.5-dev"
                }
            },
            "autoload": {
                "files": [
                    "src/Framework/Assert/Functions.php"
                ],
                "classmap": [
                    "src/"
                ]
            },
            "notification-url": "https://packagist.org/downloads/",
            "license": [
                "BSD-3-Clause"
            ],
            "authors": [
                {
                    "name": "Sebastian Bergmann",
                    "email": "sebastian@phpunit.de",
                    "role": "lead"
                }
            ],
            "description": "The PHP Unit Testing framework.",
            "homepage": "https://phpunit.de/",
            "keywords": [
                "phpunit",
                "testing",
                "xunit"
            ],
            "support": {
                "issues": "https://github.com/sebastianbergmann/phpunit/issues",
                "source": "https://github.com/sebastianbergmann/phpunit/tree/9.5.20"
            },
            "funding": [
                {
                    "url": "https://phpunit.de/sponsors.html",
                    "type": "custom"
                },
                {
                    "url": "https://github.com/sebastianbergmann",
                    "type": "github"
                }
            ],
            "time": "2022-04-01T12:37:26+00:00"
        },
        {
            "name": "sebastian/cli-parser",
            "version": "1.0.1",
            "source": {
                "type": "git",
                "url": "https://github.com/sebastianbergmann/cli-parser.git",
                "reference": "442e7c7e687e42adc03470c7b668bc4b2402c0b2"
            },
            "dist": {
                "type": "zip",
                "url": "https://api.github.com/repos/sebastianbergmann/cli-parser/zipball/442e7c7e687e42adc03470c7b668bc4b2402c0b2",
                "reference": "442e7c7e687e42adc03470c7b668bc4b2402c0b2",
                "shasum": ""
            },
            "require": {
                "php": ">=7.3"
            },
            "require-dev": {
                "phpunit/phpunit": "^9.3"
            },
            "type": "library",
            "extra": {
                "branch-alias": {
                    "dev-master": "1.0-dev"
                }
            },
            "autoload": {
                "classmap": [
                    "src/"
                ]
            },
            "notification-url": "https://packagist.org/downloads/",
            "license": [
                "BSD-3-Clause"
            ],
            "authors": [
                {
                    "name": "Sebastian Bergmann",
                    "email": "sebastian@phpunit.de",
                    "role": "lead"
                }
            ],
            "description": "Library for parsing CLI options",
            "homepage": "https://github.com/sebastianbergmann/cli-parser",
            "support": {
                "issues": "https://github.com/sebastianbergmann/cli-parser/issues",
                "source": "https://github.com/sebastianbergmann/cli-parser/tree/1.0.1"
            },
            "funding": [
                {
                    "url": "https://github.com/sebastianbergmann",
                    "type": "github"
                }
            ],
            "time": "2020-09-28T06:08:49+00:00"
        },
        {
            "name": "sebastian/code-unit",
            "version": "1.0.8",
            "source": {
                "type": "git",
                "url": "https://github.com/sebastianbergmann/code-unit.git",
                "reference": "1fc9f64c0927627ef78ba436c9b17d967e68e120"
            },
            "dist": {
                "type": "zip",
                "url": "https://api.github.com/repos/sebastianbergmann/code-unit/zipball/1fc9f64c0927627ef78ba436c9b17d967e68e120",
                "reference": "1fc9f64c0927627ef78ba436c9b17d967e68e120",
                "shasum": ""
            },
            "require": {
                "php": ">=7.3"
            },
            "require-dev": {
                "phpunit/phpunit": "^9.3"
            },
            "type": "library",
            "extra": {
                "branch-alias": {
                    "dev-master": "1.0-dev"
                }
            },
            "autoload": {
                "classmap": [
                    "src/"
                ]
            },
            "notification-url": "https://packagist.org/downloads/",
            "license": [
                "BSD-3-Clause"
            ],
            "authors": [
                {
                    "name": "Sebastian Bergmann",
                    "email": "sebastian@phpunit.de",
                    "role": "lead"
                }
            ],
            "description": "Collection of value objects that represent the PHP code units",
            "homepage": "https://github.com/sebastianbergmann/code-unit",
            "support": {
                "issues": "https://github.com/sebastianbergmann/code-unit/issues",
                "source": "https://github.com/sebastianbergmann/code-unit/tree/1.0.8"
            },
            "funding": [
                {
                    "url": "https://github.com/sebastianbergmann",
                    "type": "github"
                }
            ],
            "time": "2020-10-26T13:08:54+00:00"
        },
        {
            "name": "sebastian/code-unit-reverse-lookup",
            "version": "2.0.3",
            "source": {
                "type": "git",
                "url": "https://github.com/sebastianbergmann/code-unit-reverse-lookup.git",
                "reference": "ac91f01ccec49fb77bdc6fd1e548bc70f7faa3e5"
            },
            "dist": {
                "type": "zip",
                "url": "https://api.github.com/repos/sebastianbergmann/code-unit-reverse-lookup/zipball/ac91f01ccec49fb77bdc6fd1e548bc70f7faa3e5",
                "reference": "ac91f01ccec49fb77bdc6fd1e548bc70f7faa3e5",
                "shasum": ""
            },
            "require": {
                "php": ">=7.3"
            },
            "require-dev": {
                "phpunit/phpunit": "^9.3"
            },
            "type": "library",
            "extra": {
                "branch-alias": {
                    "dev-master": "2.0-dev"
                }
            },
            "autoload": {
                "classmap": [
                    "src/"
                ]
            },
            "notification-url": "https://packagist.org/downloads/",
            "license": [
                "BSD-3-Clause"
            ],
            "authors": [
                {
                    "name": "Sebastian Bergmann",
                    "email": "sebastian@phpunit.de"
                }
            ],
            "description": "Looks up which function or method a line of code belongs to",
            "homepage": "https://github.com/sebastianbergmann/code-unit-reverse-lookup/",
            "support": {
                "issues": "https://github.com/sebastianbergmann/code-unit-reverse-lookup/issues",
                "source": "https://github.com/sebastianbergmann/code-unit-reverse-lookup/tree/2.0.3"
            },
            "funding": [
                {
                    "url": "https://github.com/sebastianbergmann",
                    "type": "github"
                }
            ],
            "time": "2020-09-28T05:30:19+00:00"
        },
        {
            "name": "sebastian/comparator",
            "version": "4.0.6",
            "source": {
                "type": "git",
                "url": "https://github.com/sebastianbergmann/comparator.git",
                "reference": "55f4261989e546dc112258c7a75935a81a7ce382"
            },
            "dist": {
                "type": "zip",
                "url": "https://api.github.com/repos/sebastianbergmann/comparator/zipball/55f4261989e546dc112258c7a75935a81a7ce382",
                "reference": "55f4261989e546dc112258c7a75935a81a7ce382",
                "shasum": ""
            },
            "require": {
                "php": ">=7.3",
                "sebastian/diff": "^4.0",
                "sebastian/exporter": "^4.0"
            },
            "require-dev": {
                "phpunit/phpunit": "^9.3"
            },
            "type": "library",
            "extra": {
                "branch-alias": {
                    "dev-master": "4.0-dev"
                }
            },
            "autoload": {
                "classmap": [
                    "src/"
                ]
            },
            "notification-url": "https://packagist.org/downloads/",
            "license": [
                "BSD-3-Clause"
            ],
            "authors": [
                {
                    "name": "Sebastian Bergmann",
                    "email": "sebastian@phpunit.de"
                },
                {
                    "name": "Jeff Welch",
                    "email": "whatthejeff@gmail.com"
                },
                {
                    "name": "Volker Dusch",
                    "email": "github@wallbash.com"
                },
                {
                    "name": "Bernhard Schussek",
                    "email": "bschussek@2bepublished.at"
                }
            ],
            "description": "Provides the functionality to compare PHP values for equality",
            "homepage": "https://github.com/sebastianbergmann/comparator",
            "keywords": [
                "comparator",
                "compare",
                "equality"
            ],
            "support": {
                "issues": "https://github.com/sebastianbergmann/comparator/issues",
                "source": "https://github.com/sebastianbergmann/comparator/tree/4.0.6"
            },
            "funding": [
                {
                    "url": "https://github.com/sebastianbergmann",
                    "type": "github"
                }
            ],
            "time": "2020-10-26T15:49:45+00:00"
        },
        {
            "name": "sebastian/complexity",
            "version": "2.0.2",
            "source": {
                "type": "git",
                "url": "https://github.com/sebastianbergmann/complexity.git",
                "reference": "739b35e53379900cc9ac327b2147867b8b6efd88"
            },
            "dist": {
                "type": "zip",
                "url": "https://api.github.com/repos/sebastianbergmann/complexity/zipball/739b35e53379900cc9ac327b2147867b8b6efd88",
                "reference": "739b35e53379900cc9ac327b2147867b8b6efd88",
                "shasum": ""
            },
            "require": {
                "nikic/php-parser": "^4.7",
                "php": ">=7.3"
            },
            "require-dev": {
                "phpunit/phpunit": "^9.3"
            },
            "type": "library",
            "extra": {
                "branch-alias": {
                    "dev-master": "2.0-dev"
                }
            },
            "autoload": {
                "classmap": [
                    "src/"
                ]
            },
            "notification-url": "https://packagist.org/downloads/",
            "license": [
                "BSD-3-Clause"
            ],
            "authors": [
                {
                    "name": "Sebastian Bergmann",
                    "email": "sebastian@phpunit.de",
                    "role": "lead"
                }
            ],
            "description": "Library for calculating the complexity of PHP code units",
            "homepage": "https://github.com/sebastianbergmann/complexity",
            "support": {
                "issues": "https://github.com/sebastianbergmann/complexity/issues",
                "source": "https://github.com/sebastianbergmann/complexity/tree/2.0.2"
            },
            "funding": [
                {
                    "url": "https://github.com/sebastianbergmann",
                    "type": "github"
                }
            ],
            "time": "2020-10-26T15:52:27+00:00"
        },
        {
            "name": "sebastian/diff",
            "version": "4.0.4",
            "source": {
                "type": "git",
                "url": "https://github.com/sebastianbergmann/diff.git",
                "reference": "3461e3fccc7cfdfc2720be910d3bd73c69be590d"
            },
            "dist": {
                "type": "zip",
                "url": "https://api.github.com/repos/sebastianbergmann/diff/zipball/3461e3fccc7cfdfc2720be910d3bd73c69be590d",
                "reference": "3461e3fccc7cfdfc2720be910d3bd73c69be590d",
                "shasum": ""
            },
            "require": {
                "php": ">=7.3"
            },
            "require-dev": {
                "phpunit/phpunit": "^9.3",
                "symfony/process": "^4.2 || ^5"
            },
            "type": "library",
            "extra": {
                "branch-alias": {
                    "dev-master": "4.0-dev"
                }
            },
            "autoload": {
                "classmap": [
                    "src/"
                ]
            },
            "notification-url": "https://packagist.org/downloads/",
            "license": [
                "BSD-3-Clause"
            ],
            "authors": [
                {
                    "name": "Sebastian Bergmann",
                    "email": "sebastian@phpunit.de"
                },
                {
                    "name": "Kore Nordmann",
                    "email": "mail@kore-nordmann.de"
                }
            ],
            "description": "Diff implementation",
            "homepage": "https://github.com/sebastianbergmann/diff",
            "keywords": [
                "diff",
                "udiff",
                "unidiff",
                "unified diff"
            ],
            "support": {
                "issues": "https://github.com/sebastianbergmann/diff/issues",
                "source": "https://github.com/sebastianbergmann/diff/tree/4.0.4"
            },
            "funding": [
                {
                    "url": "https://github.com/sebastianbergmann",
                    "type": "github"
                }
            ],
            "time": "2020-10-26T13:10:38+00:00"
        },
        {
            "name": "sebastian/environment",
            "version": "5.1.4",
            "source": {
                "type": "git",
                "url": "https://github.com/sebastianbergmann/environment.git",
                "reference": "1b5dff7bb151a4db11d49d90e5408e4e938270f7"
            },
            "dist": {
                "type": "zip",
                "url": "https://api.github.com/repos/sebastianbergmann/environment/zipball/1b5dff7bb151a4db11d49d90e5408e4e938270f7",
                "reference": "1b5dff7bb151a4db11d49d90e5408e4e938270f7",
                "shasum": ""
            },
            "require": {
                "php": ">=7.3"
            },
            "require-dev": {
                "phpunit/phpunit": "^9.3"
            },
            "suggest": {
                "ext-posix": "*"
            },
            "type": "library",
            "extra": {
                "branch-alias": {
                    "dev-master": "5.1-dev"
                }
            },
            "autoload": {
                "classmap": [
                    "src/"
                ]
            },
            "notification-url": "https://packagist.org/downloads/",
            "license": [
                "BSD-3-Clause"
            ],
            "authors": [
                {
                    "name": "Sebastian Bergmann",
                    "email": "sebastian@phpunit.de"
                }
            ],
            "description": "Provides functionality to handle HHVM/PHP environments",
            "homepage": "http://www.github.com/sebastianbergmann/environment",
            "keywords": [
                "Xdebug",
                "environment",
                "hhvm"
            ],
            "support": {
                "issues": "https://github.com/sebastianbergmann/environment/issues",
                "source": "https://github.com/sebastianbergmann/environment/tree/5.1.4"
            },
            "funding": [
                {
                    "url": "https://github.com/sebastianbergmann",
                    "type": "github"
                }
            ],
            "time": "2022-04-03T09:37:03+00:00"
        },
        {
            "name": "sebastian/exporter",
            "version": "4.0.4",
            "source": {
                "type": "git",
                "url": "https://github.com/sebastianbergmann/exporter.git",
                "reference": "65e8b7db476c5dd267e65eea9cab77584d3cfff9"
            },
            "dist": {
                "type": "zip",
                "url": "https://api.github.com/repos/sebastianbergmann/exporter/zipball/65e8b7db476c5dd267e65eea9cab77584d3cfff9",
                "reference": "65e8b7db476c5dd267e65eea9cab77584d3cfff9",
                "shasum": ""
            },
            "require": {
                "php": ">=7.3",
                "sebastian/recursion-context": "^4.0"
            },
            "require-dev": {
                "ext-mbstring": "*",
                "phpunit/phpunit": "^9.3"
            },
            "type": "library",
            "extra": {
                "branch-alias": {
                    "dev-master": "4.0-dev"
                }
            },
            "autoload": {
                "classmap": [
                    "src/"
                ]
            },
            "notification-url": "https://packagist.org/downloads/",
            "license": [
                "BSD-3-Clause"
            ],
            "authors": [
                {
                    "name": "Sebastian Bergmann",
                    "email": "sebastian@phpunit.de"
                },
                {
                    "name": "Jeff Welch",
                    "email": "whatthejeff@gmail.com"
                },
                {
                    "name": "Volker Dusch",
                    "email": "github@wallbash.com"
                },
                {
                    "name": "Adam Harvey",
                    "email": "aharvey@php.net"
                },
                {
                    "name": "Bernhard Schussek",
                    "email": "bschussek@gmail.com"
                }
            ],
            "description": "Provides the functionality to export PHP variables for visualization",
            "homepage": "https://www.github.com/sebastianbergmann/exporter",
            "keywords": [
                "export",
                "exporter"
            ],
            "support": {
                "issues": "https://github.com/sebastianbergmann/exporter/issues",
                "source": "https://github.com/sebastianbergmann/exporter/tree/4.0.4"
            },
            "funding": [
                {
                    "url": "https://github.com/sebastianbergmann",
                    "type": "github"
                }
            ],
            "time": "2021-11-11T14:18:36+00:00"
        },
        {
            "name": "sebastian/global-state",
            "version": "5.0.5",
            "source": {
                "type": "git",
                "url": "https://github.com/sebastianbergmann/global-state.git",
                "reference": "0ca8db5a5fc9c8646244e629625ac486fa286bf2"
            },
            "dist": {
                "type": "zip",
                "url": "https://api.github.com/repos/sebastianbergmann/global-state/zipball/0ca8db5a5fc9c8646244e629625ac486fa286bf2",
                "reference": "0ca8db5a5fc9c8646244e629625ac486fa286bf2",
                "shasum": ""
            },
            "require": {
                "php": ">=7.3",
                "sebastian/object-reflector": "^2.0",
                "sebastian/recursion-context": "^4.0"
            },
            "require-dev": {
                "ext-dom": "*",
                "phpunit/phpunit": "^9.3"
            },
            "suggest": {
                "ext-uopz": "*"
            },
            "type": "library",
            "extra": {
                "branch-alias": {
                    "dev-master": "5.0-dev"
                }
            },
            "autoload": {
                "classmap": [
                    "src/"
                ]
            },
            "notification-url": "https://packagist.org/downloads/",
            "license": [
                "BSD-3-Clause"
            ],
            "authors": [
                {
                    "name": "Sebastian Bergmann",
                    "email": "sebastian@phpunit.de"
                }
            ],
            "description": "Snapshotting of global state",
            "homepage": "http://www.github.com/sebastianbergmann/global-state",
            "keywords": [
                "global state"
            ],
            "support": {
                "issues": "https://github.com/sebastianbergmann/global-state/issues",
                "source": "https://github.com/sebastianbergmann/global-state/tree/5.0.5"
            },
            "funding": [
                {
                    "url": "https://github.com/sebastianbergmann",
                    "type": "github"
                }
            ],
            "time": "2022-02-14T08:28:10+00:00"
        },
        {
            "name": "sebastian/lines-of-code",
            "version": "1.0.3",
            "source": {
                "type": "git",
                "url": "https://github.com/sebastianbergmann/lines-of-code.git",
                "reference": "c1c2e997aa3146983ed888ad08b15470a2e22ecc"
            },
            "dist": {
                "type": "zip",
                "url": "https://api.github.com/repos/sebastianbergmann/lines-of-code/zipball/c1c2e997aa3146983ed888ad08b15470a2e22ecc",
                "reference": "c1c2e997aa3146983ed888ad08b15470a2e22ecc",
                "shasum": ""
            },
            "require": {
                "nikic/php-parser": "^4.6",
                "php": ">=7.3"
            },
            "require-dev": {
                "phpunit/phpunit": "^9.3"
            },
            "type": "library",
            "extra": {
                "branch-alias": {
                    "dev-master": "1.0-dev"
                }
            },
            "autoload": {
                "classmap": [
                    "src/"
                ]
            },
            "notification-url": "https://packagist.org/downloads/",
            "license": [
                "BSD-3-Clause"
            ],
            "authors": [
                {
                    "name": "Sebastian Bergmann",
                    "email": "sebastian@phpunit.de",
                    "role": "lead"
                }
            ],
            "description": "Library for counting the lines of code in PHP source code",
            "homepage": "https://github.com/sebastianbergmann/lines-of-code",
            "support": {
                "issues": "https://github.com/sebastianbergmann/lines-of-code/issues",
                "source": "https://github.com/sebastianbergmann/lines-of-code/tree/1.0.3"
            },
            "funding": [
                {
                    "url": "https://github.com/sebastianbergmann",
                    "type": "github"
                }
            ],
            "time": "2020-11-28T06:42:11+00:00"
        },
        {
            "name": "sebastian/object-enumerator",
            "version": "4.0.4",
            "source": {
                "type": "git",
                "url": "https://github.com/sebastianbergmann/object-enumerator.git",
                "reference": "5c9eeac41b290a3712d88851518825ad78f45c71"
            },
            "dist": {
                "type": "zip",
                "url": "https://api.github.com/repos/sebastianbergmann/object-enumerator/zipball/5c9eeac41b290a3712d88851518825ad78f45c71",
                "reference": "5c9eeac41b290a3712d88851518825ad78f45c71",
                "shasum": ""
            },
            "require": {
                "php": ">=7.3",
                "sebastian/object-reflector": "^2.0",
                "sebastian/recursion-context": "^4.0"
            },
            "require-dev": {
                "phpunit/phpunit": "^9.3"
            },
            "type": "library",
            "extra": {
                "branch-alias": {
                    "dev-master": "4.0-dev"
                }
            },
            "autoload": {
                "classmap": [
                    "src/"
                ]
            },
            "notification-url": "https://packagist.org/downloads/",
            "license": [
                "BSD-3-Clause"
            ],
            "authors": [
                {
                    "name": "Sebastian Bergmann",
                    "email": "sebastian@phpunit.de"
                }
            ],
            "description": "Traverses array structures and object graphs to enumerate all referenced objects",
            "homepage": "https://github.com/sebastianbergmann/object-enumerator/",
            "support": {
                "issues": "https://github.com/sebastianbergmann/object-enumerator/issues",
                "source": "https://github.com/sebastianbergmann/object-enumerator/tree/4.0.4"
            },
            "funding": [
                {
                    "url": "https://github.com/sebastianbergmann",
                    "type": "github"
                }
            ],
            "time": "2020-10-26T13:12:34+00:00"
        },
        {
            "name": "sebastian/object-reflector",
            "version": "2.0.4",
            "source": {
                "type": "git",
                "url": "https://github.com/sebastianbergmann/object-reflector.git",
                "reference": "b4f479ebdbf63ac605d183ece17d8d7fe49c15c7"
            },
            "dist": {
                "type": "zip",
                "url": "https://api.github.com/repos/sebastianbergmann/object-reflector/zipball/b4f479ebdbf63ac605d183ece17d8d7fe49c15c7",
                "reference": "b4f479ebdbf63ac605d183ece17d8d7fe49c15c7",
                "shasum": ""
            },
            "require": {
                "php": ">=7.3"
            },
            "require-dev": {
                "phpunit/phpunit": "^9.3"
            },
            "type": "library",
            "extra": {
                "branch-alias": {
                    "dev-master": "2.0-dev"
                }
            },
            "autoload": {
                "classmap": [
                    "src/"
                ]
            },
            "notification-url": "https://packagist.org/downloads/",
            "license": [
                "BSD-3-Clause"
            ],
            "authors": [
                {
                    "name": "Sebastian Bergmann",
                    "email": "sebastian@phpunit.de"
                }
            ],
            "description": "Allows reflection of object attributes, including inherited and non-public ones",
            "homepage": "https://github.com/sebastianbergmann/object-reflector/",
            "support": {
                "issues": "https://github.com/sebastianbergmann/object-reflector/issues",
                "source": "https://github.com/sebastianbergmann/object-reflector/tree/2.0.4"
            },
            "funding": [
                {
                    "url": "https://github.com/sebastianbergmann",
                    "type": "github"
                }
            ],
            "time": "2020-10-26T13:14:26+00:00"
        },
        {
            "name": "sebastian/recursion-context",
            "version": "4.0.4",
            "source": {
                "type": "git",
                "url": "https://github.com/sebastianbergmann/recursion-context.git",
                "reference": "cd9d8cf3c5804de4341c283ed787f099f5506172"
            },
            "dist": {
                "type": "zip",
                "url": "https://api.github.com/repos/sebastianbergmann/recursion-context/zipball/cd9d8cf3c5804de4341c283ed787f099f5506172",
                "reference": "cd9d8cf3c5804de4341c283ed787f099f5506172",
                "shasum": ""
            },
            "require": {
                "php": ">=7.3"
            },
            "require-dev": {
                "phpunit/phpunit": "^9.3"
            },
            "type": "library",
            "extra": {
                "branch-alias": {
                    "dev-master": "4.0-dev"
                }
            },
            "autoload": {
                "classmap": [
                    "src/"
                ]
            },
            "notification-url": "https://packagist.org/downloads/",
            "license": [
                "BSD-3-Clause"
            ],
            "authors": [
                {
                    "name": "Sebastian Bergmann",
                    "email": "sebastian@phpunit.de"
                },
                {
                    "name": "Jeff Welch",
                    "email": "whatthejeff@gmail.com"
                },
                {
                    "name": "Adam Harvey",
                    "email": "aharvey@php.net"
                }
            ],
            "description": "Provides functionality to recursively process PHP variables",
            "homepage": "http://www.github.com/sebastianbergmann/recursion-context",
            "support": {
                "issues": "https://github.com/sebastianbergmann/recursion-context/issues",
                "source": "https://github.com/sebastianbergmann/recursion-context/tree/4.0.4"
            },
            "funding": [
                {
                    "url": "https://github.com/sebastianbergmann",
                    "type": "github"
                }
            ],
            "time": "2020-10-26T13:17:30+00:00"
        },
        {
            "name": "sebastian/resource-operations",
            "version": "3.0.3",
            "source": {
                "type": "git",
                "url": "https://github.com/sebastianbergmann/resource-operations.git",
                "reference": "0f4443cb3a1d92ce809899753bc0d5d5a8dd19a8"
            },
            "dist": {
                "type": "zip",
                "url": "https://api.github.com/repos/sebastianbergmann/resource-operations/zipball/0f4443cb3a1d92ce809899753bc0d5d5a8dd19a8",
                "reference": "0f4443cb3a1d92ce809899753bc0d5d5a8dd19a8",
                "shasum": ""
            },
            "require": {
                "php": ">=7.3"
            },
            "require-dev": {
                "phpunit/phpunit": "^9.0"
            },
            "type": "library",
            "extra": {
                "branch-alias": {
                    "dev-master": "3.0-dev"
                }
            },
            "autoload": {
                "classmap": [
                    "src/"
                ]
            },
            "notification-url": "https://packagist.org/downloads/",
            "license": [
                "BSD-3-Clause"
            ],
            "authors": [
                {
                    "name": "Sebastian Bergmann",
                    "email": "sebastian@phpunit.de"
                }
            ],
            "description": "Provides a list of PHP built-in functions that operate on resources",
            "homepage": "https://www.github.com/sebastianbergmann/resource-operations",
            "support": {
                "issues": "https://github.com/sebastianbergmann/resource-operations/issues",
                "source": "https://github.com/sebastianbergmann/resource-operations/tree/3.0.3"
            },
            "funding": [
                {
                    "url": "https://github.com/sebastianbergmann",
                    "type": "github"
                }
            ],
            "time": "2020-09-28T06:45:17+00:00"
        },
        {
            "name": "sebastian/type",
            "version": "3.0.0",
            "source": {
                "type": "git",
                "url": "https://github.com/sebastianbergmann/type.git",
                "reference": "b233b84bc4465aff7b57cf1c4bc75c86d00d6dad"
            },
            "dist": {
                "type": "zip",
                "url": "https://api.github.com/repos/sebastianbergmann/type/zipball/b233b84bc4465aff7b57cf1c4bc75c86d00d6dad",
                "reference": "b233b84bc4465aff7b57cf1c4bc75c86d00d6dad",
                "shasum": ""
            },
            "require": {
                "php": ">=7.3"
            },
            "require-dev": {
                "phpunit/phpunit": "^9.5"
            },
            "type": "library",
            "extra": {
                "branch-alias": {
                    "dev-master": "3.0-dev"
                }
            },
            "autoload": {
                "classmap": [
                    "src/"
                ]
            },
            "notification-url": "https://packagist.org/downloads/",
            "license": [
                "BSD-3-Clause"
            ],
            "authors": [
                {
                    "name": "Sebastian Bergmann",
                    "email": "sebastian@phpunit.de",
                    "role": "lead"
                }
            ],
            "description": "Collection of value objects that represent the types of the PHP type system",
            "homepage": "https://github.com/sebastianbergmann/type",
            "support": {
                "issues": "https://github.com/sebastianbergmann/type/issues",
                "source": "https://github.com/sebastianbergmann/type/tree/3.0.0"
            },
            "funding": [
                {
                    "url": "https://github.com/sebastianbergmann",
                    "type": "github"
                }
            ],
            "time": "2022-03-15T09:54:48+00:00"
        },
        {
            "name": "sebastian/version",
            "version": "3.0.2",
            "source": {
                "type": "git",
                "url": "https://github.com/sebastianbergmann/version.git",
                "reference": "c6c1022351a901512170118436c764e473f6de8c"
            },
            "dist": {
                "type": "zip",
                "url": "https://api.github.com/repos/sebastianbergmann/version/zipball/c6c1022351a901512170118436c764e473f6de8c",
                "reference": "c6c1022351a901512170118436c764e473f6de8c",
                "shasum": ""
            },
            "require": {
                "php": ">=7.3"
            },
            "type": "library",
            "extra": {
                "branch-alias": {
                    "dev-master": "3.0-dev"
                }
            },
            "autoload": {
                "classmap": [
                    "src/"
                ]
            },
            "notification-url": "https://packagist.org/downloads/",
            "license": [
                "BSD-3-Clause"
            ],
            "authors": [
                {
                    "name": "Sebastian Bergmann",
                    "email": "sebastian@phpunit.de",
                    "role": "lead"
                }
            ],
            "description": "Library that helps with managing the version number of Git-hosted PHP projects",
            "homepage": "https://github.com/sebastianbergmann/version",
            "support": {
                "issues": "https://github.com/sebastianbergmann/version/issues",
                "source": "https://github.com/sebastianbergmann/version/tree/3.0.2"
            },
            "funding": [
                {
                    "url": "https://github.com/sebastianbergmann",
                    "type": "github"
                }
            ],
            "time": "2020-09-28T06:39:44+00:00"
        },
        {
            "name": "theseer/tokenizer",
            "version": "1.2.1",
            "source": {
                "type": "git",
                "url": "https://github.com/theseer/tokenizer.git",
                "reference": "34a41e998c2183e22995f158c581e7b5e755ab9e"
            },
            "dist": {
                "type": "zip",
                "url": "https://api.github.com/repos/theseer/tokenizer/zipball/34a41e998c2183e22995f158c581e7b5e755ab9e",
                "reference": "34a41e998c2183e22995f158c581e7b5e755ab9e",
                "shasum": ""
            },
            "require": {
                "ext-dom": "*",
                "ext-tokenizer": "*",
                "ext-xmlwriter": "*",
                "php": "^7.2 || ^8.0"
            },
            "type": "library",
            "autoload": {
                "classmap": [
                    "src/"
                ]
            },
            "notification-url": "https://packagist.org/downloads/",
            "license": [
                "BSD-3-Clause"
            ],
            "authors": [
                {
                    "name": "Arne Blankerts",
                    "email": "arne@blankerts.de",
                    "role": "Developer"
                }
            ],
            "description": "A small library for converting tokenized PHP source code into XML and potentially other formats",
            "support": {
                "issues": "https://github.com/theseer/tokenizer/issues",
                "source": "https://github.com/theseer/tokenizer/tree/1.2.1"
            },
            "funding": [
                {
                    "url": "https://github.com/theseer",
                    "type": "github"
                }
            ],
            "time": "2021-07-28T10:34:58+00:00"
        }
    ],
    "aliases": [],
    "minimum-stability": "stable",
    "stability-flags": [],
    "prefer-stable": false,
    "prefer-lowest": false,
    "platform": {
        "php": "^8.0",
        "php-64bit": "*",
        "ext-chunkutils2": "^0.3.1",
        "ext-crypto": "^0.3.1",
        "ext-ctype": "*",
        "ext-curl": "*",
        "ext-date": "*",
        "ext-gmp": "*",
        "ext-hash": "*",
        "ext-igbinary": "^3.0.1",
        "ext-json": "*",
        "ext-leveldb": "^0.2.1 || ^0.3.0",
        "ext-mbstring": "*",
        "ext-morton": "^0.1.0",
        "ext-openssl": "*",
        "ext-pcre": "*",
        "ext-phar": "*",
        "ext-pthreads": "^4.0",
        "ext-reflection": "*",
        "ext-simplexml": "*",
        "ext-sockets": "*",
        "ext-spl": "*",
        "ext-yaml": ">=2.0.0",
        "ext-zip": "*",
        "ext-zlib": ">=1.2.11",
        "composer-runtime-api": "^2.0"
    },
    "platform-dev": [],
    "platform-overrides": {
        "php": "8.0.0"
    },
    "plugin-api-version": "2.2.0"
}<|MERGE_RESOLUTION|>--- conflicted
+++ resolved
@@ -4,11 +4,7 @@
         "Read more about it at https://getcomposer.org/doc/01-basic-usage.md#installing-dependencies",
         "This file is @generated automatically"
     ],
-<<<<<<< HEAD
-    "content-hash": "7e7da4bafdfc9f2b9bfbb3dc7cda739c",
-=======
-    "content-hash": "b20ae069f5f467084bcbaae90c893bc9",
->>>>>>> d9d02d52
+    "content-hash": "312b0119034654b3c161ef945b29488e",
     "packages": [
         {
             "name": "adhocore/json-comment",
