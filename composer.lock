--- conflicted
+++ resolved
@@ -4,11 +4,7 @@
         "Read more about it at https://getcomposer.org/doc/01-basic-usage.md#installing-dependencies",
         "This file is @generated automatically"
     ],
-<<<<<<< HEAD
-    "content-hash": "78e542faab9e75693eba952a8c23b45b",
-=======
-    "content-hash": "8d3c9720715d57b86cfc5d8288ac197d",
->>>>>>> 6ec778d0
+    "content-hash": "b017aa9d6135e40c1312582528daaca2",
     "packages": [
         {
             "name": "adhocore/json-comment",
