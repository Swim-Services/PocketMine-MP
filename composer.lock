{
    "_readme": [
        "This file locks the dependencies of your project to a known state",
        "Read more about it at https://getcomposer.org/doc/01-basic-usage.md#installing-dependencies",
        "This file is @generated automatically"
    ],
<<<<<<< HEAD
    "content-hash": "3cd38603b2e77b254ee2c823352003b5",
=======
    "content-hash": "b515e7eebbf12a6251d2df817ce56dbc",
>>>>>>> 2850ea1e
    "packages": [
        {
            "name": "adhocore/json-comment",
            "version": "1.1.2",
            "source": {
                "type": "git",
                "url": "https://github.com/adhocore/php-json-comment.git",
                "reference": "fc2f76979f0a44a5f5bc2a2b600d0762fe0e78e7"
            },
            "dist": {
                "type": "zip",
                "url": "https://api.github.com/repos/adhocore/php-json-comment/zipball/fc2f76979f0a44a5f5bc2a2b600d0762fe0e78e7",
                "reference": "fc2f76979f0a44a5f5bc2a2b600d0762fe0e78e7",
                "shasum": ""
            },
            "require": {
                "ext-ctype": "*",
                "php": ">=7.0"
            },
            "require-dev": {
                "phpunit/phpunit": "^6.5 || ^7.5 || ^8.5"
            },
            "type": "library",
            "autoload": {
                "psr-4": {
                    "Ahc\\Json\\": "src/"
                }
            },
            "notification-url": "https://packagist.org/downloads/",
            "license": [
                "MIT"
            ],
            "authors": [
                {
                    "name": "Jitendra Adhikari",
                    "email": "jiten.adhikary@gmail.com"
                }
            ],
            "description": "Lightweight JSON comment stripper library for PHP",
            "keywords": [
                "comment",
                "json",
                "strip-comment"
            ],
            "support": {
                "issues": "https://github.com/adhocore/php-json-comment/issues",
                "source": "https://github.com/adhocore/php-json-comment/tree/1.1.2"
            },
            "funding": [
                {
                    "url": "https://paypal.me/ji10",
                    "type": "custom"
                }
            ],
            "time": "2021-04-09T03:06:06+00:00"
        },
        {
            "name": "brick/math",
            "version": "0.9.3",
            "source": {
                "type": "git",
                "url": "https://github.com/brick/math.git",
                "reference": "ca57d18f028f84f777b2168cd1911b0dee2343ae"
            },
            "dist": {
                "type": "zip",
                "url": "https://api.github.com/repos/brick/math/zipball/ca57d18f028f84f777b2168cd1911b0dee2343ae",
                "reference": "ca57d18f028f84f777b2168cd1911b0dee2343ae",
                "shasum": ""
            },
            "require": {
                "ext-json": "*",
                "php": "^7.1 || ^8.0"
            },
            "require-dev": {
                "php-coveralls/php-coveralls": "^2.2",
                "phpunit/phpunit": "^7.5.15 || ^8.5 || ^9.0",
                "vimeo/psalm": "4.9.2"
            },
            "type": "library",
            "autoload": {
                "psr-4": {
                    "Brick\\Math\\": "src/"
                }
            },
            "notification-url": "https://packagist.org/downloads/",
            "license": [
                "MIT"
            ],
            "description": "Arbitrary-precision arithmetic library",
            "keywords": [
                "Arbitrary-precision",
                "BigInteger",
                "BigRational",
                "arithmetic",
                "bigdecimal",
                "bignum",
                "brick",
                "math"
            ],
            "support": {
                "issues": "https://github.com/brick/math/issues",
                "source": "https://github.com/brick/math/tree/0.9.3"
            },
            "funding": [
                {
                    "url": "https://github.com/BenMorel",
                    "type": "github"
                },
                {
                    "url": "https://tidelift.com/funding/github/packagist/brick/math",
                    "type": "tidelift"
                }
            ],
            "time": "2021-08-15T20:50:18+00:00"
        },
        {
            "name": "fgrosse/phpasn1",
            "version": "v2.3.0",
            "source": {
                "type": "git",
                "url": "https://github.com/fgrosse/PHPASN1.git",
                "reference": "20299033c35f4300eb656e7e8e88cf52d1d6694e"
            },
            "dist": {
                "type": "zip",
                "url": "https://api.github.com/repos/fgrosse/PHPASN1/zipball/20299033c35f4300eb656e7e8e88cf52d1d6694e",
                "reference": "20299033c35f4300eb656e7e8e88cf52d1d6694e",
                "shasum": ""
            },
            "require": {
                "php": ">=7.0.0"
            },
            "require-dev": {
                "phpunit/phpunit": "~6.3",
                "satooshi/php-coveralls": "~2.0"
            },
            "suggest": {
                "ext-bcmath": "BCmath is the fallback extension for big integer calculations",
                "ext-curl": "For loading OID information from the web if they have not bee defined statically",
                "ext-gmp": "GMP is the preferred extension for big integer calculations",
                "phpseclib/bcmath_compat": "BCmath polyfill for servers where neither GMP nor BCmath is available"
            },
            "type": "library",
            "extra": {
                "branch-alias": {
                    "dev-master": "2.0.x-dev"
                }
            },
            "autoload": {
                "psr-4": {
                    "FG\\": "lib/"
                }
            },
            "notification-url": "https://packagist.org/downloads/",
            "license": [
                "MIT"
            ],
            "authors": [
                {
                    "name": "Friedrich Große",
                    "email": "friedrich.grosse@gmail.com",
                    "homepage": "https://github.com/FGrosse",
                    "role": "Author"
                },
                {
                    "name": "All contributors",
                    "homepage": "https://github.com/FGrosse/PHPASN1/contributors"
                }
            ],
            "description": "A PHP Framework that allows you to encode and decode arbitrary ASN.1 structures using the ITU-T X.690 Encoding Rules.",
            "homepage": "https://github.com/FGrosse/PHPASN1",
            "keywords": [
                "DER",
                "asn.1",
                "asn1",
                "ber",
                "binary",
                "decoding",
                "encoding",
                "x.509",
                "x.690",
                "x509",
                "x690"
            ],
            "support": {
                "issues": "https://github.com/fgrosse/PHPASN1/issues",
                "source": "https://github.com/fgrosse/PHPASN1/tree/v2.3.0"
            },
            "time": "2021-04-24T19:01:55+00:00"
        },
        {
<<<<<<< HEAD
            "name": "nethergamesmc/bedrock-data",
            "version": "dev-master",
            "source": {
                "type": "git",
                "url": "https://github.com/NetherGamesMC/BedrockData.git",
                "reference": "c82fd6d627dec6b96df3d92512243ee6afa98afa"
            },
            "dist": {
                "type": "zip",
                "url": "https://api.github.com/repos/NetherGamesMC/BedrockData/zipball/c82fd6d627dec6b96df3d92512243ee6afa98afa",
                "reference": "c82fd6d627dec6b96df3d92512243ee6afa98afa",
=======
            "name": "netresearch/jsonmapper",
            "version": "v4.0.0",
            "source": {
                "type": "git",
                "url": "https://github.com/cweiske/jsonmapper.git",
                "reference": "8bbc021a8edb2e4a7ea2f8ad4fa9ec9dce2fcb8d"
            },
            "dist": {
                "type": "zip",
                "url": "https://api.github.com/repos/cweiske/jsonmapper/zipball/8bbc021a8edb2e4a7ea2f8ad4fa9ec9dce2fcb8d",
                "reference": "8bbc021a8edb2e4a7ea2f8ad4fa9ec9dce2fcb8d",
                "shasum": ""
            },
            "require": {
                "ext-json": "*",
                "ext-pcre": "*",
                "ext-reflection": "*",
                "ext-spl": "*",
                "php": ">=7.1"
            },
            "require-dev": {
                "phpunit/phpunit": "~7.5 || ~8.0 || ~9.0",
                "squizlabs/php_codesniffer": "~3.5"
            },
            "type": "library",
            "autoload": {
                "psr-0": {
                    "JsonMapper": "src/"
                }
            },
            "notification-url": "https://packagist.org/downloads/",
            "license": [
                "OSL-3.0"
            ],
            "authors": [
                {
                    "name": "Christian Weiske",
                    "email": "cweiske@cweiske.de",
                    "homepage": "http://github.com/cweiske/jsonmapper/",
                    "role": "Developer"
                }
            ],
            "description": "Map nested JSON structures onto PHP classes",
            "support": {
                "email": "cweiske@cweiske.de",
                "issues": "https://github.com/cweiske/jsonmapper/issues",
                "source": "https://github.com/cweiske/jsonmapper/tree/v4.0.0"
            },
            "time": "2020-12-01T19:48:11+00:00"
        },
        {
            "name": "pocketmine/bedrock-data",
            "version": "1.5.0+bedrock-1.18.0",
            "source": {
                "type": "git",
                "url": "https://github.com/pmmp/BedrockData.git",
                "reference": "482c679aa5ed0b81c088c2b1ff0b8110a94c8a6c"
            },
            "dist": {
                "type": "zip",
                "url": "https://api.github.com/repos/pmmp/BedrockData/zipball/482c679aa5ed0b81c088c2b1ff0b8110a94c8a6c",
                "reference": "482c679aa5ed0b81c088c2b1ff0b8110a94c8a6c",
>>>>>>> 2850ea1e
                "shasum": ""
            },
            "default-branch": true,
            "type": "library",
            "license": [
                "LGPL-3.0"
            ],
            "description": "Blobs of data generated from Minecraft: Bedrock Edition, used by PocketMine-MP",
            "support": {
<<<<<<< HEAD
                "source": "https://github.com/NetherGamesMC/BedrockData/tree/master"
            },
            "time": "2021-11-27T11:27:26+00:00"
        },
        {
            "name": "nethergamesmc/bedrock-protocol",
            "version": "dev-master",
            "source": {
                "type": "git",
                "url": "https://github.com/NetherGamesMC/BedrockProtocol.git",
                "reference": "fc0f871732d9422407c1679a7e6b9c71669f0e2e"
            },
            "dist": {
                "type": "zip",
                "url": "https://api.github.com/repos/NetherGamesMC/BedrockProtocol/zipball/fc0f871732d9422407c1679a7e6b9c71669f0e2e",
                "reference": "fc0f871732d9422407c1679a7e6b9c71669f0e2e",
=======
                "issues": "https://github.com/pmmp/BedrockData/issues",
                "source": "https://github.com/pmmp/BedrockData/tree/bedrock-1.18.0"
            },
            "time": "2021-11-30T18:30:46+00:00"
        },
        {
            "name": "pocketmine/bedrock-protocol",
            "version": "7.0.0+bedrock-1.18.0",
            "source": {
                "type": "git",
                "url": "https://github.com/pmmp/BedrockProtocol.git",
                "reference": "040a883a4abb8c9b93114d5278cb5fecc635da82"
            },
            "dist": {
                "type": "zip",
                "url": "https://api.github.com/repos/pmmp/BedrockProtocol/zipball/040a883a4abb8c9b93114d5278cb5fecc635da82",
                "reference": "040a883a4abb8c9b93114d5278cb5fecc635da82",
>>>>>>> 2850ea1e
                "shasum": ""
            },
            "require": {
                "ext-json": "*",
                "netresearch/jsonmapper": "^4.0",
                "php": "^8.0",
                "pocketmine/binaryutils": "^0.2.0",
                "pocketmine/color": "^0.2.0",
                "pocketmine/math": "^0.3.0 || ^0.4.0",
                "pocketmine/nbt": "^0.3.0",
                "ramsey/uuid": "^4.1"
            },
            "require-dev": {
                "phpstan/phpstan": "1.2.0",
                "phpstan/phpstan-phpunit": "^1.0.0",
                "phpstan/phpstan-strict-rules": "^1.0.0",
                "phpunit/phpunit": "^9.5"
            },
            "default-branch": true,
            "type": "library",
            "autoload": {
                "psr-4": {
                    "pocketmine\\network\\mcpe\\protocol\\": "src/"
                }
            },
            "autoload-dev": {
                "psr-4": {
                    "pocketmine\\network\\mcpe\\protocol\\": "tests/phpunit/"
                }
            },
            "license": [
                "LGPL-3.0"
            ],
            "description": "An implementation of the Minecraft: Bedrock Edition protocol in PHP",
            "support": {
<<<<<<< HEAD
                "source": "https://github.com/NetherGamesMC/BedrockProtocol/tree/master"
            },
            "time": "2021-11-27T11:25:04+00:00"
        },
        {
            "name": "netresearch/jsonmapper",
            "version": "v4.0.0",
            "source": {
                "type": "git",
                "url": "https://github.com/cweiske/jsonmapper.git",
                "reference": "8bbc021a8edb2e4a7ea2f8ad4fa9ec9dce2fcb8d"
            },
            "dist": {
                "type": "zip",
                "url": "https://api.github.com/repos/cweiske/jsonmapper/zipball/8bbc021a8edb2e4a7ea2f8ad4fa9ec9dce2fcb8d",
                "reference": "8bbc021a8edb2e4a7ea2f8ad4fa9ec9dce2fcb8d",
                "shasum": ""
            },
            "require": {
                "ext-json": "*",
                "ext-pcre": "*",
                "ext-reflection": "*",
                "ext-spl": "*",
                "php": ">=7.1"
            },
            "require-dev": {
                "phpunit/phpunit": "~7.5 || ~8.0 || ~9.0",
                "squizlabs/php_codesniffer": "~3.5"
            },
            "type": "library",
            "autoload": {
                "psr-0": {
                    "JsonMapper": "src/"
                }
            },
            "notification-url": "https://packagist.org/downloads/",
            "license": [
                "OSL-3.0"
            ],
            "authors": [
                {
                    "name": "Christian Weiske",
                    "email": "cweiske@cweiske.de",
                    "homepage": "http://github.com/cweiske/jsonmapper/",
                    "role": "Developer"
                }
            ],
            "description": "Map nested JSON structures onto PHP classes",
            "support": {
                "email": "cweiske@cweiske.de",
                "issues": "https://github.com/cweiske/jsonmapper/issues",
                "source": "https://github.com/cweiske/jsonmapper/tree/v4.0.0"
            },
            "time": "2020-12-01T19:48:11+00:00"
=======
                "issues": "https://github.com/pmmp/BedrockProtocol/issues",
                "source": "https://github.com/pmmp/BedrockProtocol/tree/7.0.0+bedrock-1.18.0"
            },
            "time": "2021-11-30T19:02:41+00:00"
>>>>>>> 2850ea1e
        },
        {
            "name": "pocketmine/binaryutils",
            "version": "0.2.2",
            "source": {
                "type": "git",
                "url": "https://github.com/pmmp/BinaryUtils.git",
                "reference": "f883e1cf9099ed6a757a10a2f75b3333eeb2cdf9"
            },
            "dist": {
                "type": "zip",
                "url": "https://api.github.com/repos/pmmp/BinaryUtils/zipball/f883e1cf9099ed6a757a10a2f75b3333eeb2cdf9",
                "reference": "f883e1cf9099ed6a757a10a2f75b3333eeb2cdf9",
                "shasum": ""
            },
            "require": {
                "php": "^7.4 || ^8.0",
                "php-64bit": "*"
            },
            "require-dev": {
                "phpstan/extension-installer": "^1.0",
                "phpstan/phpstan": "0.12.99",
                "phpstan/phpstan-strict-rules": "^0.12.4"
            },
            "type": "library",
            "autoload": {
                "psr-4": {
                    "pocketmine\\utils\\": "src/"
                }
            },
            "notification-url": "https://packagist.org/downloads/",
            "license": [
                "LGPL-3.0"
            ],
            "description": "Classes and methods for conveniently handling binary data",
            "support": {
                "issues": "https://github.com/pmmp/BinaryUtils/issues",
                "source": "https://github.com/pmmp/BinaryUtils/tree/0.2.2"
            },
            "time": "2021-10-22T19:54:16+00:00"
        },
        {
            "name": "pocketmine/callback-validator",
            "version": "1.0.3",
            "source": {
                "type": "git",
                "url": "https://github.com/pmmp/CallbackValidator.git",
                "reference": "64787469766bcaa7e5885242e85c23c25e8c55a2"
            },
            "dist": {
                "type": "zip",
                "url": "https://api.github.com/repos/pmmp/CallbackValidator/zipball/64787469766bcaa7e5885242e85c23c25e8c55a2",
                "reference": "64787469766bcaa7e5885242e85c23c25e8c55a2",
                "shasum": ""
            },
            "require": {
                "ext-reflection": "*",
                "php": "^7.1 || ^8.0"
            },
            "replace": {
                "daverandom/callback-validator": "*"
            },
            "require-dev": {
                "phpstan/extension-installer": "^1.0",
                "phpstan/phpstan": "0.12.59",
                "phpstan/phpstan-strict-rules": "^0.12.4",
                "phpunit/phpunit": "^7.5 || ^8.5 || ^9.0"
            },
            "type": "library",
            "autoload": {
                "psr-4": {
                    "DaveRandom\\CallbackValidator\\": "src/"
                }
            },
            "notification-url": "https://packagist.org/downloads/",
            "license": [
                "MIT"
            ],
            "authors": [
                {
                    "name": "Chris Wright",
                    "email": "cw@daverandom.com"
                }
            ],
            "description": "Fork of daverandom/callback-validator - Tools for validating callback signatures",
            "support": {
                "issues": "https://github.com/pmmp/CallbackValidator/issues",
                "source": "https://github.com/pmmp/CallbackValidator/tree/1.0.3"
            },
            "time": "2020-12-11T01:45:37+00:00"
        },
        {
            "name": "pocketmine/classloader",
            "version": "0.2.0",
            "source": {
                "type": "git",
                "url": "https://github.com/pmmp/ClassLoader.git",
                "reference": "49ea303993efdfb39cd302e2156d50aa78209e78"
            },
            "dist": {
                "type": "zip",
                "url": "https://api.github.com/repos/pmmp/ClassLoader/zipball/49ea303993efdfb39cd302e2156d50aa78209e78",
                "reference": "49ea303993efdfb39cd302e2156d50aa78209e78",
                "shasum": ""
            },
            "require": {
                "ext-pthreads": "~3.2.0 || ^4.0",
                "ext-reflection": "*",
                "php": "^8.0"
            },
            "conflict": {
                "pocketmine/spl": "<0.4"
            },
            "require-dev": {
                "phpstan/extension-installer": "^1.0",
                "phpstan/phpstan": "0.12.99",
                "phpstan/phpstan-strict-rules": "^0.12.4",
                "phpunit/phpunit": "^9.5"
            },
            "type": "library",
            "autoload": {
                "classmap": [
                    "./src"
                ]
            },
            "notification-url": "https://packagist.org/downloads/",
            "license": [
                "LGPL-3.0"
            ],
            "description": "Ad-hoc autoloading components used by PocketMine-MP",
            "support": {
                "issues": "https://github.com/pmmp/ClassLoader/issues",
                "source": "https://github.com/pmmp/ClassLoader/tree/0.2.0"
            },
            "time": "2021-11-01T20:17:27+00:00"
        },
        {
            "name": "pocketmine/color",
            "version": "0.2.0",
            "source": {
                "type": "git",
                "url": "https://github.com/pmmp/Color.git",
                "reference": "09be6ea6d76f2e33d6813c39d29c22c46c17e1d2"
            },
            "dist": {
                "type": "zip",
                "url": "https://api.github.com/repos/pmmp/Color/zipball/09be6ea6d76f2e33d6813c39d29c22c46c17e1d2",
                "reference": "09be6ea6d76f2e33d6813c39d29c22c46c17e1d2",
                "shasum": ""
            },
            "require": {
                "php": "^7.2 || ^8.0"
            },
            "require-dev": {
                "phpstan/phpstan": "0.12.59",
                "phpstan/phpstan-strict-rules": "^0.12.2"
            },
            "type": "library",
            "autoload": {
                "psr-4": {
                    "pocketmine\\color\\": "src/"
                }
            },
            "notification-url": "https://packagist.org/downloads/",
            "license": [
                "LGPL-3.0"
            ],
            "description": "Color handling library used by PocketMine-MP and related projects",
            "support": {
                "issues": "https://github.com/pmmp/Color/issues",
                "source": "https://github.com/pmmp/Color/tree/0.2.0"
            },
            "time": "2020-12-11T01:24:32+00:00"
        },
        {
            "name": "pocketmine/errorhandler",
            "version": "0.3.0",
            "source": {
                "type": "git",
                "url": "https://github.com/pmmp/ErrorHandler.git",
                "reference": "ec742b209e8056bbe855069c4eff94c9734ea19b"
            },
            "dist": {
                "type": "zip",
                "url": "https://api.github.com/repos/pmmp/ErrorHandler/zipball/ec742b209e8056bbe855069c4eff94c9734ea19b",
                "reference": "ec742b209e8056bbe855069c4eff94c9734ea19b",
                "shasum": ""
            },
            "require": {
                "php": "^7.2 || ^8.0"
            },
            "require-dev": {
                "phpstan/phpstan": "0.12.75",
                "phpstan/phpstan-strict-rules": "^0.12.2"
            },
            "type": "library",
            "autoload": {
                "psr-4": {
                    "pocketmine\\errorhandler\\": "src/"
                }
            },
            "notification-url": "https://packagist.org/downloads/",
            "license": [
                "LGPL-3.0"
            ],
            "description": "Utilities to handle nasty PHP E_* errors in a usable way",
            "support": {
                "issues": "https://github.com/pmmp/ErrorHandler/issues",
                "source": "https://github.com/pmmp/ErrorHandler/tree/0.3.0"
            },
            "time": "2021-02-12T18:56:22+00:00"
        },
        {
            "name": "pocketmine/locale-data",
            "version": "2.0.20",
            "source": {
                "type": "git",
                "url": "https://github.com/pmmp/Language.git",
                "reference": "a6e4eb22587e0014f6d658732cf633262723f8d3"
            },
            "dist": {
                "type": "zip",
                "url": "https://api.github.com/repos/pmmp/Language/zipball/a6e4eb22587e0014f6d658732cf633262723f8d3",
                "reference": "a6e4eb22587e0014f6d658732cf633262723f8d3",
                "shasum": ""
            },
            "type": "library",
            "notification-url": "https://packagist.org/downloads/",
            "description": "Language resources used by PocketMine-MP",
            "support": {
                "issues": "https://github.com/pmmp/Language/issues",
                "source": "https://github.com/pmmp/Language/tree/2.0.20"
            },
            "time": "2021-11-25T20:56:12+00:00"
        },
        {
            "name": "pocketmine/log",
            "version": "0.4.0",
            "source": {
                "type": "git",
                "url": "https://github.com/pmmp/Log.git",
                "reference": "e6c912c0f9055c81d23108ec2d179b96f404c043"
            },
            "dist": {
                "type": "zip",
                "url": "https://api.github.com/repos/pmmp/Log/zipball/e6c912c0f9055c81d23108ec2d179b96f404c043",
                "reference": "e6c912c0f9055c81d23108ec2d179b96f404c043",
                "shasum": ""
            },
            "require": {
                "php": "^7.4 || ^8.0"
            },
            "conflict": {
                "pocketmine/spl": "<0.4"
            },
            "require-dev": {
                "phpstan/phpstan": "0.12.88",
                "phpstan/phpstan-strict-rules": "^0.12.2"
            },
            "type": "library",
            "autoload": {
                "classmap": [
                    "./src"
                ]
            },
            "notification-url": "https://packagist.org/downloads/",
            "license": [
                "LGPL-3.0"
            ],
            "description": "Logging components used by PocketMine-MP and related projects",
            "support": {
                "issues": "https://github.com/pmmp/Log/issues",
                "source": "https://github.com/pmmp/Log/tree/0.4.0"
            },
            "time": "2021-06-18T19:08:09+00:00"
        },
        {
            "name": "pocketmine/log-pthreads",
            "version": "0.4.0",
            "source": {
                "type": "git",
                "url": "https://github.com/pmmp/LogPthreads.git",
                "reference": "61f709e8cf36bcc24e4efe02acded680a1ce23cd"
            },
            "dist": {
                "type": "zip",
                "url": "https://api.github.com/repos/pmmp/LogPthreads/zipball/61f709e8cf36bcc24e4efe02acded680a1ce23cd",
                "reference": "61f709e8cf36bcc24e4efe02acded680a1ce23cd",
                "shasum": ""
            },
            "require": {
                "ext-pthreads": "~3.2.0 || ^4.0",
                "php": "^7.4 || ^8.0",
                "pocketmine/log": "^0.4.0"
            },
            "conflict": {
                "pocketmine/spl": "<0.4"
            },
            "require-dev": {
                "phpstan/extension-installer": "^1.0",
                "phpstan/phpstan": "0.12.88",
                "phpstan/phpstan-strict-rules": "^0.12.4"
            },
            "type": "library",
            "autoload": {
                "classmap": [
                    "./src"
                ]
            },
            "notification-url": "https://packagist.org/downloads/",
            "license": [
                "LGPL-3.0"
            ],
            "description": "Logging components specialized for pthreads used by PocketMine-MP and related projects",
            "support": {
                "issues": "https://github.com/pmmp/LogPthreads/issues",
                "source": "https://github.com/pmmp/LogPthreads/tree/0.4.0"
            },
            "time": "2021-11-01T21:42:09+00:00"
        },
        {
            "name": "pocketmine/math",
            "version": "0.4.0",
            "source": {
                "type": "git",
                "url": "https://github.com/pmmp/Math.git",
                "reference": "6d64e2555bd2e95ed024574f75d1cefc135c89fc"
            },
            "dist": {
                "type": "zip",
                "url": "https://api.github.com/repos/pmmp/Math/zipball/6d64e2555bd2e95ed024574f75d1cefc135c89fc",
                "reference": "6d64e2555bd2e95ed024574f75d1cefc135c89fc",
                "shasum": ""
            },
            "require": {
                "php": "^8.0",
                "php-64bit": "*"
            },
            "require-dev": {
                "irstea/phpunit-shim": "^8.5 || ^9.5",
                "phpstan/extension-installer": "^1.0",
                "phpstan/phpstan": "0.12.99",
                "phpstan/phpstan-strict-rules": "^0.12.4"
            },
            "type": "library",
            "autoload": {
                "psr-4": {
                    "pocketmine\\math\\": "src/"
                }
            },
            "notification-url": "https://packagist.org/downloads/",
            "license": [
                "LGPL-3.0"
            ],
            "description": "PHP library containing math related code used in PocketMine-MP",
            "support": {
                "issues": "https://github.com/pmmp/Math/issues",
                "source": "https://github.com/pmmp/Math/tree/0.4.0"
            },
            "time": "2021-10-29T20:33:10+00:00"
        },
        {
            "name": "pocketmine/nbt",
            "version": "0.3.0",
            "source": {
                "type": "git",
                "url": "https://github.com/pmmp/NBT.git",
                "reference": "98c4a04b55a915e18f83d3b0c9beb24a71abcd31"
            },
            "dist": {
                "type": "zip",
                "url": "https://api.github.com/repos/pmmp/NBT/zipball/98c4a04b55a915e18f83d3b0c9beb24a71abcd31",
                "reference": "98c4a04b55a915e18f83d3b0c9beb24a71abcd31",
                "shasum": ""
            },
            "require": {
                "php": "^7.4 || ^8.0",
                "php-64bit": "*",
                "pocketmine/binaryutils": "^0.2.0"
            },
            "require-dev": {
                "irstea/phpunit-shim": "^9.5",
                "phpstan/extension-installer": "^1.0",
                "phpstan/phpstan": "0.12.85",
                "phpstan/phpstan-strict-rules": "^0.12.4"
            },
            "type": "library",
            "autoload": {
                "psr-4": {
                    "pocketmine\\nbt\\": "src/"
                }
            },
            "notification-url": "https://packagist.org/downloads/",
            "license": [
                "LGPL-3.0"
            ],
            "description": "PHP library for working with Named Binary Tags",
            "support": {
                "issues": "https://github.com/pmmp/NBT/issues",
                "source": "https://github.com/pmmp/NBT/tree/0.3.0"
            },
            "time": "2021-05-18T15:46:33+00:00"
        },
        {
            "name": "pocketmine/raklib",
            "version": "0.14.2",
            "source": {
                "type": "git",
                "url": "https://github.com/pmmp/RakLib.git",
                "reference": "e3a861187470e1facc6625040128f447ebbcbaec"
            },
            "dist": {
                "type": "zip",
                "url": "https://api.github.com/repos/pmmp/RakLib/zipball/e3a861187470e1facc6625040128f447ebbcbaec",
                "reference": "e3a861187470e1facc6625040128f447ebbcbaec",
                "shasum": ""
            },
            "require": {
                "ext-sockets": "*",
                "php": "^8.0",
                "php-64bit": "*",
                "php-ipv6": "*",
                "pocketmine/binaryutils": "^0.2.0",
                "pocketmine/log": "^0.3.0 || ^0.4.0"
            },
            "require-dev": {
                "phpstan/phpstan": "0.12.99",
                "phpstan/phpstan-strict-rules": "^0.12.2"
            },
            "type": "library",
            "autoload": {
                "psr-4": {
                    "raklib\\": "src/"
                }
            },
            "notification-url": "https://packagist.org/downloads/",
            "license": [
                "GPL-3.0"
            ],
            "description": "A RakNet server implementation written in PHP",
            "support": {
                "issues": "https://github.com/pmmp/RakLib/issues",
                "source": "https://github.com/pmmp/RakLib/tree/0.14.2"
            },
            "time": "2021-10-04T20:39:11+00:00"
        },
        {
            "name": "pocketmine/raklib-ipc",
            "version": "0.1.1",
            "source": {
                "type": "git",
                "url": "https://github.com/pmmp/RakLibIpc.git",
                "reference": "922a6444b0c6c7daaa5aa5a832107e1ec4738aed"
            },
            "dist": {
                "type": "zip",
                "url": "https://api.github.com/repos/pmmp/RakLibIpc/zipball/922a6444b0c6c7daaa5aa5a832107e1ec4738aed",
                "reference": "922a6444b0c6c7daaa5aa5a832107e1ec4738aed",
                "shasum": ""
            },
            "require": {
                "php": "^7.4 || ^8.0",
                "php-64bit": "*",
                "pocketmine/binaryutils": "^0.2.0",
                "pocketmine/raklib": "^0.13.1 || ^0.14.0"
            },
            "require-dev": {
                "phpstan/phpstan": "0.12.81",
                "phpstan/phpstan-strict-rules": "^0.12.2"
            },
            "type": "library",
            "autoload": {
                "psr-4": {
                    "raklib\\server\\ipc\\": "src/"
                }
            },
            "notification-url": "https://packagist.org/downloads/",
            "license": [
                "GPL-3.0"
            ],
            "description": "Channel-based protocols for inter-thread/inter-process communication with RakLib",
            "support": {
                "issues": "https://github.com/pmmp/RakLibIpc/issues",
                "source": "https://github.com/pmmp/RakLibIpc/tree/0.1.1"
            },
            "time": "2021-09-22T17:01:12+00:00"
        },
        {
            "name": "pocketmine/snooze",
            "version": "0.3.1",
            "source": {
                "type": "git",
                "url": "https://github.com/pmmp/Snooze.git",
                "reference": "0ac8fc2a781c419a1f64ebca4d5835028f59e29b"
            },
            "dist": {
                "type": "zip",
                "url": "https://api.github.com/repos/pmmp/Snooze/zipball/0ac8fc2a781c419a1f64ebca4d5835028f59e29b",
                "reference": "0ac8fc2a781c419a1f64ebca4d5835028f59e29b",
                "shasum": ""
            },
            "require": {
                "ext-pthreads": "~3.2.0 || ^4.0",
                "php-64bit": "^7.3 || ^8.0"
            },
            "require-dev": {
                "phpstan/extension-installer": "^1.0",
                "phpstan/phpstan": "0.12.99",
                "phpstan/phpstan-strict-rules": "^0.12.4"
            },
            "type": "library",
            "autoload": {
                "psr-4": {
                    "pocketmine\\snooze\\": "src/"
                }
            },
            "notification-url": "https://packagist.org/downloads/",
            "license": [
                "LGPL-3.0"
            ],
            "description": "Thread notification management library for code using the pthreads extension",
            "support": {
                "issues": "https://github.com/pmmp/Snooze/issues",
                "source": "https://github.com/pmmp/Snooze/tree/0.3.1"
            },
            "time": "2021-11-01T20:50:08+00:00"
        },
        {
            "name": "ramsey/collection",
            "version": "1.2.2",
            "source": {
                "type": "git",
                "url": "https://github.com/ramsey/collection.git",
                "reference": "cccc74ee5e328031b15640b51056ee8d3bb66c0a"
            },
            "dist": {
                "type": "zip",
                "url": "https://api.github.com/repos/ramsey/collection/zipball/cccc74ee5e328031b15640b51056ee8d3bb66c0a",
                "reference": "cccc74ee5e328031b15640b51056ee8d3bb66c0a",
                "shasum": ""
            },
            "require": {
                "php": "^7.3 || ^8",
                "symfony/polyfill-php81": "^1.23"
            },
            "require-dev": {
                "captainhook/captainhook": "^5.3",
                "dealerdirect/phpcodesniffer-composer-installer": "^0.7.0",
                "ergebnis/composer-normalize": "^2.6",
                "fakerphp/faker": "^1.5",
                "hamcrest/hamcrest-php": "^2",
                "jangregor/phpstan-prophecy": "^0.8",
                "mockery/mockery": "^1.3",
                "phpspec/prophecy-phpunit": "^2.0",
                "phpstan/extension-installer": "^1",
                "phpstan/phpstan": "^0.12.32",
                "phpstan/phpstan-mockery": "^0.12.5",
                "phpstan/phpstan-phpunit": "^0.12.11",
                "phpunit/phpunit": "^8.5 || ^9",
                "psy/psysh": "^0.10.4",
                "slevomat/coding-standard": "^6.3",
                "squizlabs/php_codesniffer": "^3.5",
                "vimeo/psalm": "^4.4"
            },
            "type": "library",
            "autoload": {
                "psr-4": {
                    "Ramsey\\Collection\\": "src/"
                }
            },
            "notification-url": "https://packagist.org/downloads/",
            "license": [
                "MIT"
            ],
            "authors": [
                {
                    "name": "Ben Ramsey",
                    "email": "ben@benramsey.com",
                    "homepage": "https://benramsey.com"
                }
            ],
            "description": "A PHP library for representing and manipulating collections.",
            "keywords": [
                "array",
                "collection",
                "hash",
                "map",
                "queue",
                "set"
            ],
            "support": {
                "issues": "https://github.com/ramsey/collection/issues",
                "source": "https://github.com/ramsey/collection/tree/1.2.2"
            },
            "funding": [
                {
                    "url": "https://github.com/ramsey",
                    "type": "github"
                },
                {
                    "url": "https://tidelift.com/funding/github/packagist/ramsey/collection",
                    "type": "tidelift"
                }
            ],
            "time": "2021-10-10T03:01:02+00:00"
        },
        {
            "name": "ramsey/uuid",
            "version": "4.2.3",
            "source": {
                "type": "git",
                "url": "https://github.com/ramsey/uuid.git",
                "reference": "fc9bb7fb5388691fd7373cd44dcb4d63bbcf24df"
            },
            "dist": {
                "type": "zip",
                "url": "https://api.github.com/repos/ramsey/uuid/zipball/fc9bb7fb5388691fd7373cd44dcb4d63bbcf24df",
                "reference": "fc9bb7fb5388691fd7373cd44dcb4d63bbcf24df",
                "shasum": ""
            },
            "require": {
                "brick/math": "^0.8 || ^0.9",
                "ext-json": "*",
                "php": "^7.2 || ^8.0",
                "ramsey/collection": "^1.0",
                "symfony/polyfill-ctype": "^1.8",
                "symfony/polyfill-php80": "^1.14"
            },
            "replace": {
                "rhumsaa/uuid": "self.version"
            },
            "require-dev": {
                "captainhook/captainhook": "^5.10",
                "captainhook/plugin-composer": "^5.3",
                "dealerdirect/phpcodesniffer-composer-installer": "^0.7.0",
                "doctrine/annotations": "^1.8",
                "ergebnis/composer-normalize": "^2.15",
                "mockery/mockery": "^1.3",
                "moontoast/math": "^1.1",
                "paragonie/random-lib": "^2",
                "php-mock/php-mock": "^2.2",
                "php-mock/php-mock-mockery": "^1.3",
                "php-parallel-lint/php-parallel-lint": "^1.1",
                "phpbench/phpbench": "^1.0",
                "phpstan/extension-installer": "^1.0",
                "phpstan/phpstan": "^0.12",
                "phpstan/phpstan-mockery": "^0.12",
                "phpstan/phpstan-phpunit": "^0.12",
                "phpunit/phpunit": "^8.5 || ^9",
                "slevomat/coding-standard": "^7.0",
                "squizlabs/php_codesniffer": "^3.5",
                "vimeo/psalm": "^4.9"
            },
            "suggest": {
                "ext-bcmath": "Enables faster math with arbitrary-precision integers using BCMath.",
                "ext-ctype": "Enables faster processing of character classification using ctype functions.",
                "ext-gmp": "Enables faster math with arbitrary-precision integers using GMP.",
                "ext-uuid": "Enables the use of PeclUuidTimeGenerator and PeclUuidRandomGenerator.",
                "paragonie/random-lib": "Provides RandomLib for use with the RandomLibAdapter",
                "ramsey/uuid-doctrine": "Allows the use of Ramsey\\Uuid\\Uuid as Doctrine field type."
            },
            "type": "library",
            "extra": {
                "branch-alias": {
                    "dev-main": "4.x-dev"
                },
                "captainhook": {
                    "force-install": true
                }
            },
            "autoload": {
                "psr-4": {
                    "Ramsey\\Uuid\\": "src/"
                },
                "files": [
                    "src/functions.php"
                ]
            },
            "notification-url": "https://packagist.org/downloads/",
            "license": [
                "MIT"
            ],
            "description": "A PHP library for generating and working with universally unique identifiers (UUIDs).",
            "keywords": [
                "guid",
                "identifier",
                "uuid"
            ],
            "support": {
                "issues": "https://github.com/ramsey/uuid/issues",
                "source": "https://github.com/ramsey/uuid/tree/4.2.3"
            },
            "funding": [
                {
                    "url": "https://github.com/ramsey",
                    "type": "github"
                },
                {
                    "url": "https://tidelift.com/funding/github/packagist/ramsey/uuid",
                    "type": "tidelift"
                }
            ],
            "time": "2021-09-25T23:10:38+00:00"
        },
        {
            "name": "symfony/polyfill-ctype",
            "version": "v1.23.0",
            "source": {
                "type": "git",
                "url": "https://github.com/symfony/polyfill-ctype.git",
                "reference": "46cd95797e9df938fdd2b03693b5fca5e64b01ce"
            },
            "dist": {
                "type": "zip",
                "url": "https://api.github.com/repos/symfony/polyfill-ctype/zipball/46cd95797e9df938fdd2b03693b5fca5e64b01ce",
                "reference": "46cd95797e9df938fdd2b03693b5fca5e64b01ce",
                "shasum": ""
            },
            "require": {
                "php": ">=7.1"
            },
            "suggest": {
                "ext-ctype": "For best performance"
            },
            "type": "library",
            "extra": {
                "branch-alias": {
                    "dev-main": "1.23-dev"
                },
                "thanks": {
                    "name": "symfony/polyfill",
                    "url": "https://github.com/symfony/polyfill"
                }
            },
            "autoload": {
                "psr-4": {
                    "Symfony\\Polyfill\\Ctype\\": ""
                },
                "files": [
                    "bootstrap.php"
                ]
            },
            "notification-url": "https://packagist.org/downloads/",
            "license": [
                "MIT"
            ],
            "authors": [
                {
                    "name": "Gert de Pagter",
                    "email": "BackEndTea@gmail.com"
                },
                {
                    "name": "Symfony Community",
                    "homepage": "https://symfony.com/contributors"
                }
            ],
            "description": "Symfony polyfill for ctype functions",
            "homepage": "https://symfony.com",
            "keywords": [
                "compatibility",
                "ctype",
                "polyfill",
                "portable"
            ],
            "support": {
                "source": "https://github.com/symfony/polyfill-ctype/tree/v1.23.0"
            },
            "funding": [
                {
                    "url": "https://symfony.com/sponsor",
                    "type": "custom"
                },
                {
                    "url": "https://github.com/fabpot",
                    "type": "github"
                },
                {
                    "url": "https://tidelift.com/funding/github/packagist/symfony/symfony",
                    "type": "tidelift"
                }
            ],
            "time": "2021-02-19T12:13:01+00:00"
        },
        {
            "name": "symfony/polyfill-php80",
            "version": "v1.23.1",
            "source": {
                "type": "git",
                "url": "https://github.com/symfony/polyfill-php80.git",
                "reference": "1100343ed1a92e3a38f9ae122fc0eb21602547be"
            },
            "dist": {
                "type": "zip",
                "url": "https://api.github.com/repos/symfony/polyfill-php80/zipball/1100343ed1a92e3a38f9ae122fc0eb21602547be",
                "reference": "1100343ed1a92e3a38f9ae122fc0eb21602547be",
                "shasum": ""
            },
            "require": {
                "php": ">=7.1"
            },
            "type": "library",
            "extra": {
                "branch-alias": {
                    "dev-main": "1.23-dev"
                },
                "thanks": {
                    "name": "symfony/polyfill",
                    "url": "https://github.com/symfony/polyfill"
                }
            },
            "autoload": {
                "psr-4": {
                    "Symfony\\Polyfill\\Php80\\": ""
                },
                "files": [
                    "bootstrap.php"
                ],
                "classmap": [
                    "Resources/stubs"
                ]
            },
            "notification-url": "https://packagist.org/downloads/",
            "license": [
                "MIT"
            ],
            "authors": [
                {
                    "name": "Ion Bazan",
                    "email": "ion.bazan@gmail.com"
                },
                {
                    "name": "Nicolas Grekas",
                    "email": "p@tchwork.com"
                },
                {
                    "name": "Symfony Community",
                    "homepage": "https://symfony.com/contributors"
                }
            ],
            "description": "Symfony polyfill backporting some PHP 8.0+ features to lower PHP versions",
            "homepage": "https://symfony.com",
            "keywords": [
                "compatibility",
                "polyfill",
                "portable",
                "shim"
            ],
            "support": {
                "source": "https://github.com/symfony/polyfill-php80/tree/v1.23.1"
            },
            "funding": [
                {
                    "url": "https://symfony.com/sponsor",
                    "type": "custom"
                },
                {
                    "url": "https://github.com/fabpot",
                    "type": "github"
                },
                {
                    "url": "https://tidelift.com/funding/github/packagist/symfony/symfony",
                    "type": "tidelift"
                }
            ],
            "time": "2021-07-28T13:41:28+00:00"
        },
        {
            "name": "symfony/polyfill-php81",
            "version": "v1.23.0",
            "source": {
                "type": "git",
                "url": "https://github.com/symfony/polyfill-php81.git",
                "reference": "e66119f3de95efc359483f810c4c3e6436279436"
            },
            "dist": {
                "type": "zip",
                "url": "https://api.github.com/repos/symfony/polyfill-php81/zipball/e66119f3de95efc359483f810c4c3e6436279436",
                "reference": "e66119f3de95efc359483f810c4c3e6436279436",
                "shasum": ""
            },
            "require": {
                "php": ">=7.1"
            },
            "type": "library",
            "extra": {
                "branch-alias": {
                    "dev-main": "1.23-dev"
                },
                "thanks": {
                    "name": "symfony/polyfill",
                    "url": "https://github.com/symfony/polyfill"
                }
            },
            "autoload": {
                "psr-4": {
                    "Symfony\\Polyfill\\Php81\\": ""
                },
                "files": [
                    "bootstrap.php"
                ],
                "classmap": [
                    "Resources/stubs"
                ]
            },
            "notification-url": "https://packagist.org/downloads/",
            "license": [
                "MIT"
            ],
            "authors": [
                {
                    "name": "Nicolas Grekas",
                    "email": "p@tchwork.com"
                },
                {
                    "name": "Symfony Community",
                    "homepage": "https://symfony.com/contributors"
                }
            ],
            "description": "Symfony polyfill backporting some PHP 8.1+ features to lower PHP versions",
            "homepage": "https://symfony.com",
            "keywords": [
                "compatibility",
                "polyfill",
                "portable",
                "shim"
            ],
            "support": {
                "source": "https://github.com/symfony/polyfill-php81/tree/v1.23.0"
            },
            "funding": [
                {
                    "url": "https://symfony.com/sponsor",
                    "type": "custom"
                },
                {
                    "url": "https://github.com/fabpot",
                    "type": "github"
                },
                {
                    "url": "https://tidelift.com/funding/github/packagist/symfony/symfony",
                    "type": "tidelift"
                }
            ],
            "time": "2021-05-21T13:25:03+00:00"
        },
        {
            "name": "webmozart/assert",
            "version": "1.10.0",
            "source": {
                "type": "git",
                "url": "https://github.com/webmozarts/assert.git",
                "reference": "6964c76c7804814a842473e0c8fd15bab0f18e25"
            },
            "dist": {
                "type": "zip",
                "url": "https://api.github.com/repos/webmozarts/assert/zipball/6964c76c7804814a842473e0c8fd15bab0f18e25",
                "reference": "6964c76c7804814a842473e0c8fd15bab0f18e25",
                "shasum": ""
            },
            "require": {
                "php": "^7.2 || ^8.0",
                "symfony/polyfill-ctype": "^1.8"
            },
            "conflict": {
                "phpstan/phpstan": "<0.12.20",
                "vimeo/psalm": "<4.6.1 || 4.6.2"
            },
            "require-dev": {
                "phpunit/phpunit": "^8.5.13"
            },
            "type": "library",
            "extra": {
                "branch-alias": {
                    "dev-master": "1.10-dev"
                }
            },
            "autoload": {
                "psr-4": {
                    "Webmozart\\Assert\\": "src/"
                }
            },
            "notification-url": "https://packagist.org/downloads/",
            "license": [
                "MIT"
            ],
            "authors": [
                {
                    "name": "Bernhard Schussek",
                    "email": "bschussek@gmail.com"
                }
            ],
            "description": "Assertions to validate method input/output with nice error messages.",
            "keywords": [
                "assert",
                "check",
                "validate"
            ],
            "support": {
                "issues": "https://github.com/webmozarts/assert/issues",
                "source": "https://github.com/webmozarts/assert/tree/1.10.0"
            },
            "time": "2021-03-09T10:59:23+00:00"
        },
        {
            "name": "webmozart/path-util",
            "version": "2.3.0",
            "source": {
                "type": "git",
                "url": "https://github.com/webmozart/path-util.git",
                "reference": "d939f7edc24c9a1bb9c0dee5cb05d8e859490725"
            },
            "dist": {
                "type": "zip",
                "url": "https://api.github.com/repos/webmozart/path-util/zipball/d939f7edc24c9a1bb9c0dee5cb05d8e859490725",
                "reference": "d939f7edc24c9a1bb9c0dee5cb05d8e859490725",
                "shasum": ""
            },
            "require": {
                "php": ">=5.3.3",
                "webmozart/assert": "~1.0"
            },
            "require-dev": {
                "phpunit/phpunit": "^4.6",
                "sebastian/version": "^1.0.1"
            },
            "type": "library",
            "extra": {
                "branch-alias": {
                    "dev-master": "2.3-dev"
                }
            },
            "autoload": {
                "psr-4": {
                    "Webmozart\\PathUtil\\": "src/"
                }
            },
            "notification-url": "https://packagist.org/downloads/",
            "license": [
                "MIT"
            ],
            "authors": [
                {
                    "name": "Bernhard Schussek",
                    "email": "bschussek@gmail.com"
                }
            ],
            "description": "A robust cross-platform utility for normalizing, comparing and modifying file paths.",
            "support": {
                "issues": "https://github.com/webmozart/path-util/issues",
                "source": "https://github.com/webmozart/path-util/tree/2.3.0"
            },
            "abandoned": "symfony/filesystem",
            "time": "2015-12-17T08:42:14+00:00"
        }
    ],
    "packages-dev": [
        {
            "name": "doctrine/instantiator",
            "version": "1.4.0",
            "source": {
                "type": "git",
                "url": "https://github.com/doctrine/instantiator.git",
                "reference": "d56bf6102915de5702778fe20f2de3b2fe570b5b"
            },
            "dist": {
                "type": "zip",
                "url": "https://api.github.com/repos/doctrine/instantiator/zipball/d56bf6102915de5702778fe20f2de3b2fe570b5b",
                "reference": "d56bf6102915de5702778fe20f2de3b2fe570b5b",
                "shasum": ""
            },
            "require": {
                "php": "^7.1 || ^8.0"
            },
            "require-dev": {
                "doctrine/coding-standard": "^8.0",
                "ext-pdo": "*",
                "ext-phar": "*",
                "phpbench/phpbench": "^0.13 || 1.0.0-alpha2",
                "phpstan/phpstan": "^0.12",
                "phpstan/phpstan-phpunit": "^0.12",
                "phpunit/phpunit": "^7.0 || ^8.0 || ^9.0"
            },
            "type": "library",
            "autoload": {
                "psr-4": {
                    "Doctrine\\Instantiator\\": "src/Doctrine/Instantiator/"
                }
            },
            "notification-url": "https://packagist.org/downloads/",
            "license": [
                "MIT"
            ],
            "authors": [
                {
                    "name": "Marco Pivetta",
                    "email": "ocramius@gmail.com",
                    "homepage": "https://ocramius.github.io/"
                }
            ],
            "description": "A small, lightweight utility to instantiate objects in PHP without invoking their constructors",
            "homepage": "https://www.doctrine-project.org/projects/instantiator.html",
            "keywords": [
                "constructor",
                "instantiate"
            ],
            "support": {
                "issues": "https://github.com/doctrine/instantiator/issues",
                "source": "https://github.com/doctrine/instantiator/tree/1.4.0"
            },
            "funding": [
                {
                    "url": "https://www.doctrine-project.org/sponsorship.html",
                    "type": "custom"
                },
                {
                    "url": "https://www.patreon.com/phpdoctrine",
                    "type": "patreon"
                },
                {
                    "url": "https://tidelift.com/funding/github/packagist/doctrine%2Finstantiator",
                    "type": "tidelift"
                }
            ],
            "time": "2020-11-10T18:47:58+00:00"
        },
        {
            "name": "myclabs/deep-copy",
            "version": "1.10.2",
            "source": {
                "type": "git",
                "url": "https://github.com/myclabs/DeepCopy.git",
                "reference": "776f831124e9c62e1a2c601ecc52e776d8bb7220"
            },
            "dist": {
                "type": "zip",
                "url": "https://api.github.com/repos/myclabs/DeepCopy/zipball/776f831124e9c62e1a2c601ecc52e776d8bb7220",
                "reference": "776f831124e9c62e1a2c601ecc52e776d8bb7220",
                "shasum": ""
            },
            "require": {
                "php": "^7.1 || ^8.0"
            },
            "replace": {
                "myclabs/deep-copy": "self.version"
            },
            "require-dev": {
                "doctrine/collections": "^1.0",
                "doctrine/common": "^2.6",
                "phpunit/phpunit": "^7.1"
            },
            "type": "library",
            "autoload": {
                "psr-4": {
                    "DeepCopy\\": "src/DeepCopy/"
                },
                "files": [
                    "src/DeepCopy/deep_copy.php"
                ]
            },
            "notification-url": "https://packagist.org/downloads/",
            "license": [
                "MIT"
            ],
            "description": "Create deep copies (clones) of your objects",
            "keywords": [
                "clone",
                "copy",
                "duplicate",
                "object",
                "object graph"
            ],
            "support": {
                "issues": "https://github.com/myclabs/DeepCopy/issues",
                "source": "https://github.com/myclabs/DeepCopy/tree/1.10.2"
            },
            "funding": [
                {
                    "url": "https://tidelift.com/funding/github/packagist/myclabs/deep-copy",
                    "type": "tidelift"
                }
            ],
            "time": "2020-11-13T09:40:50+00:00"
        },
        {
            "name": "nikic/php-parser",
            "version": "v4.13.1",
            "source": {
                "type": "git",
                "url": "https://github.com/nikic/PHP-Parser.git",
                "reference": "63a79e8daa781cac14e5195e63ed8ae231dd10fd"
            },
            "dist": {
                "type": "zip",
                "url": "https://api.github.com/repos/nikic/PHP-Parser/zipball/63a79e8daa781cac14e5195e63ed8ae231dd10fd",
                "reference": "63a79e8daa781cac14e5195e63ed8ae231dd10fd",
                "shasum": ""
            },
            "require": {
                "ext-tokenizer": "*",
                "php": ">=7.0"
            },
            "require-dev": {
                "ircmaxell/php-yacc": "^0.0.7",
                "phpunit/phpunit": "^6.5 || ^7.0 || ^8.0 || ^9.0"
            },
            "bin": [
                "bin/php-parse"
            ],
            "type": "library",
            "extra": {
                "branch-alias": {
                    "dev-master": "4.9-dev"
                }
            },
            "autoload": {
                "psr-4": {
                    "PhpParser\\": "lib/PhpParser"
                }
            },
            "notification-url": "https://packagist.org/downloads/",
            "license": [
                "BSD-3-Clause"
            ],
            "authors": [
                {
                    "name": "Nikita Popov"
                }
            ],
            "description": "A PHP parser written in PHP",
            "keywords": [
                "parser",
                "php"
            ],
            "support": {
                "issues": "https://github.com/nikic/PHP-Parser/issues",
                "source": "https://github.com/nikic/PHP-Parser/tree/v4.13.1"
            },
            "time": "2021-11-03T20:52:16+00:00"
        },
        {
            "name": "phar-io/manifest",
            "version": "2.0.3",
            "source": {
                "type": "git",
                "url": "https://github.com/phar-io/manifest.git",
                "reference": "97803eca37d319dfa7826cc2437fc020857acb53"
            },
            "dist": {
                "type": "zip",
                "url": "https://api.github.com/repos/phar-io/manifest/zipball/97803eca37d319dfa7826cc2437fc020857acb53",
                "reference": "97803eca37d319dfa7826cc2437fc020857acb53",
                "shasum": ""
            },
            "require": {
                "ext-dom": "*",
                "ext-phar": "*",
                "ext-xmlwriter": "*",
                "phar-io/version": "^3.0.1",
                "php": "^7.2 || ^8.0"
            },
            "type": "library",
            "extra": {
                "branch-alias": {
                    "dev-master": "2.0.x-dev"
                }
            },
            "autoload": {
                "classmap": [
                    "src/"
                ]
            },
            "notification-url": "https://packagist.org/downloads/",
            "license": [
                "BSD-3-Clause"
            ],
            "authors": [
                {
                    "name": "Arne Blankerts",
                    "email": "arne@blankerts.de",
                    "role": "Developer"
                },
                {
                    "name": "Sebastian Heuer",
                    "email": "sebastian@phpeople.de",
                    "role": "Developer"
                },
                {
                    "name": "Sebastian Bergmann",
                    "email": "sebastian@phpunit.de",
                    "role": "Developer"
                }
            ],
            "description": "Component for reading phar.io manifest information from a PHP Archive (PHAR)",
            "support": {
                "issues": "https://github.com/phar-io/manifest/issues",
                "source": "https://github.com/phar-io/manifest/tree/2.0.3"
            },
            "time": "2021-07-20T11:28:43+00:00"
        },
        {
            "name": "phar-io/version",
            "version": "3.1.0",
            "source": {
                "type": "git",
                "url": "https://github.com/phar-io/version.git",
                "reference": "bae7c545bef187884426f042434e561ab1ddb182"
            },
            "dist": {
                "type": "zip",
                "url": "https://api.github.com/repos/phar-io/version/zipball/bae7c545bef187884426f042434e561ab1ddb182",
                "reference": "bae7c545bef187884426f042434e561ab1ddb182",
                "shasum": ""
            },
            "require": {
                "php": "^7.2 || ^8.0"
            },
            "type": "library",
            "autoload": {
                "classmap": [
                    "src/"
                ]
            },
            "notification-url": "https://packagist.org/downloads/",
            "license": [
                "BSD-3-Clause"
            ],
            "authors": [
                {
                    "name": "Arne Blankerts",
                    "email": "arne@blankerts.de",
                    "role": "Developer"
                },
                {
                    "name": "Sebastian Heuer",
                    "email": "sebastian@phpeople.de",
                    "role": "Developer"
                },
                {
                    "name": "Sebastian Bergmann",
                    "email": "sebastian@phpunit.de",
                    "role": "Developer"
                }
            ],
            "description": "Library for handling version information and constraints",
            "support": {
                "issues": "https://github.com/phar-io/version/issues",
                "source": "https://github.com/phar-io/version/tree/3.1.0"
            },
            "time": "2021-02-23T14:00:09+00:00"
        },
        {
            "name": "phpdocumentor/reflection-common",
            "version": "2.2.0",
            "source": {
                "type": "git",
                "url": "https://github.com/phpDocumentor/ReflectionCommon.git",
                "reference": "1d01c49d4ed62f25aa84a747ad35d5a16924662b"
            },
            "dist": {
                "type": "zip",
                "url": "https://api.github.com/repos/phpDocumentor/ReflectionCommon/zipball/1d01c49d4ed62f25aa84a747ad35d5a16924662b",
                "reference": "1d01c49d4ed62f25aa84a747ad35d5a16924662b",
                "shasum": ""
            },
            "require": {
                "php": "^7.2 || ^8.0"
            },
            "type": "library",
            "extra": {
                "branch-alias": {
                    "dev-2.x": "2.x-dev"
                }
            },
            "autoload": {
                "psr-4": {
                    "phpDocumentor\\Reflection\\": "src/"
                }
            },
            "notification-url": "https://packagist.org/downloads/",
            "license": [
                "MIT"
            ],
            "authors": [
                {
                    "name": "Jaap van Otterdijk",
                    "email": "opensource@ijaap.nl"
                }
            ],
            "description": "Common reflection classes used by phpdocumentor to reflect the code structure",
            "homepage": "http://www.phpdoc.org",
            "keywords": [
                "FQSEN",
                "phpDocumentor",
                "phpdoc",
                "reflection",
                "static analysis"
            ],
            "support": {
                "issues": "https://github.com/phpDocumentor/ReflectionCommon/issues",
                "source": "https://github.com/phpDocumentor/ReflectionCommon/tree/2.x"
            },
            "time": "2020-06-27T09:03:43+00:00"
        },
        {
            "name": "phpdocumentor/reflection-docblock",
            "version": "5.3.0",
            "source": {
                "type": "git",
                "url": "https://github.com/phpDocumentor/ReflectionDocBlock.git",
                "reference": "622548b623e81ca6d78b721c5e029f4ce664f170"
            },
            "dist": {
                "type": "zip",
                "url": "https://api.github.com/repos/phpDocumentor/ReflectionDocBlock/zipball/622548b623e81ca6d78b721c5e029f4ce664f170",
                "reference": "622548b623e81ca6d78b721c5e029f4ce664f170",
                "shasum": ""
            },
            "require": {
                "ext-filter": "*",
                "php": "^7.2 || ^8.0",
                "phpdocumentor/reflection-common": "^2.2",
                "phpdocumentor/type-resolver": "^1.3",
                "webmozart/assert": "^1.9.1"
            },
            "require-dev": {
                "mockery/mockery": "~1.3.2",
                "psalm/phar": "^4.8"
            },
            "type": "library",
            "extra": {
                "branch-alias": {
                    "dev-master": "5.x-dev"
                }
            },
            "autoload": {
                "psr-4": {
                    "phpDocumentor\\Reflection\\": "src"
                }
            },
            "notification-url": "https://packagist.org/downloads/",
            "license": [
                "MIT"
            ],
            "authors": [
                {
                    "name": "Mike van Riel",
                    "email": "me@mikevanriel.com"
                },
                {
                    "name": "Jaap van Otterdijk",
                    "email": "account@ijaap.nl"
                }
            ],
            "description": "With this component, a library can provide support for annotations via DocBlocks or otherwise retrieve information that is embedded in a DocBlock.",
            "support": {
                "issues": "https://github.com/phpDocumentor/ReflectionDocBlock/issues",
                "source": "https://github.com/phpDocumentor/ReflectionDocBlock/tree/5.3.0"
            },
            "time": "2021-10-19T17:43:47+00:00"
        },
        {
            "name": "phpdocumentor/type-resolver",
            "version": "1.5.1",
            "source": {
                "type": "git",
                "url": "https://github.com/phpDocumentor/TypeResolver.git",
                "reference": "a12f7e301eb7258bb68acd89d4aefa05c2906cae"
            },
            "dist": {
                "type": "zip",
                "url": "https://api.github.com/repos/phpDocumentor/TypeResolver/zipball/a12f7e301eb7258bb68acd89d4aefa05c2906cae",
                "reference": "a12f7e301eb7258bb68acd89d4aefa05c2906cae",
                "shasum": ""
            },
            "require": {
                "php": "^7.2 || ^8.0",
                "phpdocumentor/reflection-common": "^2.0"
            },
            "require-dev": {
                "ext-tokenizer": "*",
                "psalm/phar": "^4.8"
            },
            "type": "library",
            "extra": {
                "branch-alias": {
                    "dev-1.x": "1.x-dev"
                }
            },
            "autoload": {
                "psr-4": {
                    "phpDocumentor\\Reflection\\": "src"
                }
            },
            "notification-url": "https://packagist.org/downloads/",
            "license": [
                "MIT"
            ],
            "authors": [
                {
                    "name": "Mike van Riel",
                    "email": "me@mikevanriel.com"
                }
            ],
            "description": "A PSR-5 based resolver of Class names, Types and Structural Element Names",
            "support": {
                "issues": "https://github.com/phpDocumentor/TypeResolver/issues",
                "source": "https://github.com/phpDocumentor/TypeResolver/tree/1.5.1"
            },
            "time": "2021-10-02T14:08:47+00:00"
        },
        {
            "name": "phpspec/prophecy",
            "version": "1.14.0",
            "source": {
                "type": "git",
                "url": "https://github.com/phpspec/prophecy.git",
                "reference": "d86dfc2e2a3cd366cee475e52c6bb3bbc371aa0e"
            },
            "dist": {
                "type": "zip",
                "url": "https://api.github.com/repos/phpspec/prophecy/zipball/d86dfc2e2a3cd366cee475e52c6bb3bbc371aa0e",
                "reference": "d86dfc2e2a3cd366cee475e52c6bb3bbc371aa0e",
                "shasum": ""
            },
            "require": {
                "doctrine/instantiator": "^1.2",
                "php": "^7.2 || ~8.0, <8.2",
                "phpdocumentor/reflection-docblock": "^5.2",
                "sebastian/comparator": "^3.0 || ^4.0",
                "sebastian/recursion-context": "^3.0 || ^4.0"
            },
            "require-dev": {
                "phpspec/phpspec": "^6.0 || ^7.0",
                "phpunit/phpunit": "^8.0 || ^9.0"
            },
            "type": "library",
            "extra": {
                "branch-alias": {
                    "dev-master": "1.x-dev"
                }
            },
            "autoload": {
                "psr-4": {
                    "Prophecy\\": "src/Prophecy"
                }
            },
            "notification-url": "https://packagist.org/downloads/",
            "license": [
                "MIT"
            ],
            "authors": [
                {
                    "name": "Konstantin Kudryashov",
                    "email": "ever.zet@gmail.com",
                    "homepage": "http://everzet.com"
                },
                {
                    "name": "Marcello Duarte",
                    "email": "marcello.duarte@gmail.com"
                }
            ],
            "description": "Highly opinionated mocking framework for PHP 5.3+",
            "homepage": "https://github.com/phpspec/prophecy",
            "keywords": [
                "Double",
                "Dummy",
                "fake",
                "mock",
                "spy",
                "stub"
            ],
            "support": {
                "issues": "https://github.com/phpspec/prophecy/issues",
                "source": "https://github.com/phpspec/prophecy/tree/1.14.0"
            },
            "time": "2021-09-10T09:02:12+00:00"
        },
        {
            "name": "phpstan/phpstan",
            "version": "1.2.0",
            "source": {
                "type": "git",
                "url": "https://github.com/phpstan/phpstan.git",
                "reference": "cbe085f9fdead5b6d62e4c022ca52dc9427a10ee"
            },
            "dist": {
                "type": "zip",
                "url": "https://api.github.com/repos/phpstan/phpstan/zipball/cbe085f9fdead5b6d62e4c022ca52dc9427a10ee",
                "reference": "cbe085f9fdead5b6d62e4c022ca52dc9427a10ee",
                "shasum": ""
            },
            "require": {
                "php": "^7.1|^8.0"
            },
            "conflict": {
                "phpstan/phpstan-shim": "*"
            },
            "bin": [
                "phpstan",
                "phpstan.phar"
            ],
            "type": "library",
            "extra": {
                "branch-alias": {
                    "dev-master": "1.2-dev"
                }
            },
            "autoload": {
                "files": [
                    "bootstrap.php"
                ]
            },
            "notification-url": "https://packagist.org/downloads/",
            "license": [
                "MIT"
            ],
            "description": "PHPStan - PHP Static Analysis Tool",
            "support": {
                "issues": "https://github.com/phpstan/phpstan/issues",
                "source": "https://github.com/phpstan/phpstan/tree/1.2.0"
            },
            "funding": [
                {
                    "url": "https://github.com/ondrejmirtes",
                    "type": "github"
                },
                {
                    "url": "https://github.com/phpstan",
                    "type": "github"
                },
                {
                    "url": "https://www.patreon.com/phpstan",
                    "type": "patreon"
                },
                {
                    "url": "https://tidelift.com/funding/github/packagist/phpstan/phpstan",
                    "type": "tidelift"
                }
            ],
            "time": "2021-11-18T14:09:01+00:00"
        },
        {
            "name": "phpstan/phpstan-phpunit",
            "version": "1.0.0",
            "source": {
                "type": "git",
                "url": "https://github.com/phpstan/phpstan-phpunit.git",
                "reference": "9eb88c9f689003a8a2a5ae9e010338ee94dc39b3"
            },
            "dist": {
                "type": "zip",
                "url": "https://api.github.com/repos/phpstan/phpstan-phpunit/zipball/9eb88c9f689003a8a2a5ae9e010338ee94dc39b3",
                "reference": "9eb88c9f689003a8a2a5ae9e010338ee94dc39b3",
                "shasum": ""
            },
            "require": {
                "php": "^7.1 || ^8.0",
                "phpstan/phpstan": "^1.0"
            },
            "conflict": {
                "phpunit/phpunit": "<7.0"
            },
            "require-dev": {
                "nikic/php-parser": "^4.13.0",
                "php-parallel-lint/php-parallel-lint": "^1.2",
                "phpstan/phpstan-strict-rules": "^1.0",
                "phpunit/phpunit": "^9.5"
            },
            "type": "phpstan-extension",
            "extra": {
                "branch-alias": {
                    "dev-master": "1.0-dev"
                },
                "phpstan": {
                    "includes": [
                        "extension.neon",
                        "rules.neon"
                    ]
                }
            },
            "autoload": {
                "psr-4": {
                    "PHPStan\\": "src/"
                }
            },
            "notification-url": "https://packagist.org/downloads/",
            "license": [
                "MIT"
            ],
            "description": "PHPUnit extensions and rules for PHPStan",
            "support": {
                "issues": "https://github.com/phpstan/phpstan-phpunit/issues",
                "source": "https://github.com/phpstan/phpstan-phpunit/tree/1.0.0"
            },
            "time": "2021-10-14T08:03:54+00:00"
        },
        {
            "name": "phpstan/phpstan-strict-rules",
            "version": "1.1.0",
            "source": {
                "type": "git",
                "url": "https://github.com/phpstan/phpstan-strict-rules.git",
                "reference": "e12d55f74a8cca18c6e684c6450767e055ba7717"
            },
            "dist": {
                "type": "zip",
                "url": "https://api.github.com/repos/phpstan/phpstan-strict-rules/zipball/e12d55f74a8cca18c6e684c6450767e055ba7717",
                "reference": "e12d55f74a8cca18c6e684c6450767e055ba7717",
                "shasum": ""
            },
            "require": {
                "php": "^7.1 || ^8.0",
                "phpstan/phpstan": "^1.2.0"
            },
            "require-dev": {
                "nikic/php-parser": "^4.13.0",
                "php-parallel-lint/php-parallel-lint": "^1.2",
                "phpstan/phpstan-phpunit": "^1.0",
                "phpunit/phpunit": "^9.5"
            },
            "type": "phpstan-extension",
            "extra": {
                "branch-alias": {
                    "dev-master": "1.0-dev"
                },
                "phpstan": {
                    "includes": [
                        "rules.neon"
                    ]
                }
            },
            "autoload": {
                "psr-4": {
                    "PHPStan\\": "src/"
                }
            },
            "notification-url": "https://packagist.org/downloads/",
            "license": [
                "MIT"
            ],
            "description": "Extra strict and opinionated rules for PHPStan",
            "support": {
                "issues": "https://github.com/phpstan/phpstan-strict-rules/issues",
                "source": "https://github.com/phpstan/phpstan-strict-rules/tree/1.1.0"
            },
            "time": "2021-11-18T09:30:29+00:00"
        },
        {
            "name": "phpunit/php-code-coverage",
            "version": "9.2.9",
            "source": {
                "type": "git",
                "url": "https://github.com/sebastianbergmann/php-code-coverage.git",
                "reference": "f301eb1453c9e7a1bc912ee8b0ea9db22c60223b"
            },
            "dist": {
                "type": "zip",
                "url": "https://api.github.com/repos/sebastianbergmann/php-code-coverage/zipball/f301eb1453c9e7a1bc912ee8b0ea9db22c60223b",
                "reference": "f301eb1453c9e7a1bc912ee8b0ea9db22c60223b",
                "shasum": ""
            },
            "require": {
                "ext-dom": "*",
                "ext-libxml": "*",
                "ext-xmlwriter": "*",
                "nikic/php-parser": "^4.13.0",
                "php": ">=7.3",
                "phpunit/php-file-iterator": "^3.0.3",
                "phpunit/php-text-template": "^2.0.2",
                "sebastian/code-unit-reverse-lookup": "^2.0.2",
                "sebastian/complexity": "^2.0",
                "sebastian/environment": "^5.1.2",
                "sebastian/lines-of-code": "^1.0.3",
                "sebastian/version": "^3.0.1",
                "theseer/tokenizer": "^1.2.0"
            },
            "require-dev": {
                "phpunit/phpunit": "^9.3"
            },
            "suggest": {
                "ext-pcov": "*",
                "ext-xdebug": "*"
            },
            "type": "library",
            "extra": {
                "branch-alias": {
                    "dev-master": "9.2-dev"
                }
            },
            "autoload": {
                "classmap": [
                    "src/"
                ]
            },
            "notification-url": "https://packagist.org/downloads/",
            "license": [
                "BSD-3-Clause"
            ],
            "authors": [
                {
                    "name": "Sebastian Bergmann",
                    "email": "sebastian@phpunit.de",
                    "role": "lead"
                }
            ],
            "description": "Library that provides collection, processing, and rendering functionality for PHP code coverage information.",
            "homepage": "https://github.com/sebastianbergmann/php-code-coverage",
            "keywords": [
                "coverage",
                "testing",
                "xunit"
            ],
            "support": {
                "issues": "https://github.com/sebastianbergmann/php-code-coverage/issues",
                "source": "https://github.com/sebastianbergmann/php-code-coverage/tree/9.2.9"
            },
            "funding": [
                {
                    "url": "https://github.com/sebastianbergmann",
                    "type": "github"
                }
            ],
            "time": "2021-11-19T15:21:02+00:00"
        },
        {
            "name": "phpunit/php-file-iterator",
            "version": "3.0.5",
            "source": {
                "type": "git",
                "url": "https://github.com/sebastianbergmann/php-file-iterator.git",
                "reference": "aa4be8575f26070b100fccb67faabb28f21f66f8"
            },
            "dist": {
                "type": "zip",
                "url": "https://api.github.com/repos/sebastianbergmann/php-file-iterator/zipball/aa4be8575f26070b100fccb67faabb28f21f66f8",
                "reference": "aa4be8575f26070b100fccb67faabb28f21f66f8",
                "shasum": ""
            },
            "require": {
                "php": ">=7.3"
            },
            "require-dev": {
                "phpunit/phpunit": "^9.3"
            },
            "type": "library",
            "extra": {
                "branch-alias": {
                    "dev-master": "3.0-dev"
                }
            },
            "autoload": {
                "classmap": [
                    "src/"
                ]
            },
            "notification-url": "https://packagist.org/downloads/",
            "license": [
                "BSD-3-Clause"
            ],
            "authors": [
                {
                    "name": "Sebastian Bergmann",
                    "email": "sebastian@phpunit.de",
                    "role": "lead"
                }
            ],
            "description": "FilterIterator implementation that filters files based on a list of suffixes.",
            "homepage": "https://github.com/sebastianbergmann/php-file-iterator/",
            "keywords": [
                "filesystem",
                "iterator"
            ],
            "support": {
                "issues": "https://github.com/sebastianbergmann/php-file-iterator/issues",
                "source": "https://github.com/sebastianbergmann/php-file-iterator/tree/3.0.5"
            },
            "funding": [
                {
                    "url": "https://github.com/sebastianbergmann",
                    "type": "github"
                }
            ],
            "time": "2020-09-28T05:57:25+00:00"
        },
        {
            "name": "phpunit/php-invoker",
            "version": "3.1.1",
            "source": {
                "type": "git",
                "url": "https://github.com/sebastianbergmann/php-invoker.git",
                "reference": "5a10147d0aaf65b58940a0b72f71c9ac0423cc67"
            },
            "dist": {
                "type": "zip",
                "url": "https://api.github.com/repos/sebastianbergmann/php-invoker/zipball/5a10147d0aaf65b58940a0b72f71c9ac0423cc67",
                "reference": "5a10147d0aaf65b58940a0b72f71c9ac0423cc67",
                "shasum": ""
            },
            "require": {
                "php": ">=7.3"
            },
            "require-dev": {
                "ext-pcntl": "*",
                "phpunit/phpunit": "^9.3"
            },
            "suggest": {
                "ext-pcntl": "*"
            },
            "type": "library",
            "extra": {
                "branch-alias": {
                    "dev-master": "3.1-dev"
                }
            },
            "autoload": {
                "classmap": [
                    "src/"
                ]
            },
            "notification-url": "https://packagist.org/downloads/",
            "license": [
                "BSD-3-Clause"
            ],
            "authors": [
                {
                    "name": "Sebastian Bergmann",
                    "email": "sebastian@phpunit.de",
                    "role": "lead"
                }
            ],
            "description": "Invoke callables with a timeout",
            "homepage": "https://github.com/sebastianbergmann/php-invoker/",
            "keywords": [
                "process"
            ],
            "support": {
                "issues": "https://github.com/sebastianbergmann/php-invoker/issues",
                "source": "https://github.com/sebastianbergmann/php-invoker/tree/3.1.1"
            },
            "funding": [
                {
                    "url": "https://github.com/sebastianbergmann",
                    "type": "github"
                }
            ],
            "time": "2020-09-28T05:58:55+00:00"
        },
        {
            "name": "phpunit/php-text-template",
            "version": "2.0.4",
            "source": {
                "type": "git",
                "url": "https://github.com/sebastianbergmann/php-text-template.git",
                "reference": "5da5f67fc95621df9ff4c4e5a84d6a8a2acf7c28"
            },
            "dist": {
                "type": "zip",
                "url": "https://api.github.com/repos/sebastianbergmann/php-text-template/zipball/5da5f67fc95621df9ff4c4e5a84d6a8a2acf7c28",
                "reference": "5da5f67fc95621df9ff4c4e5a84d6a8a2acf7c28",
                "shasum": ""
            },
            "require": {
                "php": ">=7.3"
            },
            "require-dev": {
                "phpunit/phpunit": "^9.3"
            },
            "type": "library",
            "extra": {
                "branch-alias": {
                    "dev-master": "2.0-dev"
                }
            },
            "autoload": {
                "classmap": [
                    "src/"
                ]
            },
            "notification-url": "https://packagist.org/downloads/",
            "license": [
                "BSD-3-Clause"
            ],
            "authors": [
                {
                    "name": "Sebastian Bergmann",
                    "email": "sebastian@phpunit.de",
                    "role": "lead"
                }
            ],
            "description": "Simple template engine.",
            "homepage": "https://github.com/sebastianbergmann/php-text-template/",
            "keywords": [
                "template"
            ],
            "support": {
                "issues": "https://github.com/sebastianbergmann/php-text-template/issues",
                "source": "https://github.com/sebastianbergmann/php-text-template/tree/2.0.4"
            },
            "funding": [
                {
                    "url": "https://github.com/sebastianbergmann",
                    "type": "github"
                }
            ],
            "time": "2020-10-26T05:33:50+00:00"
        },
        {
            "name": "phpunit/php-timer",
            "version": "5.0.3",
            "source": {
                "type": "git",
                "url": "https://github.com/sebastianbergmann/php-timer.git",
                "reference": "5a63ce20ed1b5bf577850e2c4e87f4aa902afbd2"
            },
            "dist": {
                "type": "zip",
                "url": "https://api.github.com/repos/sebastianbergmann/php-timer/zipball/5a63ce20ed1b5bf577850e2c4e87f4aa902afbd2",
                "reference": "5a63ce20ed1b5bf577850e2c4e87f4aa902afbd2",
                "shasum": ""
            },
            "require": {
                "php": ">=7.3"
            },
            "require-dev": {
                "phpunit/phpunit": "^9.3"
            },
            "type": "library",
            "extra": {
                "branch-alias": {
                    "dev-master": "5.0-dev"
                }
            },
            "autoload": {
                "classmap": [
                    "src/"
                ]
            },
            "notification-url": "https://packagist.org/downloads/",
            "license": [
                "BSD-3-Clause"
            ],
            "authors": [
                {
                    "name": "Sebastian Bergmann",
                    "email": "sebastian@phpunit.de",
                    "role": "lead"
                }
            ],
            "description": "Utility class for timing",
            "homepage": "https://github.com/sebastianbergmann/php-timer/",
            "keywords": [
                "timer"
            ],
            "support": {
                "issues": "https://github.com/sebastianbergmann/php-timer/issues",
                "source": "https://github.com/sebastianbergmann/php-timer/tree/5.0.3"
            },
            "funding": [
                {
                    "url": "https://github.com/sebastianbergmann",
                    "type": "github"
                }
            ],
            "time": "2020-10-26T13:16:10+00:00"
        },
        {
            "name": "phpunit/phpunit",
            "version": "9.5.10",
            "source": {
                "type": "git",
                "url": "https://github.com/sebastianbergmann/phpunit.git",
                "reference": "c814a05837f2edb0d1471d6e3f4ab3501ca3899a"
            },
            "dist": {
                "type": "zip",
                "url": "https://api.github.com/repos/sebastianbergmann/phpunit/zipball/c814a05837f2edb0d1471d6e3f4ab3501ca3899a",
                "reference": "c814a05837f2edb0d1471d6e3f4ab3501ca3899a",
                "shasum": ""
            },
            "require": {
                "doctrine/instantiator": "^1.3.1",
                "ext-dom": "*",
                "ext-json": "*",
                "ext-libxml": "*",
                "ext-mbstring": "*",
                "ext-xml": "*",
                "ext-xmlwriter": "*",
                "myclabs/deep-copy": "^1.10.1",
                "phar-io/manifest": "^2.0.3",
                "phar-io/version": "^3.0.2",
                "php": ">=7.3",
                "phpspec/prophecy": "^1.12.1",
                "phpunit/php-code-coverage": "^9.2.7",
                "phpunit/php-file-iterator": "^3.0.5",
                "phpunit/php-invoker": "^3.1.1",
                "phpunit/php-text-template": "^2.0.3",
                "phpunit/php-timer": "^5.0.2",
                "sebastian/cli-parser": "^1.0.1",
                "sebastian/code-unit": "^1.0.6",
                "sebastian/comparator": "^4.0.5",
                "sebastian/diff": "^4.0.3",
                "sebastian/environment": "^5.1.3",
                "sebastian/exporter": "^4.0.3",
                "sebastian/global-state": "^5.0.1",
                "sebastian/object-enumerator": "^4.0.3",
                "sebastian/resource-operations": "^3.0.3",
                "sebastian/type": "^2.3.4",
                "sebastian/version": "^3.0.2"
            },
            "require-dev": {
                "ext-pdo": "*",
                "phpspec/prophecy-phpunit": "^2.0.1"
            },
            "suggest": {
                "ext-soap": "*",
                "ext-xdebug": "*"
            },
            "bin": [
                "phpunit"
            ],
            "type": "library",
            "extra": {
                "branch-alias": {
                    "dev-master": "9.5-dev"
                }
            },
            "autoload": {
                "classmap": [
                    "src/"
                ],
                "files": [
                    "src/Framework/Assert/Functions.php"
                ]
            },
            "notification-url": "https://packagist.org/downloads/",
            "license": [
                "BSD-3-Clause"
            ],
            "authors": [
                {
                    "name": "Sebastian Bergmann",
                    "email": "sebastian@phpunit.de",
                    "role": "lead"
                }
            ],
            "description": "The PHP Unit Testing framework.",
            "homepage": "https://phpunit.de/",
            "keywords": [
                "phpunit",
                "testing",
                "xunit"
            ],
            "support": {
                "issues": "https://github.com/sebastianbergmann/phpunit/issues",
                "source": "https://github.com/sebastianbergmann/phpunit/tree/9.5.10"
            },
            "funding": [
                {
                    "url": "https://phpunit.de/donate.html",
                    "type": "custom"
                },
                {
                    "url": "https://github.com/sebastianbergmann",
                    "type": "github"
                }
            ],
            "time": "2021-09-25T07:38:51+00:00"
        },
        {
            "name": "sebastian/cli-parser",
            "version": "1.0.1",
            "source": {
                "type": "git",
                "url": "https://github.com/sebastianbergmann/cli-parser.git",
                "reference": "442e7c7e687e42adc03470c7b668bc4b2402c0b2"
            },
            "dist": {
                "type": "zip",
                "url": "https://api.github.com/repos/sebastianbergmann/cli-parser/zipball/442e7c7e687e42adc03470c7b668bc4b2402c0b2",
                "reference": "442e7c7e687e42adc03470c7b668bc4b2402c0b2",
                "shasum": ""
            },
            "require": {
                "php": ">=7.3"
            },
            "require-dev": {
                "phpunit/phpunit": "^9.3"
            },
            "type": "library",
            "extra": {
                "branch-alias": {
                    "dev-master": "1.0-dev"
                }
            },
            "autoload": {
                "classmap": [
                    "src/"
                ]
            },
            "notification-url": "https://packagist.org/downloads/",
            "license": [
                "BSD-3-Clause"
            ],
            "authors": [
                {
                    "name": "Sebastian Bergmann",
                    "email": "sebastian@phpunit.de",
                    "role": "lead"
                }
            ],
            "description": "Library for parsing CLI options",
            "homepage": "https://github.com/sebastianbergmann/cli-parser",
            "support": {
                "issues": "https://github.com/sebastianbergmann/cli-parser/issues",
                "source": "https://github.com/sebastianbergmann/cli-parser/tree/1.0.1"
            },
            "funding": [
                {
                    "url": "https://github.com/sebastianbergmann",
                    "type": "github"
                }
            ],
            "time": "2020-09-28T06:08:49+00:00"
        },
        {
            "name": "sebastian/code-unit",
            "version": "1.0.8",
            "source": {
                "type": "git",
                "url": "https://github.com/sebastianbergmann/code-unit.git",
                "reference": "1fc9f64c0927627ef78ba436c9b17d967e68e120"
            },
            "dist": {
                "type": "zip",
                "url": "https://api.github.com/repos/sebastianbergmann/code-unit/zipball/1fc9f64c0927627ef78ba436c9b17d967e68e120",
                "reference": "1fc9f64c0927627ef78ba436c9b17d967e68e120",
                "shasum": ""
            },
            "require": {
                "php": ">=7.3"
            },
            "require-dev": {
                "phpunit/phpunit": "^9.3"
            },
            "type": "library",
            "extra": {
                "branch-alias": {
                    "dev-master": "1.0-dev"
                }
            },
            "autoload": {
                "classmap": [
                    "src/"
                ]
            },
            "notification-url": "https://packagist.org/downloads/",
            "license": [
                "BSD-3-Clause"
            ],
            "authors": [
                {
                    "name": "Sebastian Bergmann",
                    "email": "sebastian@phpunit.de",
                    "role": "lead"
                }
            ],
            "description": "Collection of value objects that represent the PHP code units",
            "homepage": "https://github.com/sebastianbergmann/code-unit",
            "support": {
                "issues": "https://github.com/sebastianbergmann/code-unit/issues",
                "source": "https://github.com/sebastianbergmann/code-unit/tree/1.0.8"
            },
            "funding": [
                {
                    "url": "https://github.com/sebastianbergmann",
                    "type": "github"
                }
            ],
            "time": "2020-10-26T13:08:54+00:00"
        },
        {
            "name": "sebastian/code-unit-reverse-lookup",
            "version": "2.0.3",
            "source": {
                "type": "git",
                "url": "https://github.com/sebastianbergmann/code-unit-reverse-lookup.git",
                "reference": "ac91f01ccec49fb77bdc6fd1e548bc70f7faa3e5"
            },
            "dist": {
                "type": "zip",
                "url": "https://api.github.com/repos/sebastianbergmann/code-unit-reverse-lookup/zipball/ac91f01ccec49fb77bdc6fd1e548bc70f7faa3e5",
                "reference": "ac91f01ccec49fb77bdc6fd1e548bc70f7faa3e5",
                "shasum": ""
            },
            "require": {
                "php": ">=7.3"
            },
            "require-dev": {
                "phpunit/phpunit": "^9.3"
            },
            "type": "library",
            "extra": {
                "branch-alias": {
                    "dev-master": "2.0-dev"
                }
            },
            "autoload": {
                "classmap": [
                    "src/"
                ]
            },
            "notification-url": "https://packagist.org/downloads/",
            "license": [
                "BSD-3-Clause"
            ],
            "authors": [
                {
                    "name": "Sebastian Bergmann",
                    "email": "sebastian@phpunit.de"
                }
            ],
            "description": "Looks up which function or method a line of code belongs to",
            "homepage": "https://github.com/sebastianbergmann/code-unit-reverse-lookup/",
            "support": {
                "issues": "https://github.com/sebastianbergmann/code-unit-reverse-lookup/issues",
                "source": "https://github.com/sebastianbergmann/code-unit-reverse-lookup/tree/2.0.3"
            },
            "funding": [
                {
                    "url": "https://github.com/sebastianbergmann",
                    "type": "github"
                }
            ],
            "time": "2020-09-28T05:30:19+00:00"
        },
        {
            "name": "sebastian/comparator",
            "version": "4.0.6",
            "source": {
                "type": "git",
                "url": "https://github.com/sebastianbergmann/comparator.git",
                "reference": "55f4261989e546dc112258c7a75935a81a7ce382"
            },
            "dist": {
                "type": "zip",
                "url": "https://api.github.com/repos/sebastianbergmann/comparator/zipball/55f4261989e546dc112258c7a75935a81a7ce382",
                "reference": "55f4261989e546dc112258c7a75935a81a7ce382",
                "shasum": ""
            },
            "require": {
                "php": ">=7.3",
                "sebastian/diff": "^4.0",
                "sebastian/exporter": "^4.0"
            },
            "require-dev": {
                "phpunit/phpunit": "^9.3"
            },
            "type": "library",
            "extra": {
                "branch-alias": {
                    "dev-master": "4.0-dev"
                }
            },
            "autoload": {
                "classmap": [
                    "src/"
                ]
            },
            "notification-url": "https://packagist.org/downloads/",
            "license": [
                "BSD-3-Clause"
            ],
            "authors": [
                {
                    "name": "Sebastian Bergmann",
                    "email": "sebastian@phpunit.de"
                },
                {
                    "name": "Jeff Welch",
                    "email": "whatthejeff@gmail.com"
                },
                {
                    "name": "Volker Dusch",
                    "email": "github@wallbash.com"
                },
                {
                    "name": "Bernhard Schussek",
                    "email": "bschussek@2bepublished.at"
                }
            ],
            "description": "Provides the functionality to compare PHP values for equality",
            "homepage": "https://github.com/sebastianbergmann/comparator",
            "keywords": [
                "comparator",
                "compare",
                "equality"
            ],
            "support": {
                "issues": "https://github.com/sebastianbergmann/comparator/issues",
                "source": "https://github.com/sebastianbergmann/comparator/tree/4.0.6"
            },
            "funding": [
                {
                    "url": "https://github.com/sebastianbergmann",
                    "type": "github"
                }
            ],
            "time": "2020-10-26T15:49:45+00:00"
        },
        {
            "name": "sebastian/complexity",
            "version": "2.0.2",
            "source": {
                "type": "git",
                "url": "https://github.com/sebastianbergmann/complexity.git",
                "reference": "739b35e53379900cc9ac327b2147867b8b6efd88"
            },
            "dist": {
                "type": "zip",
                "url": "https://api.github.com/repos/sebastianbergmann/complexity/zipball/739b35e53379900cc9ac327b2147867b8b6efd88",
                "reference": "739b35e53379900cc9ac327b2147867b8b6efd88",
                "shasum": ""
            },
            "require": {
                "nikic/php-parser": "^4.7",
                "php": ">=7.3"
            },
            "require-dev": {
                "phpunit/phpunit": "^9.3"
            },
            "type": "library",
            "extra": {
                "branch-alias": {
                    "dev-master": "2.0-dev"
                }
            },
            "autoload": {
                "classmap": [
                    "src/"
                ]
            },
            "notification-url": "https://packagist.org/downloads/",
            "license": [
                "BSD-3-Clause"
            ],
            "authors": [
                {
                    "name": "Sebastian Bergmann",
                    "email": "sebastian@phpunit.de",
                    "role": "lead"
                }
            ],
            "description": "Library for calculating the complexity of PHP code units",
            "homepage": "https://github.com/sebastianbergmann/complexity",
            "support": {
                "issues": "https://github.com/sebastianbergmann/complexity/issues",
                "source": "https://github.com/sebastianbergmann/complexity/tree/2.0.2"
            },
            "funding": [
                {
                    "url": "https://github.com/sebastianbergmann",
                    "type": "github"
                }
            ],
            "time": "2020-10-26T15:52:27+00:00"
        },
        {
            "name": "sebastian/diff",
            "version": "4.0.4",
            "source": {
                "type": "git",
                "url": "https://github.com/sebastianbergmann/diff.git",
                "reference": "3461e3fccc7cfdfc2720be910d3bd73c69be590d"
            },
            "dist": {
                "type": "zip",
                "url": "https://api.github.com/repos/sebastianbergmann/diff/zipball/3461e3fccc7cfdfc2720be910d3bd73c69be590d",
                "reference": "3461e3fccc7cfdfc2720be910d3bd73c69be590d",
                "shasum": ""
            },
            "require": {
                "php": ">=7.3"
            },
            "require-dev": {
                "phpunit/phpunit": "^9.3",
                "symfony/process": "^4.2 || ^5"
            },
            "type": "library",
            "extra": {
                "branch-alias": {
                    "dev-master": "4.0-dev"
                }
            },
            "autoload": {
                "classmap": [
                    "src/"
                ]
            },
            "notification-url": "https://packagist.org/downloads/",
            "license": [
                "BSD-3-Clause"
            ],
            "authors": [
                {
                    "name": "Sebastian Bergmann",
                    "email": "sebastian@phpunit.de"
                },
                {
                    "name": "Kore Nordmann",
                    "email": "mail@kore-nordmann.de"
                }
            ],
            "description": "Diff implementation",
            "homepage": "https://github.com/sebastianbergmann/diff",
            "keywords": [
                "diff",
                "udiff",
                "unidiff",
                "unified diff"
            ],
            "support": {
                "issues": "https://github.com/sebastianbergmann/diff/issues",
                "source": "https://github.com/sebastianbergmann/diff/tree/4.0.4"
            },
            "funding": [
                {
                    "url": "https://github.com/sebastianbergmann",
                    "type": "github"
                }
            ],
            "time": "2020-10-26T13:10:38+00:00"
        },
        {
            "name": "sebastian/environment",
            "version": "5.1.3",
            "source": {
                "type": "git",
                "url": "https://github.com/sebastianbergmann/environment.git",
                "reference": "388b6ced16caa751030f6a69e588299fa09200ac"
            },
            "dist": {
                "type": "zip",
                "url": "https://api.github.com/repos/sebastianbergmann/environment/zipball/388b6ced16caa751030f6a69e588299fa09200ac",
                "reference": "388b6ced16caa751030f6a69e588299fa09200ac",
                "shasum": ""
            },
            "require": {
                "php": ">=7.3"
            },
            "require-dev": {
                "phpunit/phpunit": "^9.3"
            },
            "suggest": {
                "ext-posix": "*"
            },
            "type": "library",
            "extra": {
                "branch-alias": {
                    "dev-master": "5.1-dev"
                }
            },
            "autoload": {
                "classmap": [
                    "src/"
                ]
            },
            "notification-url": "https://packagist.org/downloads/",
            "license": [
                "BSD-3-Clause"
            ],
            "authors": [
                {
                    "name": "Sebastian Bergmann",
                    "email": "sebastian@phpunit.de"
                }
            ],
            "description": "Provides functionality to handle HHVM/PHP environments",
            "homepage": "http://www.github.com/sebastianbergmann/environment",
            "keywords": [
                "Xdebug",
                "environment",
                "hhvm"
            ],
            "support": {
                "issues": "https://github.com/sebastianbergmann/environment/issues",
                "source": "https://github.com/sebastianbergmann/environment/tree/5.1.3"
            },
            "funding": [
                {
                    "url": "https://github.com/sebastianbergmann",
                    "type": "github"
                }
            ],
            "time": "2020-09-28T05:52:38+00:00"
        },
        {
            "name": "sebastian/exporter",
            "version": "4.0.4",
            "source": {
                "type": "git",
                "url": "https://github.com/sebastianbergmann/exporter.git",
                "reference": "65e8b7db476c5dd267e65eea9cab77584d3cfff9"
            },
            "dist": {
                "type": "zip",
                "url": "https://api.github.com/repos/sebastianbergmann/exporter/zipball/65e8b7db476c5dd267e65eea9cab77584d3cfff9",
                "reference": "65e8b7db476c5dd267e65eea9cab77584d3cfff9",
                "shasum": ""
            },
            "require": {
                "php": ">=7.3",
                "sebastian/recursion-context": "^4.0"
            },
            "require-dev": {
                "ext-mbstring": "*",
                "phpunit/phpunit": "^9.3"
            },
            "type": "library",
            "extra": {
                "branch-alias": {
                    "dev-master": "4.0-dev"
                }
            },
            "autoload": {
                "classmap": [
                    "src/"
                ]
            },
            "notification-url": "https://packagist.org/downloads/",
            "license": [
                "BSD-3-Clause"
            ],
            "authors": [
                {
                    "name": "Sebastian Bergmann",
                    "email": "sebastian@phpunit.de"
                },
                {
                    "name": "Jeff Welch",
                    "email": "whatthejeff@gmail.com"
                },
                {
                    "name": "Volker Dusch",
                    "email": "github@wallbash.com"
                },
                {
                    "name": "Adam Harvey",
                    "email": "aharvey@php.net"
                },
                {
                    "name": "Bernhard Schussek",
                    "email": "bschussek@gmail.com"
                }
            ],
            "description": "Provides the functionality to export PHP variables for visualization",
            "homepage": "https://www.github.com/sebastianbergmann/exporter",
            "keywords": [
                "export",
                "exporter"
            ],
            "support": {
                "issues": "https://github.com/sebastianbergmann/exporter/issues",
                "source": "https://github.com/sebastianbergmann/exporter/tree/4.0.4"
            },
            "funding": [
                {
                    "url": "https://github.com/sebastianbergmann",
                    "type": "github"
                }
            ],
            "time": "2021-11-11T14:18:36+00:00"
        },
        {
            "name": "sebastian/global-state",
            "version": "5.0.3",
            "source": {
                "type": "git",
                "url": "https://github.com/sebastianbergmann/global-state.git",
                "reference": "23bd5951f7ff26f12d4e3242864df3e08dec4e49"
            },
            "dist": {
                "type": "zip",
                "url": "https://api.github.com/repos/sebastianbergmann/global-state/zipball/23bd5951f7ff26f12d4e3242864df3e08dec4e49",
                "reference": "23bd5951f7ff26f12d4e3242864df3e08dec4e49",
                "shasum": ""
            },
            "require": {
                "php": ">=7.3",
                "sebastian/object-reflector": "^2.0",
                "sebastian/recursion-context": "^4.0"
            },
            "require-dev": {
                "ext-dom": "*",
                "phpunit/phpunit": "^9.3"
            },
            "suggest": {
                "ext-uopz": "*"
            },
            "type": "library",
            "extra": {
                "branch-alias": {
                    "dev-master": "5.0-dev"
                }
            },
            "autoload": {
                "classmap": [
                    "src/"
                ]
            },
            "notification-url": "https://packagist.org/downloads/",
            "license": [
                "BSD-3-Clause"
            ],
            "authors": [
                {
                    "name": "Sebastian Bergmann",
                    "email": "sebastian@phpunit.de"
                }
            ],
            "description": "Snapshotting of global state",
            "homepage": "http://www.github.com/sebastianbergmann/global-state",
            "keywords": [
                "global state"
            ],
            "support": {
                "issues": "https://github.com/sebastianbergmann/global-state/issues",
                "source": "https://github.com/sebastianbergmann/global-state/tree/5.0.3"
            },
            "funding": [
                {
                    "url": "https://github.com/sebastianbergmann",
                    "type": "github"
                }
            ],
            "time": "2021-06-11T13:31:12+00:00"
        },
        {
            "name": "sebastian/lines-of-code",
            "version": "1.0.3",
            "source": {
                "type": "git",
                "url": "https://github.com/sebastianbergmann/lines-of-code.git",
                "reference": "c1c2e997aa3146983ed888ad08b15470a2e22ecc"
            },
            "dist": {
                "type": "zip",
                "url": "https://api.github.com/repos/sebastianbergmann/lines-of-code/zipball/c1c2e997aa3146983ed888ad08b15470a2e22ecc",
                "reference": "c1c2e997aa3146983ed888ad08b15470a2e22ecc",
                "shasum": ""
            },
            "require": {
                "nikic/php-parser": "^4.6",
                "php": ">=7.3"
            },
            "require-dev": {
                "phpunit/phpunit": "^9.3"
            },
            "type": "library",
            "extra": {
                "branch-alias": {
                    "dev-master": "1.0-dev"
                }
            },
            "autoload": {
                "classmap": [
                    "src/"
                ]
            },
            "notification-url": "https://packagist.org/downloads/",
            "license": [
                "BSD-3-Clause"
            ],
            "authors": [
                {
                    "name": "Sebastian Bergmann",
                    "email": "sebastian@phpunit.de",
                    "role": "lead"
                }
            ],
            "description": "Library for counting the lines of code in PHP source code",
            "homepage": "https://github.com/sebastianbergmann/lines-of-code",
            "support": {
                "issues": "https://github.com/sebastianbergmann/lines-of-code/issues",
                "source": "https://github.com/sebastianbergmann/lines-of-code/tree/1.0.3"
            },
            "funding": [
                {
                    "url": "https://github.com/sebastianbergmann",
                    "type": "github"
                }
            ],
            "time": "2020-11-28T06:42:11+00:00"
        },
        {
            "name": "sebastian/object-enumerator",
            "version": "4.0.4",
            "source": {
                "type": "git",
                "url": "https://github.com/sebastianbergmann/object-enumerator.git",
                "reference": "5c9eeac41b290a3712d88851518825ad78f45c71"
            },
            "dist": {
                "type": "zip",
                "url": "https://api.github.com/repos/sebastianbergmann/object-enumerator/zipball/5c9eeac41b290a3712d88851518825ad78f45c71",
                "reference": "5c9eeac41b290a3712d88851518825ad78f45c71",
                "shasum": ""
            },
            "require": {
                "php": ">=7.3",
                "sebastian/object-reflector": "^2.0",
                "sebastian/recursion-context": "^4.0"
            },
            "require-dev": {
                "phpunit/phpunit": "^9.3"
            },
            "type": "library",
            "extra": {
                "branch-alias": {
                    "dev-master": "4.0-dev"
                }
            },
            "autoload": {
                "classmap": [
                    "src/"
                ]
            },
            "notification-url": "https://packagist.org/downloads/",
            "license": [
                "BSD-3-Clause"
            ],
            "authors": [
                {
                    "name": "Sebastian Bergmann",
                    "email": "sebastian@phpunit.de"
                }
            ],
            "description": "Traverses array structures and object graphs to enumerate all referenced objects",
            "homepage": "https://github.com/sebastianbergmann/object-enumerator/",
            "support": {
                "issues": "https://github.com/sebastianbergmann/object-enumerator/issues",
                "source": "https://github.com/sebastianbergmann/object-enumerator/tree/4.0.4"
            },
            "funding": [
                {
                    "url": "https://github.com/sebastianbergmann",
                    "type": "github"
                }
            ],
            "time": "2020-10-26T13:12:34+00:00"
        },
        {
            "name": "sebastian/object-reflector",
            "version": "2.0.4",
            "source": {
                "type": "git",
                "url": "https://github.com/sebastianbergmann/object-reflector.git",
                "reference": "b4f479ebdbf63ac605d183ece17d8d7fe49c15c7"
            },
            "dist": {
                "type": "zip",
                "url": "https://api.github.com/repos/sebastianbergmann/object-reflector/zipball/b4f479ebdbf63ac605d183ece17d8d7fe49c15c7",
                "reference": "b4f479ebdbf63ac605d183ece17d8d7fe49c15c7",
                "shasum": ""
            },
            "require": {
                "php": ">=7.3"
            },
            "require-dev": {
                "phpunit/phpunit": "^9.3"
            },
            "type": "library",
            "extra": {
                "branch-alias": {
                    "dev-master": "2.0-dev"
                }
            },
            "autoload": {
                "classmap": [
                    "src/"
                ]
            },
            "notification-url": "https://packagist.org/downloads/",
            "license": [
                "BSD-3-Clause"
            ],
            "authors": [
                {
                    "name": "Sebastian Bergmann",
                    "email": "sebastian@phpunit.de"
                }
            ],
            "description": "Allows reflection of object attributes, including inherited and non-public ones",
            "homepage": "https://github.com/sebastianbergmann/object-reflector/",
            "support": {
                "issues": "https://github.com/sebastianbergmann/object-reflector/issues",
                "source": "https://github.com/sebastianbergmann/object-reflector/tree/2.0.4"
            },
            "funding": [
                {
                    "url": "https://github.com/sebastianbergmann",
                    "type": "github"
                }
            ],
            "time": "2020-10-26T13:14:26+00:00"
        },
        {
            "name": "sebastian/recursion-context",
            "version": "4.0.4",
            "source": {
                "type": "git",
                "url": "https://github.com/sebastianbergmann/recursion-context.git",
                "reference": "cd9d8cf3c5804de4341c283ed787f099f5506172"
            },
            "dist": {
                "type": "zip",
                "url": "https://api.github.com/repos/sebastianbergmann/recursion-context/zipball/cd9d8cf3c5804de4341c283ed787f099f5506172",
                "reference": "cd9d8cf3c5804de4341c283ed787f099f5506172",
                "shasum": ""
            },
            "require": {
                "php": ">=7.3"
            },
            "require-dev": {
                "phpunit/phpunit": "^9.3"
            },
            "type": "library",
            "extra": {
                "branch-alias": {
                    "dev-master": "4.0-dev"
                }
            },
            "autoload": {
                "classmap": [
                    "src/"
                ]
            },
            "notification-url": "https://packagist.org/downloads/",
            "license": [
                "BSD-3-Clause"
            ],
            "authors": [
                {
                    "name": "Sebastian Bergmann",
                    "email": "sebastian@phpunit.de"
                },
                {
                    "name": "Jeff Welch",
                    "email": "whatthejeff@gmail.com"
                },
                {
                    "name": "Adam Harvey",
                    "email": "aharvey@php.net"
                }
            ],
            "description": "Provides functionality to recursively process PHP variables",
            "homepage": "http://www.github.com/sebastianbergmann/recursion-context",
            "support": {
                "issues": "https://github.com/sebastianbergmann/recursion-context/issues",
                "source": "https://github.com/sebastianbergmann/recursion-context/tree/4.0.4"
            },
            "funding": [
                {
                    "url": "https://github.com/sebastianbergmann",
                    "type": "github"
                }
            ],
            "time": "2020-10-26T13:17:30+00:00"
        },
        {
            "name": "sebastian/resource-operations",
            "version": "3.0.3",
            "source": {
                "type": "git",
                "url": "https://github.com/sebastianbergmann/resource-operations.git",
                "reference": "0f4443cb3a1d92ce809899753bc0d5d5a8dd19a8"
            },
            "dist": {
                "type": "zip",
                "url": "https://api.github.com/repos/sebastianbergmann/resource-operations/zipball/0f4443cb3a1d92ce809899753bc0d5d5a8dd19a8",
                "reference": "0f4443cb3a1d92ce809899753bc0d5d5a8dd19a8",
                "shasum": ""
            },
            "require": {
                "php": ">=7.3"
            },
            "require-dev": {
                "phpunit/phpunit": "^9.0"
            },
            "type": "library",
            "extra": {
                "branch-alias": {
                    "dev-master": "3.0-dev"
                }
            },
            "autoload": {
                "classmap": [
                    "src/"
                ]
            },
            "notification-url": "https://packagist.org/downloads/",
            "license": [
                "BSD-3-Clause"
            ],
            "authors": [
                {
                    "name": "Sebastian Bergmann",
                    "email": "sebastian@phpunit.de"
                }
            ],
            "description": "Provides a list of PHP built-in functions that operate on resources",
            "homepage": "https://www.github.com/sebastianbergmann/resource-operations",
            "support": {
                "issues": "https://github.com/sebastianbergmann/resource-operations/issues",
                "source": "https://github.com/sebastianbergmann/resource-operations/tree/3.0.3"
            },
            "funding": [
                {
                    "url": "https://github.com/sebastianbergmann",
                    "type": "github"
                }
            ],
            "time": "2020-09-28T06:45:17+00:00"
        },
        {
            "name": "sebastian/type",
            "version": "2.3.4",
            "source": {
                "type": "git",
                "url": "https://github.com/sebastianbergmann/type.git",
                "reference": "b8cd8a1c753c90bc1a0f5372170e3e489136f914"
            },
            "dist": {
                "type": "zip",
                "url": "https://api.github.com/repos/sebastianbergmann/type/zipball/b8cd8a1c753c90bc1a0f5372170e3e489136f914",
                "reference": "b8cd8a1c753c90bc1a0f5372170e3e489136f914",
                "shasum": ""
            },
            "require": {
                "php": ">=7.3"
            },
            "require-dev": {
                "phpunit/phpunit": "^9.3"
            },
            "type": "library",
            "extra": {
                "branch-alias": {
                    "dev-master": "2.3-dev"
                }
            },
            "autoload": {
                "classmap": [
                    "src/"
                ]
            },
            "notification-url": "https://packagist.org/downloads/",
            "license": [
                "BSD-3-Clause"
            ],
            "authors": [
                {
                    "name": "Sebastian Bergmann",
                    "email": "sebastian@phpunit.de",
                    "role": "lead"
                }
            ],
            "description": "Collection of value objects that represent the types of the PHP type system",
            "homepage": "https://github.com/sebastianbergmann/type",
            "support": {
                "issues": "https://github.com/sebastianbergmann/type/issues",
                "source": "https://github.com/sebastianbergmann/type/tree/2.3.4"
            },
            "funding": [
                {
                    "url": "https://github.com/sebastianbergmann",
                    "type": "github"
                }
            ],
            "time": "2021-06-15T12:49:02+00:00"
        },
        {
            "name": "sebastian/version",
            "version": "3.0.2",
            "source": {
                "type": "git",
                "url": "https://github.com/sebastianbergmann/version.git",
                "reference": "c6c1022351a901512170118436c764e473f6de8c"
            },
            "dist": {
                "type": "zip",
                "url": "https://api.github.com/repos/sebastianbergmann/version/zipball/c6c1022351a901512170118436c764e473f6de8c",
                "reference": "c6c1022351a901512170118436c764e473f6de8c",
                "shasum": ""
            },
            "require": {
                "php": ">=7.3"
            },
            "type": "library",
            "extra": {
                "branch-alias": {
                    "dev-master": "3.0-dev"
                }
            },
            "autoload": {
                "classmap": [
                    "src/"
                ]
            },
            "notification-url": "https://packagist.org/downloads/",
            "license": [
                "BSD-3-Clause"
            ],
            "authors": [
                {
                    "name": "Sebastian Bergmann",
                    "email": "sebastian@phpunit.de",
                    "role": "lead"
                }
            ],
            "description": "Library that helps with managing the version number of Git-hosted PHP projects",
            "homepage": "https://github.com/sebastianbergmann/version",
            "support": {
                "issues": "https://github.com/sebastianbergmann/version/issues",
                "source": "https://github.com/sebastianbergmann/version/tree/3.0.2"
            },
            "funding": [
                {
                    "url": "https://github.com/sebastianbergmann",
                    "type": "github"
                }
            ],
            "time": "2020-09-28T06:39:44+00:00"
        },
        {
            "name": "theseer/tokenizer",
            "version": "1.2.1",
            "source": {
                "type": "git",
                "url": "https://github.com/theseer/tokenizer.git",
                "reference": "34a41e998c2183e22995f158c581e7b5e755ab9e"
            },
            "dist": {
                "type": "zip",
                "url": "https://api.github.com/repos/theseer/tokenizer/zipball/34a41e998c2183e22995f158c581e7b5e755ab9e",
                "reference": "34a41e998c2183e22995f158c581e7b5e755ab9e",
                "shasum": ""
            },
            "require": {
                "ext-dom": "*",
                "ext-tokenizer": "*",
                "ext-xmlwriter": "*",
                "php": "^7.2 || ^8.0"
            },
            "type": "library",
            "autoload": {
                "classmap": [
                    "src/"
                ]
            },
            "notification-url": "https://packagist.org/downloads/",
            "license": [
                "BSD-3-Clause"
            ],
            "authors": [
                {
                    "name": "Arne Blankerts",
                    "email": "arne@blankerts.de",
                    "role": "Developer"
                }
            ],
            "description": "A small library for converting tokenized PHP source code into XML and potentially other formats",
            "support": {
                "issues": "https://github.com/theseer/tokenizer/issues",
                "source": "https://github.com/theseer/tokenizer/tree/1.2.1"
            },
            "funding": [
                {
                    "url": "https://github.com/theseer",
                    "type": "github"
                }
            ],
            "time": "2021-07-28T10:34:58+00:00"
        }
    ],
    "aliases": [],
    "minimum-stability": "stable",
    "stability-flags": {
        "nethergamesmc/bedrock-data": 20,
        "nethergamesmc/bedrock-protocol": 20
    },
    "prefer-stable": false,
    "prefer-lowest": false,
    "platform": {
        "php": "^8.0",
        "php-64bit": "*",
        "ext-chunkutils2": "^0.3.1",
        "ext-crypto": "^0.3.1",
        "ext-ctype": "*",
        "ext-curl": "*",
        "ext-date": "*",
        "ext-gmp": "*",
        "ext-hash": "*",
        "ext-igbinary": "^3.0.1",
        "ext-json": "*",
        "ext-leveldb": "^0.2.1 || ^0.3.0",
        "ext-mbstring": "*",
        "ext-morton": "^0.1.0",
        "ext-openssl": "*",
        "ext-pcre": "*",
        "ext-phar": "*",
        "ext-pthreads": "^4.0",
        "ext-reflection": "*",
        "ext-simplexml": "*",
        "ext-sockets": "*",
        "ext-spl": "*",
        "ext-yaml": ">=2.0.0",
        "ext-zip": "*",
        "ext-zlib": ">=1.2.11",
        "composer-runtime-api": "^2.0"
    },
    "platform-dev": [],
    "platform-overrides": {
        "php": "8.0.0"
    },
    "plugin-api-version": "2.1.0"
}<|MERGE_RESOLUTION|>--- conflicted
+++ resolved
@@ -4,11 +4,7 @@
         "Read more about it at https://getcomposer.org/doc/01-basic-usage.md#installing-dependencies",
         "This file is @generated automatically"
     ],
-<<<<<<< HEAD
     "content-hash": "3cd38603b2e77b254ee2c823352003b5",
-=======
-    "content-hash": "b515e7eebbf12a6251d2df817ce56dbc",
->>>>>>> 2850ea1e
     "packages": [
         {
             "name": "adhocore/json-comment",
@@ -201,7 +197,6 @@
             "time": "2021-04-24T19:01:55+00:00"
         },
         {
-<<<<<<< HEAD
             "name": "nethergamesmc/bedrock-data",
             "version": "dev-master",
             "source": {
@@ -213,70 +208,6 @@
                 "type": "zip",
                 "url": "https://api.github.com/repos/NetherGamesMC/BedrockData/zipball/c82fd6d627dec6b96df3d92512243ee6afa98afa",
                 "reference": "c82fd6d627dec6b96df3d92512243ee6afa98afa",
-=======
-            "name": "netresearch/jsonmapper",
-            "version": "v4.0.0",
-            "source": {
-                "type": "git",
-                "url": "https://github.com/cweiske/jsonmapper.git",
-                "reference": "8bbc021a8edb2e4a7ea2f8ad4fa9ec9dce2fcb8d"
-            },
-            "dist": {
-                "type": "zip",
-                "url": "https://api.github.com/repos/cweiske/jsonmapper/zipball/8bbc021a8edb2e4a7ea2f8ad4fa9ec9dce2fcb8d",
-                "reference": "8bbc021a8edb2e4a7ea2f8ad4fa9ec9dce2fcb8d",
-                "shasum": ""
-            },
-            "require": {
-                "ext-json": "*",
-                "ext-pcre": "*",
-                "ext-reflection": "*",
-                "ext-spl": "*",
-                "php": ">=7.1"
-            },
-            "require-dev": {
-                "phpunit/phpunit": "~7.5 || ~8.0 || ~9.0",
-                "squizlabs/php_codesniffer": "~3.5"
-            },
-            "type": "library",
-            "autoload": {
-                "psr-0": {
-                    "JsonMapper": "src/"
-                }
-            },
-            "notification-url": "https://packagist.org/downloads/",
-            "license": [
-                "OSL-3.0"
-            ],
-            "authors": [
-                {
-                    "name": "Christian Weiske",
-                    "email": "cweiske@cweiske.de",
-                    "homepage": "http://github.com/cweiske/jsonmapper/",
-                    "role": "Developer"
-                }
-            ],
-            "description": "Map nested JSON structures onto PHP classes",
-            "support": {
-                "email": "cweiske@cweiske.de",
-                "issues": "https://github.com/cweiske/jsonmapper/issues",
-                "source": "https://github.com/cweiske/jsonmapper/tree/v4.0.0"
-            },
-            "time": "2020-12-01T19:48:11+00:00"
-        },
-        {
-            "name": "pocketmine/bedrock-data",
-            "version": "1.5.0+bedrock-1.18.0",
-            "source": {
-                "type": "git",
-                "url": "https://github.com/pmmp/BedrockData.git",
-                "reference": "482c679aa5ed0b81c088c2b1ff0b8110a94c8a6c"
-            },
-            "dist": {
-                "type": "zip",
-                "url": "https://api.github.com/repos/pmmp/BedrockData/zipball/482c679aa5ed0b81c088c2b1ff0b8110a94c8a6c",
-                "reference": "482c679aa5ed0b81c088c2b1ff0b8110a94c8a6c",
->>>>>>> 2850ea1e
                 "shasum": ""
             },
             "default-branch": true,
@@ -286,7 +217,6 @@
             ],
             "description": "Blobs of data generated from Minecraft: Bedrock Edition, used by PocketMine-MP",
             "support": {
-<<<<<<< HEAD
                 "source": "https://github.com/NetherGamesMC/BedrockData/tree/master"
             },
             "time": "2021-11-27T11:27:26+00:00"
@@ -303,25 +233,6 @@
                 "type": "zip",
                 "url": "https://api.github.com/repos/NetherGamesMC/BedrockProtocol/zipball/fc0f871732d9422407c1679a7e6b9c71669f0e2e",
                 "reference": "fc0f871732d9422407c1679a7e6b9c71669f0e2e",
-=======
-                "issues": "https://github.com/pmmp/BedrockData/issues",
-                "source": "https://github.com/pmmp/BedrockData/tree/bedrock-1.18.0"
-            },
-            "time": "2021-11-30T18:30:46+00:00"
-        },
-        {
-            "name": "pocketmine/bedrock-protocol",
-            "version": "7.0.0+bedrock-1.18.0",
-            "source": {
-                "type": "git",
-                "url": "https://github.com/pmmp/BedrockProtocol.git",
-                "reference": "040a883a4abb8c9b93114d5278cb5fecc635da82"
-            },
-            "dist": {
-                "type": "zip",
-                "url": "https://api.github.com/repos/pmmp/BedrockProtocol/zipball/040a883a4abb8c9b93114d5278cb5fecc635da82",
-                "reference": "040a883a4abb8c9b93114d5278cb5fecc635da82",
->>>>>>> 2850ea1e
                 "shasum": ""
             },
             "require": {
@@ -357,7 +268,6 @@
             ],
             "description": "An implementation of the Minecraft: Bedrock Edition protocol in PHP",
             "support": {
-<<<<<<< HEAD
                 "source": "https://github.com/NetherGamesMC/BedrockProtocol/tree/master"
             },
             "time": "2021-11-27T11:25:04+00:00"
@@ -412,12 +322,6 @@
                 "source": "https://github.com/cweiske/jsonmapper/tree/v4.0.0"
             },
             "time": "2020-12-01T19:48:11+00:00"
-=======
-                "issues": "https://github.com/pmmp/BedrockProtocol/issues",
-                "source": "https://github.com/pmmp/BedrockProtocol/tree/7.0.0+bedrock-1.18.0"
-            },
-            "time": "2021-11-30T19:02:41+00:00"
->>>>>>> 2850ea1e
         },
         {
             "name": "pocketmine/binaryutils",
