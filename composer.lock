--- conflicted
+++ resolved
@@ -4,11 +4,7 @@
         "Read more about it at https://getcomposer.org/doc/01-basic-usage.md#installing-dependencies",
         "This file is @generated automatically"
     ],
-<<<<<<< HEAD
-    "content-hash": "8ab222cb51cdc02aff87dd02a71b6beb",
-=======
-    "content-hash": "89f31843f10576277f645b81a4bef28d",
->>>>>>> 2c413768
+    "content-hash": "627198dc2e7f08e616478e9ca8ce9ae7",
     "packages": [
         {
             "name": "adhocore/json-comment",
@@ -280,29 +276,16 @@
         },
         {
             "name": "pocketmine/bedrock-data",
-<<<<<<< HEAD
             "version": "dev-modern-world-support",
             "source": {
                 "type": "git",
                 "url": "https://github.com/pmmp/BedrockData.git",
-                "reference": "6a735f1c6bf11fd100db1de9be029a4e1fd11558"
-            },
-            "dist": {
-                "type": "zip",
-                "url": "https://api.github.com/repos/pmmp/BedrockData/zipball/6a735f1c6bf11fd100db1de9be029a4e1fd11558",
-                "reference": "6a735f1c6bf11fd100db1de9be029a4e1fd11558",
-=======
-            "version": "1.14.0+bedrock-1.19.60",
-            "source": {
-                "type": "git",
-                "url": "https://github.com/pmmp/BedrockData.git",
-                "reference": "7b06234ec6e1f4fb06ad4b2f177e606c25df9b46"
-            },
-            "dist": {
-                "type": "zip",
-                "url": "https://api.github.com/repos/pmmp/BedrockData/zipball/7b06234ec6e1f4fb06ad4b2f177e606c25df9b46",
-                "reference": "7b06234ec6e1f4fb06ad4b2f177e606c25df9b46",
->>>>>>> 2c413768
+                "reference": "27cb4d5133d6cbe30018b759eb97e3fdc7036c3b"
+            },
+            "dist": {
+                "type": "zip",
+                "url": "https://api.github.com/repos/pmmp/BedrockData/zipball/27cb4d5133d6cbe30018b759eb97e3fdc7036c3b",
+                "reference": "27cb4d5133d6cbe30018b759eb97e3fdc7036c3b",
                 "shasum": ""
             },
             "type": "library",
@@ -313,15 +296,9 @@
             "description": "Blobs of data generated from Minecraft: Bedrock Edition, used by PocketMine-MP",
             "support": {
                 "issues": "https://github.com/pmmp/BedrockData/issues",
-<<<<<<< HEAD
                 "source": "https://github.com/pmmp/BedrockData/tree/modern-world-support"
             },
-            "time": "2023-01-31T23:58:53+00:00"
-=======
-                "source": "https://github.com/pmmp/BedrockData/tree/bedrock-1.19.60"
-            },
-            "time": "2023-02-08T18:32:01+00:00"
->>>>>>> 2c413768
+            "time": "2023-02-08T18:33:49+00:00"
         },
         {
             "name": "pocketmine/bedrock-item-upgrade-schema",
