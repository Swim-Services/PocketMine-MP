--- conflicted
+++ resolved
@@ -4,11 +4,7 @@
         "Read more about it at https://getcomposer.org/doc/01-basic-usage.md#installing-dependencies",
         "This file is @generated automatically"
     ],
-<<<<<<< HEAD
-    "content-hash": "a98f098894923397202c6b7339e839a7",
-=======
-    "content-hash": "438d391135646f845eed034c362dffe3",
->>>>>>> dbcd2b1e
+    "content-hash": "c84df35c92bdd73800adc53b1aefece7",
     "packages": [
         {
             "name": "adhocore/json-comment",
