--- conflicted
+++ resolved
@@ -2944,15 +2944,10 @@
     "aliases": [],
     "minimum-stability": "stable",
     "stability-flags": {
-<<<<<<< HEAD
         "gameparrot/bedrock-data": 20,
+        "pocketmine/bedrock-block-upgrade-schema": 20,
+        "pocketmine/bedrock-item-upgrade-schema": 20,
         "gameparrot/bedrock-protocol": 20
-=======
-        "pocketmine/bedrock-block-upgrade-schema": 20,
-        "nethergamesmc/bedrock-data": 20,
-        "pocketmine/bedrock-item-upgrade-schema": 20,
-        "nethergamesmc/bedrock-protocol": 20
->>>>>>> 520df86a
     },
     "prefer-stable": false,
     "prefer-lowest": false,
