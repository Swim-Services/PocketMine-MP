{
    "_readme": [
        "This file locks the dependencies of your project to a known state",
        "Read more about it at https://getcomposer.org/doc/01-basic-usage.md#installing-dependencies",
        "This file is @generated automatically"
    ],
<<<<<<< HEAD
    "content-hash": "f4dff5c2abe600c5aa22b7b357874cb0",
=======
    "content-hash": "e03c7f446cee1fdb97ee79817c78470a",
>>>>>>> 4b105202
    "packages": [
        {
            "name": "adhocore/json-comment",
            "version": "1.1.2",
            "source": {
                "type": "git",
                "url": "https://github.com/adhocore/php-json-comment.git",
                "reference": "fc2f76979f0a44a5f5bc2a2b600d0762fe0e78e7"
            },
            "dist": {
                "type": "zip",
                "url": "https://api.github.com/repos/adhocore/php-json-comment/zipball/fc2f76979f0a44a5f5bc2a2b600d0762fe0e78e7",
                "reference": "fc2f76979f0a44a5f5bc2a2b600d0762fe0e78e7",
                "shasum": ""
            },
            "require": {
                "ext-ctype": "*",
                "php": ">=7.0"
            },
            "require-dev": {
                "phpunit/phpunit": "^6.5 || ^7.5 || ^8.5"
            },
            "type": "library",
            "autoload": {
                "psr-4": {
                    "Ahc\\Json\\": "src/"
                }
            },
            "notification-url": "https://packagist.org/downloads/",
            "license": [
                "MIT"
            ],
            "authors": [
                {
                    "name": "Jitendra Adhikari",
                    "email": "jiten.adhikary@gmail.com"
                }
            ],
            "description": "Lightweight JSON comment stripper library for PHP",
            "keywords": [
                "comment",
                "json",
                "strip-comment"
            ],
            "support": {
                "issues": "https://github.com/adhocore/php-json-comment/issues",
                "source": "https://github.com/adhocore/php-json-comment/tree/1.1.2"
            },
            "funding": [
                {
                    "url": "https://paypal.me/ji10",
                    "type": "custom"
                }
            ],
            "time": "2021-04-09T03:06:06+00:00"
        },
        {
            "name": "brick/math",
            "version": "0.9.3",
            "source": {
                "type": "git",
                "url": "https://github.com/brick/math.git",
                "reference": "ca57d18f028f84f777b2168cd1911b0dee2343ae"
            },
            "dist": {
                "type": "zip",
                "url": "https://api.github.com/repos/brick/math/zipball/ca57d18f028f84f777b2168cd1911b0dee2343ae",
                "reference": "ca57d18f028f84f777b2168cd1911b0dee2343ae",
                "shasum": ""
            },
            "require": {
                "ext-json": "*",
                "php": "^7.1 || ^8.0"
            },
            "require-dev": {
                "php-coveralls/php-coveralls": "^2.2",
                "phpunit/phpunit": "^7.5.15 || ^8.5 || ^9.0",
                "vimeo/psalm": "4.9.2"
            },
            "type": "library",
            "autoload": {
                "psr-4": {
                    "Brick\\Math\\": "src/"
                }
            },
            "notification-url": "https://packagist.org/downloads/",
            "license": [
                "MIT"
            ],
            "description": "Arbitrary-precision arithmetic library",
            "keywords": [
                "Arbitrary-precision",
                "BigInteger",
                "BigRational",
                "arithmetic",
                "bigdecimal",
                "bignum",
                "brick",
                "math"
            ],
            "support": {
                "issues": "https://github.com/brick/math/issues",
                "source": "https://github.com/brick/math/tree/0.9.3"
            },
            "funding": [
                {
                    "url": "https://github.com/BenMorel",
                    "type": "github"
                },
                {
                    "url": "https://tidelift.com/funding/github/packagist/brick/math",
                    "type": "tidelift"
                }
            ],
            "time": "2021-08-15T20:50:18+00:00"
        },
        {
            "name": "fgrosse/phpasn1",
            "version": "v2.4.0",
            "source": {
                "type": "git",
                "url": "https://github.com/fgrosse/PHPASN1.git",
                "reference": "eef488991d53e58e60c9554b09b1201ca5ba9296"
            },
            "dist": {
                "type": "zip",
                "url": "https://api.github.com/repos/fgrosse/PHPASN1/zipball/eef488991d53e58e60c9554b09b1201ca5ba9296",
                "reference": "eef488991d53e58e60c9554b09b1201ca5ba9296",
                "shasum": ""
            },
            "require": {
                "php": "~7.1.0 || ~7.2.0 || ~7.3.0 || ~7.4.0 || ~8.0.0 || ~8.1.0"
            },
            "require-dev": {
                "php-coveralls/php-coveralls": "~2.0",
                "phpunit/phpunit": "^6.3 || ^7.0 || ^8.0"
            },
            "suggest": {
                "ext-bcmath": "BCmath is the fallback extension for big integer calculations",
                "ext-curl": "For loading OID information from the web if they have not bee defined statically",
                "ext-gmp": "GMP is the preferred extension for big integer calculations",
                "phpseclib/bcmath_compat": "BCmath polyfill for servers where neither GMP nor BCmath is available"
            },
            "type": "library",
            "extra": {
                "branch-alias": {
                    "dev-master": "2.0.x-dev"
                }
            },
            "autoload": {
                "psr-4": {
                    "FG\\": "lib/"
                }
            },
            "notification-url": "https://packagist.org/downloads/",
            "license": [
                "MIT"
            ],
            "authors": [
                {
                    "name": "Friedrich Große",
                    "email": "friedrich.grosse@gmail.com",
                    "homepage": "https://github.com/FGrosse",
                    "role": "Author"
                },
                {
                    "name": "All contributors",
                    "homepage": "https://github.com/FGrosse/PHPASN1/contributors"
                }
            ],
            "description": "A PHP Framework that allows you to encode and decode arbitrary ASN.1 structures using the ITU-T X.690 Encoding Rules.",
            "homepage": "https://github.com/FGrosse/PHPASN1",
            "keywords": [
                "DER",
                "asn.1",
                "asn1",
                "ber",
                "binary",
                "decoding",
                "encoding",
                "x.509",
                "x.690",
                "x509",
                "x690"
            ],
            "support": {
                "issues": "https://github.com/fgrosse/PHPASN1/issues",
                "source": "https://github.com/fgrosse/PHPASN1/tree/v2.4.0"
            },
            "time": "2021-12-11T12:41:06+00:00"
        },
        {
            "name": "netresearch/jsonmapper",
            "version": "v4.0.0",
            "source": {
                "type": "git",
                "url": "https://github.com/cweiske/jsonmapper.git",
                "reference": "8bbc021a8edb2e4a7ea2f8ad4fa9ec9dce2fcb8d"
            },
            "dist": {
                "type": "zip",
                "url": "https://api.github.com/repos/cweiske/jsonmapper/zipball/8bbc021a8edb2e4a7ea2f8ad4fa9ec9dce2fcb8d",
                "reference": "8bbc021a8edb2e4a7ea2f8ad4fa9ec9dce2fcb8d",
                "shasum": ""
            },
            "require": {
                "ext-json": "*",
                "ext-pcre": "*",
                "ext-reflection": "*",
                "ext-spl": "*",
                "php": ">=7.1"
            },
            "require-dev": {
                "phpunit/phpunit": "~7.5 || ~8.0 || ~9.0",
                "squizlabs/php_codesniffer": "~3.5"
            },
            "type": "library",
            "autoload": {
                "psr-0": {
                    "JsonMapper": "src/"
                }
            },
            "notification-url": "https://packagist.org/downloads/",
            "license": [
                "OSL-3.0"
            ],
            "authors": [
                {
                    "name": "Christian Weiske",
                    "email": "cweiske@cweiske.de",
                    "homepage": "http://github.com/cweiske/jsonmapper/",
                    "role": "Developer"
                }
            ],
            "description": "Map nested JSON structures onto PHP classes",
            "support": {
                "email": "cweiske@cweiske.de",
                "issues": "https://github.com/cweiske/jsonmapper/issues",
                "source": "https://github.com/cweiske/jsonmapper/tree/v4.0.0"
            },
            "time": "2020-12-01T19:48:11+00:00"
        },
        {
            "name": "pocketmine/bedrock-block-upgrade-schema",
            "version": "dev-master",
            "source": {
                "type": "git",
                "url": "https://github.com/pmmp/BedrockBlockUpgradeSchema.git",
                "reference": "680ed5e351b92959c365b36bebc2698228b59834"
            },
            "dist": {
                "type": "zip",
                "url": "https://api.github.com/repos/pmmp/BedrockBlockUpgradeSchema/zipball/680ed5e351b92959c365b36bebc2698228b59834",
                "reference": "680ed5e351b92959c365b36bebc2698228b59834",
                "shasum": ""
            },
            "default-branch": true,
            "type": "library",
            "notification-url": "https://packagist.org/downloads/",
            "license": [
                "CC0-1.0"
            ],
            "description": "Schemas describing how to upgrade saved block data in older Minecraft: Bedrock Edition world saves",
            "support": {
                "issues": "https://github.com/pmmp/BedrockBlockUpgradeSchema/issues",
                "source": "https://github.com/pmmp/BedrockBlockUpgradeSchema/tree/master"
            },
            "time": "2022-07-03T19:17:51+00:00"
        },
        {
            "name": "pocketmine/bedrock-data",
<<<<<<< HEAD
            "version": "dev-modern-world-support",
            "source": {
                "type": "git",
                "url": "https://github.com/pmmp/BedrockData.git",
                "reference": "301bf7ebe55920e2885e04dd85d8043307aa94c0"
            },
            "dist": {
                "type": "zip",
                "url": "https://api.github.com/repos/pmmp/BedrockData/zipball/301bf7ebe55920e2885e04dd85d8043307aa94c0",
                "reference": "301bf7ebe55920e2885e04dd85d8043307aa94c0",
=======
            "version": "1.9.0+bedrock-1.19.10",
            "source": {
                "type": "git",
                "url": "https://github.com/pmmp/BedrockData.git",
                "reference": "ecd798a3e7ead50b7da73141bbb0c4ba14dd76a1"
            },
            "dist": {
                "type": "zip",
                "url": "https://api.github.com/repos/pmmp/BedrockData/zipball/ecd798a3e7ead50b7da73141bbb0c4ba14dd76a1",
                "reference": "ecd798a3e7ead50b7da73141bbb0c4ba14dd76a1",
>>>>>>> 4b105202
                "shasum": ""
            },
            "type": "library",
            "notification-url": "https://packagist.org/downloads/",
            "license": [
                "CC0-1.0"
            ],
            "description": "Blobs of data generated from Minecraft: Bedrock Edition, used by PocketMine-MP",
            "support": {
                "issues": "https://github.com/pmmp/BedrockData/issues",
<<<<<<< HEAD
                "source": "https://github.com/pmmp/BedrockData/tree/modern-world-support"
            },
            "time": "2022-07-09T17:43:03+00:00"
        },
        {
            "name": "pocketmine/bedrock-item-upgrade-schema",
            "version": "dev-master",
            "source": {
                "type": "git",
                "url": "https://github.com/pmmp/BedrockItemUpgradeSchema.git",
                "reference": "d984d2ee7283bc52e8733e7c7da1d0f6b6dc501f"
            },
            "dist": {
                "type": "zip",
                "url": "https://api.github.com/repos/pmmp/BedrockItemUpgradeSchema/zipball/d984d2ee7283bc52e8733e7c7da1d0f6b6dc501f",
                "reference": "d984d2ee7283bc52e8733e7c7da1d0f6b6dc501f",
                "shasum": ""
            },
            "default-branch": true,
            "type": "library",
            "notification-url": "https://packagist.org/downloads/",
            "license": [
                "CC0-1.0"
            ],
            "description": "JSON schemas for upgrading items found in older Minecraft: Bedrock world saves",
            "support": {
                "issues": "https://github.com/pmmp/BedrockItemUpgradeSchema/issues",
                "source": "https://github.com/pmmp/BedrockItemUpgradeSchema/tree/master"
            },
            "time": "2022-06-08T13:47:48+00:00"
=======
                "source": "https://github.com/pmmp/BedrockData/tree/bedrock-1.19.10"
            },
            "time": "2022-07-12T19:33:21+00:00"
>>>>>>> 4b105202
        },
        {
            "name": "pocketmine/bedrock-protocol",
            "version": "11.0.0+bedrock-1.19.10",
            "source": {
                "type": "git",
                "url": "https://github.com/pmmp/BedrockProtocol.git",
                "reference": "705f928bd010ba093d8781d20006e4cd5f79f335"
            },
            "dist": {
                "type": "zip",
                "url": "https://api.github.com/repos/pmmp/BedrockProtocol/zipball/705f928bd010ba093d8781d20006e4cd5f79f335",
                "reference": "705f928bd010ba093d8781d20006e4cd5f79f335",
                "shasum": ""
            },
            "require": {
                "ext-json": "*",
                "netresearch/jsonmapper": "^4.0",
                "php": "^8.0",
                "pocketmine/binaryutils": "^0.2.0",
                "pocketmine/color": "^0.2.0",
                "pocketmine/math": "^0.3.0 || ^0.4.0",
                "pocketmine/nbt": "^0.3.0",
                "ramsey/uuid": "^4.1"
            },
            "require-dev": {
                "phpstan/phpstan": "1.8.0",
                "phpstan/phpstan-phpunit": "^1.0.0",
                "phpstan/phpstan-strict-rules": "^1.0.0",
                "phpunit/phpunit": "^9.5"
            },
            "type": "library",
            "autoload": {
                "psr-4": {
                    "pocketmine\\network\\mcpe\\protocol\\": "src/"
                }
            },
            "notification-url": "https://packagist.org/downloads/",
            "license": [
                "LGPL-3.0"
            ],
            "description": "An implementation of the Minecraft: Bedrock Edition protocol in PHP",
            "support": {
                "issues": "https://github.com/pmmp/BedrockProtocol/issues",
                "source": "https://github.com/pmmp/BedrockProtocol/tree/11.0.0+bedrock-1.19.10"
            },
            "time": "2022-07-12T23:47:47+00:00"
        },
        {
            "name": "pocketmine/binaryutils",
            "version": "0.2.4",
            "source": {
                "type": "git",
                "url": "https://github.com/pmmp/BinaryUtils.git",
                "reference": "5ac7eea91afbad8dc498f5ce34ce6297d5e6ea9a"
            },
            "dist": {
                "type": "zip",
                "url": "https://api.github.com/repos/pmmp/BinaryUtils/zipball/5ac7eea91afbad8dc498f5ce34ce6297d5e6ea9a",
                "reference": "5ac7eea91afbad8dc498f5ce34ce6297d5e6ea9a",
                "shasum": ""
            },
            "require": {
                "php": "^7.4 || ^8.0",
                "php-64bit": "*"
            },
            "require-dev": {
                "phpstan/extension-installer": "^1.0",
                "phpstan/phpstan": "1.3.0",
                "phpstan/phpstan-phpunit": "^1.0",
                "phpstan/phpstan-strict-rules": "^1.0.0",
                "phpunit/phpunit": "^9.5"
            },
            "type": "library",
            "autoload": {
                "psr-4": {
                    "pocketmine\\utils\\": "src/"
                }
            },
            "notification-url": "https://packagist.org/downloads/",
            "license": [
                "LGPL-3.0"
            ],
            "description": "Classes and methods for conveniently handling binary data",
            "support": {
                "issues": "https://github.com/pmmp/BinaryUtils/issues",
                "source": "https://github.com/pmmp/BinaryUtils/tree/0.2.4"
            },
            "time": "2022-01-12T18:06:33+00:00"
        },
        {
            "name": "pocketmine/callback-validator",
            "version": "1.0.3",
            "source": {
                "type": "git",
                "url": "https://github.com/pmmp/CallbackValidator.git",
                "reference": "64787469766bcaa7e5885242e85c23c25e8c55a2"
            },
            "dist": {
                "type": "zip",
                "url": "https://api.github.com/repos/pmmp/CallbackValidator/zipball/64787469766bcaa7e5885242e85c23c25e8c55a2",
                "reference": "64787469766bcaa7e5885242e85c23c25e8c55a2",
                "shasum": ""
            },
            "require": {
                "ext-reflection": "*",
                "php": "^7.1 || ^8.0"
            },
            "replace": {
                "daverandom/callback-validator": "*"
            },
            "require-dev": {
                "phpstan/extension-installer": "^1.0",
                "phpstan/phpstan": "0.12.59",
                "phpstan/phpstan-strict-rules": "^0.12.4",
                "phpunit/phpunit": "^7.5 || ^8.5 || ^9.0"
            },
            "type": "library",
            "autoload": {
                "psr-4": {
                    "DaveRandom\\CallbackValidator\\": "src/"
                }
            },
            "notification-url": "https://packagist.org/downloads/",
            "license": [
                "MIT"
            ],
            "authors": [
                {
                    "name": "Chris Wright",
                    "email": "cw@daverandom.com"
                }
            ],
            "description": "Fork of daverandom/callback-validator - Tools for validating callback signatures",
            "support": {
                "issues": "https://github.com/pmmp/CallbackValidator/issues",
                "source": "https://github.com/pmmp/CallbackValidator/tree/1.0.3"
            },
            "time": "2020-12-11T01:45:37+00:00"
        },
        {
            "name": "pocketmine/classloader",
            "version": "0.2.0",
            "source": {
                "type": "git",
                "url": "https://github.com/pmmp/ClassLoader.git",
                "reference": "49ea303993efdfb39cd302e2156d50aa78209e78"
            },
            "dist": {
                "type": "zip",
                "url": "https://api.github.com/repos/pmmp/ClassLoader/zipball/49ea303993efdfb39cd302e2156d50aa78209e78",
                "reference": "49ea303993efdfb39cd302e2156d50aa78209e78",
                "shasum": ""
            },
            "require": {
                "ext-pthreads": "~3.2.0 || ^4.0",
                "ext-reflection": "*",
                "php": "^8.0"
            },
            "conflict": {
                "pocketmine/spl": "<0.4"
            },
            "require-dev": {
                "phpstan/extension-installer": "^1.0",
                "phpstan/phpstan": "0.12.99",
                "phpstan/phpstan-strict-rules": "^0.12.4",
                "phpunit/phpunit": "^9.5"
            },
            "type": "library",
            "autoload": {
                "classmap": [
                    "./src"
                ]
            },
            "notification-url": "https://packagist.org/downloads/",
            "license": [
                "LGPL-3.0"
            ],
            "description": "Ad-hoc autoloading components used by PocketMine-MP",
            "support": {
                "issues": "https://github.com/pmmp/ClassLoader/issues",
                "source": "https://github.com/pmmp/ClassLoader/tree/0.2.0"
            },
            "time": "2021-11-01T20:17:27+00:00"
        },
        {
            "name": "pocketmine/color",
            "version": "0.2.0",
            "source": {
                "type": "git",
                "url": "https://github.com/pmmp/Color.git",
                "reference": "09be6ea6d76f2e33d6813c39d29c22c46c17e1d2"
            },
            "dist": {
                "type": "zip",
                "url": "https://api.github.com/repos/pmmp/Color/zipball/09be6ea6d76f2e33d6813c39d29c22c46c17e1d2",
                "reference": "09be6ea6d76f2e33d6813c39d29c22c46c17e1d2",
                "shasum": ""
            },
            "require": {
                "php": "^7.2 || ^8.0"
            },
            "require-dev": {
                "phpstan/phpstan": "0.12.59",
                "phpstan/phpstan-strict-rules": "^0.12.2"
            },
            "type": "library",
            "autoload": {
                "psr-4": {
                    "pocketmine\\color\\": "src/"
                }
            },
            "notification-url": "https://packagist.org/downloads/",
            "license": [
                "LGPL-3.0"
            ],
            "description": "Color handling library used by PocketMine-MP and related projects",
            "support": {
                "issues": "https://github.com/pmmp/Color/issues",
                "source": "https://github.com/pmmp/Color/tree/0.2.0"
            },
            "time": "2020-12-11T01:24:32+00:00"
        },
        {
            "name": "pocketmine/errorhandler",
            "version": "0.6.0",
            "source": {
                "type": "git",
                "url": "https://github.com/pmmp/ErrorHandler.git",
                "reference": "dae214a04348b911e8219ebf125ff1c5589cc878"
            },
            "dist": {
                "type": "zip",
                "url": "https://api.github.com/repos/pmmp/ErrorHandler/zipball/dae214a04348b911e8219ebf125ff1c5589cc878",
                "reference": "dae214a04348b911e8219ebf125ff1c5589cc878",
                "shasum": ""
            },
            "require": {
                "php": "^8.0"
            },
            "require-dev": {
                "phpstan/phpstan": "0.12.99",
                "phpstan/phpstan-strict-rules": "^0.12.2",
                "phpunit/phpunit": "^9.5"
            },
            "type": "library",
            "autoload": {
                "psr-4": {
                    "pocketmine\\errorhandler\\": "src/"
                }
            },
            "notification-url": "https://packagist.org/downloads/",
            "license": [
                "LGPL-3.0"
            ],
            "description": "Utilities to handle nasty PHP E_* errors in a usable way",
            "support": {
                "issues": "https://github.com/pmmp/ErrorHandler/issues",
                "source": "https://github.com/pmmp/ErrorHandler/tree/0.6.0"
            },
            "time": "2022-01-08T21:05:46+00:00"
        },
        {
            "name": "pocketmine/locale-data",
            "version": "2.8.3",
            "source": {
                "type": "git",
                "url": "https://github.com/pmmp/Language.git",
                "reference": "113c115a3b8976917eb22b74dccab464831b6483"
            },
            "dist": {
                "type": "zip",
                "url": "https://api.github.com/repos/pmmp/Language/zipball/113c115a3b8976917eb22b74dccab464831b6483",
                "reference": "113c115a3b8976917eb22b74dccab464831b6483",
                "shasum": ""
            },
            "type": "library",
            "notification-url": "https://packagist.org/downloads/",
            "description": "Language resources used by PocketMine-MP",
            "support": {
                "issues": "https://github.com/pmmp/Language/issues",
                "source": "https://github.com/pmmp/Language/tree/2.8.3"
            },
            "time": "2022-05-11T13:51:37+00:00"
        },
        {
            "name": "pocketmine/log",
            "version": "0.4.0",
            "source": {
                "type": "git",
                "url": "https://github.com/pmmp/Log.git",
                "reference": "e6c912c0f9055c81d23108ec2d179b96f404c043"
            },
            "dist": {
                "type": "zip",
                "url": "https://api.github.com/repos/pmmp/Log/zipball/e6c912c0f9055c81d23108ec2d179b96f404c043",
                "reference": "e6c912c0f9055c81d23108ec2d179b96f404c043",
                "shasum": ""
            },
            "require": {
                "php": "^7.4 || ^8.0"
            },
            "conflict": {
                "pocketmine/spl": "<0.4"
            },
            "require-dev": {
                "phpstan/phpstan": "0.12.88",
                "phpstan/phpstan-strict-rules": "^0.12.2"
            },
            "type": "library",
            "autoload": {
                "classmap": [
                    "./src"
                ]
            },
            "notification-url": "https://packagist.org/downloads/",
            "license": [
                "LGPL-3.0"
            ],
            "description": "Logging components used by PocketMine-MP and related projects",
            "support": {
                "issues": "https://github.com/pmmp/Log/issues",
                "source": "https://github.com/pmmp/Log/tree/0.4.0"
            },
            "time": "2021-06-18T19:08:09+00:00"
        },
        {
            "name": "pocketmine/log-pthreads",
            "version": "0.4.0",
            "source": {
                "type": "git",
                "url": "https://github.com/pmmp/LogPthreads.git",
                "reference": "61f709e8cf36bcc24e4efe02acded680a1ce23cd"
            },
            "dist": {
                "type": "zip",
                "url": "https://api.github.com/repos/pmmp/LogPthreads/zipball/61f709e8cf36bcc24e4efe02acded680a1ce23cd",
                "reference": "61f709e8cf36bcc24e4efe02acded680a1ce23cd",
                "shasum": ""
            },
            "require": {
                "ext-pthreads": "~3.2.0 || ^4.0",
                "php": "^7.4 || ^8.0",
                "pocketmine/log": "^0.4.0"
            },
            "conflict": {
                "pocketmine/spl": "<0.4"
            },
            "require-dev": {
                "phpstan/extension-installer": "^1.0",
                "phpstan/phpstan": "0.12.88",
                "phpstan/phpstan-strict-rules": "^0.12.4"
            },
            "type": "library",
            "autoload": {
                "classmap": [
                    "./src"
                ]
            },
            "notification-url": "https://packagist.org/downloads/",
            "license": [
                "LGPL-3.0"
            ],
            "description": "Logging components specialized for pthreads used by PocketMine-MP and related projects",
            "support": {
                "issues": "https://github.com/pmmp/LogPthreads/issues",
                "source": "https://github.com/pmmp/LogPthreads/tree/0.4.0"
            },
            "time": "2021-11-01T21:42:09+00:00"
        },
        {
            "name": "pocketmine/math",
            "version": "0.4.2",
            "source": {
                "type": "git",
                "url": "https://github.com/pmmp/Math.git",
                "reference": "aacc3759a508a69dfa5bc4dfa770ab733c5c94bf"
            },
            "dist": {
                "type": "zip",
                "url": "https://api.github.com/repos/pmmp/Math/zipball/aacc3759a508a69dfa5bc4dfa770ab733c5c94bf",
                "reference": "aacc3759a508a69dfa5bc4dfa770ab733c5c94bf",
                "shasum": ""
            },
            "require": {
                "php": "^8.0",
                "php-64bit": "*"
            },
            "require-dev": {
                "phpstan/extension-installer": "^1.0",
                "phpstan/phpstan": "1.2.0",
                "phpstan/phpstan-strict-rules": "^1.0",
                "phpunit/phpunit": "^8.5 || ^9.5"
            },
            "type": "library",
            "autoload": {
                "psr-4": {
                    "pocketmine\\math\\": "src/"
                }
            },
            "notification-url": "https://packagist.org/downloads/",
            "license": [
                "LGPL-3.0"
            ],
            "description": "PHP library containing math related code used in PocketMine-MP",
            "support": {
                "issues": "https://github.com/pmmp/Math/issues",
                "source": "https://github.com/pmmp/Math/tree/0.4.2"
            },
            "time": "2021-12-05T01:15:17+00:00"
        },
        {
            "name": "pocketmine/nbt",
            "version": "0.3.3",
            "source": {
                "type": "git",
                "url": "https://github.com/pmmp/NBT.git",
                "reference": "f4321be50df1a18b9f4e94d428a2e68a6e2ac2b4"
            },
            "dist": {
                "type": "zip",
                "url": "https://api.github.com/repos/pmmp/NBT/zipball/f4321be50df1a18b9f4e94d428a2e68a6e2ac2b4",
                "reference": "f4321be50df1a18b9f4e94d428a2e68a6e2ac2b4",
                "shasum": ""
            },
            "require": {
                "php": "^7.4 || ^8.0",
                "php-64bit": "*",
                "pocketmine/binaryutils": "^0.2.0"
            },
            "require-dev": {
                "phpstan/extension-installer": "^1.0",
                "phpstan/phpstan": "1.7.7",
                "phpstan/phpstan-strict-rules": "^1.0",
                "phpunit/phpunit": "^9.5"
            },
            "type": "library",
            "autoload": {
                "psr-4": {
                    "pocketmine\\nbt\\": "src/"
                }
            },
            "notification-url": "https://packagist.org/downloads/",
            "license": [
                "LGPL-3.0"
            ],
            "description": "PHP library for working with Named Binary Tags",
            "support": {
                "issues": "https://github.com/pmmp/NBT/issues",
                "source": "https://github.com/pmmp/NBT/tree/0.3.3"
            },
            "time": "2022-07-06T14:13:26+00:00"
        },
        {
            "name": "pocketmine/raklib",
            "version": "0.14.4",
            "source": {
                "type": "git",
                "url": "https://github.com/pmmp/RakLib.git",
                "reference": "1ea8e3b95a1b6bf785dc27d76578657be4185f42"
            },
            "dist": {
                "type": "zip",
                "url": "https://api.github.com/repos/pmmp/RakLib/zipball/1ea8e3b95a1b6bf785dc27d76578657be4185f42",
                "reference": "1ea8e3b95a1b6bf785dc27d76578657be4185f42",
                "shasum": ""
            },
            "require": {
                "ext-sockets": "*",
                "php": "^8.0",
                "php-64bit": "*",
                "php-ipv6": "*",
                "pocketmine/binaryutils": "^0.2.0",
                "pocketmine/log": "^0.3.0 || ^0.4.0"
            },
            "require-dev": {
                "phpstan/phpstan": "1.5.4",
                "phpstan/phpstan-strict-rules": "^1.0"
            },
            "type": "library",
            "autoload": {
                "psr-4": {
                    "raklib\\": "src/"
                }
            },
            "notification-url": "https://packagist.org/downloads/",
            "license": [
                "GPL-3.0"
            ],
            "description": "A RakNet server implementation written in PHP",
            "support": {
                "issues": "https://github.com/pmmp/RakLib/issues",
                "source": "https://github.com/pmmp/RakLib/tree/0.14.4"
            },
            "time": "2022-04-17T18:42:17+00:00"
        },
        {
            "name": "pocketmine/raklib-ipc",
            "version": "0.1.1",
            "source": {
                "type": "git",
                "url": "https://github.com/pmmp/RakLibIpc.git",
                "reference": "922a6444b0c6c7daaa5aa5a832107e1ec4738aed"
            },
            "dist": {
                "type": "zip",
                "url": "https://api.github.com/repos/pmmp/RakLibIpc/zipball/922a6444b0c6c7daaa5aa5a832107e1ec4738aed",
                "reference": "922a6444b0c6c7daaa5aa5a832107e1ec4738aed",
                "shasum": ""
            },
            "require": {
                "php": "^7.4 || ^8.0",
                "php-64bit": "*",
                "pocketmine/binaryutils": "^0.2.0",
                "pocketmine/raklib": "^0.13.1 || ^0.14.0"
            },
            "require-dev": {
                "phpstan/phpstan": "0.12.81",
                "phpstan/phpstan-strict-rules": "^0.12.2"
            },
            "type": "library",
            "autoload": {
                "psr-4": {
                    "raklib\\server\\ipc\\": "src/"
                }
            },
            "notification-url": "https://packagist.org/downloads/",
            "license": [
                "GPL-3.0"
            ],
            "description": "Channel-based protocols for inter-thread/inter-process communication with RakLib",
            "support": {
                "issues": "https://github.com/pmmp/RakLibIpc/issues",
                "source": "https://github.com/pmmp/RakLibIpc/tree/0.1.1"
            },
            "time": "2021-09-22T17:01:12+00:00"
        },
        {
            "name": "pocketmine/snooze",
            "version": "0.3.1",
            "source": {
                "type": "git",
                "url": "https://github.com/pmmp/Snooze.git",
                "reference": "0ac8fc2a781c419a1f64ebca4d5835028f59e29b"
            },
            "dist": {
                "type": "zip",
                "url": "https://api.github.com/repos/pmmp/Snooze/zipball/0ac8fc2a781c419a1f64ebca4d5835028f59e29b",
                "reference": "0ac8fc2a781c419a1f64ebca4d5835028f59e29b",
                "shasum": ""
            },
            "require": {
                "ext-pthreads": "~3.2.0 || ^4.0",
                "php-64bit": "^7.3 || ^8.0"
            },
            "require-dev": {
                "phpstan/extension-installer": "^1.0",
                "phpstan/phpstan": "0.12.99",
                "phpstan/phpstan-strict-rules": "^0.12.4"
            },
            "type": "library",
            "autoload": {
                "psr-4": {
                    "pocketmine\\snooze\\": "src/"
                }
            },
            "notification-url": "https://packagist.org/downloads/",
            "license": [
                "LGPL-3.0"
            ],
            "description": "Thread notification management library for code using the pthreads extension",
            "support": {
                "issues": "https://github.com/pmmp/Snooze/issues",
                "source": "https://github.com/pmmp/Snooze/tree/0.3.1"
            },
            "time": "2021-11-01T20:50:08+00:00"
        },
        {
            "name": "ramsey/collection",
            "version": "1.2.2",
            "source": {
                "type": "git",
                "url": "https://github.com/ramsey/collection.git",
                "reference": "cccc74ee5e328031b15640b51056ee8d3bb66c0a"
            },
            "dist": {
                "type": "zip",
                "url": "https://api.github.com/repos/ramsey/collection/zipball/cccc74ee5e328031b15640b51056ee8d3bb66c0a",
                "reference": "cccc74ee5e328031b15640b51056ee8d3bb66c0a",
                "shasum": ""
            },
            "require": {
                "php": "^7.3 || ^8",
                "symfony/polyfill-php81": "^1.23"
            },
            "require-dev": {
                "captainhook/captainhook": "^5.3",
                "dealerdirect/phpcodesniffer-composer-installer": "^0.7.0",
                "ergebnis/composer-normalize": "^2.6",
                "fakerphp/faker": "^1.5",
                "hamcrest/hamcrest-php": "^2",
                "jangregor/phpstan-prophecy": "^0.8",
                "mockery/mockery": "^1.3",
                "phpspec/prophecy-phpunit": "^2.0",
                "phpstan/extension-installer": "^1",
                "phpstan/phpstan": "^0.12.32",
                "phpstan/phpstan-mockery": "^0.12.5",
                "phpstan/phpstan-phpunit": "^0.12.11",
                "phpunit/phpunit": "^8.5 || ^9",
                "psy/psysh": "^0.10.4",
                "slevomat/coding-standard": "^6.3",
                "squizlabs/php_codesniffer": "^3.5",
                "vimeo/psalm": "^4.4"
            },
            "type": "library",
            "autoload": {
                "psr-4": {
                    "Ramsey\\Collection\\": "src/"
                }
            },
            "notification-url": "https://packagist.org/downloads/",
            "license": [
                "MIT"
            ],
            "authors": [
                {
                    "name": "Ben Ramsey",
                    "email": "ben@benramsey.com",
                    "homepage": "https://benramsey.com"
                }
            ],
            "description": "A PHP library for representing and manipulating collections.",
            "keywords": [
                "array",
                "collection",
                "hash",
                "map",
                "queue",
                "set"
            ],
            "support": {
                "issues": "https://github.com/ramsey/collection/issues",
                "source": "https://github.com/ramsey/collection/tree/1.2.2"
            },
            "funding": [
                {
                    "url": "https://github.com/ramsey",
                    "type": "github"
                },
                {
                    "url": "https://tidelift.com/funding/github/packagist/ramsey/collection",
                    "type": "tidelift"
                }
            ],
            "time": "2021-10-10T03:01:02+00:00"
        },
        {
            "name": "ramsey/uuid",
            "version": "4.3.1",
            "source": {
                "type": "git",
                "url": "https://github.com/ramsey/uuid.git",
                "reference": "8505afd4fea63b81a85d3b7b53ac3cb8dc347c28"
            },
            "dist": {
                "type": "zip",
                "url": "https://api.github.com/repos/ramsey/uuid/zipball/8505afd4fea63b81a85d3b7b53ac3cb8dc347c28",
                "reference": "8505afd4fea63b81a85d3b7b53ac3cb8dc347c28",
                "shasum": ""
            },
            "require": {
                "brick/math": "^0.8 || ^0.9",
                "ext-ctype": "*",
                "ext-json": "*",
                "php": "^8.0",
                "ramsey/collection": "^1.0"
            },
            "replace": {
                "rhumsaa/uuid": "self.version"
            },
            "require-dev": {
                "captainhook/captainhook": "^5.10",
                "captainhook/plugin-composer": "^5.3",
                "dealerdirect/phpcodesniffer-composer-installer": "^0.7.0",
                "doctrine/annotations": "^1.8",
                "ergebnis/composer-normalize": "^2.15",
                "mockery/mockery": "^1.3",
                "moontoast/math": "^1.1",
                "paragonie/random-lib": "^2",
                "php-mock/php-mock": "^2.2",
                "php-mock/php-mock-mockery": "^1.3",
                "php-parallel-lint/php-parallel-lint": "^1.1",
                "phpbench/phpbench": "^1.0",
                "phpstan/extension-installer": "^1.0",
                "phpstan/phpstan": "^0.12",
                "phpstan/phpstan-mockery": "^0.12",
                "phpstan/phpstan-phpunit": "^0.12",
                "phpunit/phpunit": "^8.5 || ^9",
                "slevomat/coding-standard": "^7.0",
                "squizlabs/php_codesniffer": "^3.5",
                "vimeo/psalm": "^4.9"
            },
            "suggest": {
                "ext-bcmath": "Enables faster math with arbitrary-precision integers using BCMath.",
                "ext-ctype": "Enables faster processing of character classification using ctype functions.",
                "ext-gmp": "Enables faster math with arbitrary-precision integers using GMP.",
                "ext-uuid": "Enables the use of PeclUuidTimeGenerator and PeclUuidRandomGenerator.",
                "paragonie/random-lib": "Provides RandomLib for use with the RandomLibAdapter",
                "ramsey/uuid-doctrine": "Allows the use of Ramsey\\Uuid\\Uuid as Doctrine field type."
            },
            "type": "library",
            "extra": {
                "captainhook": {
                    "force-install": true
                }
            },
            "autoload": {
                "files": [
                    "src/functions.php"
                ],
                "psr-4": {
                    "Ramsey\\Uuid\\": "src/"
                }
            },
            "notification-url": "https://packagist.org/downloads/",
            "license": [
                "MIT"
            ],
            "description": "A PHP library for generating and working with universally unique identifiers (UUIDs).",
            "keywords": [
                "guid",
                "identifier",
                "uuid"
            ],
            "support": {
                "issues": "https://github.com/ramsey/uuid/issues",
                "source": "https://github.com/ramsey/uuid/tree/4.3.1"
            },
            "funding": [
                {
                    "url": "https://github.com/ramsey",
                    "type": "github"
                },
                {
                    "url": "https://tidelift.com/funding/github/packagist/ramsey/uuid",
                    "type": "tidelift"
                }
            ],
            "time": "2022-03-27T21:42:02+00:00"
        },
        {
            "name": "symfony/polyfill-php81",
            "version": "v1.26.0",
            "source": {
                "type": "git",
                "url": "https://github.com/symfony/polyfill-php81.git",
                "reference": "13f6d1271c663dc5ae9fb843a8f16521db7687a1"
            },
            "dist": {
                "type": "zip",
                "url": "https://api.github.com/repos/symfony/polyfill-php81/zipball/13f6d1271c663dc5ae9fb843a8f16521db7687a1",
                "reference": "13f6d1271c663dc5ae9fb843a8f16521db7687a1",
                "shasum": ""
            },
            "require": {
                "php": ">=7.1"
            },
            "type": "library",
            "extra": {
                "branch-alias": {
                    "dev-main": "1.26-dev"
                },
                "thanks": {
                    "name": "symfony/polyfill",
                    "url": "https://github.com/symfony/polyfill"
                }
            },
            "autoload": {
                "files": [
                    "bootstrap.php"
                ],
                "psr-4": {
                    "Symfony\\Polyfill\\Php81\\": ""
                },
                "classmap": [
                    "Resources/stubs"
                ]
            },
            "notification-url": "https://packagist.org/downloads/",
            "license": [
                "MIT"
            ],
            "authors": [
                {
                    "name": "Nicolas Grekas",
                    "email": "p@tchwork.com"
                },
                {
                    "name": "Symfony Community",
                    "homepage": "https://symfony.com/contributors"
                }
            ],
            "description": "Symfony polyfill backporting some PHP 8.1+ features to lower PHP versions",
            "homepage": "https://symfony.com",
            "keywords": [
                "compatibility",
                "polyfill",
                "portable",
                "shim"
            ],
            "support": {
                "source": "https://github.com/symfony/polyfill-php81/tree/v1.26.0"
            },
            "funding": [
                {
                    "url": "https://symfony.com/sponsor",
                    "type": "custom"
                },
                {
                    "url": "https://github.com/fabpot",
                    "type": "github"
                },
                {
                    "url": "https://tidelift.com/funding/github/packagist/symfony/symfony",
                    "type": "tidelift"
                }
            ],
            "time": "2022-05-24T11:49:31+00:00"
        },
        {
            "name": "webmozart/assert",
            "version": "1.11.0",
            "source": {
                "type": "git",
                "url": "https://github.com/webmozarts/assert.git",
                "reference": "11cb2199493b2f8a3b53e7f19068fc6aac760991"
            },
            "dist": {
                "type": "zip",
                "url": "https://api.github.com/repos/webmozarts/assert/zipball/11cb2199493b2f8a3b53e7f19068fc6aac760991",
                "reference": "11cb2199493b2f8a3b53e7f19068fc6aac760991",
                "shasum": ""
            },
            "require": {
                "ext-ctype": "*",
                "php": "^7.2 || ^8.0"
            },
            "conflict": {
                "phpstan/phpstan": "<0.12.20",
                "vimeo/psalm": "<4.6.1 || 4.6.2"
            },
            "require-dev": {
                "phpunit/phpunit": "^8.5.13"
            },
            "type": "library",
            "extra": {
                "branch-alias": {
                    "dev-master": "1.10-dev"
                }
            },
            "autoload": {
                "psr-4": {
                    "Webmozart\\Assert\\": "src/"
                }
            },
            "notification-url": "https://packagist.org/downloads/",
            "license": [
                "MIT"
            ],
            "authors": [
                {
                    "name": "Bernhard Schussek",
                    "email": "bschussek@gmail.com"
                }
            ],
            "description": "Assertions to validate method input/output with nice error messages.",
            "keywords": [
                "assert",
                "check",
                "validate"
            ],
            "support": {
                "issues": "https://github.com/webmozarts/assert/issues",
                "source": "https://github.com/webmozarts/assert/tree/1.11.0"
            },
            "time": "2022-06-03T18:03:27+00:00"
        },
        {
            "name": "webmozart/path-util",
            "version": "2.3.0",
            "source": {
                "type": "git",
                "url": "https://github.com/webmozart/path-util.git",
                "reference": "d939f7edc24c9a1bb9c0dee5cb05d8e859490725"
            },
            "dist": {
                "type": "zip",
                "url": "https://api.github.com/repos/webmozart/path-util/zipball/d939f7edc24c9a1bb9c0dee5cb05d8e859490725",
                "reference": "d939f7edc24c9a1bb9c0dee5cb05d8e859490725",
                "shasum": ""
            },
            "require": {
                "php": ">=5.3.3",
                "webmozart/assert": "~1.0"
            },
            "require-dev": {
                "phpunit/phpunit": "^4.6",
                "sebastian/version": "^1.0.1"
            },
            "type": "library",
            "extra": {
                "branch-alias": {
                    "dev-master": "2.3-dev"
                }
            },
            "autoload": {
                "psr-4": {
                    "Webmozart\\PathUtil\\": "src/"
                }
            },
            "notification-url": "https://packagist.org/downloads/",
            "license": [
                "MIT"
            ],
            "authors": [
                {
                    "name": "Bernhard Schussek",
                    "email": "bschussek@gmail.com"
                }
            ],
            "description": "A robust cross-platform utility for normalizing, comparing and modifying file paths.",
            "support": {
                "issues": "https://github.com/webmozart/path-util/issues",
                "source": "https://github.com/webmozart/path-util/tree/2.3.0"
            },
            "abandoned": "symfony/filesystem",
            "time": "2015-12-17T08:42:14+00:00"
        }
    ],
    "packages-dev": [
        {
            "name": "doctrine/instantiator",
            "version": "1.4.1",
            "source": {
                "type": "git",
                "url": "https://github.com/doctrine/instantiator.git",
                "reference": "10dcfce151b967d20fde1b34ae6640712c3891bc"
            },
            "dist": {
                "type": "zip",
                "url": "https://api.github.com/repos/doctrine/instantiator/zipball/10dcfce151b967d20fde1b34ae6640712c3891bc",
                "reference": "10dcfce151b967d20fde1b34ae6640712c3891bc",
                "shasum": ""
            },
            "require": {
                "php": "^7.1 || ^8.0"
            },
            "require-dev": {
                "doctrine/coding-standard": "^9",
                "ext-pdo": "*",
                "ext-phar": "*",
                "phpbench/phpbench": "^0.16 || ^1",
                "phpstan/phpstan": "^1.4",
                "phpstan/phpstan-phpunit": "^1",
                "phpunit/phpunit": "^7.5 || ^8.5 || ^9.5",
                "vimeo/psalm": "^4.22"
            },
            "type": "library",
            "autoload": {
                "psr-4": {
                    "Doctrine\\Instantiator\\": "src/Doctrine/Instantiator/"
                }
            },
            "notification-url": "https://packagist.org/downloads/",
            "license": [
                "MIT"
            ],
            "authors": [
                {
                    "name": "Marco Pivetta",
                    "email": "ocramius@gmail.com",
                    "homepage": "https://ocramius.github.io/"
                }
            ],
            "description": "A small, lightweight utility to instantiate objects in PHP without invoking their constructors",
            "homepage": "https://www.doctrine-project.org/projects/instantiator.html",
            "keywords": [
                "constructor",
                "instantiate"
            ],
            "support": {
                "issues": "https://github.com/doctrine/instantiator/issues",
                "source": "https://github.com/doctrine/instantiator/tree/1.4.1"
            },
            "funding": [
                {
                    "url": "https://www.doctrine-project.org/sponsorship.html",
                    "type": "custom"
                },
                {
                    "url": "https://www.patreon.com/phpdoctrine",
                    "type": "patreon"
                },
                {
                    "url": "https://tidelift.com/funding/github/packagist/doctrine%2Finstantiator",
                    "type": "tidelift"
                }
            ],
            "time": "2022-03-03T08:28:38+00:00"
        },
        {
            "name": "myclabs/deep-copy",
            "version": "1.11.0",
            "source": {
                "type": "git",
                "url": "https://github.com/myclabs/DeepCopy.git",
                "reference": "14daed4296fae74d9e3201d2c4925d1acb7aa614"
            },
            "dist": {
                "type": "zip",
                "url": "https://api.github.com/repos/myclabs/DeepCopy/zipball/14daed4296fae74d9e3201d2c4925d1acb7aa614",
                "reference": "14daed4296fae74d9e3201d2c4925d1acb7aa614",
                "shasum": ""
            },
            "require": {
                "php": "^7.1 || ^8.0"
            },
            "conflict": {
                "doctrine/collections": "<1.6.8",
                "doctrine/common": "<2.13.3 || >=3,<3.2.2"
            },
            "require-dev": {
                "doctrine/collections": "^1.6.8",
                "doctrine/common": "^2.13.3 || ^3.2.2",
                "phpunit/phpunit": "^7.5.20 || ^8.5.23 || ^9.5.13"
            },
            "type": "library",
            "autoload": {
                "files": [
                    "src/DeepCopy/deep_copy.php"
                ],
                "psr-4": {
                    "DeepCopy\\": "src/DeepCopy/"
                }
            },
            "notification-url": "https://packagist.org/downloads/",
            "license": [
                "MIT"
            ],
            "description": "Create deep copies (clones) of your objects",
            "keywords": [
                "clone",
                "copy",
                "duplicate",
                "object",
                "object graph"
            ],
            "support": {
                "issues": "https://github.com/myclabs/DeepCopy/issues",
                "source": "https://github.com/myclabs/DeepCopy/tree/1.11.0"
            },
            "funding": [
                {
                    "url": "https://tidelift.com/funding/github/packagist/myclabs/deep-copy",
                    "type": "tidelift"
                }
            ],
            "time": "2022-03-03T13:19:32+00:00"
        },
        {
            "name": "nikic/php-parser",
            "version": "v4.14.0",
            "source": {
                "type": "git",
                "url": "https://github.com/nikic/PHP-Parser.git",
                "reference": "34bea19b6e03d8153165d8f30bba4c3be86184c1"
            },
            "dist": {
                "type": "zip",
                "url": "https://api.github.com/repos/nikic/PHP-Parser/zipball/34bea19b6e03d8153165d8f30bba4c3be86184c1",
                "reference": "34bea19b6e03d8153165d8f30bba4c3be86184c1",
                "shasum": ""
            },
            "require": {
                "ext-tokenizer": "*",
                "php": ">=7.0"
            },
            "require-dev": {
                "ircmaxell/php-yacc": "^0.0.7",
                "phpunit/phpunit": "^6.5 || ^7.0 || ^8.0 || ^9.0"
            },
            "bin": [
                "bin/php-parse"
            ],
            "type": "library",
            "extra": {
                "branch-alias": {
                    "dev-master": "4.9-dev"
                }
            },
            "autoload": {
                "psr-4": {
                    "PhpParser\\": "lib/PhpParser"
                }
            },
            "notification-url": "https://packagist.org/downloads/",
            "license": [
                "BSD-3-Clause"
            ],
            "authors": [
                {
                    "name": "Nikita Popov"
                }
            ],
            "description": "A PHP parser written in PHP",
            "keywords": [
                "parser",
                "php"
            ],
            "support": {
                "issues": "https://github.com/nikic/PHP-Parser/issues",
                "source": "https://github.com/nikic/PHP-Parser/tree/v4.14.0"
            },
            "time": "2022-05-31T20:59:12+00:00"
        },
        {
            "name": "phar-io/manifest",
            "version": "2.0.3",
            "source": {
                "type": "git",
                "url": "https://github.com/phar-io/manifest.git",
                "reference": "97803eca37d319dfa7826cc2437fc020857acb53"
            },
            "dist": {
                "type": "zip",
                "url": "https://api.github.com/repos/phar-io/manifest/zipball/97803eca37d319dfa7826cc2437fc020857acb53",
                "reference": "97803eca37d319dfa7826cc2437fc020857acb53",
                "shasum": ""
            },
            "require": {
                "ext-dom": "*",
                "ext-phar": "*",
                "ext-xmlwriter": "*",
                "phar-io/version": "^3.0.1",
                "php": "^7.2 || ^8.0"
            },
            "type": "library",
            "extra": {
                "branch-alias": {
                    "dev-master": "2.0.x-dev"
                }
            },
            "autoload": {
                "classmap": [
                    "src/"
                ]
            },
            "notification-url": "https://packagist.org/downloads/",
            "license": [
                "BSD-3-Clause"
            ],
            "authors": [
                {
                    "name": "Arne Blankerts",
                    "email": "arne@blankerts.de",
                    "role": "Developer"
                },
                {
                    "name": "Sebastian Heuer",
                    "email": "sebastian@phpeople.de",
                    "role": "Developer"
                },
                {
                    "name": "Sebastian Bergmann",
                    "email": "sebastian@phpunit.de",
                    "role": "Developer"
                }
            ],
            "description": "Component for reading phar.io manifest information from a PHP Archive (PHAR)",
            "support": {
                "issues": "https://github.com/phar-io/manifest/issues",
                "source": "https://github.com/phar-io/manifest/tree/2.0.3"
            },
            "time": "2021-07-20T11:28:43+00:00"
        },
        {
            "name": "phar-io/version",
            "version": "3.2.1",
            "source": {
                "type": "git",
                "url": "https://github.com/phar-io/version.git",
                "reference": "4f7fd7836c6f332bb2933569e566a0d6c4cbed74"
            },
            "dist": {
                "type": "zip",
                "url": "https://api.github.com/repos/phar-io/version/zipball/4f7fd7836c6f332bb2933569e566a0d6c4cbed74",
                "reference": "4f7fd7836c6f332bb2933569e566a0d6c4cbed74",
                "shasum": ""
            },
            "require": {
                "php": "^7.2 || ^8.0"
            },
            "type": "library",
            "autoload": {
                "classmap": [
                    "src/"
                ]
            },
            "notification-url": "https://packagist.org/downloads/",
            "license": [
                "BSD-3-Clause"
            ],
            "authors": [
                {
                    "name": "Arne Blankerts",
                    "email": "arne@blankerts.de",
                    "role": "Developer"
                },
                {
                    "name": "Sebastian Heuer",
                    "email": "sebastian@phpeople.de",
                    "role": "Developer"
                },
                {
                    "name": "Sebastian Bergmann",
                    "email": "sebastian@phpunit.de",
                    "role": "Developer"
                }
            ],
            "description": "Library for handling version information and constraints",
            "support": {
                "issues": "https://github.com/phar-io/version/issues",
                "source": "https://github.com/phar-io/version/tree/3.2.1"
            },
            "time": "2022-02-21T01:04:05+00:00"
        },
        {
            "name": "phpdocumentor/reflection-common",
            "version": "2.2.0",
            "source": {
                "type": "git",
                "url": "https://github.com/phpDocumentor/ReflectionCommon.git",
                "reference": "1d01c49d4ed62f25aa84a747ad35d5a16924662b"
            },
            "dist": {
                "type": "zip",
                "url": "https://api.github.com/repos/phpDocumentor/ReflectionCommon/zipball/1d01c49d4ed62f25aa84a747ad35d5a16924662b",
                "reference": "1d01c49d4ed62f25aa84a747ad35d5a16924662b",
                "shasum": ""
            },
            "require": {
                "php": "^7.2 || ^8.0"
            },
            "type": "library",
            "extra": {
                "branch-alias": {
                    "dev-2.x": "2.x-dev"
                }
            },
            "autoload": {
                "psr-4": {
                    "phpDocumentor\\Reflection\\": "src/"
                }
            },
            "notification-url": "https://packagist.org/downloads/",
            "license": [
                "MIT"
            ],
            "authors": [
                {
                    "name": "Jaap van Otterdijk",
                    "email": "opensource@ijaap.nl"
                }
            ],
            "description": "Common reflection classes used by phpdocumentor to reflect the code structure",
            "homepage": "http://www.phpdoc.org",
            "keywords": [
                "FQSEN",
                "phpDocumentor",
                "phpdoc",
                "reflection",
                "static analysis"
            ],
            "support": {
                "issues": "https://github.com/phpDocumentor/ReflectionCommon/issues",
                "source": "https://github.com/phpDocumentor/ReflectionCommon/tree/2.x"
            },
            "time": "2020-06-27T09:03:43+00:00"
        },
        {
            "name": "phpdocumentor/reflection-docblock",
            "version": "5.3.0",
            "source": {
                "type": "git",
                "url": "https://github.com/phpDocumentor/ReflectionDocBlock.git",
                "reference": "622548b623e81ca6d78b721c5e029f4ce664f170"
            },
            "dist": {
                "type": "zip",
                "url": "https://api.github.com/repos/phpDocumentor/ReflectionDocBlock/zipball/622548b623e81ca6d78b721c5e029f4ce664f170",
                "reference": "622548b623e81ca6d78b721c5e029f4ce664f170",
                "shasum": ""
            },
            "require": {
                "ext-filter": "*",
                "php": "^7.2 || ^8.0",
                "phpdocumentor/reflection-common": "^2.2",
                "phpdocumentor/type-resolver": "^1.3",
                "webmozart/assert": "^1.9.1"
            },
            "require-dev": {
                "mockery/mockery": "~1.3.2",
                "psalm/phar": "^4.8"
            },
            "type": "library",
            "extra": {
                "branch-alias": {
                    "dev-master": "5.x-dev"
                }
            },
            "autoload": {
                "psr-4": {
                    "phpDocumentor\\Reflection\\": "src"
                }
            },
            "notification-url": "https://packagist.org/downloads/",
            "license": [
                "MIT"
            ],
            "authors": [
                {
                    "name": "Mike van Riel",
                    "email": "me@mikevanriel.com"
                },
                {
                    "name": "Jaap van Otterdijk",
                    "email": "account@ijaap.nl"
                }
            ],
            "description": "With this component, a library can provide support for annotations via DocBlocks or otherwise retrieve information that is embedded in a DocBlock.",
            "support": {
                "issues": "https://github.com/phpDocumentor/ReflectionDocBlock/issues",
                "source": "https://github.com/phpDocumentor/ReflectionDocBlock/tree/5.3.0"
            },
            "time": "2021-10-19T17:43:47+00:00"
        },
        {
            "name": "phpdocumentor/type-resolver",
            "version": "1.6.1",
            "source": {
                "type": "git",
                "url": "https://github.com/phpDocumentor/TypeResolver.git",
                "reference": "77a32518733312af16a44300404e945338981de3"
            },
            "dist": {
                "type": "zip",
                "url": "https://api.github.com/repos/phpDocumentor/TypeResolver/zipball/77a32518733312af16a44300404e945338981de3",
                "reference": "77a32518733312af16a44300404e945338981de3",
                "shasum": ""
            },
            "require": {
                "php": "^7.2 || ^8.0",
                "phpdocumentor/reflection-common": "^2.0"
            },
            "require-dev": {
                "ext-tokenizer": "*",
                "psalm/phar": "^4.8"
            },
            "type": "library",
            "extra": {
                "branch-alias": {
                    "dev-1.x": "1.x-dev"
                }
            },
            "autoload": {
                "psr-4": {
                    "phpDocumentor\\Reflection\\": "src"
                }
            },
            "notification-url": "https://packagist.org/downloads/",
            "license": [
                "MIT"
            ],
            "authors": [
                {
                    "name": "Mike van Riel",
                    "email": "me@mikevanriel.com"
                }
            ],
            "description": "A PSR-5 based resolver of Class names, Types and Structural Element Names",
            "support": {
                "issues": "https://github.com/phpDocumentor/TypeResolver/issues",
                "source": "https://github.com/phpDocumentor/TypeResolver/tree/1.6.1"
            },
            "time": "2022-03-15T21:29:03+00:00"
        },
        {
            "name": "phpspec/prophecy",
            "version": "v1.15.0",
            "source": {
                "type": "git",
                "url": "https://github.com/phpspec/prophecy.git",
                "reference": "bbcd7380b0ebf3961ee21409db7b38bc31d69a13"
            },
            "dist": {
                "type": "zip",
                "url": "https://api.github.com/repos/phpspec/prophecy/zipball/bbcd7380b0ebf3961ee21409db7b38bc31d69a13",
                "reference": "bbcd7380b0ebf3961ee21409db7b38bc31d69a13",
                "shasum": ""
            },
            "require": {
                "doctrine/instantiator": "^1.2",
                "php": "^7.2 || ~8.0, <8.2",
                "phpdocumentor/reflection-docblock": "^5.2",
                "sebastian/comparator": "^3.0 || ^4.0",
                "sebastian/recursion-context": "^3.0 || ^4.0"
            },
            "require-dev": {
                "phpspec/phpspec": "^6.0 || ^7.0",
                "phpunit/phpunit": "^8.0 || ^9.0"
            },
            "type": "library",
            "extra": {
                "branch-alias": {
                    "dev-master": "1.x-dev"
                }
            },
            "autoload": {
                "psr-4": {
                    "Prophecy\\": "src/Prophecy"
                }
            },
            "notification-url": "https://packagist.org/downloads/",
            "license": [
                "MIT"
            ],
            "authors": [
                {
                    "name": "Konstantin Kudryashov",
                    "email": "ever.zet@gmail.com",
                    "homepage": "http://everzet.com"
                },
                {
                    "name": "Marcello Duarte",
                    "email": "marcello.duarte@gmail.com"
                }
            ],
            "description": "Highly opinionated mocking framework for PHP 5.3+",
            "homepage": "https://github.com/phpspec/prophecy",
            "keywords": [
                "Double",
                "Dummy",
                "fake",
                "mock",
                "spy",
                "stub"
            ],
            "support": {
                "issues": "https://github.com/phpspec/prophecy/issues",
                "source": "https://github.com/phpspec/prophecy/tree/v1.15.0"
            },
            "time": "2021-12-08T12:19:24+00:00"
        },
        {
            "name": "phpstan/phpstan",
            "version": "1.8.0",
            "source": {
                "type": "git",
                "url": "https://github.com/phpstan/phpstan.git",
                "reference": "b7648d4ee9321665acaf112e49da9fd93df8fbd5"
            },
            "dist": {
                "type": "zip",
                "url": "https://api.github.com/repos/phpstan/phpstan/zipball/b7648d4ee9321665acaf112e49da9fd93df8fbd5",
                "reference": "b7648d4ee9321665acaf112e49da9fd93df8fbd5",
                "shasum": ""
            },
            "require": {
                "php": "^7.2|^8.0"
            },
            "conflict": {
                "phpstan/phpstan-shim": "*"
            },
            "bin": [
                "phpstan",
                "phpstan.phar"
            ],
            "type": "library",
            "autoload": {
                "files": [
                    "bootstrap.php"
                ]
            },
            "notification-url": "https://packagist.org/downloads/",
            "license": [
                "MIT"
            ],
            "description": "PHPStan - PHP Static Analysis Tool",
            "support": {
                "issues": "https://github.com/phpstan/phpstan/issues",
                "source": "https://github.com/phpstan/phpstan/tree/1.8.0"
            },
            "funding": [
                {
                    "url": "https://github.com/ondrejmirtes",
                    "type": "github"
                },
                {
                    "url": "https://github.com/phpstan",
                    "type": "github"
                },
                {
                    "url": "https://www.patreon.com/phpstan",
                    "type": "patreon"
                },
                {
                    "url": "https://tidelift.com/funding/github/packagist/phpstan/phpstan",
                    "type": "tidelift"
                }
            ],
            "time": "2022-06-29T08:53:31+00:00"
        },
        {
            "name": "phpstan/phpstan-phpunit",
            "version": "1.1.1",
            "source": {
                "type": "git",
                "url": "https://github.com/phpstan/phpstan-phpunit.git",
                "reference": "4a3c437c09075736285d1cabb5c75bf27ed0bc84"
            },
            "dist": {
                "type": "zip",
                "url": "https://api.github.com/repos/phpstan/phpstan-phpunit/zipball/4a3c437c09075736285d1cabb5c75bf27ed0bc84",
                "reference": "4a3c437c09075736285d1cabb5c75bf27ed0bc84",
                "shasum": ""
            },
            "require": {
                "php": "^7.2 || ^8.0",
                "phpstan/phpstan": "^1.5.0"
            },
            "conflict": {
                "phpunit/phpunit": "<7.0"
            },
            "require-dev": {
                "nikic/php-parser": "^4.13.0",
                "php-parallel-lint/php-parallel-lint": "^1.2",
                "phpstan/phpstan-strict-rules": "^1.0",
                "phpunit/phpunit": "^9.5"
            },
            "type": "phpstan-extension",
            "extra": {
                "phpstan": {
                    "includes": [
                        "extension.neon",
                        "rules.neon"
                    ]
                }
            },
            "autoload": {
                "psr-4": {
                    "PHPStan\\": "src/"
                }
            },
            "notification-url": "https://packagist.org/downloads/",
            "license": [
                "MIT"
            ],
            "description": "PHPUnit extensions and rules for PHPStan",
            "support": {
                "issues": "https://github.com/phpstan/phpstan-phpunit/issues",
                "source": "https://github.com/phpstan/phpstan-phpunit/tree/1.1.1"
            },
            "time": "2022-04-20T15:24:25+00:00"
        },
        {
            "name": "phpstan/phpstan-strict-rules",
            "version": "1.3.0",
            "source": {
                "type": "git",
                "url": "https://github.com/phpstan/phpstan-strict-rules.git",
                "reference": "543675a9be82d4befb9ca0bd8cdc9d211665037f"
            },
            "dist": {
                "type": "zip",
                "url": "https://api.github.com/repos/phpstan/phpstan-strict-rules/zipball/543675a9be82d4befb9ca0bd8cdc9d211665037f",
                "reference": "543675a9be82d4befb9ca0bd8cdc9d211665037f",
                "shasum": ""
            },
            "require": {
                "php": "^7.2 || ^8.0",
                "phpstan/phpstan": "^1.7.15"
            },
            "require-dev": {
                "nikic/php-parser": "^4.13.0",
                "php-parallel-lint/php-parallel-lint": "^1.2",
                "phpstan/phpstan-phpunit": "^1.0",
                "phpunit/phpunit": "^9.5"
            },
            "type": "phpstan-extension",
            "extra": {
                "phpstan": {
                    "includes": [
                        "rules.neon"
                    ]
                }
            },
            "autoload": {
                "psr-4": {
                    "PHPStan\\": "src/"
                }
            },
            "notification-url": "https://packagist.org/downloads/",
            "license": [
                "MIT"
            ],
            "description": "Extra strict and opinionated rules for PHPStan",
            "support": {
                "issues": "https://github.com/phpstan/phpstan-strict-rules/issues",
                "source": "https://github.com/phpstan/phpstan-strict-rules/tree/1.3.0"
            },
            "time": "2022-06-24T06:47:20+00:00"
        },
        {
            "name": "phpunit/php-code-coverage",
            "version": "9.2.15",
            "source": {
                "type": "git",
                "url": "https://github.com/sebastianbergmann/php-code-coverage.git",
                "reference": "2e9da11878c4202f97915c1cb4bb1ca318a63f5f"
            },
            "dist": {
                "type": "zip",
                "url": "https://api.github.com/repos/sebastianbergmann/php-code-coverage/zipball/2e9da11878c4202f97915c1cb4bb1ca318a63f5f",
                "reference": "2e9da11878c4202f97915c1cb4bb1ca318a63f5f",
                "shasum": ""
            },
            "require": {
                "ext-dom": "*",
                "ext-libxml": "*",
                "ext-xmlwriter": "*",
                "nikic/php-parser": "^4.13.0",
                "php": ">=7.3",
                "phpunit/php-file-iterator": "^3.0.3",
                "phpunit/php-text-template": "^2.0.2",
                "sebastian/code-unit-reverse-lookup": "^2.0.2",
                "sebastian/complexity": "^2.0",
                "sebastian/environment": "^5.1.2",
                "sebastian/lines-of-code": "^1.0.3",
                "sebastian/version": "^3.0.1",
                "theseer/tokenizer": "^1.2.0"
            },
            "require-dev": {
                "phpunit/phpunit": "^9.3"
            },
            "suggest": {
                "ext-pcov": "*",
                "ext-xdebug": "*"
            },
            "type": "library",
            "extra": {
                "branch-alias": {
                    "dev-master": "9.2-dev"
                }
            },
            "autoload": {
                "classmap": [
                    "src/"
                ]
            },
            "notification-url": "https://packagist.org/downloads/",
            "license": [
                "BSD-3-Clause"
            ],
            "authors": [
                {
                    "name": "Sebastian Bergmann",
                    "email": "sebastian@phpunit.de",
                    "role": "lead"
                }
            ],
            "description": "Library that provides collection, processing, and rendering functionality for PHP code coverage information.",
            "homepage": "https://github.com/sebastianbergmann/php-code-coverage",
            "keywords": [
                "coverage",
                "testing",
                "xunit"
            ],
            "support": {
                "issues": "https://github.com/sebastianbergmann/php-code-coverage/issues",
                "source": "https://github.com/sebastianbergmann/php-code-coverage/tree/9.2.15"
            },
            "funding": [
                {
                    "url": "https://github.com/sebastianbergmann",
                    "type": "github"
                }
            ],
            "time": "2022-03-07T09:28:20+00:00"
        },
        {
            "name": "phpunit/php-file-iterator",
            "version": "3.0.6",
            "source": {
                "type": "git",
                "url": "https://github.com/sebastianbergmann/php-file-iterator.git",
                "reference": "cf1c2e7c203ac650e352f4cc675a7021e7d1b3cf"
            },
            "dist": {
                "type": "zip",
                "url": "https://api.github.com/repos/sebastianbergmann/php-file-iterator/zipball/cf1c2e7c203ac650e352f4cc675a7021e7d1b3cf",
                "reference": "cf1c2e7c203ac650e352f4cc675a7021e7d1b3cf",
                "shasum": ""
            },
            "require": {
                "php": ">=7.3"
            },
            "require-dev": {
                "phpunit/phpunit": "^9.3"
            },
            "type": "library",
            "extra": {
                "branch-alias": {
                    "dev-master": "3.0-dev"
                }
            },
            "autoload": {
                "classmap": [
                    "src/"
                ]
            },
            "notification-url": "https://packagist.org/downloads/",
            "license": [
                "BSD-3-Clause"
            ],
            "authors": [
                {
                    "name": "Sebastian Bergmann",
                    "email": "sebastian@phpunit.de",
                    "role": "lead"
                }
            ],
            "description": "FilterIterator implementation that filters files based on a list of suffixes.",
            "homepage": "https://github.com/sebastianbergmann/php-file-iterator/",
            "keywords": [
                "filesystem",
                "iterator"
            ],
            "support": {
                "issues": "https://github.com/sebastianbergmann/php-file-iterator/issues",
                "source": "https://github.com/sebastianbergmann/php-file-iterator/tree/3.0.6"
            },
            "funding": [
                {
                    "url": "https://github.com/sebastianbergmann",
                    "type": "github"
                }
            ],
            "time": "2021-12-02T12:48:52+00:00"
        },
        {
            "name": "phpunit/php-invoker",
            "version": "3.1.1",
            "source": {
                "type": "git",
                "url": "https://github.com/sebastianbergmann/php-invoker.git",
                "reference": "5a10147d0aaf65b58940a0b72f71c9ac0423cc67"
            },
            "dist": {
                "type": "zip",
                "url": "https://api.github.com/repos/sebastianbergmann/php-invoker/zipball/5a10147d0aaf65b58940a0b72f71c9ac0423cc67",
                "reference": "5a10147d0aaf65b58940a0b72f71c9ac0423cc67",
                "shasum": ""
            },
            "require": {
                "php": ">=7.3"
            },
            "require-dev": {
                "ext-pcntl": "*",
                "phpunit/phpunit": "^9.3"
            },
            "suggest": {
                "ext-pcntl": "*"
            },
            "type": "library",
            "extra": {
                "branch-alias": {
                    "dev-master": "3.1-dev"
                }
            },
            "autoload": {
                "classmap": [
                    "src/"
                ]
            },
            "notification-url": "https://packagist.org/downloads/",
            "license": [
                "BSD-3-Clause"
            ],
            "authors": [
                {
                    "name": "Sebastian Bergmann",
                    "email": "sebastian@phpunit.de",
                    "role": "lead"
                }
            ],
            "description": "Invoke callables with a timeout",
            "homepage": "https://github.com/sebastianbergmann/php-invoker/",
            "keywords": [
                "process"
            ],
            "support": {
                "issues": "https://github.com/sebastianbergmann/php-invoker/issues",
                "source": "https://github.com/sebastianbergmann/php-invoker/tree/3.1.1"
            },
            "funding": [
                {
                    "url": "https://github.com/sebastianbergmann",
                    "type": "github"
                }
            ],
            "time": "2020-09-28T05:58:55+00:00"
        },
        {
            "name": "phpunit/php-text-template",
            "version": "2.0.4",
            "source": {
                "type": "git",
                "url": "https://github.com/sebastianbergmann/php-text-template.git",
                "reference": "5da5f67fc95621df9ff4c4e5a84d6a8a2acf7c28"
            },
            "dist": {
                "type": "zip",
                "url": "https://api.github.com/repos/sebastianbergmann/php-text-template/zipball/5da5f67fc95621df9ff4c4e5a84d6a8a2acf7c28",
                "reference": "5da5f67fc95621df9ff4c4e5a84d6a8a2acf7c28",
                "shasum": ""
            },
            "require": {
                "php": ">=7.3"
            },
            "require-dev": {
                "phpunit/phpunit": "^9.3"
            },
            "type": "library",
            "extra": {
                "branch-alias": {
                    "dev-master": "2.0-dev"
                }
            },
            "autoload": {
                "classmap": [
                    "src/"
                ]
            },
            "notification-url": "https://packagist.org/downloads/",
            "license": [
                "BSD-3-Clause"
            ],
            "authors": [
                {
                    "name": "Sebastian Bergmann",
                    "email": "sebastian@phpunit.de",
                    "role": "lead"
                }
            ],
            "description": "Simple template engine.",
            "homepage": "https://github.com/sebastianbergmann/php-text-template/",
            "keywords": [
                "template"
            ],
            "support": {
                "issues": "https://github.com/sebastianbergmann/php-text-template/issues",
                "source": "https://github.com/sebastianbergmann/php-text-template/tree/2.0.4"
            },
            "funding": [
                {
                    "url": "https://github.com/sebastianbergmann",
                    "type": "github"
                }
            ],
            "time": "2020-10-26T05:33:50+00:00"
        },
        {
            "name": "phpunit/php-timer",
            "version": "5.0.3",
            "source": {
                "type": "git",
                "url": "https://github.com/sebastianbergmann/php-timer.git",
                "reference": "5a63ce20ed1b5bf577850e2c4e87f4aa902afbd2"
            },
            "dist": {
                "type": "zip",
                "url": "https://api.github.com/repos/sebastianbergmann/php-timer/zipball/5a63ce20ed1b5bf577850e2c4e87f4aa902afbd2",
                "reference": "5a63ce20ed1b5bf577850e2c4e87f4aa902afbd2",
                "shasum": ""
            },
            "require": {
                "php": ">=7.3"
            },
            "require-dev": {
                "phpunit/phpunit": "^9.3"
            },
            "type": "library",
            "extra": {
                "branch-alias": {
                    "dev-master": "5.0-dev"
                }
            },
            "autoload": {
                "classmap": [
                    "src/"
                ]
            },
            "notification-url": "https://packagist.org/downloads/",
            "license": [
                "BSD-3-Clause"
            ],
            "authors": [
                {
                    "name": "Sebastian Bergmann",
                    "email": "sebastian@phpunit.de",
                    "role": "lead"
                }
            ],
            "description": "Utility class for timing",
            "homepage": "https://github.com/sebastianbergmann/php-timer/",
            "keywords": [
                "timer"
            ],
            "support": {
                "issues": "https://github.com/sebastianbergmann/php-timer/issues",
                "source": "https://github.com/sebastianbergmann/php-timer/tree/5.0.3"
            },
            "funding": [
                {
                    "url": "https://github.com/sebastianbergmann",
                    "type": "github"
                }
            ],
            "time": "2020-10-26T13:16:10+00:00"
        },
        {
            "name": "phpunit/phpunit",
            "version": "9.5.21",
            "source": {
                "type": "git",
                "url": "https://github.com/sebastianbergmann/phpunit.git",
                "reference": "0e32b76be457de00e83213528f6bb37e2a38fcb1"
            },
            "dist": {
                "type": "zip",
                "url": "https://api.github.com/repos/sebastianbergmann/phpunit/zipball/0e32b76be457de00e83213528f6bb37e2a38fcb1",
                "reference": "0e32b76be457de00e83213528f6bb37e2a38fcb1",
                "shasum": ""
            },
            "require": {
                "doctrine/instantiator": "^1.3.1",
                "ext-dom": "*",
                "ext-json": "*",
                "ext-libxml": "*",
                "ext-mbstring": "*",
                "ext-xml": "*",
                "ext-xmlwriter": "*",
                "myclabs/deep-copy": "^1.10.1",
                "phar-io/manifest": "^2.0.3",
                "phar-io/version": "^3.0.2",
                "php": ">=7.3",
                "phpspec/prophecy": "^1.12.1",
                "phpunit/php-code-coverage": "^9.2.13",
                "phpunit/php-file-iterator": "^3.0.5",
                "phpunit/php-invoker": "^3.1.1",
                "phpunit/php-text-template": "^2.0.3",
                "phpunit/php-timer": "^5.0.2",
                "sebastian/cli-parser": "^1.0.1",
                "sebastian/code-unit": "^1.0.6",
                "sebastian/comparator": "^4.0.5",
                "sebastian/diff": "^4.0.3",
                "sebastian/environment": "^5.1.3",
                "sebastian/exporter": "^4.0.3",
                "sebastian/global-state": "^5.0.1",
                "sebastian/object-enumerator": "^4.0.3",
                "sebastian/resource-operations": "^3.0.3",
                "sebastian/type": "^3.0",
                "sebastian/version": "^3.0.2"
            },
            "require-dev": {
                "phpspec/prophecy-phpunit": "^2.0.1"
            },
            "suggest": {
                "ext-soap": "*",
                "ext-xdebug": "*"
            },
            "bin": [
                "phpunit"
            ],
            "type": "library",
            "extra": {
                "branch-alias": {
                    "dev-master": "9.5-dev"
                }
            },
            "autoload": {
                "files": [
                    "src/Framework/Assert/Functions.php"
                ],
                "classmap": [
                    "src/"
                ]
            },
            "notification-url": "https://packagist.org/downloads/",
            "license": [
                "BSD-3-Clause"
            ],
            "authors": [
                {
                    "name": "Sebastian Bergmann",
                    "email": "sebastian@phpunit.de",
                    "role": "lead"
                }
            ],
            "description": "The PHP Unit Testing framework.",
            "homepage": "https://phpunit.de/",
            "keywords": [
                "phpunit",
                "testing",
                "xunit"
            ],
            "support": {
                "issues": "https://github.com/sebastianbergmann/phpunit/issues",
                "source": "https://github.com/sebastianbergmann/phpunit/tree/9.5.21"
            },
            "funding": [
                {
                    "url": "https://phpunit.de/sponsors.html",
                    "type": "custom"
                },
                {
                    "url": "https://github.com/sebastianbergmann",
                    "type": "github"
                }
            ],
            "time": "2022-06-19T12:14:25+00:00"
        },
        {
            "name": "sebastian/cli-parser",
            "version": "1.0.1",
            "source": {
                "type": "git",
                "url": "https://github.com/sebastianbergmann/cli-parser.git",
                "reference": "442e7c7e687e42adc03470c7b668bc4b2402c0b2"
            },
            "dist": {
                "type": "zip",
                "url": "https://api.github.com/repos/sebastianbergmann/cli-parser/zipball/442e7c7e687e42adc03470c7b668bc4b2402c0b2",
                "reference": "442e7c7e687e42adc03470c7b668bc4b2402c0b2",
                "shasum": ""
            },
            "require": {
                "php": ">=7.3"
            },
            "require-dev": {
                "phpunit/phpunit": "^9.3"
            },
            "type": "library",
            "extra": {
                "branch-alias": {
                    "dev-master": "1.0-dev"
                }
            },
            "autoload": {
                "classmap": [
                    "src/"
                ]
            },
            "notification-url": "https://packagist.org/downloads/",
            "license": [
                "BSD-3-Clause"
            ],
            "authors": [
                {
                    "name": "Sebastian Bergmann",
                    "email": "sebastian@phpunit.de",
                    "role": "lead"
                }
            ],
            "description": "Library for parsing CLI options",
            "homepage": "https://github.com/sebastianbergmann/cli-parser",
            "support": {
                "issues": "https://github.com/sebastianbergmann/cli-parser/issues",
                "source": "https://github.com/sebastianbergmann/cli-parser/tree/1.0.1"
            },
            "funding": [
                {
                    "url": "https://github.com/sebastianbergmann",
                    "type": "github"
                }
            ],
            "time": "2020-09-28T06:08:49+00:00"
        },
        {
            "name": "sebastian/code-unit",
            "version": "1.0.8",
            "source": {
                "type": "git",
                "url": "https://github.com/sebastianbergmann/code-unit.git",
                "reference": "1fc9f64c0927627ef78ba436c9b17d967e68e120"
            },
            "dist": {
                "type": "zip",
                "url": "https://api.github.com/repos/sebastianbergmann/code-unit/zipball/1fc9f64c0927627ef78ba436c9b17d967e68e120",
                "reference": "1fc9f64c0927627ef78ba436c9b17d967e68e120",
                "shasum": ""
            },
            "require": {
                "php": ">=7.3"
            },
            "require-dev": {
                "phpunit/phpunit": "^9.3"
            },
            "type": "library",
            "extra": {
                "branch-alias": {
                    "dev-master": "1.0-dev"
                }
            },
            "autoload": {
                "classmap": [
                    "src/"
                ]
            },
            "notification-url": "https://packagist.org/downloads/",
            "license": [
                "BSD-3-Clause"
            ],
            "authors": [
                {
                    "name": "Sebastian Bergmann",
                    "email": "sebastian@phpunit.de",
                    "role": "lead"
                }
            ],
            "description": "Collection of value objects that represent the PHP code units",
            "homepage": "https://github.com/sebastianbergmann/code-unit",
            "support": {
                "issues": "https://github.com/sebastianbergmann/code-unit/issues",
                "source": "https://github.com/sebastianbergmann/code-unit/tree/1.0.8"
            },
            "funding": [
                {
                    "url": "https://github.com/sebastianbergmann",
                    "type": "github"
                }
            ],
            "time": "2020-10-26T13:08:54+00:00"
        },
        {
            "name": "sebastian/code-unit-reverse-lookup",
            "version": "2.0.3",
            "source": {
                "type": "git",
                "url": "https://github.com/sebastianbergmann/code-unit-reverse-lookup.git",
                "reference": "ac91f01ccec49fb77bdc6fd1e548bc70f7faa3e5"
            },
            "dist": {
                "type": "zip",
                "url": "https://api.github.com/repos/sebastianbergmann/code-unit-reverse-lookup/zipball/ac91f01ccec49fb77bdc6fd1e548bc70f7faa3e5",
                "reference": "ac91f01ccec49fb77bdc6fd1e548bc70f7faa3e5",
                "shasum": ""
            },
            "require": {
                "php": ">=7.3"
            },
            "require-dev": {
                "phpunit/phpunit": "^9.3"
            },
            "type": "library",
            "extra": {
                "branch-alias": {
                    "dev-master": "2.0-dev"
                }
            },
            "autoload": {
                "classmap": [
                    "src/"
                ]
            },
            "notification-url": "https://packagist.org/downloads/",
            "license": [
                "BSD-3-Clause"
            ],
            "authors": [
                {
                    "name": "Sebastian Bergmann",
                    "email": "sebastian@phpunit.de"
                }
            ],
            "description": "Looks up which function or method a line of code belongs to",
            "homepage": "https://github.com/sebastianbergmann/code-unit-reverse-lookup/",
            "support": {
                "issues": "https://github.com/sebastianbergmann/code-unit-reverse-lookup/issues",
                "source": "https://github.com/sebastianbergmann/code-unit-reverse-lookup/tree/2.0.3"
            },
            "funding": [
                {
                    "url": "https://github.com/sebastianbergmann",
                    "type": "github"
                }
            ],
            "time": "2020-09-28T05:30:19+00:00"
        },
        {
            "name": "sebastian/comparator",
            "version": "4.0.6",
            "source": {
                "type": "git",
                "url": "https://github.com/sebastianbergmann/comparator.git",
                "reference": "55f4261989e546dc112258c7a75935a81a7ce382"
            },
            "dist": {
                "type": "zip",
                "url": "https://api.github.com/repos/sebastianbergmann/comparator/zipball/55f4261989e546dc112258c7a75935a81a7ce382",
                "reference": "55f4261989e546dc112258c7a75935a81a7ce382",
                "shasum": ""
            },
            "require": {
                "php": ">=7.3",
                "sebastian/diff": "^4.0",
                "sebastian/exporter": "^4.0"
            },
            "require-dev": {
                "phpunit/phpunit": "^9.3"
            },
            "type": "library",
            "extra": {
                "branch-alias": {
                    "dev-master": "4.0-dev"
                }
            },
            "autoload": {
                "classmap": [
                    "src/"
                ]
            },
            "notification-url": "https://packagist.org/downloads/",
            "license": [
                "BSD-3-Clause"
            ],
            "authors": [
                {
                    "name": "Sebastian Bergmann",
                    "email": "sebastian@phpunit.de"
                },
                {
                    "name": "Jeff Welch",
                    "email": "whatthejeff@gmail.com"
                },
                {
                    "name": "Volker Dusch",
                    "email": "github@wallbash.com"
                },
                {
                    "name": "Bernhard Schussek",
                    "email": "bschussek@2bepublished.at"
                }
            ],
            "description": "Provides the functionality to compare PHP values for equality",
            "homepage": "https://github.com/sebastianbergmann/comparator",
            "keywords": [
                "comparator",
                "compare",
                "equality"
            ],
            "support": {
                "issues": "https://github.com/sebastianbergmann/comparator/issues",
                "source": "https://github.com/sebastianbergmann/comparator/tree/4.0.6"
            },
            "funding": [
                {
                    "url": "https://github.com/sebastianbergmann",
                    "type": "github"
                }
            ],
            "time": "2020-10-26T15:49:45+00:00"
        },
        {
            "name": "sebastian/complexity",
            "version": "2.0.2",
            "source": {
                "type": "git",
                "url": "https://github.com/sebastianbergmann/complexity.git",
                "reference": "739b35e53379900cc9ac327b2147867b8b6efd88"
            },
            "dist": {
                "type": "zip",
                "url": "https://api.github.com/repos/sebastianbergmann/complexity/zipball/739b35e53379900cc9ac327b2147867b8b6efd88",
                "reference": "739b35e53379900cc9ac327b2147867b8b6efd88",
                "shasum": ""
            },
            "require": {
                "nikic/php-parser": "^4.7",
                "php": ">=7.3"
            },
            "require-dev": {
                "phpunit/phpunit": "^9.3"
            },
            "type": "library",
            "extra": {
                "branch-alias": {
                    "dev-master": "2.0-dev"
                }
            },
            "autoload": {
                "classmap": [
                    "src/"
                ]
            },
            "notification-url": "https://packagist.org/downloads/",
            "license": [
                "BSD-3-Clause"
            ],
            "authors": [
                {
                    "name": "Sebastian Bergmann",
                    "email": "sebastian@phpunit.de",
                    "role": "lead"
                }
            ],
            "description": "Library for calculating the complexity of PHP code units",
            "homepage": "https://github.com/sebastianbergmann/complexity",
            "support": {
                "issues": "https://github.com/sebastianbergmann/complexity/issues",
                "source": "https://github.com/sebastianbergmann/complexity/tree/2.0.2"
            },
            "funding": [
                {
                    "url": "https://github.com/sebastianbergmann",
                    "type": "github"
                }
            ],
            "time": "2020-10-26T15:52:27+00:00"
        },
        {
            "name": "sebastian/diff",
            "version": "4.0.4",
            "source": {
                "type": "git",
                "url": "https://github.com/sebastianbergmann/diff.git",
                "reference": "3461e3fccc7cfdfc2720be910d3bd73c69be590d"
            },
            "dist": {
                "type": "zip",
                "url": "https://api.github.com/repos/sebastianbergmann/diff/zipball/3461e3fccc7cfdfc2720be910d3bd73c69be590d",
                "reference": "3461e3fccc7cfdfc2720be910d3bd73c69be590d",
                "shasum": ""
            },
            "require": {
                "php": ">=7.3"
            },
            "require-dev": {
                "phpunit/phpunit": "^9.3",
                "symfony/process": "^4.2 || ^5"
            },
            "type": "library",
            "extra": {
                "branch-alias": {
                    "dev-master": "4.0-dev"
                }
            },
            "autoload": {
                "classmap": [
                    "src/"
                ]
            },
            "notification-url": "https://packagist.org/downloads/",
            "license": [
                "BSD-3-Clause"
            ],
            "authors": [
                {
                    "name": "Sebastian Bergmann",
                    "email": "sebastian@phpunit.de"
                },
                {
                    "name": "Kore Nordmann",
                    "email": "mail@kore-nordmann.de"
                }
            ],
            "description": "Diff implementation",
            "homepage": "https://github.com/sebastianbergmann/diff",
            "keywords": [
                "diff",
                "udiff",
                "unidiff",
                "unified diff"
            ],
            "support": {
                "issues": "https://github.com/sebastianbergmann/diff/issues",
                "source": "https://github.com/sebastianbergmann/diff/tree/4.0.4"
            },
            "funding": [
                {
                    "url": "https://github.com/sebastianbergmann",
                    "type": "github"
                }
            ],
            "time": "2020-10-26T13:10:38+00:00"
        },
        {
            "name": "sebastian/environment",
            "version": "5.1.4",
            "source": {
                "type": "git",
                "url": "https://github.com/sebastianbergmann/environment.git",
                "reference": "1b5dff7bb151a4db11d49d90e5408e4e938270f7"
            },
            "dist": {
                "type": "zip",
                "url": "https://api.github.com/repos/sebastianbergmann/environment/zipball/1b5dff7bb151a4db11d49d90e5408e4e938270f7",
                "reference": "1b5dff7bb151a4db11d49d90e5408e4e938270f7",
                "shasum": ""
            },
            "require": {
                "php": ">=7.3"
            },
            "require-dev": {
                "phpunit/phpunit": "^9.3"
            },
            "suggest": {
                "ext-posix": "*"
            },
            "type": "library",
            "extra": {
                "branch-alias": {
                    "dev-master": "5.1-dev"
                }
            },
            "autoload": {
                "classmap": [
                    "src/"
                ]
            },
            "notification-url": "https://packagist.org/downloads/",
            "license": [
                "BSD-3-Clause"
            ],
            "authors": [
                {
                    "name": "Sebastian Bergmann",
                    "email": "sebastian@phpunit.de"
                }
            ],
            "description": "Provides functionality to handle HHVM/PHP environments",
            "homepage": "http://www.github.com/sebastianbergmann/environment",
            "keywords": [
                "Xdebug",
                "environment",
                "hhvm"
            ],
            "support": {
                "issues": "https://github.com/sebastianbergmann/environment/issues",
                "source": "https://github.com/sebastianbergmann/environment/tree/5.1.4"
            },
            "funding": [
                {
                    "url": "https://github.com/sebastianbergmann",
                    "type": "github"
                }
            ],
            "time": "2022-04-03T09:37:03+00:00"
        },
        {
            "name": "sebastian/exporter",
            "version": "4.0.4",
            "source": {
                "type": "git",
                "url": "https://github.com/sebastianbergmann/exporter.git",
                "reference": "65e8b7db476c5dd267e65eea9cab77584d3cfff9"
            },
            "dist": {
                "type": "zip",
                "url": "https://api.github.com/repos/sebastianbergmann/exporter/zipball/65e8b7db476c5dd267e65eea9cab77584d3cfff9",
                "reference": "65e8b7db476c5dd267e65eea9cab77584d3cfff9",
                "shasum": ""
            },
            "require": {
                "php": ">=7.3",
                "sebastian/recursion-context": "^4.0"
            },
            "require-dev": {
                "ext-mbstring": "*",
                "phpunit/phpunit": "^9.3"
            },
            "type": "library",
            "extra": {
                "branch-alias": {
                    "dev-master": "4.0-dev"
                }
            },
            "autoload": {
                "classmap": [
                    "src/"
                ]
            },
            "notification-url": "https://packagist.org/downloads/",
            "license": [
                "BSD-3-Clause"
            ],
            "authors": [
                {
                    "name": "Sebastian Bergmann",
                    "email": "sebastian@phpunit.de"
                },
                {
                    "name": "Jeff Welch",
                    "email": "whatthejeff@gmail.com"
                },
                {
                    "name": "Volker Dusch",
                    "email": "github@wallbash.com"
                },
                {
                    "name": "Adam Harvey",
                    "email": "aharvey@php.net"
                },
                {
                    "name": "Bernhard Schussek",
                    "email": "bschussek@gmail.com"
                }
            ],
            "description": "Provides the functionality to export PHP variables for visualization",
            "homepage": "https://www.github.com/sebastianbergmann/exporter",
            "keywords": [
                "export",
                "exporter"
            ],
            "support": {
                "issues": "https://github.com/sebastianbergmann/exporter/issues",
                "source": "https://github.com/sebastianbergmann/exporter/tree/4.0.4"
            },
            "funding": [
                {
                    "url": "https://github.com/sebastianbergmann",
                    "type": "github"
                }
            ],
            "time": "2021-11-11T14:18:36+00:00"
        },
        {
            "name": "sebastian/global-state",
            "version": "5.0.5",
            "source": {
                "type": "git",
                "url": "https://github.com/sebastianbergmann/global-state.git",
                "reference": "0ca8db5a5fc9c8646244e629625ac486fa286bf2"
            },
            "dist": {
                "type": "zip",
                "url": "https://api.github.com/repos/sebastianbergmann/global-state/zipball/0ca8db5a5fc9c8646244e629625ac486fa286bf2",
                "reference": "0ca8db5a5fc9c8646244e629625ac486fa286bf2",
                "shasum": ""
            },
            "require": {
                "php": ">=7.3",
                "sebastian/object-reflector": "^2.0",
                "sebastian/recursion-context": "^4.0"
            },
            "require-dev": {
                "ext-dom": "*",
                "phpunit/phpunit": "^9.3"
            },
            "suggest": {
                "ext-uopz": "*"
            },
            "type": "library",
            "extra": {
                "branch-alias": {
                    "dev-master": "5.0-dev"
                }
            },
            "autoload": {
                "classmap": [
                    "src/"
                ]
            },
            "notification-url": "https://packagist.org/downloads/",
            "license": [
                "BSD-3-Clause"
            ],
            "authors": [
                {
                    "name": "Sebastian Bergmann",
                    "email": "sebastian@phpunit.de"
                }
            ],
            "description": "Snapshotting of global state",
            "homepage": "http://www.github.com/sebastianbergmann/global-state",
            "keywords": [
                "global state"
            ],
            "support": {
                "issues": "https://github.com/sebastianbergmann/global-state/issues",
                "source": "https://github.com/sebastianbergmann/global-state/tree/5.0.5"
            },
            "funding": [
                {
                    "url": "https://github.com/sebastianbergmann",
                    "type": "github"
                }
            ],
            "time": "2022-02-14T08:28:10+00:00"
        },
        {
            "name": "sebastian/lines-of-code",
            "version": "1.0.3",
            "source": {
                "type": "git",
                "url": "https://github.com/sebastianbergmann/lines-of-code.git",
                "reference": "c1c2e997aa3146983ed888ad08b15470a2e22ecc"
            },
            "dist": {
                "type": "zip",
                "url": "https://api.github.com/repos/sebastianbergmann/lines-of-code/zipball/c1c2e997aa3146983ed888ad08b15470a2e22ecc",
                "reference": "c1c2e997aa3146983ed888ad08b15470a2e22ecc",
                "shasum": ""
            },
            "require": {
                "nikic/php-parser": "^4.6",
                "php": ">=7.3"
            },
            "require-dev": {
                "phpunit/phpunit": "^9.3"
            },
            "type": "library",
            "extra": {
                "branch-alias": {
                    "dev-master": "1.0-dev"
                }
            },
            "autoload": {
                "classmap": [
                    "src/"
                ]
            },
            "notification-url": "https://packagist.org/downloads/",
            "license": [
                "BSD-3-Clause"
            ],
            "authors": [
                {
                    "name": "Sebastian Bergmann",
                    "email": "sebastian@phpunit.de",
                    "role": "lead"
                }
            ],
            "description": "Library for counting the lines of code in PHP source code",
            "homepage": "https://github.com/sebastianbergmann/lines-of-code",
            "support": {
                "issues": "https://github.com/sebastianbergmann/lines-of-code/issues",
                "source": "https://github.com/sebastianbergmann/lines-of-code/tree/1.0.3"
            },
            "funding": [
                {
                    "url": "https://github.com/sebastianbergmann",
                    "type": "github"
                }
            ],
            "time": "2020-11-28T06:42:11+00:00"
        },
        {
            "name": "sebastian/object-enumerator",
            "version": "4.0.4",
            "source": {
                "type": "git",
                "url": "https://github.com/sebastianbergmann/object-enumerator.git",
                "reference": "5c9eeac41b290a3712d88851518825ad78f45c71"
            },
            "dist": {
                "type": "zip",
                "url": "https://api.github.com/repos/sebastianbergmann/object-enumerator/zipball/5c9eeac41b290a3712d88851518825ad78f45c71",
                "reference": "5c9eeac41b290a3712d88851518825ad78f45c71",
                "shasum": ""
            },
            "require": {
                "php": ">=7.3",
                "sebastian/object-reflector": "^2.0",
                "sebastian/recursion-context": "^4.0"
            },
            "require-dev": {
                "phpunit/phpunit": "^9.3"
            },
            "type": "library",
            "extra": {
                "branch-alias": {
                    "dev-master": "4.0-dev"
                }
            },
            "autoload": {
                "classmap": [
                    "src/"
                ]
            },
            "notification-url": "https://packagist.org/downloads/",
            "license": [
                "BSD-3-Clause"
            ],
            "authors": [
                {
                    "name": "Sebastian Bergmann",
                    "email": "sebastian@phpunit.de"
                }
            ],
            "description": "Traverses array structures and object graphs to enumerate all referenced objects",
            "homepage": "https://github.com/sebastianbergmann/object-enumerator/",
            "support": {
                "issues": "https://github.com/sebastianbergmann/object-enumerator/issues",
                "source": "https://github.com/sebastianbergmann/object-enumerator/tree/4.0.4"
            },
            "funding": [
                {
                    "url": "https://github.com/sebastianbergmann",
                    "type": "github"
                }
            ],
            "time": "2020-10-26T13:12:34+00:00"
        },
        {
            "name": "sebastian/object-reflector",
            "version": "2.0.4",
            "source": {
                "type": "git",
                "url": "https://github.com/sebastianbergmann/object-reflector.git",
                "reference": "b4f479ebdbf63ac605d183ece17d8d7fe49c15c7"
            },
            "dist": {
                "type": "zip",
                "url": "https://api.github.com/repos/sebastianbergmann/object-reflector/zipball/b4f479ebdbf63ac605d183ece17d8d7fe49c15c7",
                "reference": "b4f479ebdbf63ac605d183ece17d8d7fe49c15c7",
                "shasum": ""
            },
            "require": {
                "php": ">=7.3"
            },
            "require-dev": {
                "phpunit/phpunit": "^9.3"
            },
            "type": "library",
            "extra": {
                "branch-alias": {
                    "dev-master": "2.0-dev"
                }
            },
            "autoload": {
                "classmap": [
                    "src/"
                ]
            },
            "notification-url": "https://packagist.org/downloads/",
            "license": [
                "BSD-3-Clause"
            ],
            "authors": [
                {
                    "name": "Sebastian Bergmann",
                    "email": "sebastian@phpunit.de"
                }
            ],
            "description": "Allows reflection of object attributes, including inherited and non-public ones",
            "homepage": "https://github.com/sebastianbergmann/object-reflector/",
            "support": {
                "issues": "https://github.com/sebastianbergmann/object-reflector/issues",
                "source": "https://github.com/sebastianbergmann/object-reflector/tree/2.0.4"
            },
            "funding": [
                {
                    "url": "https://github.com/sebastianbergmann",
                    "type": "github"
                }
            ],
            "time": "2020-10-26T13:14:26+00:00"
        },
        {
            "name": "sebastian/recursion-context",
            "version": "4.0.4",
            "source": {
                "type": "git",
                "url": "https://github.com/sebastianbergmann/recursion-context.git",
                "reference": "cd9d8cf3c5804de4341c283ed787f099f5506172"
            },
            "dist": {
                "type": "zip",
                "url": "https://api.github.com/repos/sebastianbergmann/recursion-context/zipball/cd9d8cf3c5804de4341c283ed787f099f5506172",
                "reference": "cd9d8cf3c5804de4341c283ed787f099f5506172",
                "shasum": ""
            },
            "require": {
                "php": ">=7.3"
            },
            "require-dev": {
                "phpunit/phpunit": "^9.3"
            },
            "type": "library",
            "extra": {
                "branch-alias": {
                    "dev-master": "4.0-dev"
                }
            },
            "autoload": {
                "classmap": [
                    "src/"
                ]
            },
            "notification-url": "https://packagist.org/downloads/",
            "license": [
                "BSD-3-Clause"
            ],
            "authors": [
                {
                    "name": "Sebastian Bergmann",
                    "email": "sebastian@phpunit.de"
                },
                {
                    "name": "Jeff Welch",
                    "email": "whatthejeff@gmail.com"
                },
                {
                    "name": "Adam Harvey",
                    "email": "aharvey@php.net"
                }
            ],
            "description": "Provides functionality to recursively process PHP variables",
            "homepage": "http://www.github.com/sebastianbergmann/recursion-context",
            "support": {
                "issues": "https://github.com/sebastianbergmann/recursion-context/issues",
                "source": "https://github.com/sebastianbergmann/recursion-context/tree/4.0.4"
            },
            "funding": [
                {
                    "url": "https://github.com/sebastianbergmann",
                    "type": "github"
                }
            ],
            "time": "2020-10-26T13:17:30+00:00"
        },
        {
            "name": "sebastian/resource-operations",
            "version": "3.0.3",
            "source": {
                "type": "git",
                "url": "https://github.com/sebastianbergmann/resource-operations.git",
                "reference": "0f4443cb3a1d92ce809899753bc0d5d5a8dd19a8"
            },
            "dist": {
                "type": "zip",
                "url": "https://api.github.com/repos/sebastianbergmann/resource-operations/zipball/0f4443cb3a1d92ce809899753bc0d5d5a8dd19a8",
                "reference": "0f4443cb3a1d92ce809899753bc0d5d5a8dd19a8",
                "shasum": ""
            },
            "require": {
                "php": ">=7.3"
            },
            "require-dev": {
                "phpunit/phpunit": "^9.0"
            },
            "type": "library",
            "extra": {
                "branch-alias": {
                    "dev-master": "3.0-dev"
                }
            },
            "autoload": {
                "classmap": [
                    "src/"
                ]
            },
            "notification-url": "https://packagist.org/downloads/",
            "license": [
                "BSD-3-Clause"
            ],
            "authors": [
                {
                    "name": "Sebastian Bergmann",
                    "email": "sebastian@phpunit.de"
                }
            ],
            "description": "Provides a list of PHP built-in functions that operate on resources",
            "homepage": "https://www.github.com/sebastianbergmann/resource-operations",
            "support": {
                "issues": "https://github.com/sebastianbergmann/resource-operations/issues",
                "source": "https://github.com/sebastianbergmann/resource-operations/tree/3.0.3"
            },
            "funding": [
                {
                    "url": "https://github.com/sebastianbergmann",
                    "type": "github"
                }
            ],
            "time": "2020-09-28T06:45:17+00:00"
        },
        {
            "name": "sebastian/type",
            "version": "3.0.0",
            "source": {
                "type": "git",
                "url": "https://github.com/sebastianbergmann/type.git",
                "reference": "b233b84bc4465aff7b57cf1c4bc75c86d00d6dad"
            },
            "dist": {
                "type": "zip",
                "url": "https://api.github.com/repos/sebastianbergmann/type/zipball/b233b84bc4465aff7b57cf1c4bc75c86d00d6dad",
                "reference": "b233b84bc4465aff7b57cf1c4bc75c86d00d6dad",
                "shasum": ""
            },
            "require": {
                "php": ">=7.3"
            },
            "require-dev": {
                "phpunit/phpunit": "^9.5"
            },
            "type": "library",
            "extra": {
                "branch-alias": {
                    "dev-master": "3.0-dev"
                }
            },
            "autoload": {
                "classmap": [
                    "src/"
                ]
            },
            "notification-url": "https://packagist.org/downloads/",
            "license": [
                "BSD-3-Clause"
            ],
            "authors": [
                {
                    "name": "Sebastian Bergmann",
                    "email": "sebastian@phpunit.de",
                    "role": "lead"
                }
            ],
            "description": "Collection of value objects that represent the types of the PHP type system",
            "homepage": "https://github.com/sebastianbergmann/type",
            "support": {
                "issues": "https://github.com/sebastianbergmann/type/issues",
                "source": "https://github.com/sebastianbergmann/type/tree/3.0.0"
            },
            "funding": [
                {
                    "url": "https://github.com/sebastianbergmann",
                    "type": "github"
                }
            ],
            "time": "2022-03-15T09:54:48+00:00"
        },
        {
            "name": "sebastian/version",
            "version": "3.0.2",
            "source": {
                "type": "git",
                "url": "https://github.com/sebastianbergmann/version.git",
                "reference": "c6c1022351a901512170118436c764e473f6de8c"
            },
            "dist": {
                "type": "zip",
                "url": "https://api.github.com/repos/sebastianbergmann/version/zipball/c6c1022351a901512170118436c764e473f6de8c",
                "reference": "c6c1022351a901512170118436c764e473f6de8c",
                "shasum": ""
            },
            "require": {
                "php": ">=7.3"
            },
            "type": "library",
            "extra": {
                "branch-alias": {
                    "dev-master": "3.0-dev"
                }
            },
            "autoload": {
                "classmap": [
                    "src/"
                ]
            },
            "notification-url": "https://packagist.org/downloads/",
            "license": [
                "BSD-3-Clause"
            ],
            "authors": [
                {
                    "name": "Sebastian Bergmann",
                    "email": "sebastian@phpunit.de",
                    "role": "lead"
                }
            ],
            "description": "Library that helps with managing the version number of Git-hosted PHP projects",
            "homepage": "https://github.com/sebastianbergmann/version",
            "support": {
                "issues": "https://github.com/sebastianbergmann/version/issues",
                "source": "https://github.com/sebastianbergmann/version/tree/3.0.2"
            },
            "funding": [
                {
                    "url": "https://github.com/sebastianbergmann",
                    "type": "github"
                }
            ],
            "time": "2020-09-28T06:39:44+00:00"
        },
        {
            "name": "theseer/tokenizer",
            "version": "1.2.1",
            "source": {
                "type": "git",
                "url": "https://github.com/theseer/tokenizer.git",
                "reference": "34a41e998c2183e22995f158c581e7b5e755ab9e"
            },
            "dist": {
                "type": "zip",
                "url": "https://api.github.com/repos/theseer/tokenizer/zipball/34a41e998c2183e22995f158c581e7b5e755ab9e",
                "reference": "34a41e998c2183e22995f158c581e7b5e755ab9e",
                "shasum": ""
            },
            "require": {
                "ext-dom": "*",
                "ext-tokenizer": "*",
                "ext-xmlwriter": "*",
                "php": "^7.2 || ^8.0"
            },
            "type": "library",
            "autoload": {
                "classmap": [
                    "src/"
                ]
            },
            "notification-url": "https://packagist.org/downloads/",
            "license": [
                "BSD-3-Clause"
            ],
            "authors": [
                {
                    "name": "Arne Blankerts",
                    "email": "arne@blankerts.de",
                    "role": "Developer"
                }
            ],
            "description": "A small library for converting tokenized PHP source code into XML and potentially other formats",
            "support": {
                "issues": "https://github.com/theseer/tokenizer/issues",
                "source": "https://github.com/theseer/tokenizer/tree/1.2.1"
            },
            "funding": [
                {
                    "url": "https://github.com/theseer",
                    "type": "github"
                }
            ],
            "time": "2021-07-28T10:34:58+00:00"
        }
    ],
    "aliases": [],
    "minimum-stability": "stable",
    "stability-flags": {
        "pocketmine/bedrock-block-upgrade-schema": 20,
        "pocketmine/bedrock-data": 20,
        "pocketmine/bedrock-item-upgrade-schema": 20
    },
    "prefer-stable": false,
    "prefer-lowest": false,
    "platform": {
        "php": "^8.0",
        "php-64bit": "*",
        "ext-chunkutils2": "^0.3.1",
        "ext-crypto": "^0.3.1",
        "ext-ctype": "*",
        "ext-curl": "*",
        "ext-date": "*",
        "ext-gmp": "*",
        "ext-hash": "*",
        "ext-igbinary": "^3.0.1",
        "ext-json": "*",
        "ext-leveldb": "^0.2.1 || ^0.3.0",
        "ext-mbstring": "*",
        "ext-morton": "^0.1.0",
        "ext-openssl": "*",
        "ext-pcre": "*",
        "ext-phar": "*",
        "ext-pthreads": "^4.0",
        "ext-reflection": "*",
        "ext-simplexml": "*",
        "ext-sockets": "*",
        "ext-spl": "*",
        "ext-yaml": ">=2.0.0",
        "ext-zip": "*",
        "ext-zlib": ">=1.2.11",
        "composer-runtime-api": "^2.0"
    },
    "platform-dev": [],
    "platform-overrides": {
        "php": "8.0.0"
    },
    "plugin-api-version": "2.3.0"
}<|MERGE_RESOLUTION|>--- conflicted
+++ resolved
@@ -4,11 +4,7 @@
         "Read more about it at https://getcomposer.org/doc/01-basic-usage.md#installing-dependencies",
         "This file is @generated automatically"
     ],
-<<<<<<< HEAD
-    "content-hash": "f4dff5c2abe600c5aa22b7b357874cb0",
-=======
-    "content-hash": "e03c7f446cee1fdb97ee79817c78470a",
->>>>>>> 4b105202
+    "content-hash": "dbdbe7338c5646763ad82e6eb47d70bd",
     "packages": [
         {
             "name": "adhocore/json-comment",
@@ -280,29 +276,16 @@
         },
         {
             "name": "pocketmine/bedrock-data",
-<<<<<<< HEAD
             "version": "dev-modern-world-support",
             "source": {
                 "type": "git",
                 "url": "https://github.com/pmmp/BedrockData.git",
-                "reference": "301bf7ebe55920e2885e04dd85d8043307aa94c0"
-            },
-            "dist": {
-                "type": "zip",
-                "url": "https://api.github.com/repos/pmmp/BedrockData/zipball/301bf7ebe55920e2885e04dd85d8043307aa94c0",
-                "reference": "301bf7ebe55920e2885e04dd85d8043307aa94c0",
-=======
-            "version": "1.9.0+bedrock-1.19.10",
-            "source": {
-                "type": "git",
-                "url": "https://github.com/pmmp/BedrockData.git",
-                "reference": "ecd798a3e7ead50b7da73141bbb0c4ba14dd76a1"
-            },
-            "dist": {
-                "type": "zip",
-                "url": "https://api.github.com/repos/pmmp/BedrockData/zipball/ecd798a3e7ead50b7da73141bbb0c4ba14dd76a1",
-                "reference": "ecd798a3e7ead50b7da73141bbb0c4ba14dd76a1",
->>>>>>> 4b105202
+                "reference": "5d7add6b08c7168747c0dda1f5d3599b5c4aaca9"
+            },
+            "dist": {
+                "type": "zip",
+                "url": "https://api.github.com/repos/pmmp/BedrockData/zipball/5d7add6b08c7168747c0dda1f5d3599b5c4aaca9",
+                "reference": "5d7add6b08c7168747c0dda1f5d3599b5c4aaca9",
                 "shasum": ""
             },
             "type": "library",
@@ -313,10 +296,9 @@
             "description": "Blobs of data generated from Minecraft: Bedrock Edition, used by PocketMine-MP",
             "support": {
                 "issues": "https://github.com/pmmp/BedrockData/issues",
-<<<<<<< HEAD
                 "source": "https://github.com/pmmp/BedrockData/tree/modern-world-support"
             },
-            "time": "2022-07-09T17:43:03+00:00"
+            "time": "2022-07-12T19:40:28+00:00"
         },
         {
             "name": "pocketmine/bedrock-item-upgrade-schema",
@@ -344,11 +326,6 @@
                 "source": "https://github.com/pmmp/BedrockItemUpgradeSchema/tree/master"
             },
             "time": "2022-06-08T13:47:48+00:00"
-=======
-                "source": "https://github.com/pmmp/BedrockData/tree/bedrock-1.19.10"
-            },
-            "time": "2022-07-12T19:33:21+00:00"
->>>>>>> 4b105202
         },
         {
             "name": "pocketmine/bedrock-protocol",
