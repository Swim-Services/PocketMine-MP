{
    "_readme": [
        "This file locks the dependencies of your project to a known state",
        "Read more about it at https://getcomposer.org/doc/01-basic-usage.md#installing-dependencies",
        "This file is @generated automatically"
    ],
<<<<<<< HEAD
    "content-hash": "5e91ab5b70093a7566adf2d1be7a7dbc",
=======
    "content-hash": "82c3c4f98020c30f8ba31f11211abdc3",
>>>>>>> 441b06f6
    "packages": [
        {
            "name": "adhocore/json-comment",
            "version": "1.1.2",
            "source": {
                "type": "git",
                "url": "https://github.com/adhocore/php-json-comment.git",
                "reference": "fc2f76979f0a44a5f5bc2a2b600d0762fe0e78e7"
            },
            "dist": {
                "type": "zip",
                "url": "https://api.github.com/repos/adhocore/php-json-comment/zipball/fc2f76979f0a44a5f5bc2a2b600d0762fe0e78e7",
                "reference": "fc2f76979f0a44a5f5bc2a2b600d0762fe0e78e7",
                "shasum": ""
            },
            "require": {
                "ext-ctype": "*",
                "php": ">=7.0"
            },
            "require-dev": {
                "phpunit/phpunit": "^6.5 || ^7.5 || ^8.5"
            },
            "type": "library",
            "autoload": {
                "psr-4": {
                    "Ahc\\Json\\": "src/"
                }
            },
            "notification-url": "https://packagist.org/downloads/",
            "license": [
                "MIT"
            ],
            "authors": [
                {
                    "name": "Jitendra Adhikari",
                    "email": "jiten.adhikary@gmail.com"
                }
            ],
            "description": "Lightweight JSON comment stripper library for PHP",
            "keywords": [
                "comment",
                "json",
                "strip-comment"
            ],
            "support": {
                "issues": "https://github.com/adhocore/php-json-comment/issues",
                "source": "https://github.com/adhocore/php-json-comment/tree/1.1.2"
            },
            "funding": [
                {
                    "url": "https://paypal.me/ji10",
                    "type": "custom"
                }
            ],
            "time": "2021-04-09T03:06:06+00:00"
        },
        {
            "name": "brick/math",
            "version": "0.10.2",
            "source": {
                "type": "git",
                "url": "https://github.com/brick/math.git",
                "reference": "459f2781e1a08d52ee56b0b1444086e038561e3f"
            },
            "dist": {
                "type": "zip",
                "url": "https://api.github.com/repos/brick/math/zipball/459f2781e1a08d52ee56b0b1444086e038561e3f",
                "reference": "459f2781e1a08d52ee56b0b1444086e038561e3f",
                "shasum": ""
            },
            "require": {
                "ext-json": "*",
                "php": "^7.4 || ^8.0"
            },
            "require-dev": {
                "php-coveralls/php-coveralls": "^2.2",
                "phpunit/phpunit": "^9.0",
                "vimeo/psalm": "4.25.0"
            },
            "type": "library",
            "autoload": {
                "psr-4": {
                    "Brick\\Math\\": "src/"
                }
            },
            "notification-url": "https://packagist.org/downloads/",
            "license": [
                "MIT"
            ],
            "description": "Arbitrary-precision arithmetic library",
            "keywords": [
                "Arbitrary-precision",
                "BigInteger",
                "BigRational",
                "arithmetic",
                "bigdecimal",
                "bignum",
                "brick",
                "math"
            ],
            "support": {
                "issues": "https://github.com/brick/math/issues",
                "source": "https://github.com/brick/math/tree/0.10.2"
            },
            "funding": [
                {
                    "url": "https://github.com/BenMorel",
                    "type": "github"
                }
            ],
            "time": "2022-08-10T22:54:19+00:00"
        },
        {
            "name": "fgrosse/phpasn1",
            "version": "v2.4.0",
            "source": {
                "type": "git",
                "url": "https://github.com/fgrosse/PHPASN1.git",
                "reference": "eef488991d53e58e60c9554b09b1201ca5ba9296"
            },
            "dist": {
                "type": "zip",
                "url": "https://api.github.com/repos/fgrosse/PHPASN1/zipball/eef488991d53e58e60c9554b09b1201ca5ba9296",
                "reference": "eef488991d53e58e60c9554b09b1201ca5ba9296",
                "shasum": ""
            },
            "require": {
                "php": "~7.1.0 || ~7.2.0 || ~7.3.0 || ~7.4.0 || ~8.0.0 || ~8.1.0"
            },
            "require-dev": {
                "php-coveralls/php-coveralls": "~2.0",
                "phpunit/phpunit": "^6.3 || ^7.0 || ^8.0"
            },
            "suggest": {
                "ext-bcmath": "BCmath is the fallback extension for big integer calculations",
                "ext-curl": "For loading OID information from the web if they have not bee defined statically",
                "ext-gmp": "GMP is the preferred extension for big integer calculations",
                "phpseclib/bcmath_compat": "BCmath polyfill for servers where neither GMP nor BCmath is available"
            },
            "type": "library",
            "extra": {
                "branch-alias": {
                    "dev-master": "2.0.x-dev"
                }
            },
            "autoload": {
                "psr-4": {
                    "FG\\": "lib/"
                }
            },
            "notification-url": "https://packagist.org/downloads/",
            "license": [
                "MIT"
            ],
            "authors": [
                {
                    "name": "Friedrich Große",
                    "email": "friedrich.grosse@gmail.com",
                    "homepage": "https://github.com/FGrosse",
                    "role": "Author"
                },
                {
                    "name": "All contributors",
                    "homepage": "https://github.com/FGrosse/PHPASN1/contributors"
                }
            ],
            "description": "A PHP Framework that allows you to encode and decode arbitrary ASN.1 structures using the ITU-T X.690 Encoding Rules.",
            "homepage": "https://github.com/FGrosse/PHPASN1",
            "keywords": [
                "DER",
                "asn.1",
                "asn1",
                "ber",
                "binary",
                "decoding",
                "encoding",
                "x.509",
                "x.690",
                "x509",
                "x690"
            ],
            "support": {
                "issues": "https://github.com/fgrosse/PHPASN1/issues",
                "source": "https://github.com/fgrosse/PHPASN1/tree/v2.4.0"
            },
            "time": "2021-12-11T12:41:06+00:00"
        },
        {
            "name": "netresearch/jsonmapper",
            "version": "v4.0.0",
            "source": {
                "type": "git",
                "url": "https://github.com/cweiske/jsonmapper.git",
                "reference": "8bbc021a8edb2e4a7ea2f8ad4fa9ec9dce2fcb8d"
            },
            "dist": {
                "type": "zip",
                "url": "https://api.github.com/repos/cweiske/jsonmapper/zipball/8bbc021a8edb2e4a7ea2f8ad4fa9ec9dce2fcb8d",
                "reference": "8bbc021a8edb2e4a7ea2f8ad4fa9ec9dce2fcb8d",
                "shasum": ""
            },
            "require": {
                "ext-json": "*",
                "ext-pcre": "*",
                "ext-reflection": "*",
                "ext-spl": "*",
                "php": ">=7.1"
            },
            "require-dev": {
                "phpunit/phpunit": "~7.5 || ~8.0 || ~9.0",
                "squizlabs/php_codesniffer": "~3.5"
            },
            "type": "library",
            "autoload": {
                "psr-0": {
                    "JsonMapper": "src/"
                }
            },
            "notification-url": "https://packagist.org/downloads/",
            "license": [
                "OSL-3.0"
            ],
            "authors": [
                {
                    "name": "Christian Weiske",
                    "email": "cweiske@cweiske.de",
                    "homepage": "http://github.com/cweiske/jsonmapper/",
                    "role": "Developer"
                }
            ],
            "description": "Map nested JSON structures onto PHP classes",
            "support": {
                "email": "cweiske@cweiske.de",
                "issues": "https://github.com/cweiske/jsonmapper/issues",
                "source": "https://github.com/cweiske/jsonmapper/tree/v4.0.0"
            },
            "time": "2020-12-01T19:48:11+00:00"
        },
        {
            "name": "pocketmine/bedrock-block-upgrade-schema",
            "version": "dev-master",
            "source": {
                "type": "git",
                "url": "https://github.com/pmmp/BedrockBlockUpgradeSchema.git",
                "reference": "63f5f5e02e952ffa196a4c0671d7fcf8b8cdd9a4"
            },
            "dist": {
                "type": "zip",
                "url": "https://api.github.com/repos/pmmp/BedrockBlockUpgradeSchema/zipball/63f5f5e02e952ffa196a4c0671d7fcf8b8cdd9a4",
                "reference": "63f5f5e02e952ffa196a4c0671d7fcf8b8cdd9a4",
                "shasum": ""
            },
            "default-branch": true,
            "type": "library",
            "notification-url": "https://packagist.org/downloads/",
            "license": [
                "CC0-1.0"
            ],
            "description": "Schemas describing how to upgrade saved block data in older Minecraft: Bedrock Edition world saves",
            "support": {
                "issues": "https://github.com/pmmp/BedrockBlockUpgradeSchema/issues",
                "source": "https://github.com/pmmp/BedrockBlockUpgradeSchema/tree/master"
            },
            "time": "2022-08-07T19:29:31+00:00"
        },
        {
            "name": "pocketmine/bedrock-data",
            "version": "dev-modern-world-support",
            "source": {
                "type": "git",
                "url": "https://github.com/pmmp/BedrockData.git",
                "reference": "6f480c67ed03abb1b2641802879f5c1aeda11cc2"
            },
            "dist": {
                "type": "zip",
                "url": "https://api.github.com/repos/pmmp/BedrockData/zipball/6f480c67ed03abb1b2641802879f5c1aeda11cc2",
                "reference": "6f480c67ed03abb1b2641802879f5c1aeda11cc2",
                "shasum": ""
            },
            "type": "library",
            "notification-url": "https://packagist.org/downloads/",
            "license": [
                "CC0-1.0"
            ],
            "description": "Blobs of data generated from Minecraft: Bedrock Edition, used by PocketMine-MP",
            "support": {
                "issues": "https://github.com/pmmp/BedrockData/issues",
                "source": "https://github.com/pmmp/BedrockData/tree/modern-world-support"
            },
            "time": "2022-08-09T17:47:56+00:00"
        },
        {
            "name": "pocketmine/bedrock-item-upgrade-schema",
            "version": "dev-master",
            "source": {
                "type": "git",
                "url": "https://github.com/pmmp/BedrockItemUpgradeSchema.git",
                "reference": "d984d2ee7283bc52e8733e7c7da1d0f6b6dc501f"
            },
            "dist": {
                "type": "zip",
                "url": "https://api.github.com/repos/pmmp/BedrockItemUpgradeSchema/zipball/d984d2ee7283bc52e8733e7c7da1d0f6b6dc501f",
                "reference": "d984d2ee7283bc52e8733e7c7da1d0f6b6dc501f",
                "shasum": ""
            },
            "default-branch": true,
            "type": "library",
            "notification-url": "https://packagist.org/downloads/",
            "license": [
                "CC0-1.0"
            ],
            "description": "JSON schemas for upgrading items found in older Minecraft: Bedrock world saves",
            "support": {
                "issues": "https://github.com/pmmp/BedrockItemUpgradeSchema/issues",
                "source": "https://github.com/pmmp/BedrockItemUpgradeSchema/tree/master"
            },
            "time": "2022-06-08T13:47:48+00:00"
        },
        {
            "name": "pocketmine/bedrock-protocol",
            "version": "12.2.0+bedrock-1.19.21",
            "source": {
                "type": "git",
                "url": "https://github.com/pmmp/BedrockProtocol.git",
                "reference": "d1b3e83f77e2c6628b64793485260cddc55d92e3"
            },
            "dist": {
                "type": "zip",
                "url": "https://api.github.com/repos/pmmp/BedrockProtocol/zipball/d1b3e83f77e2c6628b64793485260cddc55d92e3",
                "reference": "d1b3e83f77e2c6628b64793485260cddc55d92e3",
                "shasum": ""
            },
            "require": {
                "ext-json": "*",
                "netresearch/jsonmapper": "^4.0",
                "php": "^8.0",
                "pocketmine/binaryutils": "^0.2.0",
                "pocketmine/color": "^0.2.0",
                "pocketmine/math": "^0.3.0 || ^0.4.0",
                "pocketmine/nbt": "^0.3.0",
                "ramsey/uuid": "^4.1"
            },
            "require-dev": {
                "phpstan/phpstan": "1.8.0",
                "phpstan/phpstan-phpunit": "^1.0.0",
                "phpstan/phpstan-strict-rules": "^1.0.0",
                "phpunit/phpunit": "^9.5"
            },
            "type": "library",
            "autoload": {
                "psr-4": {
                    "pocketmine\\network\\mcpe\\protocol\\": "src/"
                }
            },
            "notification-url": "https://packagist.org/downloads/",
            "license": [
                "LGPL-3.0"
            ],
            "description": "An implementation of the Minecraft: Bedrock Edition protocol in PHP",
            "support": {
                "issues": "https://github.com/pmmp/BedrockProtocol/issues",
                "source": "https://github.com/pmmp/BedrockProtocol/tree/12.2.0+bedrock-1.19.21"
            },
            "time": "2022-08-24T18:47:37+00:00"
        },
        {
            "name": "pocketmine/binaryutils",
            "version": "0.2.4",
            "source": {
                "type": "git",
                "url": "https://github.com/pmmp/BinaryUtils.git",
                "reference": "5ac7eea91afbad8dc498f5ce34ce6297d5e6ea9a"
            },
            "dist": {
                "type": "zip",
                "url": "https://api.github.com/repos/pmmp/BinaryUtils/zipball/5ac7eea91afbad8dc498f5ce34ce6297d5e6ea9a",
                "reference": "5ac7eea91afbad8dc498f5ce34ce6297d5e6ea9a",
                "shasum": ""
            },
            "require": {
                "php": "^7.4 || ^8.0",
                "php-64bit": "*"
            },
            "require-dev": {
                "phpstan/extension-installer": "^1.0",
                "phpstan/phpstan": "1.3.0",
                "phpstan/phpstan-phpunit": "^1.0",
                "phpstan/phpstan-strict-rules": "^1.0.0",
                "phpunit/phpunit": "^9.5"
            },
            "type": "library",
            "autoload": {
                "psr-4": {
                    "pocketmine\\utils\\": "src/"
                }
            },
            "notification-url": "https://packagist.org/downloads/",
            "license": [
                "LGPL-3.0"
            ],
            "description": "Classes and methods for conveniently handling binary data",
            "support": {
                "issues": "https://github.com/pmmp/BinaryUtils/issues",
                "source": "https://github.com/pmmp/BinaryUtils/tree/0.2.4"
            },
            "time": "2022-01-12T18:06:33+00:00"
        },
        {
            "name": "pocketmine/callback-validator",
            "version": "1.0.3",
            "source": {
                "type": "git",
                "url": "https://github.com/pmmp/CallbackValidator.git",
                "reference": "64787469766bcaa7e5885242e85c23c25e8c55a2"
            },
            "dist": {
                "type": "zip",
                "url": "https://api.github.com/repos/pmmp/CallbackValidator/zipball/64787469766bcaa7e5885242e85c23c25e8c55a2",
                "reference": "64787469766bcaa7e5885242e85c23c25e8c55a2",
                "shasum": ""
            },
            "require": {
                "ext-reflection": "*",
                "php": "^7.1 || ^8.0"
            },
            "replace": {
                "daverandom/callback-validator": "*"
            },
            "require-dev": {
                "phpstan/extension-installer": "^1.0",
                "phpstan/phpstan": "0.12.59",
                "phpstan/phpstan-strict-rules": "^0.12.4",
                "phpunit/phpunit": "^7.5 || ^8.5 || ^9.0"
            },
            "type": "library",
            "autoload": {
                "psr-4": {
                    "DaveRandom\\CallbackValidator\\": "src/"
                }
            },
            "notification-url": "https://packagist.org/downloads/",
            "license": [
                "MIT"
            ],
            "authors": [
                {
                    "name": "Chris Wright",
                    "email": "cw@daverandom.com"
                }
            ],
            "description": "Fork of daverandom/callback-validator - Tools for validating callback signatures",
            "support": {
                "issues": "https://github.com/pmmp/CallbackValidator/issues",
                "source": "https://github.com/pmmp/CallbackValidator/tree/1.0.3"
            },
            "time": "2020-12-11T01:45:37+00:00"
        },
        {
            "name": "pocketmine/classloader",
            "version": "0.2.0",
            "source": {
                "type": "git",
                "url": "https://github.com/pmmp/ClassLoader.git",
                "reference": "49ea303993efdfb39cd302e2156d50aa78209e78"
            },
            "dist": {
                "type": "zip",
                "url": "https://api.github.com/repos/pmmp/ClassLoader/zipball/49ea303993efdfb39cd302e2156d50aa78209e78",
                "reference": "49ea303993efdfb39cd302e2156d50aa78209e78",
                "shasum": ""
            },
            "require": {
                "ext-pthreads": "~3.2.0 || ^4.0",
                "ext-reflection": "*",
                "php": "^8.0"
            },
            "conflict": {
                "pocketmine/spl": "<0.4"
            },
            "require-dev": {
                "phpstan/extension-installer": "^1.0",
                "phpstan/phpstan": "0.12.99",
                "phpstan/phpstan-strict-rules": "^0.12.4",
                "phpunit/phpunit": "^9.5"
            },
            "type": "library",
            "autoload": {
                "classmap": [
                    "./src"
                ]
            },
            "notification-url": "https://packagist.org/downloads/",
            "license": [
                "LGPL-3.0"
            ],
            "description": "Ad-hoc autoloading components used by PocketMine-MP",
            "support": {
                "issues": "https://github.com/pmmp/ClassLoader/issues",
                "source": "https://github.com/pmmp/ClassLoader/tree/0.2.0"
            },
            "time": "2021-11-01T20:17:27+00:00"
        },
        {
            "name": "pocketmine/color",
            "version": "0.2.0",
            "source": {
                "type": "git",
                "url": "https://github.com/pmmp/Color.git",
                "reference": "09be6ea6d76f2e33d6813c39d29c22c46c17e1d2"
            },
            "dist": {
                "type": "zip",
                "url": "https://api.github.com/repos/pmmp/Color/zipball/09be6ea6d76f2e33d6813c39d29c22c46c17e1d2",
                "reference": "09be6ea6d76f2e33d6813c39d29c22c46c17e1d2",
                "shasum": ""
            },
            "require": {
                "php": "^7.2 || ^8.0"
            },
            "require-dev": {
                "phpstan/phpstan": "0.12.59",
                "phpstan/phpstan-strict-rules": "^0.12.2"
            },
            "type": "library",
            "autoload": {
                "psr-4": {
                    "pocketmine\\color\\": "src/"
                }
            },
            "notification-url": "https://packagist.org/downloads/",
            "license": [
                "LGPL-3.0"
            ],
            "description": "Color handling library used by PocketMine-MP and related projects",
            "support": {
                "issues": "https://github.com/pmmp/Color/issues",
                "source": "https://github.com/pmmp/Color/tree/0.2.0"
            },
            "time": "2020-12-11T01:24:32+00:00"
        },
        {
            "name": "pocketmine/errorhandler",
            "version": "0.6.0",
            "source": {
                "type": "git",
                "url": "https://github.com/pmmp/ErrorHandler.git",
                "reference": "dae214a04348b911e8219ebf125ff1c5589cc878"
            },
            "dist": {
                "type": "zip",
                "url": "https://api.github.com/repos/pmmp/ErrorHandler/zipball/dae214a04348b911e8219ebf125ff1c5589cc878",
                "reference": "dae214a04348b911e8219ebf125ff1c5589cc878",
                "shasum": ""
            },
            "require": {
                "php": "^8.0"
            },
            "require-dev": {
                "phpstan/phpstan": "0.12.99",
                "phpstan/phpstan-strict-rules": "^0.12.2",
                "phpunit/phpunit": "^9.5"
            },
            "type": "library",
            "autoload": {
                "psr-4": {
                    "pocketmine\\errorhandler\\": "src/"
                }
            },
            "notification-url": "https://packagist.org/downloads/",
            "license": [
                "LGPL-3.0"
            ],
            "description": "Utilities to handle nasty PHP E_* errors in a usable way",
            "support": {
                "issues": "https://github.com/pmmp/ErrorHandler/issues",
                "source": "https://github.com/pmmp/ErrorHandler/tree/0.6.0"
            },
            "time": "2022-01-08T21:05:46+00:00"
        },
        {
            "name": "pocketmine/locale-data",
            "version": "2.8.6",
            "source": {
                "type": "git",
                "url": "https://github.com/pmmp/Language.git",
                "reference": "87f1afaa4824998ece14d71ce37e94bc1f1d3116"
            },
            "dist": {
                "type": "zip",
                "url": "https://api.github.com/repos/pmmp/Language/zipball/87f1afaa4824998ece14d71ce37e94bc1f1d3116",
                "reference": "87f1afaa4824998ece14d71ce37e94bc1f1d3116",
                "shasum": ""
            },
            "type": "library",
            "notification-url": "https://packagist.org/downloads/",
            "description": "Language resources used by PocketMine-MP",
            "support": {
                "issues": "https://github.com/pmmp/Language/issues",
                "source": "https://github.com/pmmp/Language/tree/2.8.6"
            },
            "time": "2022-08-18T15:25:44+00:00"
        },
        {
            "name": "pocketmine/log",
            "version": "0.4.0",
            "source": {
                "type": "git",
                "url": "https://github.com/pmmp/Log.git",
                "reference": "e6c912c0f9055c81d23108ec2d179b96f404c043"
            },
            "dist": {
                "type": "zip",
                "url": "https://api.github.com/repos/pmmp/Log/zipball/e6c912c0f9055c81d23108ec2d179b96f404c043",
                "reference": "e6c912c0f9055c81d23108ec2d179b96f404c043",
                "shasum": ""
            },
            "require": {
                "php": "^7.4 || ^8.0"
            },
            "conflict": {
                "pocketmine/spl": "<0.4"
            },
            "require-dev": {
                "phpstan/phpstan": "0.12.88",
                "phpstan/phpstan-strict-rules": "^0.12.2"
            },
            "type": "library",
            "autoload": {
                "classmap": [
                    "./src"
                ]
            },
            "notification-url": "https://packagist.org/downloads/",
            "license": [
                "LGPL-3.0"
            ],
            "description": "Logging components used by PocketMine-MP and related projects",
            "support": {
                "issues": "https://github.com/pmmp/Log/issues",
                "source": "https://github.com/pmmp/Log/tree/0.4.0"
            },
            "time": "2021-06-18T19:08:09+00:00"
        },
        {
            "name": "pocketmine/log-pthreads",
            "version": "0.4.0",
            "source": {
                "type": "git",
                "url": "https://github.com/pmmp/LogPthreads.git",
                "reference": "61f709e8cf36bcc24e4efe02acded680a1ce23cd"
            },
            "dist": {
                "type": "zip",
                "url": "https://api.github.com/repos/pmmp/LogPthreads/zipball/61f709e8cf36bcc24e4efe02acded680a1ce23cd",
                "reference": "61f709e8cf36bcc24e4efe02acded680a1ce23cd",
                "shasum": ""
            },
            "require": {
                "ext-pthreads": "~3.2.0 || ^4.0",
                "php": "^7.4 || ^8.0",
                "pocketmine/log": "^0.4.0"
            },
            "conflict": {
                "pocketmine/spl": "<0.4"
            },
            "require-dev": {
                "phpstan/extension-installer": "^1.0",
                "phpstan/phpstan": "0.12.88",
                "phpstan/phpstan-strict-rules": "^0.12.4"
            },
            "type": "library",
            "autoload": {
                "classmap": [
                    "./src"
                ]
            },
            "notification-url": "https://packagist.org/downloads/",
            "license": [
                "LGPL-3.0"
            ],
            "description": "Logging components specialized for pthreads used by PocketMine-MP and related projects",
            "support": {
                "issues": "https://github.com/pmmp/LogPthreads/issues",
                "source": "https://github.com/pmmp/LogPthreads/tree/0.4.0"
            },
            "time": "2021-11-01T21:42:09+00:00"
        },
        {
            "name": "pocketmine/math",
            "version": "0.4.3",
            "source": {
                "type": "git",
                "url": "https://github.com/pmmp/Math.git",
                "reference": "47a243d320b01c8099d65309967934c188111549"
            },
            "dist": {
                "type": "zip",
                "url": "https://api.github.com/repos/pmmp/Math/zipball/47a243d320b01c8099d65309967934c188111549",
                "reference": "47a243d320b01c8099d65309967934c188111549",
                "shasum": ""
            },
            "require": {
                "php": "^8.0",
                "php-64bit": "*"
            },
            "require-dev": {
                "phpstan/extension-installer": "^1.0",
                "phpstan/phpstan": "1.8.2",
                "phpstan/phpstan-strict-rules": "^1.0",
                "phpunit/phpunit": "^8.5 || ^9.5"
            },
            "type": "library",
            "autoload": {
                "psr-4": {
                    "pocketmine\\math\\": "src/"
                }
            },
            "notification-url": "https://packagist.org/downloads/",
            "license": [
                "LGPL-3.0"
            ],
            "description": "PHP library containing math related code used in PocketMine-MP",
            "support": {
                "issues": "https://github.com/pmmp/Math/issues",
                "source": "https://github.com/pmmp/Math/tree/0.4.3"
            },
            "time": "2022-08-25T18:43:37+00:00"
        },
        {
            "name": "pocketmine/nbt",
            "version": "0.3.3",
            "source": {
                "type": "git",
                "url": "https://github.com/pmmp/NBT.git",
                "reference": "f4321be50df1a18b9f4e94d428a2e68a6e2ac2b4"
            },
            "dist": {
                "type": "zip",
                "url": "https://api.github.com/repos/pmmp/NBT/zipball/f4321be50df1a18b9f4e94d428a2e68a6e2ac2b4",
                "reference": "f4321be50df1a18b9f4e94d428a2e68a6e2ac2b4",
                "shasum": ""
            },
            "require": {
                "php": "^7.4 || ^8.0",
                "php-64bit": "*",
                "pocketmine/binaryutils": "^0.2.0"
            },
            "require-dev": {
                "phpstan/extension-installer": "^1.0",
                "phpstan/phpstan": "1.7.7",
                "phpstan/phpstan-strict-rules": "^1.0",
                "phpunit/phpunit": "^9.5"
            },
            "type": "library",
            "autoload": {
                "psr-4": {
                    "pocketmine\\nbt\\": "src/"
                }
            },
            "notification-url": "https://packagist.org/downloads/",
            "license": [
                "LGPL-3.0"
            ],
            "description": "PHP library for working with Named Binary Tags",
            "support": {
                "issues": "https://github.com/pmmp/NBT/issues",
                "source": "https://github.com/pmmp/NBT/tree/0.3.3"
            },
            "time": "2022-07-06T14:13:26+00:00"
        },
        {
            "name": "pocketmine/raklib",
            "version": "0.14.5",
            "source": {
                "type": "git",
                "url": "https://github.com/pmmp/RakLib.git",
                "reference": "85b4e5cb7117d37e010eeadb3ff53b21276c6f48"
            },
            "dist": {
                "type": "zip",
                "url": "https://api.github.com/repos/pmmp/RakLib/zipball/85b4e5cb7117d37e010eeadb3ff53b21276c6f48",
                "reference": "85b4e5cb7117d37e010eeadb3ff53b21276c6f48",
                "shasum": ""
            },
            "require": {
                "ext-sockets": "*",
                "php": "^8.0",
                "php-64bit": "*",
                "php-ipv6": "*",
                "pocketmine/binaryutils": "^0.2.0",
                "pocketmine/log": "^0.3.0 || ^0.4.0"
            },
            "require-dev": {
                "phpstan/phpstan": "1.7.7",
                "phpstan/phpstan-strict-rules": "^1.0"
            },
            "type": "library",
            "autoload": {
                "psr-4": {
                    "raklib\\": "src/"
                }
            },
            "notification-url": "https://packagist.org/downloads/",
            "license": [
                "GPL-3.0"
            ],
            "description": "A RakNet server implementation written in PHP",
            "support": {
                "issues": "https://github.com/pmmp/RakLib/issues",
                "source": "https://github.com/pmmp/RakLib/tree/0.14.5"
            },
            "time": "2022-08-25T16:16:44+00:00"
        },
        {
            "name": "pocketmine/raklib-ipc",
            "version": "0.1.1",
            "source": {
                "type": "git",
                "url": "https://github.com/pmmp/RakLibIpc.git",
                "reference": "922a6444b0c6c7daaa5aa5a832107e1ec4738aed"
            },
            "dist": {
                "type": "zip",
                "url": "https://api.github.com/repos/pmmp/RakLibIpc/zipball/922a6444b0c6c7daaa5aa5a832107e1ec4738aed",
                "reference": "922a6444b0c6c7daaa5aa5a832107e1ec4738aed",
                "shasum": ""
            },
            "require": {
                "php": "^7.4 || ^8.0",
                "php-64bit": "*",
                "pocketmine/binaryutils": "^0.2.0",
                "pocketmine/raklib": "^0.13.1 || ^0.14.0"
            },
            "require-dev": {
                "phpstan/phpstan": "0.12.81",
                "phpstan/phpstan-strict-rules": "^0.12.2"
            },
            "type": "library",
            "autoload": {
                "psr-4": {
                    "raklib\\server\\ipc\\": "src/"
                }
            },
            "notification-url": "https://packagist.org/downloads/",
            "license": [
                "GPL-3.0"
            ],
            "description": "Channel-based protocols for inter-thread/inter-process communication with RakLib",
            "support": {
                "issues": "https://github.com/pmmp/RakLibIpc/issues",
                "source": "https://github.com/pmmp/RakLibIpc/tree/0.1.1"
            },
            "time": "2021-09-22T17:01:12+00:00"
        },
        {
            "name": "pocketmine/snooze",
            "version": "0.3.1",
            "source": {
                "type": "git",
                "url": "https://github.com/pmmp/Snooze.git",
                "reference": "0ac8fc2a781c419a1f64ebca4d5835028f59e29b"
            },
            "dist": {
                "type": "zip",
                "url": "https://api.github.com/repos/pmmp/Snooze/zipball/0ac8fc2a781c419a1f64ebca4d5835028f59e29b",
                "reference": "0ac8fc2a781c419a1f64ebca4d5835028f59e29b",
                "shasum": ""
            },
            "require": {
                "ext-pthreads": "~3.2.0 || ^4.0",
                "php-64bit": "^7.3 || ^8.0"
            },
            "require-dev": {
                "phpstan/extension-installer": "^1.0",
                "phpstan/phpstan": "0.12.99",
                "phpstan/phpstan-strict-rules": "^0.12.4"
            },
            "type": "library",
            "autoload": {
                "psr-4": {
                    "pocketmine\\snooze\\": "src/"
                }
            },
            "notification-url": "https://packagist.org/downloads/",
            "license": [
                "LGPL-3.0"
            ],
            "description": "Thread notification management library for code using the pthreads extension",
            "support": {
                "issues": "https://github.com/pmmp/Snooze/issues",
                "source": "https://github.com/pmmp/Snooze/tree/0.3.1"
            },
            "time": "2021-11-01T20:50:08+00:00"
        },
        {
            "name": "ramsey/collection",
            "version": "1.2.2",
            "source": {
                "type": "git",
                "url": "https://github.com/ramsey/collection.git",
                "reference": "cccc74ee5e328031b15640b51056ee8d3bb66c0a"
            },
            "dist": {
                "type": "zip",
                "url": "https://api.github.com/repos/ramsey/collection/zipball/cccc74ee5e328031b15640b51056ee8d3bb66c0a",
                "reference": "cccc74ee5e328031b15640b51056ee8d3bb66c0a",
                "shasum": ""
            },
            "require": {
                "php": "^7.3 || ^8",
                "symfony/polyfill-php81": "^1.23"
            },
            "require-dev": {
                "captainhook/captainhook": "^5.3",
                "dealerdirect/phpcodesniffer-composer-installer": "^0.7.0",
                "ergebnis/composer-normalize": "^2.6",
                "fakerphp/faker": "^1.5",
                "hamcrest/hamcrest-php": "^2",
                "jangregor/phpstan-prophecy": "^0.8",
                "mockery/mockery": "^1.3",
                "phpspec/prophecy-phpunit": "^2.0",
                "phpstan/extension-installer": "^1",
                "phpstan/phpstan": "^0.12.32",
                "phpstan/phpstan-mockery": "^0.12.5",
                "phpstan/phpstan-phpunit": "^0.12.11",
                "phpunit/phpunit": "^8.5 || ^9",
                "psy/psysh": "^0.10.4",
                "slevomat/coding-standard": "^6.3",
                "squizlabs/php_codesniffer": "^3.5",
                "vimeo/psalm": "^4.4"
            },
            "type": "library",
            "autoload": {
                "psr-4": {
                    "Ramsey\\Collection\\": "src/"
                }
            },
            "notification-url": "https://packagist.org/downloads/",
            "license": [
                "MIT"
            ],
            "authors": [
                {
                    "name": "Ben Ramsey",
                    "email": "ben@benramsey.com",
                    "homepage": "https://benramsey.com"
                }
            ],
            "description": "A PHP library for representing and manipulating collections.",
            "keywords": [
                "array",
                "collection",
                "hash",
                "map",
                "queue",
                "set"
            ],
            "support": {
                "issues": "https://github.com/ramsey/collection/issues",
                "source": "https://github.com/ramsey/collection/tree/1.2.2"
            },
            "funding": [
                {
                    "url": "https://github.com/ramsey",
                    "type": "github"
                },
                {
                    "url": "https://tidelift.com/funding/github/packagist/ramsey/collection",
                    "type": "tidelift"
                }
            ],
            "time": "2021-10-10T03:01:02+00:00"
        },
        {
            "name": "ramsey/uuid",
            "version": "4.5.0",
            "source": {
                "type": "git",
                "url": "https://github.com/ramsey/uuid.git",
                "reference": "ef842484ba57f163c6d465ab744bfecb872a11d4"
            },
            "dist": {
                "type": "zip",
                "url": "https://api.github.com/repos/ramsey/uuid/zipball/ef842484ba57f163c6d465ab744bfecb872a11d4",
                "reference": "ef842484ba57f163c6d465ab744bfecb872a11d4",
                "shasum": ""
            },
            "require": {
                "brick/math": "^0.8.8 || ^0.9 || ^0.10",
                "ext-ctype": "*",
                "ext-json": "*",
                "php": "^8.0",
                "ramsey/collection": "^1.0"
            },
            "replace": {
                "rhumsaa/uuid": "self.version"
            },
            "require-dev": {
                "captainhook/captainhook": "^5.10",
                "captainhook/plugin-composer": "^5.3",
                "dealerdirect/phpcodesniffer-composer-installer": "^0.7.0",
                "doctrine/annotations": "^1.8",
                "ergebnis/composer-normalize": "^2.15",
                "mockery/mockery": "^1.3",
                "paragonie/random-lib": "^2",
                "php-mock/php-mock": "^2.2",
                "php-mock/php-mock-mockery": "^1.3",
                "php-parallel-lint/php-parallel-lint": "^1.1",
                "phpbench/phpbench": "^1.0",
                "phpstan/extension-installer": "^1.1",
                "phpstan/phpstan": "^1.8",
                "phpstan/phpstan-mockery": "^1.1",
                "phpstan/phpstan-phpunit": "^1.1",
                "phpunit/phpunit": "^8.5 || ^9",
                "ramsey/composer-repl": "^1.4",
                "slevomat/coding-standard": "^8.4",
                "squizlabs/php_codesniffer": "^3.5",
                "vimeo/psalm": "^4.9"
            },
            "suggest": {
                "ext-bcmath": "Enables faster math with arbitrary-precision integers using BCMath.",
                "ext-ctype": "Enables faster processing of character classification using ctype functions.",
                "ext-gmp": "Enables faster math with arbitrary-precision integers using GMP.",
                "ext-uuid": "Enables the use of PeclUuidTimeGenerator and PeclUuidRandomGenerator.",
                "paragonie/random-lib": "Provides RandomLib for use with the RandomLibAdapter",
                "ramsey/uuid-doctrine": "Allows the use of Ramsey\\Uuid\\Uuid as Doctrine field type."
            },
            "type": "library",
            "extra": {
                "captainhook": {
                    "force-install": true
                }
            },
            "autoload": {
                "files": [
                    "src/functions.php"
                ],
                "psr-4": {
                    "Ramsey\\Uuid\\": "src/"
                }
            },
            "notification-url": "https://packagist.org/downloads/",
            "license": [
                "MIT"
            ],
            "description": "A PHP library for generating and working with universally unique identifiers (UUIDs).",
            "keywords": [
                "guid",
                "identifier",
                "uuid"
            ],
            "support": {
                "issues": "https://github.com/ramsey/uuid/issues",
                "source": "https://github.com/ramsey/uuid/tree/4.5.0"
            },
            "funding": [
                {
                    "url": "https://github.com/ramsey",
                    "type": "github"
                },
                {
                    "url": "https://tidelift.com/funding/github/packagist/ramsey/uuid",
                    "type": "tidelift"
                }
            ],
            "time": "2022-09-15T01:44:53+00:00"
        },
        {
            "name": "symfony/polyfill-php81",
            "version": "v1.26.0",
            "source": {
                "type": "git",
                "url": "https://github.com/symfony/polyfill-php81.git",
                "reference": "13f6d1271c663dc5ae9fb843a8f16521db7687a1"
            },
            "dist": {
                "type": "zip",
                "url": "https://api.github.com/repos/symfony/polyfill-php81/zipball/13f6d1271c663dc5ae9fb843a8f16521db7687a1",
                "reference": "13f6d1271c663dc5ae9fb843a8f16521db7687a1",
                "shasum": ""
            },
            "require": {
                "php": ">=7.1"
            },
            "type": "library",
            "extra": {
                "branch-alias": {
                    "dev-main": "1.26-dev"
                },
                "thanks": {
                    "name": "symfony/polyfill",
                    "url": "https://github.com/symfony/polyfill"
                }
            },
            "autoload": {
                "files": [
                    "bootstrap.php"
                ],
                "psr-4": {
                    "Symfony\\Polyfill\\Php81\\": ""
                },
                "classmap": [
                    "Resources/stubs"
                ]
            },
            "notification-url": "https://packagist.org/downloads/",
            "license": [
                "MIT"
            ],
            "authors": [
                {
                    "name": "Nicolas Grekas",
                    "email": "p@tchwork.com"
                },
                {
                    "name": "Symfony Community",
                    "homepage": "https://symfony.com/contributors"
                }
            ],
            "description": "Symfony polyfill backporting some PHP 8.1+ features to lower PHP versions",
            "homepage": "https://symfony.com",
            "keywords": [
                "compatibility",
                "polyfill",
                "portable",
                "shim"
            ],
            "support": {
                "source": "https://github.com/symfony/polyfill-php81/tree/v1.26.0"
            },
            "funding": [
                {
                    "url": "https://symfony.com/sponsor",
                    "type": "custom"
                },
                {
                    "url": "https://github.com/fabpot",
                    "type": "github"
                },
                {
                    "url": "https://tidelift.com/funding/github/packagist/symfony/symfony",
                    "type": "tidelift"
                }
            ],
            "time": "2022-05-24T11:49:31+00:00"
        },
        {
            "name": "webmozart/assert",
            "version": "1.11.0",
            "source": {
                "type": "git",
                "url": "https://github.com/webmozarts/assert.git",
                "reference": "11cb2199493b2f8a3b53e7f19068fc6aac760991"
            },
            "dist": {
                "type": "zip",
                "url": "https://api.github.com/repos/webmozarts/assert/zipball/11cb2199493b2f8a3b53e7f19068fc6aac760991",
                "reference": "11cb2199493b2f8a3b53e7f19068fc6aac760991",
                "shasum": ""
            },
            "require": {
                "ext-ctype": "*",
                "php": "^7.2 || ^8.0"
            },
            "conflict": {
                "phpstan/phpstan": "<0.12.20",
                "vimeo/psalm": "<4.6.1 || 4.6.2"
            },
            "require-dev": {
                "phpunit/phpunit": "^8.5.13"
            },
            "type": "library",
            "extra": {
                "branch-alias": {
                    "dev-master": "1.10-dev"
                }
            },
            "autoload": {
                "psr-4": {
                    "Webmozart\\Assert\\": "src/"
                }
            },
            "notification-url": "https://packagist.org/downloads/",
            "license": [
                "MIT"
            ],
            "authors": [
                {
                    "name": "Bernhard Schussek",
                    "email": "bschussek@gmail.com"
                }
            ],
            "description": "Assertions to validate method input/output with nice error messages.",
            "keywords": [
                "assert",
                "check",
                "validate"
            ],
            "support": {
                "issues": "https://github.com/webmozarts/assert/issues",
                "source": "https://github.com/webmozarts/assert/tree/1.11.0"
            },
            "time": "2022-06-03T18:03:27+00:00"
        },
        {
            "name": "webmozart/path-util",
            "version": "2.3.0",
            "source": {
                "type": "git",
                "url": "https://github.com/webmozart/path-util.git",
                "reference": "d939f7edc24c9a1bb9c0dee5cb05d8e859490725"
            },
            "dist": {
                "type": "zip",
                "url": "https://api.github.com/repos/webmozart/path-util/zipball/d939f7edc24c9a1bb9c0dee5cb05d8e859490725",
                "reference": "d939f7edc24c9a1bb9c0dee5cb05d8e859490725",
                "shasum": ""
            },
            "require": {
                "php": ">=5.3.3",
                "webmozart/assert": "~1.0"
            },
            "require-dev": {
                "phpunit/phpunit": "^4.6",
                "sebastian/version": "^1.0.1"
            },
            "type": "library",
            "extra": {
                "branch-alias": {
                    "dev-master": "2.3-dev"
                }
            },
            "autoload": {
                "psr-4": {
                    "Webmozart\\PathUtil\\": "src/"
                }
            },
            "notification-url": "https://packagist.org/downloads/",
            "license": [
                "MIT"
            ],
            "authors": [
                {
                    "name": "Bernhard Schussek",
                    "email": "bschussek@gmail.com"
                }
            ],
            "description": "A robust cross-platform utility for normalizing, comparing and modifying file paths.",
            "support": {
                "issues": "https://github.com/webmozart/path-util/issues",
                "source": "https://github.com/webmozart/path-util/tree/2.3.0"
            },
            "abandoned": "symfony/filesystem",
            "time": "2015-12-17T08:42:14+00:00"
        }
    ],
    "packages-dev": [
        {
            "name": "doctrine/instantiator",
            "version": "1.4.1",
            "source": {
                "type": "git",
                "url": "https://github.com/doctrine/instantiator.git",
                "reference": "10dcfce151b967d20fde1b34ae6640712c3891bc"
            },
            "dist": {
                "type": "zip",
                "url": "https://api.github.com/repos/doctrine/instantiator/zipball/10dcfce151b967d20fde1b34ae6640712c3891bc",
                "reference": "10dcfce151b967d20fde1b34ae6640712c3891bc",
                "shasum": ""
            },
            "require": {
                "php": "^7.1 || ^8.0"
            },
            "require-dev": {
                "doctrine/coding-standard": "^9",
                "ext-pdo": "*",
                "ext-phar": "*",
                "phpbench/phpbench": "^0.16 || ^1",
                "phpstan/phpstan": "^1.4",
                "phpstan/phpstan-phpunit": "^1",
                "phpunit/phpunit": "^7.5 || ^8.5 || ^9.5",
                "vimeo/psalm": "^4.22"
            },
            "type": "library",
            "autoload": {
                "psr-4": {
                    "Doctrine\\Instantiator\\": "src/Doctrine/Instantiator/"
                }
            },
            "notification-url": "https://packagist.org/downloads/",
            "license": [
                "MIT"
            ],
            "authors": [
                {
                    "name": "Marco Pivetta",
                    "email": "ocramius@gmail.com",
                    "homepage": "https://ocramius.github.io/"
                }
            ],
            "description": "A small, lightweight utility to instantiate objects in PHP without invoking their constructors",
            "homepage": "https://www.doctrine-project.org/projects/instantiator.html",
            "keywords": [
                "constructor",
                "instantiate"
            ],
            "support": {
                "issues": "https://github.com/doctrine/instantiator/issues",
                "source": "https://github.com/doctrine/instantiator/tree/1.4.1"
            },
            "funding": [
                {
                    "url": "https://www.doctrine-project.org/sponsorship.html",
                    "type": "custom"
                },
                {
                    "url": "https://www.patreon.com/phpdoctrine",
                    "type": "patreon"
                },
                {
                    "url": "https://tidelift.com/funding/github/packagist/doctrine%2Finstantiator",
                    "type": "tidelift"
                }
            ],
            "time": "2022-03-03T08:28:38+00:00"
        },
        {
            "name": "myclabs/deep-copy",
            "version": "1.11.0",
            "source": {
                "type": "git",
                "url": "https://github.com/myclabs/DeepCopy.git",
                "reference": "14daed4296fae74d9e3201d2c4925d1acb7aa614"
            },
            "dist": {
                "type": "zip",
                "url": "https://api.github.com/repos/myclabs/DeepCopy/zipball/14daed4296fae74d9e3201d2c4925d1acb7aa614",
                "reference": "14daed4296fae74d9e3201d2c4925d1acb7aa614",
                "shasum": ""
            },
            "require": {
                "php": "^7.1 || ^8.0"
            },
            "conflict": {
                "doctrine/collections": "<1.6.8",
                "doctrine/common": "<2.13.3 || >=3,<3.2.2"
            },
            "require-dev": {
                "doctrine/collections": "^1.6.8",
                "doctrine/common": "^2.13.3 || ^3.2.2",
                "phpunit/phpunit": "^7.5.20 || ^8.5.23 || ^9.5.13"
            },
            "type": "library",
            "autoload": {
                "files": [
                    "src/DeepCopy/deep_copy.php"
                ],
                "psr-4": {
                    "DeepCopy\\": "src/DeepCopy/"
                }
            },
            "notification-url": "https://packagist.org/downloads/",
            "license": [
                "MIT"
            ],
            "description": "Create deep copies (clones) of your objects",
            "keywords": [
                "clone",
                "copy",
                "duplicate",
                "object",
                "object graph"
            ],
            "support": {
                "issues": "https://github.com/myclabs/DeepCopy/issues",
                "source": "https://github.com/myclabs/DeepCopy/tree/1.11.0"
            },
            "funding": [
                {
                    "url": "https://tidelift.com/funding/github/packagist/myclabs/deep-copy",
                    "type": "tidelift"
                }
            ],
            "time": "2022-03-03T13:19:32+00:00"
        },
        {
            "name": "nikic/php-parser",
            "version": "v4.15.1",
            "source": {
                "type": "git",
                "url": "https://github.com/nikic/PHP-Parser.git",
                "reference": "0ef6c55a3f47f89d7a374e6f835197a0b5fcf900"
            },
            "dist": {
                "type": "zip",
                "url": "https://api.github.com/repos/nikic/PHP-Parser/zipball/0ef6c55a3f47f89d7a374e6f835197a0b5fcf900",
                "reference": "0ef6c55a3f47f89d7a374e6f835197a0b5fcf900",
                "shasum": ""
            },
            "require": {
                "ext-tokenizer": "*",
                "php": ">=7.0"
            },
            "require-dev": {
                "ircmaxell/php-yacc": "^0.0.7",
                "phpunit/phpunit": "^6.5 || ^7.0 || ^8.0 || ^9.0"
            },
            "bin": [
                "bin/php-parse"
            ],
            "type": "library",
            "extra": {
                "branch-alias": {
                    "dev-master": "4.9-dev"
                }
            },
            "autoload": {
                "psr-4": {
                    "PhpParser\\": "lib/PhpParser"
                }
            },
            "notification-url": "https://packagist.org/downloads/",
            "license": [
                "BSD-3-Clause"
            ],
            "authors": [
                {
                    "name": "Nikita Popov"
                }
            ],
            "description": "A PHP parser written in PHP",
            "keywords": [
                "parser",
                "php"
            ],
            "support": {
                "issues": "https://github.com/nikic/PHP-Parser/issues",
                "source": "https://github.com/nikic/PHP-Parser/tree/v4.15.1"
            },
            "time": "2022-09-04T07:30:47+00:00"
        },
        {
            "name": "phar-io/manifest",
            "version": "2.0.3",
            "source": {
                "type": "git",
                "url": "https://github.com/phar-io/manifest.git",
                "reference": "97803eca37d319dfa7826cc2437fc020857acb53"
            },
            "dist": {
                "type": "zip",
                "url": "https://api.github.com/repos/phar-io/manifest/zipball/97803eca37d319dfa7826cc2437fc020857acb53",
                "reference": "97803eca37d319dfa7826cc2437fc020857acb53",
                "shasum": ""
            },
            "require": {
                "ext-dom": "*",
                "ext-phar": "*",
                "ext-xmlwriter": "*",
                "phar-io/version": "^3.0.1",
                "php": "^7.2 || ^8.0"
            },
            "type": "library",
            "extra": {
                "branch-alias": {
                    "dev-master": "2.0.x-dev"
                }
            },
            "autoload": {
                "classmap": [
                    "src/"
                ]
            },
            "notification-url": "https://packagist.org/downloads/",
            "license": [
                "BSD-3-Clause"
            ],
            "authors": [
                {
                    "name": "Arne Blankerts",
                    "email": "arne@blankerts.de",
                    "role": "Developer"
                },
                {
                    "name": "Sebastian Heuer",
                    "email": "sebastian@phpeople.de",
                    "role": "Developer"
                },
                {
                    "name": "Sebastian Bergmann",
                    "email": "sebastian@phpunit.de",
                    "role": "Developer"
                }
            ],
            "description": "Component for reading phar.io manifest information from a PHP Archive (PHAR)",
            "support": {
                "issues": "https://github.com/phar-io/manifest/issues",
                "source": "https://github.com/phar-io/manifest/tree/2.0.3"
            },
            "time": "2021-07-20T11:28:43+00:00"
        },
        {
            "name": "phar-io/version",
            "version": "3.2.1",
            "source": {
                "type": "git",
                "url": "https://github.com/phar-io/version.git",
                "reference": "4f7fd7836c6f332bb2933569e566a0d6c4cbed74"
            },
            "dist": {
                "type": "zip",
                "url": "https://api.github.com/repos/phar-io/version/zipball/4f7fd7836c6f332bb2933569e566a0d6c4cbed74",
                "reference": "4f7fd7836c6f332bb2933569e566a0d6c4cbed74",
                "shasum": ""
            },
            "require": {
                "php": "^7.2 || ^8.0"
            },
            "type": "library",
            "autoload": {
                "classmap": [
                    "src/"
                ]
            },
            "notification-url": "https://packagist.org/downloads/",
            "license": [
                "BSD-3-Clause"
            ],
            "authors": [
                {
                    "name": "Arne Blankerts",
                    "email": "arne@blankerts.de",
                    "role": "Developer"
                },
                {
                    "name": "Sebastian Heuer",
                    "email": "sebastian@phpeople.de",
                    "role": "Developer"
                },
                {
                    "name": "Sebastian Bergmann",
                    "email": "sebastian@phpunit.de",
                    "role": "Developer"
                }
            ],
            "description": "Library for handling version information and constraints",
            "support": {
                "issues": "https://github.com/phar-io/version/issues",
                "source": "https://github.com/phar-io/version/tree/3.2.1"
            },
            "time": "2022-02-21T01:04:05+00:00"
        },
        {
            "name": "phpdocumentor/reflection-common",
            "version": "2.2.0",
            "source": {
                "type": "git",
                "url": "https://github.com/phpDocumentor/ReflectionCommon.git",
                "reference": "1d01c49d4ed62f25aa84a747ad35d5a16924662b"
            },
            "dist": {
                "type": "zip",
                "url": "https://api.github.com/repos/phpDocumentor/ReflectionCommon/zipball/1d01c49d4ed62f25aa84a747ad35d5a16924662b",
                "reference": "1d01c49d4ed62f25aa84a747ad35d5a16924662b",
                "shasum": ""
            },
            "require": {
                "php": "^7.2 || ^8.0"
            },
            "type": "library",
            "extra": {
                "branch-alias": {
                    "dev-2.x": "2.x-dev"
                }
            },
            "autoload": {
                "psr-4": {
                    "phpDocumentor\\Reflection\\": "src/"
                }
            },
            "notification-url": "https://packagist.org/downloads/",
            "license": [
                "MIT"
            ],
            "authors": [
                {
                    "name": "Jaap van Otterdijk",
                    "email": "opensource@ijaap.nl"
                }
            ],
            "description": "Common reflection classes used by phpdocumentor to reflect the code structure",
            "homepage": "http://www.phpdoc.org",
            "keywords": [
                "FQSEN",
                "phpDocumentor",
                "phpdoc",
                "reflection",
                "static analysis"
            ],
            "support": {
                "issues": "https://github.com/phpDocumentor/ReflectionCommon/issues",
                "source": "https://github.com/phpDocumentor/ReflectionCommon/tree/2.x"
            },
            "time": "2020-06-27T09:03:43+00:00"
        },
        {
            "name": "phpdocumentor/reflection-docblock",
            "version": "5.3.0",
            "source": {
                "type": "git",
                "url": "https://github.com/phpDocumentor/ReflectionDocBlock.git",
                "reference": "622548b623e81ca6d78b721c5e029f4ce664f170"
            },
            "dist": {
                "type": "zip",
                "url": "https://api.github.com/repos/phpDocumentor/ReflectionDocBlock/zipball/622548b623e81ca6d78b721c5e029f4ce664f170",
                "reference": "622548b623e81ca6d78b721c5e029f4ce664f170",
                "shasum": ""
            },
            "require": {
                "ext-filter": "*",
                "php": "^7.2 || ^8.0",
                "phpdocumentor/reflection-common": "^2.2",
                "phpdocumentor/type-resolver": "^1.3",
                "webmozart/assert": "^1.9.1"
            },
            "require-dev": {
                "mockery/mockery": "~1.3.2",
                "psalm/phar": "^4.8"
            },
            "type": "library",
            "extra": {
                "branch-alias": {
                    "dev-master": "5.x-dev"
                }
            },
            "autoload": {
                "psr-4": {
                    "phpDocumentor\\Reflection\\": "src"
                }
            },
            "notification-url": "https://packagist.org/downloads/",
            "license": [
                "MIT"
            ],
            "authors": [
                {
                    "name": "Mike van Riel",
                    "email": "me@mikevanriel.com"
                },
                {
                    "name": "Jaap van Otterdijk",
                    "email": "account@ijaap.nl"
                }
            ],
            "description": "With this component, a library can provide support for annotations via DocBlocks or otherwise retrieve information that is embedded in a DocBlock.",
            "support": {
                "issues": "https://github.com/phpDocumentor/ReflectionDocBlock/issues",
                "source": "https://github.com/phpDocumentor/ReflectionDocBlock/tree/5.3.0"
            },
            "time": "2021-10-19T17:43:47+00:00"
        },
        {
            "name": "phpdocumentor/type-resolver",
            "version": "1.6.1",
            "source": {
                "type": "git",
                "url": "https://github.com/phpDocumentor/TypeResolver.git",
                "reference": "77a32518733312af16a44300404e945338981de3"
            },
            "dist": {
                "type": "zip",
                "url": "https://api.github.com/repos/phpDocumentor/TypeResolver/zipball/77a32518733312af16a44300404e945338981de3",
                "reference": "77a32518733312af16a44300404e945338981de3",
                "shasum": ""
            },
            "require": {
                "php": "^7.2 || ^8.0",
                "phpdocumentor/reflection-common": "^2.0"
            },
            "require-dev": {
                "ext-tokenizer": "*",
                "psalm/phar": "^4.8"
            },
            "type": "library",
            "extra": {
                "branch-alias": {
                    "dev-1.x": "1.x-dev"
                }
            },
            "autoload": {
                "psr-4": {
                    "phpDocumentor\\Reflection\\": "src"
                }
            },
            "notification-url": "https://packagist.org/downloads/",
            "license": [
                "MIT"
            ],
            "authors": [
                {
                    "name": "Mike van Riel",
                    "email": "me@mikevanriel.com"
                }
            ],
            "description": "A PSR-5 based resolver of Class names, Types and Structural Element Names",
            "support": {
                "issues": "https://github.com/phpDocumentor/TypeResolver/issues",
                "source": "https://github.com/phpDocumentor/TypeResolver/tree/1.6.1"
            },
            "time": "2022-03-15T21:29:03+00:00"
        },
        {
            "name": "phpspec/prophecy",
            "version": "v1.15.0",
            "source": {
                "type": "git",
                "url": "https://github.com/phpspec/prophecy.git",
                "reference": "bbcd7380b0ebf3961ee21409db7b38bc31d69a13"
            },
            "dist": {
                "type": "zip",
                "url": "https://api.github.com/repos/phpspec/prophecy/zipball/bbcd7380b0ebf3961ee21409db7b38bc31d69a13",
                "reference": "bbcd7380b0ebf3961ee21409db7b38bc31d69a13",
                "shasum": ""
            },
            "require": {
                "doctrine/instantiator": "^1.2",
                "php": "^7.2 || ~8.0, <8.2",
                "phpdocumentor/reflection-docblock": "^5.2",
                "sebastian/comparator": "^3.0 || ^4.0",
                "sebastian/recursion-context": "^3.0 || ^4.0"
            },
            "require-dev": {
                "phpspec/phpspec": "^6.0 || ^7.0",
                "phpunit/phpunit": "^8.0 || ^9.0"
            },
            "type": "library",
            "extra": {
                "branch-alias": {
                    "dev-master": "1.x-dev"
                }
            },
            "autoload": {
                "psr-4": {
                    "Prophecy\\": "src/Prophecy"
                }
            },
            "notification-url": "https://packagist.org/downloads/",
            "license": [
                "MIT"
            ],
            "authors": [
                {
                    "name": "Konstantin Kudryashov",
                    "email": "ever.zet@gmail.com",
                    "homepage": "http://everzet.com"
                },
                {
                    "name": "Marcello Duarte",
                    "email": "marcello.duarte@gmail.com"
                }
            ],
            "description": "Highly opinionated mocking framework for PHP 5.3+",
            "homepage": "https://github.com/phpspec/prophecy",
            "keywords": [
                "Double",
                "Dummy",
                "fake",
                "mock",
                "spy",
                "stub"
            ],
            "support": {
                "issues": "https://github.com/phpspec/prophecy/issues",
                "source": "https://github.com/phpspec/prophecy/tree/v1.15.0"
            },
            "time": "2021-12-08T12:19:24+00:00"
        },
        {
            "name": "phpstan/phpstan",
            "version": "1.8.5",
            "source": {
                "type": "git",
                "url": "https://github.com/phpstan/phpstan.git",
                "reference": "f6598a5ff12ca4499a836815e08b4d77a2ddeb20"
            },
            "dist": {
                "type": "zip",
                "url": "https://api.github.com/repos/phpstan/phpstan/zipball/f6598a5ff12ca4499a836815e08b4d77a2ddeb20",
                "reference": "f6598a5ff12ca4499a836815e08b4d77a2ddeb20",
                "shasum": ""
            },
            "require": {
                "php": "^7.2|^8.0"
            },
            "conflict": {
                "phpstan/phpstan-shim": "*"
            },
            "bin": [
                "phpstan",
                "phpstan.phar"
            ],
            "type": "library",
            "autoload": {
                "files": [
                    "bootstrap.php"
                ]
            },
            "notification-url": "https://packagist.org/downloads/",
            "license": [
                "MIT"
            ],
            "description": "PHPStan - PHP Static Analysis Tool",
            "keywords": [
                "dev",
                "static analysis"
            ],
            "support": {
                "issues": "https://github.com/phpstan/phpstan/issues",
                "source": "https://github.com/phpstan/phpstan/tree/1.8.5"
            },
            "funding": [
                {
                    "url": "https://github.com/ondrejmirtes",
                    "type": "github"
                },
                {
                    "url": "https://github.com/phpstan",
                    "type": "github"
                },
                {
                    "url": "https://tidelift.com/funding/github/packagist/phpstan/phpstan",
                    "type": "tidelift"
                }
            ],
            "time": "2022-09-07T16:05:32+00:00"
        },
        {
            "name": "phpstan/phpstan-phpunit",
            "version": "1.1.1",
            "source": {
                "type": "git",
                "url": "https://github.com/phpstan/phpstan-phpunit.git",
                "reference": "4a3c437c09075736285d1cabb5c75bf27ed0bc84"
            },
            "dist": {
                "type": "zip",
                "url": "https://api.github.com/repos/phpstan/phpstan-phpunit/zipball/4a3c437c09075736285d1cabb5c75bf27ed0bc84",
                "reference": "4a3c437c09075736285d1cabb5c75bf27ed0bc84",
                "shasum": ""
            },
            "require": {
                "php": "^7.2 || ^8.0",
                "phpstan/phpstan": "^1.5.0"
            },
            "conflict": {
                "phpunit/phpunit": "<7.0"
            },
            "require-dev": {
                "nikic/php-parser": "^4.13.0",
                "php-parallel-lint/php-parallel-lint": "^1.2",
                "phpstan/phpstan-strict-rules": "^1.0",
                "phpunit/phpunit": "^9.5"
            },
            "type": "phpstan-extension",
            "extra": {
                "phpstan": {
                    "includes": [
                        "extension.neon",
                        "rules.neon"
                    ]
                }
            },
            "autoload": {
                "psr-4": {
                    "PHPStan\\": "src/"
                }
            },
            "notification-url": "https://packagist.org/downloads/",
            "license": [
                "MIT"
            ],
            "description": "PHPUnit extensions and rules for PHPStan",
            "support": {
                "issues": "https://github.com/phpstan/phpstan-phpunit/issues",
                "source": "https://github.com/phpstan/phpstan-phpunit/tree/1.1.1"
            },
            "time": "2022-04-20T15:24:25+00:00"
        },
        {
            "name": "phpstan/phpstan-strict-rules",
            "version": "1.4.3",
            "source": {
                "type": "git",
                "url": "https://github.com/phpstan/phpstan-strict-rules.git",
                "reference": "431b3d6e8040075de196680cd5bc95735987b4ae"
            },
            "dist": {
                "type": "zip",
                "url": "https://api.github.com/repos/phpstan/phpstan-strict-rules/zipball/431b3d6e8040075de196680cd5bc95735987b4ae",
                "reference": "431b3d6e8040075de196680cd5bc95735987b4ae",
                "shasum": ""
            },
            "require": {
                "php": "^7.2 || ^8.0",
                "phpstan/phpstan": "^1.8.3"
            },
            "require-dev": {
                "nikic/php-parser": "^4.13.0",
                "php-parallel-lint/php-parallel-lint": "^1.2",
                "phpstan/phpstan-phpunit": "^1.0",
                "phpunit/phpunit": "^9.5"
            },
            "type": "phpstan-extension",
            "extra": {
                "phpstan": {
                    "includes": [
                        "rules.neon"
                    ]
                }
            },
            "autoload": {
                "psr-4": {
                    "PHPStan\\": "src/"
                }
            },
            "notification-url": "https://packagist.org/downloads/",
            "license": [
                "MIT"
            ],
            "description": "Extra strict and opinionated rules for PHPStan",
            "support": {
                "issues": "https://github.com/phpstan/phpstan-strict-rules/issues",
                "source": "https://github.com/phpstan/phpstan-strict-rules/tree/1.4.3"
            },
            "time": "2022-08-26T15:05:46+00:00"
        },
        {
            "name": "phpunit/php-code-coverage",
<<<<<<< HEAD
            "version": "9.2.15",
            "source": {
                "type": "git",
                "url": "https://github.com/sebastianbergmann/php-code-coverage.git",
                "reference": "2e9da11878c4202f97915c1cb4bb1ca318a63f5f"
            },
            "dist": {
                "type": "zip",
                "url": "https://api.github.com/repos/sebastianbergmann/php-code-coverage/zipball/2e9da11878c4202f97915c1cb4bb1ca318a63f5f",
                "reference": "2e9da11878c4202f97915c1cb4bb1ca318a63f5f",
=======
            "version": "9.2.17",
            "source": {
                "type": "git",
                "url": "https://github.com/sebastianbergmann/php-code-coverage.git",
                "reference": "aa94dc41e8661fe90c7316849907cba3007b10d8"
            },
            "dist": {
                "type": "zip",
                "url": "https://api.github.com/repos/sebastianbergmann/php-code-coverage/zipball/aa94dc41e8661fe90c7316849907cba3007b10d8",
                "reference": "aa94dc41e8661fe90c7316849907cba3007b10d8",
>>>>>>> 441b06f6
                "shasum": ""
            },
            "require": {
                "ext-dom": "*",
                "ext-libxml": "*",
                "ext-xmlwriter": "*",
                "nikic/php-parser": "^4.13.0",
                "php": ">=7.3",
                "phpunit/php-file-iterator": "^3.0.3",
                "phpunit/php-text-template": "^2.0.2",
                "sebastian/code-unit-reverse-lookup": "^2.0.2",
                "sebastian/complexity": "^2.0",
                "sebastian/environment": "^5.1.2",
                "sebastian/lines-of-code": "^1.0.3",
                "sebastian/version": "^3.0.1",
                "theseer/tokenizer": "^1.2.0"
            },
            "require-dev": {
                "phpunit/phpunit": "^9.3"
            },
            "suggest": {
                "ext-pcov": "*",
                "ext-xdebug": "*"
            },
            "type": "library",
            "extra": {
                "branch-alias": {
                    "dev-master": "9.2-dev"
                }
            },
            "autoload": {
                "classmap": [
                    "src/"
                ]
            },
            "notification-url": "https://packagist.org/downloads/",
            "license": [
                "BSD-3-Clause"
            ],
            "authors": [
                {
                    "name": "Sebastian Bergmann",
                    "email": "sebastian@phpunit.de",
                    "role": "lead"
                }
            ],
            "description": "Library that provides collection, processing, and rendering functionality for PHP code coverage information.",
            "homepage": "https://github.com/sebastianbergmann/php-code-coverage",
            "keywords": [
                "coverage",
                "testing",
                "xunit"
            ],
            "support": {
                "issues": "https://github.com/sebastianbergmann/php-code-coverage/issues",
<<<<<<< HEAD
                "source": "https://github.com/sebastianbergmann/php-code-coverage/tree/9.2.15"
=======
                "source": "https://github.com/sebastianbergmann/php-code-coverage/tree/9.2.17"
>>>>>>> 441b06f6
            },
            "funding": [
                {
                    "url": "https://github.com/sebastianbergmann",
                    "type": "github"
                }
            ],
<<<<<<< HEAD
            "time": "2022-03-07T09:28:20+00:00"
=======
            "time": "2022-08-30T12:24:04+00:00"
>>>>>>> 441b06f6
        },
        {
            "name": "phpunit/php-file-iterator",
            "version": "3.0.6",
            "source": {
                "type": "git",
                "url": "https://github.com/sebastianbergmann/php-file-iterator.git",
                "reference": "cf1c2e7c203ac650e352f4cc675a7021e7d1b3cf"
            },
            "dist": {
                "type": "zip",
                "url": "https://api.github.com/repos/sebastianbergmann/php-file-iterator/zipball/cf1c2e7c203ac650e352f4cc675a7021e7d1b3cf",
                "reference": "cf1c2e7c203ac650e352f4cc675a7021e7d1b3cf",
                "shasum": ""
            },
            "require": {
                "php": ">=7.3"
            },
            "require-dev": {
                "phpunit/phpunit": "^9.3"
            },
            "type": "library",
            "extra": {
                "branch-alias": {
                    "dev-master": "3.0-dev"
                }
            },
            "autoload": {
                "classmap": [
                    "src/"
                ]
            },
            "notification-url": "https://packagist.org/downloads/",
            "license": [
                "BSD-3-Clause"
            ],
            "authors": [
                {
                    "name": "Sebastian Bergmann",
                    "email": "sebastian@phpunit.de",
                    "role": "lead"
                }
            ],
            "description": "FilterIterator implementation that filters files based on a list of suffixes.",
            "homepage": "https://github.com/sebastianbergmann/php-file-iterator/",
            "keywords": [
                "filesystem",
                "iterator"
            ],
            "support": {
                "issues": "https://github.com/sebastianbergmann/php-file-iterator/issues",
                "source": "https://github.com/sebastianbergmann/php-file-iterator/tree/3.0.6"
            },
            "funding": [
                {
                    "url": "https://github.com/sebastianbergmann",
                    "type": "github"
                }
            ],
            "time": "2021-12-02T12:48:52+00:00"
        },
        {
            "name": "phpunit/php-invoker",
            "version": "3.1.1",
            "source": {
                "type": "git",
                "url": "https://github.com/sebastianbergmann/php-invoker.git",
                "reference": "5a10147d0aaf65b58940a0b72f71c9ac0423cc67"
            },
            "dist": {
                "type": "zip",
                "url": "https://api.github.com/repos/sebastianbergmann/php-invoker/zipball/5a10147d0aaf65b58940a0b72f71c9ac0423cc67",
                "reference": "5a10147d0aaf65b58940a0b72f71c9ac0423cc67",
                "shasum": ""
            },
            "require": {
                "php": ">=7.3"
            },
            "require-dev": {
                "ext-pcntl": "*",
                "phpunit/phpunit": "^9.3"
            },
            "suggest": {
                "ext-pcntl": "*"
            },
            "type": "library",
            "extra": {
                "branch-alias": {
                    "dev-master": "3.1-dev"
                }
            },
            "autoload": {
                "classmap": [
                    "src/"
                ]
            },
            "notification-url": "https://packagist.org/downloads/",
            "license": [
                "BSD-3-Clause"
            ],
            "authors": [
                {
                    "name": "Sebastian Bergmann",
                    "email": "sebastian@phpunit.de",
                    "role": "lead"
                }
            ],
            "description": "Invoke callables with a timeout",
            "homepage": "https://github.com/sebastianbergmann/php-invoker/",
            "keywords": [
                "process"
            ],
            "support": {
                "issues": "https://github.com/sebastianbergmann/php-invoker/issues",
                "source": "https://github.com/sebastianbergmann/php-invoker/tree/3.1.1"
            },
            "funding": [
                {
                    "url": "https://github.com/sebastianbergmann",
                    "type": "github"
                }
            ],
            "time": "2020-09-28T05:58:55+00:00"
        },
        {
            "name": "phpunit/php-text-template",
            "version": "2.0.4",
            "source": {
                "type": "git",
                "url": "https://github.com/sebastianbergmann/php-text-template.git",
                "reference": "5da5f67fc95621df9ff4c4e5a84d6a8a2acf7c28"
            },
            "dist": {
                "type": "zip",
                "url": "https://api.github.com/repos/sebastianbergmann/php-text-template/zipball/5da5f67fc95621df9ff4c4e5a84d6a8a2acf7c28",
                "reference": "5da5f67fc95621df9ff4c4e5a84d6a8a2acf7c28",
                "shasum": ""
            },
            "require": {
                "php": ">=7.3"
            },
            "require-dev": {
                "phpunit/phpunit": "^9.3"
            },
            "type": "library",
            "extra": {
                "branch-alias": {
                    "dev-master": "2.0-dev"
                }
            },
            "autoload": {
                "classmap": [
                    "src/"
                ]
            },
            "notification-url": "https://packagist.org/downloads/",
            "license": [
                "BSD-3-Clause"
            ],
            "authors": [
                {
                    "name": "Sebastian Bergmann",
                    "email": "sebastian@phpunit.de",
                    "role": "lead"
                }
            ],
            "description": "Simple template engine.",
            "homepage": "https://github.com/sebastianbergmann/php-text-template/",
            "keywords": [
                "template"
            ],
            "support": {
                "issues": "https://github.com/sebastianbergmann/php-text-template/issues",
                "source": "https://github.com/sebastianbergmann/php-text-template/tree/2.0.4"
            },
            "funding": [
                {
                    "url": "https://github.com/sebastianbergmann",
                    "type": "github"
                }
            ],
            "time": "2020-10-26T05:33:50+00:00"
        },
        {
            "name": "phpunit/php-timer",
            "version": "5.0.3",
            "source": {
                "type": "git",
                "url": "https://github.com/sebastianbergmann/php-timer.git",
                "reference": "5a63ce20ed1b5bf577850e2c4e87f4aa902afbd2"
            },
            "dist": {
                "type": "zip",
                "url": "https://api.github.com/repos/sebastianbergmann/php-timer/zipball/5a63ce20ed1b5bf577850e2c4e87f4aa902afbd2",
                "reference": "5a63ce20ed1b5bf577850e2c4e87f4aa902afbd2",
                "shasum": ""
            },
            "require": {
                "php": ">=7.3"
            },
            "require-dev": {
                "phpunit/phpunit": "^9.3"
            },
            "type": "library",
            "extra": {
                "branch-alias": {
                    "dev-master": "5.0-dev"
                }
            },
            "autoload": {
                "classmap": [
                    "src/"
                ]
            },
            "notification-url": "https://packagist.org/downloads/",
            "license": [
                "BSD-3-Clause"
            ],
            "authors": [
                {
                    "name": "Sebastian Bergmann",
                    "email": "sebastian@phpunit.de",
                    "role": "lead"
                }
            ],
            "description": "Utility class for timing",
            "homepage": "https://github.com/sebastianbergmann/php-timer/",
            "keywords": [
                "timer"
            ],
            "support": {
                "issues": "https://github.com/sebastianbergmann/php-timer/issues",
                "source": "https://github.com/sebastianbergmann/php-timer/tree/5.0.3"
            },
            "funding": [
                {
                    "url": "https://github.com/sebastianbergmann",
                    "type": "github"
                }
            ],
            "time": "2020-10-26T13:16:10+00:00"
        },
        {
            "name": "phpunit/phpunit",
<<<<<<< HEAD
            "version": "9.5.21",
            "source": {
                "type": "git",
                "url": "https://github.com/sebastianbergmann/phpunit.git",
                "reference": "0e32b76be457de00e83213528f6bb37e2a38fcb1"
            },
            "dist": {
                "type": "zip",
                "url": "https://api.github.com/repos/sebastianbergmann/phpunit/zipball/0e32b76be457de00e83213528f6bb37e2a38fcb1",
                "reference": "0e32b76be457de00e83213528f6bb37e2a38fcb1",
=======
            "version": "9.5.24",
            "source": {
                "type": "git",
                "url": "https://github.com/sebastianbergmann/phpunit.git",
                "reference": "d0aa6097bef9fd42458a9b3c49da32c6ce6129c5"
            },
            "dist": {
                "type": "zip",
                "url": "https://api.github.com/repos/sebastianbergmann/phpunit/zipball/d0aa6097bef9fd42458a9b3c49da32c6ce6129c5",
                "reference": "d0aa6097bef9fd42458a9b3c49da32c6ce6129c5",
>>>>>>> 441b06f6
                "shasum": ""
            },
            "require": {
                "doctrine/instantiator": "^1.3.1",
                "ext-dom": "*",
                "ext-json": "*",
                "ext-libxml": "*",
                "ext-mbstring": "*",
                "ext-xml": "*",
                "ext-xmlwriter": "*",
                "myclabs/deep-copy": "^1.10.1",
                "phar-io/manifest": "^2.0.3",
                "phar-io/version": "^3.0.2",
                "php": ">=7.3",
                "phpspec/prophecy": "^1.12.1",
                "phpunit/php-code-coverage": "^9.2.13",
                "phpunit/php-file-iterator": "^3.0.5",
                "phpunit/php-invoker": "^3.1.1",
                "phpunit/php-text-template": "^2.0.3",
                "phpunit/php-timer": "^5.0.2",
                "sebastian/cli-parser": "^1.0.1",
                "sebastian/code-unit": "^1.0.6",
                "sebastian/comparator": "^4.0.5",
                "sebastian/diff": "^4.0.3",
                "sebastian/environment": "^5.1.3",
                "sebastian/exporter": "^4.0.3",
                "sebastian/global-state": "^5.0.1",
                "sebastian/object-enumerator": "^4.0.3",
                "sebastian/resource-operations": "^3.0.3",
                "sebastian/type": "^3.1",
                "sebastian/version": "^3.0.2"
            },
            "require-dev": {
                "phpspec/prophecy-phpunit": "^2.0.1"
            },
            "suggest": {
                "ext-soap": "*",
                "ext-xdebug": "*"
            },
            "bin": [
                "phpunit"
            ],
            "type": "library",
            "extra": {
                "branch-alias": {
                    "dev-master": "9.5-dev"
                }
            },
            "autoload": {
                "files": [
                    "src/Framework/Assert/Functions.php"
                ],
                "classmap": [
                    "src/"
                ]
            },
            "notification-url": "https://packagist.org/downloads/",
            "license": [
                "BSD-3-Clause"
            ],
            "authors": [
                {
                    "name": "Sebastian Bergmann",
                    "email": "sebastian@phpunit.de",
                    "role": "lead"
                }
            ],
            "description": "The PHP Unit Testing framework.",
            "homepage": "https://phpunit.de/",
            "keywords": [
                "phpunit",
                "testing",
                "xunit"
            ],
            "support": {
                "issues": "https://github.com/sebastianbergmann/phpunit/issues",
<<<<<<< HEAD
                "source": "https://github.com/sebastianbergmann/phpunit/tree/9.5.21"
=======
                "source": "https://github.com/sebastianbergmann/phpunit/tree/9.5.24"
>>>>>>> 441b06f6
            },
            "funding": [
                {
                    "url": "https://phpunit.de/sponsors.html",
                    "type": "custom"
                },
                {
                    "url": "https://github.com/sebastianbergmann",
                    "type": "github"
                }
            ],
<<<<<<< HEAD
            "time": "2022-06-19T12:14:25+00:00"
=======
            "time": "2022-08-30T07:42:16+00:00"
>>>>>>> 441b06f6
        },
        {
            "name": "sebastian/cli-parser",
            "version": "1.0.1",
            "source": {
                "type": "git",
                "url": "https://github.com/sebastianbergmann/cli-parser.git",
                "reference": "442e7c7e687e42adc03470c7b668bc4b2402c0b2"
            },
            "dist": {
                "type": "zip",
                "url": "https://api.github.com/repos/sebastianbergmann/cli-parser/zipball/442e7c7e687e42adc03470c7b668bc4b2402c0b2",
                "reference": "442e7c7e687e42adc03470c7b668bc4b2402c0b2",
                "shasum": ""
            },
            "require": {
                "php": ">=7.3"
            },
            "require-dev": {
                "phpunit/phpunit": "^9.3"
            },
            "type": "library",
            "extra": {
                "branch-alias": {
                    "dev-master": "1.0-dev"
                }
            },
            "autoload": {
                "classmap": [
                    "src/"
                ]
            },
            "notification-url": "https://packagist.org/downloads/",
            "license": [
                "BSD-3-Clause"
            ],
            "authors": [
                {
                    "name": "Sebastian Bergmann",
                    "email": "sebastian@phpunit.de",
                    "role": "lead"
                }
            ],
            "description": "Library for parsing CLI options",
            "homepage": "https://github.com/sebastianbergmann/cli-parser",
            "support": {
                "issues": "https://github.com/sebastianbergmann/cli-parser/issues",
                "source": "https://github.com/sebastianbergmann/cli-parser/tree/1.0.1"
            },
            "funding": [
                {
                    "url": "https://github.com/sebastianbergmann",
                    "type": "github"
                }
            ],
            "time": "2020-09-28T06:08:49+00:00"
        },
        {
            "name": "sebastian/code-unit",
            "version": "1.0.8",
            "source": {
                "type": "git",
                "url": "https://github.com/sebastianbergmann/code-unit.git",
                "reference": "1fc9f64c0927627ef78ba436c9b17d967e68e120"
            },
            "dist": {
                "type": "zip",
                "url": "https://api.github.com/repos/sebastianbergmann/code-unit/zipball/1fc9f64c0927627ef78ba436c9b17d967e68e120",
                "reference": "1fc9f64c0927627ef78ba436c9b17d967e68e120",
                "shasum": ""
            },
            "require": {
                "php": ">=7.3"
            },
            "require-dev": {
                "phpunit/phpunit": "^9.3"
            },
            "type": "library",
            "extra": {
                "branch-alias": {
                    "dev-master": "1.0-dev"
                }
            },
            "autoload": {
                "classmap": [
                    "src/"
                ]
            },
            "notification-url": "https://packagist.org/downloads/",
            "license": [
                "BSD-3-Clause"
            ],
            "authors": [
                {
                    "name": "Sebastian Bergmann",
                    "email": "sebastian@phpunit.de",
                    "role": "lead"
                }
            ],
            "description": "Collection of value objects that represent the PHP code units",
            "homepage": "https://github.com/sebastianbergmann/code-unit",
            "support": {
                "issues": "https://github.com/sebastianbergmann/code-unit/issues",
                "source": "https://github.com/sebastianbergmann/code-unit/tree/1.0.8"
            },
            "funding": [
                {
                    "url": "https://github.com/sebastianbergmann",
                    "type": "github"
                }
            ],
            "time": "2020-10-26T13:08:54+00:00"
        },
        {
            "name": "sebastian/code-unit-reverse-lookup",
            "version": "2.0.3",
            "source": {
                "type": "git",
                "url": "https://github.com/sebastianbergmann/code-unit-reverse-lookup.git",
                "reference": "ac91f01ccec49fb77bdc6fd1e548bc70f7faa3e5"
            },
            "dist": {
                "type": "zip",
                "url": "https://api.github.com/repos/sebastianbergmann/code-unit-reverse-lookup/zipball/ac91f01ccec49fb77bdc6fd1e548bc70f7faa3e5",
                "reference": "ac91f01ccec49fb77bdc6fd1e548bc70f7faa3e5",
                "shasum": ""
            },
            "require": {
                "php": ">=7.3"
            },
            "require-dev": {
                "phpunit/phpunit": "^9.3"
            },
            "type": "library",
            "extra": {
                "branch-alias": {
                    "dev-master": "2.0-dev"
                }
            },
            "autoload": {
                "classmap": [
                    "src/"
                ]
            },
            "notification-url": "https://packagist.org/downloads/",
            "license": [
                "BSD-3-Clause"
            ],
            "authors": [
                {
                    "name": "Sebastian Bergmann",
                    "email": "sebastian@phpunit.de"
                }
            ],
            "description": "Looks up which function or method a line of code belongs to",
            "homepage": "https://github.com/sebastianbergmann/code-unit-reverse-lookup/",
            "support": {
                "issues": "https://github.com/sebastianbergmann/code-unit-reverse-lookup/issues",
                "source": "https://github.com/sebastianbergmann/code-unit-reverse-lookup/tree/2.0.3"
            },
            "funding": [
                {
                    "url": "https://github.com/sebastianbergmann",
                    "type": "github"
                }
            ],
            "time": "2020-09-28T05:30:19+00:00"
        },
        {
            "name": "sebastian/comparator",
            "version": "4.0.8",
            "source": {
                "type": "git",
                "url": "https://github.com/sebastianbergmann/comparator.git",
                "reference": "fa0f136dd2334583309d32b62544682ee972b51a"
            },
            "dist": {
                "type": "zip",
                "url": "https://api.github.com/repos/sebastianbergmann/comparator/zipball/fa0f136dd2334583309d32b62544682ee972b51a",
                "reference": "fa0f136dd2334583309d32b62544682ee972b51a",
                "shasum": ""
            },
            "require": {
                "php": ">=7.3",
                "sebastian/diff": "^4.0",
                "sebastian/exporter": "^4.0"
            },
            "require-dev": {
                "phpunit/phpunit": "^9.3"
            },
            "type": "library",
            "extra": {
                "branch-alias": {
                    "dev-master": "4.0-dev"
                }
            },
            "autoload": {
                "classmap": [
                    "src/"
                ]
            },
            "notification-url": "https://packagist.org/downloads/",
            "license": [
                "BSD-3-Clause"
            ],
            "authors": [
                {
                    "name": "Sebastian Bergmann",
                    "email": "sebastian@phpunit.de"
                },
                {
                    "name": "Jeff Welch",
                    "email": "whatthejeff@gmail.com"
                },
                {
                    "name": "Volker Dusch",
                    "email": "github@wallbash.com"
                },
                {
                    "name": "Bernhard Schussek",
                    "email": "bschussek@2bepublished.at"
                }
            ],
            "description": "Provides the functionality to compare PHP values for equality",
            "homepage": "https://github.com/sebastianbergmann/comparator",
            "keywords": [
                "comparator",
                "compare",
                "equality"
            ],
            "support": {
                "issues": "https://github.com/sebastianbergmann/comparator/issues",
                "source": "https://github.com/sebastianbergmann/comparator/tree/4.0.8"
            },
            "funding": [
                {
                    "url": "https://github.com/sebastianbergmann",
                    "type": "github"
                }
            ],
            "time": "2022-09-14T12:41:17+00:00"
        },
        {
            "name": "sebastian/complexity",
            "version": "2.0.2",
            "source": {
                "type": "git",
                "url": "https://github.com/sebastianbergmann/complexity.git",
                "reference": "739b35e53379900cc9ac327b2147867b8b6efd88"
            },
            "dist": {
                "type": "zip",
                "url": "https://api.github.com/repos/sebastianbergmann/complexity/zipball/739b35e53379900cc9ac327b2147867b8b6efd88",
                "reference": "739b35e53379900cc9ac327b2147867b8b6efd88",
                "shasum": ""
            },
            "require": {
                "nikic/php-parser": "^4.7",
                "php": ">=7.3"
            },
            "require-dev": {
                "phpunit/phpunit": "^9.3"
            },
            "type": "library",
            "extra": {
                "branch-alias": {
                    "dev-master": "2.0-dev"
                }
            },
            "autoload": {
                "classmap": [
                    "src/"
                ]
            },
            "notification-url": "https://packagist.org/downloads/",
            "license": [
                "BSD-3-Clause"
            ],
            "authors": [
                {
                    "name": "Sebastian Bergmann",
                    "email": "sebastian@phpunit.de",
                    "role": "lead"
                }
            ],
            "description": "Library for calculating the complexity of PHP code units",
            "homepage": "https://github.com/sebastianbergmann/complexity",
            "support": {
                "issues": "https://github.com/sebastianbergmann/complexity/issues",
                "source": "https://github.com/sebastianbergmann/complexity/tree/2.0.2"
            },
            "funding": [
                {
                    "url": "https://github.com/sebastianbergmann",
                    "type": "github"
                }
            ],
            "time": "2020-10-26T15:52:27+00:00"
        },
        {
            "name": "sebastian/diff",
            "version": "4.0.4",
            "source": {
                "type": "git",
                "url": "https://github.com/sebastianbergmann/diff.git",
                "reference": "3461e3fccc7cfdfc2720be910d3bd73c69be590d"
            },
            "dist": {
                "type": "zip",
                "url": "https://api.github.com/repos/sebastianbergmann/diff/zipball/3461e3fccc7cfdfc2720be910d3bd73c69be590d",
                "reference": "3461e3fccc7cfdfc2720be910d3bd73c69be590d",
                "shasum": ""
            },
            "require": {
                "php": ">=7.3"
            },
            "require-dev": {
                "phpunit/phpunit": "^9.3",
                "symfony/process": "^4.2 || ^5"
            },
            "type": "library",
            "extra": {
                "branch-alias": {
                    "dev-master": "4.0-dev"
                }
            },
            "autoload": {
                "classmap": [
                    "src/"
                ]
            },
            "notification-url": "https://packagist.org/downloads/",
            "license": [
                "BSD-3-Clause"
            ],
            "authors": [
                {
                    "name": "Sebastian Bergmann",
                    "email": "sebastian@phpunit.de"
                },
                {
                    "name": "Kore Nordmann",
                    "email": "mail@kore-nordmann.de"
                }
            ],
            "description": "Diff implementation",
            "homepage": "https://github.com/sebastianbergmann/diff",
            "keywords": [
                "diff",
                "udiff",
                "unidiff",
                "unified diff"
            ],
            "support": {
                "issues": "https://github.com/sebastianbergmann/diff/issues",
                "source": "https://github.com/sebastianbergmann/diff/tree/4.0.4"
            },
            "funding": [
                {
                    "url": "https://github.com/sebastianbergmann",
                    "type": "github"
                }
            ],
            "time": "2020-10-26T13:10:38+00:00"
        },
        {
            "name": "sebastian/environment",
            "version": "5.1.4",
            "source": {
                "type": "git",
                "url": "https://github.com/sebastianbergmann/environment.git",
                "reference": "1b5dff7bb151a4db11d49d90e5408e4e938270f7"
            },
            "dist": {
                "type": "zip",
                "url": "https://api.github.com/repos/sebastianbergmann/environment/zipball/1b5dff7bb151a4db11d49d90e5408e4e938270f7",
                "reference": "1b5dff7bb151a4db11d49d90e5408e4e938270f7",
                "shasum": ""
            },
            "require": {
                "php": ">=7.3"
            },
            "require-dev": {
                "phpunit/phpunit": "^9.3"
            },
            "suggest": {
                "ext-posix": "*"
            },
            "type": "library",
            "extra": {
                "branch-alias": {
                    "dev-master": "5.1-dev"
                }
            },
            "autoload": {
                "classmap": [
                    "src/"
                ]
            },
            "notification-url": "https://packagist.org/downloads/",
            "license": [
                "BSD-3-Clause"
            ],
            "authors": [
                {
                    "name": "Sebastian Bergmann",
                    "email": "sebastian@phpunit.de"
                }
            ],
            "description": "Provides functionality to handle HHVM/PHP environments",
            "homepage": "http://www.github.com/sebastianbergmann/environment",
            "keywords": [
                "Xdebug",
                "environment",
                "hhvm"
            ],
            "support": {
                "issues": "https://github.com/sebastianbergmann/environment/issues",
                "source": "https://github.com/sebastianbergmann/environment/tree/5.1.4"
            },
            "funding": [
                {
                    "url": "https://github.com/sebastianbergmann",
                    "type": "github"
                }
            ],
            "time": "2022-04-03T09:37:03+00:00"
        },
        {
            "name": "sebastian/exporter",
            "version": "4.0.5",
            "source": {
                "type": "git",
                "url": "https://github.com/sebastianbergmann/exporter.git",
                "reference": "ac230ed27f0f98f597c8a2b6eb7ac563af5e5b9d"
            },
            "dist": {
                "type": "zip",
                "url": "https://api.github.com/repos/sebastianbergmann/exporter/zipball/ac230ed27f0f98f597c8a2b6eb7ac563af5e5b9d",
                "reference": "ac230ed27f0f98f597c8a2b6eb7ac563af5e5b9d",
                "shasum": ""
            },
            "require": {
                "php": ">=7.3",
                "sebastian/recursion-context": "^4.0"
            },
            "require-dev": {
                "ext-mbstring": "*",
                "phpunit/phpunit": "^9.3"
            },
            "type": "library",
            "extra": {
                "branch-alias": {
                    "dev-master": "4.0-dev"
                }
            },
            "autoload": {
                "classmap": [
                    "src/"
                ]
            },
            "notification-url": "https://packagist.org/downloads/",
            "license": [
                "BSD-3-Clause"
            ],
            "authors": [
                {
                    "name": "Sebastian Bergmann",
                    "email": "sebastian@phpunit.de"
                },
                {
                    "name": "Jeff Welch",
                    "email": "whatthejeff@gmail.com"
                },
                {
                    "name": "Volker Dusch",
                    "email": "github@wallbash.com"
                },
                {
                    "name": "Adam Harvey",
                    "email": "aharvey@php.net"
                },
                {
                    "name": "Bernhard Schussek",
                    "email": "bschussek@gmail.com"
                }
            ],
            "description": "Provides the functionality to export PHP variables for visualization",
            "homepage": "https://www.github.com/sebastianbergmann/exporter",
            "keywords": [
                "export",
                "exporter"
            ],
            "support": {
                "issues": "https://github.com/sebastianbergmann/exporter/issues",
                "source": "https://github.com/sebastianbergmann/exporter/tree/4.0.5"
            },
            "funding": [
                {
                    "url": "https://github.com/sebastianbergmann",
                    "type": "github"
                }
            ],
            "time": "2022-09-14T06:03:37+00:00"
        },
        {
            "name": "sebastian/global-state",
            "version": "5.0.5",
            "source": {
                "type": "git",
                "url": "https://github.com/sebastianbergmann/global-state.git",
                "reference": "0ca8db5a5fc9c8646244e629625ac486fa286bf2"
            },
            "dist": {
                "type": "zip",
                "url": "https://api.github.com/repos/sebastianbergmann/global-state/zipball/0ca8db5a5fc9c8646244e629625ac486fa286bf2",
                "reference": "0ca8db5a5fc9c8646244e629625ac486fa286bf2",
                "shasum": ""
            },
            "require": {
                "php": ">=7.3",
                "sebastian/object-reflector": "^2.0",
                "sebastian/recursion-context": "^4.0"
            },
            "require-dev": {
                "ext-dom": "*",
                "phpunit/phpunit": "^9.3"
            },
            "suggest": {
                "ext-uopz": "*"
            },
            "type": "library",
            "extra": {
                "branch-alias": {
                    "dev-master": "5.0-dev"
                }
            },
            "autoload": {
                "classmap": [
                    "src/"
                ]
            },
            "notification-url": "https://packagist.org/downloads/",
            "license": [
                "BSD-3-Clause"
            ],
            "authors": [
                {
                    "name": "Sebastian Bergmann",
                    "email": "sebastian@phpunit.de"
                }
            ],
            "description": "Snapshotting of global state",
            "homepage": "http://www.github.com/sebastianbergmann/global-state",
            "keywords": [
                "global state"
            ],
            "support": {
                "issues": "https://github.com/sebastianbergmann/global-state/issues",
                "source": "https://github.com/sebastianbergmann/global-state/tree/5.0.5"
            },
            "funding": [
                {
                    "url": "https://github.com/sebastianbergmann",
                    "type": "github"
                }
            ],
            "time": "2022-02-14T08:28:10+00:00"
        },
        {
            "name": "sebastian/lines-of-code",
            "version": "1.0.3",
            "source": {
                "type": "git",
                "url": "https://github.com/sebastianbergmann/lines-of-code.git",
                "reference": "c1c2e997aa3146983ed888ad08b15470a2e22ecc"
            },
            "dist": {
                "type": "zip",
                "url": "https://api.github.com/repos/sebastianbergmann/lines-of-code/zipball/c1c2e997aa3146983ed888ad08b15470a2e22ecc",
                "reference": "c1c2e997aa3146983ed888ad08b15470a2e22ecc",
                "shasum": ""
            },
            "require": {
                "nikic/php-parser": "^4.6",
                "php": ">=7.3"
            },
            "require-dev": {
                "phpunit/phpunit": "^9.3"
            },
            "type": "library",
            "extra": {
                "branch-alias": {
                    "dev-master": "1.0-dev"
                }
            },
            "autoload": {
                "classmap": [
                    "src/"
                ]
            },
            "notification-url": "https://packagist.org/downloads/",
            "license": [
                "BSD-3-Clause"
            ],
            "authors": [
                {
                    "name": "Sebastian Bergmann",
                    "email": "sebastian@phpunit.de",
                    "role": "lead"
                }
            ],
            "description": "Library for counting the lines of code in PHP source code",
            "homepage": "https://github.com/sebastianbergmann/lines-of-code",
            "support": {
                "issues": "https://github.com/sebastianbergmann/lines-of-code/issues",
                "source": "https://github.com/sebastianbergmann/lines-of-code/tree/1.0.3"
            },
            "funding": [
                {
                    "url": "https://github.com/sebastianbergmann",
                    "type": "github"
                }
            ],
            "time": "2020-11-28T06:42:11+00:00"
        },
        {
            "name": "sebastian/object-enumerator",
            "version": "4.0.4",
            "source": {
                "type": "git",
                "url": "https://github.com/sebastianbergmann/object-enumerator.git",
                "reference": "5c9eeac41b290a3712d88851518825ad78f45c71"
            },
            "dist": {
                "type": "zip",
                "url": "https://api.github.com/repos/sebastianbergmann/object-enumerator/zipball/5c9eeac41b290a3712d88851518825ad78f45c71",
                "reference": "5c9eeac41b290a3712d88851518825ad78f45c71",
                "shasum": ""
            },
            "require": {
                "php": ">=7.3",
                "sebastian/object-reflector": "^2.0",
                "sebastian/recursion-context": "^4.0"
            },
            "require-dev": {
                "phpunit/phpunit": "^9.3"
            },
            "type": "library",
            "extra": {
                "branch-alias": {
                    "dev-master": "4.0-dev"
                }
            },
            "autoload": {
                "classmap": [
                    "src/"
                ]
            },
            "notification-url": "https://packagist.org/downloads/",
            "license": [
                "BSD-3-Clause"
            ],
            "authors": [
                {
                    "name": "Sebastian Bergmann",
                    "email": "sebastian@phpunit.de"
                }
            ],
            "description": "Traverses array structures and object graphs to enumerate all referenced objects",
            "homepage": "https://github.com/sebastianbergmann/object-enumerator/",
            "support": {
                "issues": "https://github.com/sebastianbergmann/object-enumerator/issues",
                "source": "https://github.com/sebastianbergmann/object-enumerator/tree/4.0.4"
            },
            "funding": [
                {
                    "url": "https://github.com/sebastianbergmann",
                    "type": "github"
                }
            ],
            "time": "2020-10-26T13:12:34+00:00"
        },
        {
            "name": "sebastian/object-reflector",
            "version": "2.0.4",
            "source": {
                "type": "git",
                "url": "https://github.com/sebastianbergmann/object-reflector.git",
                "reference": "b4f479ebdbf63ac605d183ece17d8d7fe49c15c7"
            },
            "dist": {
                "type": "zip",
                "url": "https://api.github.com/repos/sebastianbergmann/object-reflector/zipball/b4f479ebdbf63ac605d183ece17d8d7fe49c15c7",
                "reference": "b4f479ebdbf63ac605d183ece17d8d7fe49c15c7",
                "shasum": ""
            },
            "require": {
                "php": ">=7.3"
            },
            "require-dev": {
                "phpunit/phpunit": "^9.3"
            },
            "type": "library",
            "extra": {
                "branch-alias": {
                    "dev-master": "2.0-dev"
                }
            },
            "autoload": {
                "classmap": [
                    "src/"
                ]
            },
            "notification-url": "https://packagist.org/downloads/",
            "license": [
                "BSD-3-Clause"
            ],
            "authors": [
                {
                    "name": "Sebastian Bergmann",
                    "email": "sebastian@phpunit.de"
                }
            ],
            "description": "Allows reflection of object attributes, including inherited and non-public ones",
            "homepage": "https://github.com/sebastianbergmann/object-reflector/",
            "support": {
                "issues": "https://github.com/sebastianbergmann/object-reflector/issues",
                "source": "https://github.com/sebastianbergmann/object-reflector/tree/2.0.4"
            },
            "funding": [
                {
                    "url": "https://github.com/sebastianbergmann",
                    "type": "github"
                }
            ],
            "time": "2020-10-26T13:14:26+00:00"
        },
        {
            "name": "sebastian/recursion-context",
            "version": "4.0.4",
            "source": {
                "type": "git",
                "url": "https://github.com/sebastianbergmann/recursion-context.git",
                "reference": "cd9d8cf3c5804de4341c283ed787f099f5506172"
            },
            "dist": {
                "type": "zip",
                "url": "https://api.github.com/repos/sebastianbergmann/recursion-context/zipball/cd9d8cf3c5804de4341c283ed787f099f5506172",
                "reference": "cd9d8cf3c5804de4341c283ed787f099f5506172",
                "shasum": ""
            },
            "require": {
                "php": ">=7.3"
            },
            "require-dev": {
                "phpunit/phpunit": "^9.3"
            },
            "type": "library",
            "extra": {
                "branch-alias": {
                    "dev-master": "4.0-dev"
                }
            },
            "autoload": {
                "classmap": [
                    "src/"
                ]
            },
            "notification-url": "https://packagist.org/downloads/",
            "license": [
                "BSD-3-Clause"
            ],
            "authors": [
                {
                    "name": "Sebastian Bergmann",
                    "email": "sebastian@phpunit.de"
                },
                {
                    "name": "Jeff Welch",
                    "email": "whatthejeff@gmail.com"
                },
                {
                    "name": "Adam Harvey",
                    "email": "aharvey@php.net"
                }
            ],
            "description": "Provides functionality to recursively process PHP variables",
            "homepage": "http://www.github.com/sebastianbergmann/recursion-context",
            "support": {
                "issues": "https://github.com/sebastianbergmann/recursion-context/issues",
                "source": "https://github.com/sebastianbergmann/recursion-context/tree/4.0.4"
            },
            "funding": [
                {
                    "url": "https://github.com/sebastianbergmann",
                    "type": "github"
                }
            ],
            "time": "2020-10-26T13:17:30+00:00"
        },
        {
            "name": "sebastian/resource-operations",
            "version": "3.0.3",
            "source": {
                "type": "git",
                "url": "https://github.com/sebastianbergmann/resource-operations.git",
                "reference": "0f4443cb3a1d92ce809899753bc0d5d5a8dd19a8"
            },
            "dist": {
                "type": "zip",
                "url": "https://api.github.com/repos/sebastianbergmann/resource-operations/zipball/0f4443cb3a1d92ce809899753bc0d5d5a8dd19a8",
                "reference": "0f4443cb3a1d92ce809899753bc0d5d5a8dd19a8",
                "shasum": ""
            },
            "require": {
                "php": ">=7.3"
            },
            "require-dev": {
                "phpunit/phpunit": "^9.0"
            },
            "type": "library",
            "extra": {
                "branch-alias": {
                    "dev-master": "3.0-dev"
                }
            },
            "autoload": {
                "classmap": [
                    "src/"
                ]
            },
            "notification-url": "https://packagist.org/downloads/",
            "license": [
                "BSD-3-Clause"
            ],
            "authors": [
                {
                    "name": "Sebastian Bergmann",
                    "email": "sebastian@phpunit.de"
                }
            ],
            "description": "Provides a list of PHP built-in functions that operate on resources",
            "homepage": "https://www.github.com/sebastianbergmann/resource-operations",
            "support": {
                "issues": "https://github.com/sebastianbergmann/resource-operations/issues",
                "source": "https://github.com/sebastianbergmann/resource-operations/tree/3.0.3"
            },
            "funding": [
                {
                    "url": "https://github.com/sebastianbergmann",
                    "type": "github"
                }
            ],
            "time": "2020-09-28T06:45:17+00:00"
        },
        {
            "name": "sebastian/type",
            "version": "3.2.0",
            "source": {
                "type": "git",
                "url": "https://github.com/sebastianbergmann/type.git",
                "reference": "fb3fe09c5f0bae6bc27ef3ce933a1e0ed9464b6e"
            },
            "dist": {
                "type": "zip",
                "url": "https://api.github.com/repos/sebastianbergmann/type/zipball/fb3fe09c5f0bae6bc27ef3ce933a1e0ed9464b6e",
                "reference": "fb3fe09c5f0bae6bc27ef3ce933a1e0ed9464b6e",
                "shasum": ""
            },
            "require": {
                "php": ">=7.3"
            },
            "require-dev": {
                "phpunit/phpunit": "^9.5"
            },
            "type": "library",
            "extra": {
                "branch-alias": {
                    "dev-master": "3.2-dev"
                }
            },
            "autoload": {
                "classmap": [
                    "src/"
                ]
            },
            "notification-url": "https://packagist.org/downloads/",
            "license": [
                "BSD-3-Clause"
            ],
            "authors": [
                {
                    "name": "Sebastian Bergmann",
                    "email": "sebastian@phpunit.de",
                    "role": "lead"
                }
            ],
            "description": "Collection of value objects that represent the types of the PHP type system",
            "homepage": "https://github.com/sebastianbergmann/type",
            "support": {
                "issues": "https://github.com/sebastianbergmann/type/issues",
                "source": "https://github.com/sebastianbergmann/type/tree/3.2.0"
            },
            "funding": [
                {
                    "url": "https://github.com/sebastianbergmann",
                    "type": "github"
                }
            ],
            "time": "2022-09-12T14:47:03+00:00"
        },
        {
            "name": "sebastian/version",
            "version": "3.0.2",
            "source": {
                "type": "git",
                "url": "https://github.com/sebastianbergmann/version.git",
                "reference": "c6c1022351a901512170118436c764e473f6de8c"
            },
            "dist": {
                "type": "zip",
                "url": "https://api.github.com/repos/sebastianbergmann/version/zipball/c6c1022351a901512170118436c764e473f6de8c",
                "reference": "c6c1022351a901512170118436c764e473f6de8c",
                "shasum": ""
            },
            "require": {
                "php": ">=7.3"
            },
            "type": "library",
            "extra": {
                "branch-alias": {
                    "dev-master": "3.0-dev"
                }
            },
            "autoload": {
                "classmap": [
                    "src/"
                ]
            },
            "notification-url": "https://packagist.org/downloads/",
            "license": [
                "BSD-3-Clause"
            ],
            "authors": [
                {
                    "name": "Sebastian Bergmann",
                    "email": "sebastian@phpunit.de",
                    "role": "lead"
                }
            ],
            "description": "Library that helps with managing the version number of Git-hosted PHP projects",
            "homepage": "https://github.com/sebastianbergmann/version",
            "support": {
                "issues": "https://github.com/sebastianbergmann/version/issues",
                "source": "https://github.com/sebastianbergmann/version/tree/3.0.2"
            },
            "funding": [
                {
                    "url": "https://github.com/sebastianbergmann",
                    "type": "github"
                }
            ],
            "time": "2020-09-28T06:39:44+00:00"
        },
        {
            "name": "theseer/tokenizer",
            "version": "1.2.1",
            "source": {
                "type": "git",
                "url": "https://github.com/theseer/tokenizer.git",
                "reference": "34a41e998c2183e22995f158c581e7b5e755ab9e"
            },
            "dist": {
                "type": "zip",
                "url": "https://api.github.com/repos/theseer/tokenizer/zipball/34a41e998c2183e22995f158c581e7b5e755ab9e",
                "reference": "34a41e998c2183e22995f158c581e7b5e755ab9e",
                "shasum": ""
            },
            "require": {
                "ext-dom": "*",
                "ext-tokenizer": "*",
                "ext-xmlwriter": "*",
                "php": "^7.2 || ^8.0"
            },
            "type": "library",
            "autoload": {
                "classmap": [
                    "src/"
                ]
            },
            "notification-url": "https://packagist.org/downloads/",
            "license": [
                "BSD-3-Clause"
            ],
            "authors": [
                {
                    "name": "Arne Blankerts",
                    "email": "arne@blankerts.de",
                    "role": "Developer"
                }
            ],
            "description": "A small library for converting tokenized PHP source code into XML and potentially other formats",
            "support": {
                "issues": "https://github.com/theseer/tokenizer/issues",
                "source": "https://github.com/theseer/tokenizer/tree/1.2.1"
            },
            "funding": [
                {
                    "url": "https://github.com/theseer",
                    "type": "github"
                }
            ],
            "time": "2021-07-28T10:34:58+00:00"
        }
    ],
    "aliases": [],
    "minimum-stability": "stable",
    "stability-flags": {
        "pocketmine/bedrock-block-upgrade-schema": 20,
        "pocketmine/bedrock-data": 20,
        "pocketmine/bedrock-item-upgrade-schema": 20
    },
    "prefer-stable": false,
    "prefer-lowest": false,
    "platform": {
        "php": "^8.0",
        "php-64bit": "*",
        "ext-chunkutils2": "^0.3.1",
        "ext-crypto": "^0.3.1",
        "ext-ctype": "*",
        "ext-curl": "*",
        "ext-date": "*",
        "ext-gmp": "*",
        "ext-hash": "*",
        "ext-igbinary": "^3.0.1",
        "ext-json": "*",
        "ext-leveldb": "^0.2.1 || ^0.3.0",
        "ext-mbstring": "*",
        "ext-morton": "^0.1.0",
        "ext-openssl": "*",
        "ext-pcre": "*",
        "ext-phar": "*",
        "ext-pthreads": "^4.0",
        "ext-reflection": "*",
        "ext-simplexml": "*",
        "ext-sockets": "*",
        "ext-spl": "*",
        "ext-yaml": ">=2.0.0",
        "ext-zip": "*",
        "ext-zlib": ">=1.2.11",
        "composer-runtime-api": "^2.0"
    },
    "platform-dev": [],
    "platform-overrides": {
        "php": "8.0.0"
    },
    "plugin-api-version": "2.3.0"
}<|MERGE_RESOLUTION|>--- conflicted
+++ resolved
@@ -4,11 +4,7 @@
         "Read more about it at https://getcomposer.org/doc/01-basic-usage.md#installing-dependencies",
         "This file is @generated automatically"
     ],
-<<<<<<< HEAD
-    "content-hash": "5e91ab5b70093a7566adf2d1be7a7dbc",
-=======
-    "content-hash": "82c3c4f98020c30f8ba31f11211abdc3",
->>>>>>> 441b06f6
+    "content-hash": "ab34faed0ca4120106748663b00e9604",
     "packages": [
         {
             "name": "adhocore/json-comment",
@@ -590,16 +586,16 @@
         },
         {
             "name": "pocketmine/locale-data",
-            "version": "2.8.6",
+            "version": "2.8.7",
             "source": {
                 "type": "git",
                 "url": "https://github.com/pmmp/Language.git",
-                "reference": "87f1afaa4824998ece14d71ce37e94bc1f1d3116"
-            },
-            "dist": {
-                "type": "zip",
-                "url": "https://api.github.com/repos/pmmp/Language/zipball/87f1afaa4824998ece14d71ce37e94bc1f1d3116",
-                "reference": "87f1afaa4824998ece14d71ce37e94bc1f1d3116",
+                "reference": "e115d3d64a508065f1cedad1be55528906308456"
+            },
+            "dist": {
+                "type": "zip",
+                "url": "https://api.github.com/repos/pmmp/Language/zipball/e115d3d64a508065f1cedad1be55528906308456",
+                "reference": "e115d3d64a508065f1cedad1be55528906308456",
                 "shasum": ""
             },
             "type": "library",
@@ -607,9 +603,9 @@
             "description": "Language resources used by PocketMine-MP",
             "support": {
                 "issues": "https://github.com/pmmp/Language/issues",
-                "source": "https://github.com/pmmp/Language/tree/2.8.6"
-            },
-            "time": "2022-08-18T15:25:44+00:00"
+                "source": "https://github.com/pmmp/Language/tree/2.8.7"
+            },
+            "time": "2022-08-21T20:37:16+00:00"
         },
         {
             "name": "pocketmine/log",
@@ -1563,233 +1559,6 @@
             "time": "2022-02-21T01:04:05+00:00"
         },
         {
-            "name": "phpdocumentor/reflection-common",
-            "version": "2.2.0",
-            "source": {
-                "type": "git",
-                "url": "https://github.com/phpDocumentor/ReflectionCommon.git",
-                "reference": "1d01c49d4ed62f25aa84a747ad35d5a16924662b"
-            },
-            "dist": {
-                "type": "zip",
-                "url": "https://api.github.com/repos/phpDocumentor/ReflectionCommon/zipball/1d01c49d4ed62f25aa84a747ad35d5a16924662b",
-                "reference": "1d01c49d4ed62f25aa84a747ad35d5a16924662b",
-                "shasum": ""
-            },
-            "require": {
-                "php": "^7.2 || ^8.0"
-            },
-            "type": "library",
-            "extra": {
-                "branch-alias": {
-                    "dev-2.x": "2.x-dev"
-                }
-            },
-            "autoload": {
-                "psr-4": {
-                    "phpDocumentor\\Reflection\\": "src/"
-                }
-            },
-            "notification-url": "https://packagist.org/downloads/",
-            "license": [
-                "MIT"
-            ],
-            "authors": [
-                {
-                    "name": "Jaap van Otterdijk",
-                    "email": "opensource@ijaap.nl"
-                }
-            ],
-            "description": "Common reflection classes used by phpdocumentor to reflect the code structure",
-            "homepage": "http://www.phpdoc.org",
-            "keywords": [
-                "FQSEN",
-                "phpDocumentor",
-                "phpdoc",
-                "reflection",
-                "static analysis"
-            ],
-            "support": {
-                "issues": "https://github.com/phpDocumentor/ReflectionCommon/issues",
-                "source": "https://github.com/phpDocumentor/ReflectionCommon/tree/2.x"
-            },
-            "time": "2020-06-27T09:03:43+00:00"
-        },
-        {
-            "name": "phpdocumentor/reflection-docblock",
-            "version": "5.3.0",
-            "source": {
-                "type": "git",
-                "url": "https://github.com/phpDocumentor/ReflectionDocBlock.git",
-                "reference": "622548b623e81ca6d78b721c5e029f4ce664f170"
-            },
-            "dist": {
-                "type": "zip",
-                "url": "https://api.github.com/repos/phpDocumentor/ReflectionDocBlock/zipball/622548b623e81ca6d78b721c5e029f4ce664f170",
-                "reference": "622548b623e81ca6d78b721c5e029f4ce664f170",
-                "shasum": ""
-            },
-            "require": {
-                "ext-filter": "*",
-                "php": "^7.2 || ^8.0",
-                "phpdocumentor/reflection-common": "^2.2",
-                "phpdocumentor/type-resolver": "^1.3",
-                "webmozart/assert": "^1.9.1"
-            },
-            "require-dev": {
-                "mockery/mockery": "~1.3.2",
-                "psalm/phar": "^4.8"
-            },
-            "type": "library",
-            "extra": {
-                "branch-alias": {
-                    "dev-master": "5.x-dev"
-                }
-            },
-            "autoload": {
-                "psr-4": {
-                    "phpDocumentor\\Reflection\\": "src"
-                }
-            },
-            "notification-url": "https://packagist.org/downloads/",
-            "license": [
-                "MIT"
-            ],
-            "authors": [
-                {
-                    "name": "Mike van Riel",
-                    "email": "me@mikevanriel.com"
-                },
-                {
-                    "name": "Jaap van Otterdijk",
-                    "email": "account@ijaap.nl"
-                }
-            ],
-            "description": "With this component, a library can provide support for annotations via DocBlocks or otherwise retrieve information that is embedded in a DocBlock.",
-            "support": {
-                "issues": "https://github.com/phpDocumentor/ReflectionDocBlock/issues",
-                "source": "https://github.com/phpDocumentor/ReflectionDocBlock/tree/5.3.0"
-            },
-            "time": "2021-10-19T17:43:47+00:00"
-        },
-        {
-            "name": "phpdocumentor/type-resolver",
-            "version": "1.6.1",
-            "source": {
-                "type": "git",
-                "url": "https://github.com/phpDocumentor/TypeResolver.git",
-                "reference": "77a32518733312af16a44300404e945338981de3"
-            },
-            "dist": {
-                "type": "zip",
-                "url": "https://api.github.com/repos/phpDocumentor/TypeResolver/zipball/77a32518733312af16a44300404e945338981de3",
-                "reference": "77a32518733312af16a44300404e945338981de3",
-                "shasum": ""
-            },
-            "require": {
-                "php": "^7.2 || ^8.0",
-                "phpdocumentor/reflection-common": "^2.0"
-            },
-            "require-dev": {
-                "ext-tokenizer": "*",
-                "psalm/phar": "^4.8"
-            },
-            "type": "library",
-            "extra": {
-                "branch-alias": {
-                    "dev-1.x": "1.x-dev"
-                }
-            },
-            "autoload": {
-                "psr-4": {
-                    "phpDocumentor\\Reflection\\": "src"
-                }
-            },
-            "notification-url": "https://packagist.org/downloads/",
-            "license": [
-                "MIT"
-            ],
-            "authors": [
-                {
-                    "name": "Mike van Riel",
-                    "email": "me@mikevanriel.com"
-                }
-            ],
-            "description": "A PSR-5 based resolver of Class names, Types and Structural Element Names",
-            "support": {
-                "issues": "https://github.com/phpDocumentor/TypeResolver/issues",
-                "source": "https://github.com/phpDocumentor/TypeResolver/tree/1.6.1"
-            },
-            "time": "2022-03-15T21:29:03+00:00"
-        },
-        {
-            "name": "phpspec/prophecy",
-            "version": "v1.15.0",
-            "source": {
-                "type": "git",
-                "url": "https://github.com/phpspec/prophecy.git",
-                "reference": "bbcd7380b0ebf3961ee21409db7b38bc31d69a13"
-            },
-            "dist": {
-                "type": "zip",
-                "url": "https://api.github.com/repos/phpspec/prophecy/zipball/bbcd7380b0ebf3961ee21409db7b38bc31d69a13",
-                "reference": "bbcd7380b0ebf3961ee21409db7b38bc31d69a13",
-                "shasum": ""
-            },
-            "require": {
-                "doctrine/instantiator": "^1.2",
-                "php": "^7.2 || ~8.0, <8.2",
-                "phpdocumentor/reflection-docblock": "^5.2",
-                "sebastian/comparator": "^3.0 || ^4.0",
-                "sebastian/recursion-context": "^3.0 || ^4.0"
-            },
-            "require-dev": {
-                "phpspec/phpspec": "^6.0 || ^7.0",
-                "phpunit/phpunit": "^8.0 || ^9.0"
-            },
-            "type": "library",
-            "extra": {
-                "branch-alias": {
-                    "dev-master": "1.x-dev"
-                }
-            },
-            "autoload": {
-                "psr-4": {
-                    "Prophecy\\": "src/Prophecy"
-                }
-            },
-            "notification-url": "https://packagist.org/downloads/",
-            "license": [
-                "MIT"
-            ],
-            "authors": [
-                {
-                    "name": "Konstantin Kudryashov",
-                    "email": "ever.zet@gmail.com",
-                    "homepage": "http://everzet.com"
-                },
-                {
-                    "name": "Marcello Duarte",
-                    "email": "marcello.duarte@gmail.com"
-                }
-            ],
-            "description": "Highly opinionated mocking framework for PHP 5.3+",
-            "homepage": "https://github.com/phpspec/prophecy",
-            "keywords": [
-                "Double",
-                "Dummy",
-                "fake",
-                "mock",
-                "spy",
-                "stub"
-            ],
-            "support": {
-                "issues": "https://github.com/phpspec/prophecy/issues",
-                "source": "https://github.com/phpspec/prophecy/tree/v1.15.0"
-            },
-            "time": "2021-12-08T12:19:24+00:00"
-        },
-        {
             "name": "phpstan/phpstan",
             "version": "1.8.5",
             "source": {
@@ -1950,18 +1719,6 @@
         },
         {
             "name": "phpunit/php-code-coverage",
-<<<<<<< HEAD
-            "version": "9.2.15",
-            "source": {
-                "type": "git",
-                "url": "https://github.com/sebastianbergmann/php-code-coverage.git",
-                "reference": "2e9da11878c4202f97915c1cb4bb1ca318a63f5f"
-            },
-            "dist": {
-                "type": "zip",
-                "url": "https://api.github.com/repos/sebastianbergmann/php-code-coverage/zipball/2e9da11878c4202f97915c1cb4bb1ca318a63f5f",
-                "reference": "2e9da11878c4202f97915c1cb4bb1ca318a63f5f",
-=======
             "version": "9.2.17",
             "source": {
                 "type": "git",
@@ -1972,14 +1729,13 @@
                 "type": "zip",
                 "url": "https://api.github.com/repos/sebastianbergmann/php-code-coverage/zipball/aa94dc41e8661fe90c7316849907cba3007b10d8",
                 "reference": "aa94dc41e8661fe90c7316849907cba3007b10d8",
->>>>>>> 441b06f6
                 "shasum": ""
             },
             "require": {
                 "ext-dom": "*",
                 "ext-libxml": "*",
                 "ext-xmlwriter": "*",
-                "nikic/php-parser": "^4.13.0",
+                "nikic/php-parser": "^4.14",
                 "php": ">=7.3",
                 "phpunit/php-file-iterator": "^3.0.3",
                 "phpunit/php-text-template": "^2.0.2",
@@ -2028,11 +1784,7 @@
             ],
             "support": {
                 "issues": "https://github.com/sebastianbergmann/php-code-coverage/issues",
-<<<<<<< HEAD
-                "source": "https://github.com/sebastianbergmann/php-code-coverage/tree/9.2.15"
-=======
                 "source": "https://github.com/sebastianbergmann/php-code-coverage/tree/9.2.17"
->>>>>>> 441b06f6
             },
             "funding": [
                 {
@@ -2040,11 +1792,7 @@
                     "type": "github"
                 }
             ],
-<<<<<<< HEAD
-            "time": "2022-03-07T09:28:20+00:00"
-=======
             "time": "2022-08-30T12:24:04+00:00"
->>>>>>> 441b06f6
         },
         {
             "name": "phpunit/php-file-iterator",
@@ -2289,18 +2037,6 @@
         },
         {
             "name": "phpunit/phpunit",
-<<<<<<< HEAD
-            "version": "9.5.21",
-            "source": {
-                "type": "git",
-                "url": "https://github.com/sebastianbergmann/phpunit.git",
-                "reference": "0e32b76be457de00e83213528f6bb37e2a38fcb1"
-            },
-            "dist": {
-                "type": "zip",
-                "url": "https://api.github.com/repos/sebastianbergmann/phpunit/zipball/0e32b76be457de00e83213528f6bb37e2a38fcb1",
-                "reference": "0e32b76be457de00e83213528f6bb37e2a38fcb1",
-=======
             "version": "9.5.24",
             "source": {
                 "type": "git",
@@ -2311,7 +2047,6 @@
                 "type": "zip",
                 "url": "https://api.github.com/repos/sebastianbergmann/phpunit/zipball/d0aa6097bef9fd42458a9b3c49da32c6ce6129c5",
                 "reference": "d0aa6097bef9fd42458a9b3c49da32c6ce6129c5",
->>>>>>> 441b06f6
                 "shasum": ""
             },
             "require": {
@@ -2326,7 +2061,6 @@
                 "phar-io/manifest": "^2.0.3",
                 "phar-io/version": "^3.0.2",
                 "php": ">=7.3",
-                "phpspec/prophecy": "^1.12.1",
                 "phpunit/php-code-coverage": "^9.2.13",
                 "phpunit/php-file-iterator": "^3.0.5",
                 "phpunit/php-invoker": "^3.1.1",
@@ -2344,9 +2078,6 @@
                 "sebastian/type": "^3.1",
                 "sebastian/version": "^3.0.2"
             },
-            "require-dev": {
-                "phpspec/prophecy-phpunit": "^2.0.1"
-            },
             "suggest": {
                 "ext-soap": "*",
                 "ext-xdebug": "*"
@@ -2388,11 +2119,7 @@
             ],
             "support": {
                 "issues": "https://github.com/sebastianbergmann/phpunit/issues",
-<<<<<<< HEAD
-                "source": "https://github.com/sebastianbergmann/phpunit/tree/9.5.21"
-=======
                 "source": "https://github.com/sebastianbergmann/phpunit/tree/9.5.24"
->>>>>>> 441b06f6
             },
             "funding": [
                 {
@@ -2404,11 +2131,7 @@
                     "type": "github"
                 }
             ],
-<<<<<<< HEAD
-            "time": "2022-06-19T12:14:25+00:00"
-=======
             "time": "2022-08-30T07:42:16+00:00"
->>>>>>> 441b06f6
         },
         {
             "name": "sebastian/cli-parser",
