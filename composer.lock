--- conflicted
+++ resolved
@@ -4,11 +4,7 @@
         "Read more about it at https://getcomposer.org/doc/01-basic-usage.md#installing-dependencies",
         "This file is @generated automatically"
     ],
-<<<<<<< HEAD
     "content-hash": "c84df35c92bdd73800adc53b1aefece7",
-=======
-    "content-hash": "1c4ba69cb0f9ef49048b6ec29975d891",
->>>>>>> 33bc8464
     "packages": [
         {
             "name": "adhocore/json-comment",
@@ -232,21 +228,12 @@
             "source": {
                 "type": "git",
                 "url": "https://github.com/NetherGamesMC/BedrockProtocol.git",
-<<<<<<< HEAD
-                "reference": "80754b5c038ab8867b81f830a54c413b2138a804"
-            },
-            "dist": {
-                "type": "zip",
-                "url": "https://api.github.com/repos/NetherGamesMC/BedrockProtocol/zipball/80754b5c038ab8867b81f830a54c413b2138a804",
-                "reference": "80754b5c038ab8867b81f830a54c413b2138a804",
-=======
                 "reference": "a816a9987b334bd3355c3b1f41f9154d114d2f17"
             },
             "dist": {
                 "type": "zip",
                 "url": "https://api.github.com/repos/NetherGamesMC/BedrockProtocol/zipball/a816a9987b334bd3355c3b1f41f9154d114d2f17",
                 "reference": "a816a9987b334bd3355c3b1f41f9154d114d2f17",
->>>>>>> 33bc8464
                 "shasum": ""
             },
             "require": {
@@ -289,11 +276,7 @@
             "support": {
                 "source": "https://github.com/NetherGamesMC/BedrockProtocol/tree/master"
             },
-<<<<<<< HEAD
-            "time": "2023-04-06T12:16:08+00:00"
-=======
             "time": "2023-04-06T23:05:52+00:00"
->>>>>>> 33bc8464
         },
         {
             "name": "netresearch/jsonmapper",
