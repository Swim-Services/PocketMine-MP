{
    "_readme": [
        "This file locks the dependencies of your project to a known state",
        "Read more about it at https://getcomposer.org/doc/01-basic-usage.md#installing-dependencies",
        "This file is @generated automatically"
    ],
<<<<<<< HEAD
    "content-hash": "f83809470eb839b68a7753a1a805ca5e",
=======
    "content-hash": "ea992cf9b9be39c9d5251b7769f9d044",
>>>>>>> 737a63b0
    "packages": [
        {
            "name": "adhocore/json-comment",
            "version": "1.2.1",
            "source": {
                "type": "git",
                "url": "https://github.com/adhocore/php-json-comment.git",
                "reference": "651023f9fe52e9efa2198cbaf6e481d1968e2377"
            },
            "dist": {
                "type": "zip",
                "url": "https://api.github.com/repos/adhocore/php-json-comment/zipball/651023f9fe52e9efa2198cbaf6e481d1968e2377",
                "reference": "651023f9fe52e9efa2198cbaf6e481d1968e2377",
                "shasum": ""
            },
            "require": {
                "ext-ctype": "*",
                "php": ">=7.0"
            },
            "require-dev": {
                "phpunit/phpunit": "^6.5 || ^7.5 || ^8.5"
            },
            "type": "library",
            "autoload": {
                "psr-4": {
                    "Ahc\\Json\\": "src/"
                }
            },
            "notification-url": "https://packagist.org/downloads/",
            "license": [
                "MIT"
            ],
            "authors": [
                {
                    "name": "Jitendra Adhikari",
                    "email": "jiten.adhikary@gmail.com"
                }
            ],
            "description": "Lightweight JSON comment stripper library for PHP",
            "keywords": [
                "comment",
                "json",
                "strip-comment"
            ],
            "support": {
                "issues": "https://github.com/adhocore/php-json-comment/issues",
                "source": "https://github.com/adhocore/php-json-comment/tree/1.2.1"
            },
            "funding": [
                {
                    "url": "https://paypal.me/ji10",
                    "type": "custom"
                },
                {
                    "url": "https://github.com/adhocore",
                    "type": "github"
                }
            ],
            "time": "2022-10-02T11:22:07+00:00"
        },
        {
            "name": "brick/math",
            "version": "0.10.2",
            "source": {
                "type": "git",
                "url": "https://github.com/brick/math.git",
                "reference": "459f2781e1a08d52ee56b0b1444086e038561e3f"
            },
            "dist": {
                "type": "zip",
                "url": "https://api.github.com/repos/brick/math/zipball/459f2781e1a08d52ee56b0b1444086e038561e3f",
                "reference": "459f2781e1a08d52ee56b0b1444086e038561e3f",
                "shasum": ""
            },
            "require": {
                "ext-json": "*",
                "php": "^7.4 || ^8.0"
            },
            "require-dev": {
                "php-coveralls/php-coveralls": "^2.2",
                "phpunit/phpunit": "^9.0",
                "vimeo/psalm": "4.25.0"
            },
            "type": "library",
            "autoload": {
                "psr-4": {
                    "Brick\\Math\\": "src/"
                }
            },
            "notification-url": "https://packagist.org/downloads/",
            "license": [
                "MIT"
            ],
            "description": "Arbitrary-precision arithmetic library",
            "keywords": [
                "Arbitrary-precision",
                "BigInteger",
                "BigRational",
                "arithmetic",
                "bigdecimal",
                "bignum",
                "brick",
                "math"
            ],
            "support": {
                "issues": "https://github.com/brick/math/issues",
                "source": "https://github.com/brick/math/tree/0.10.2"
            },
            "funding": [
                {
                    "url": "https://github.com/BenMorel",
                    "type": "github"
                }
            ],
            "time": "2022-08-10T22:54:19+00:00"
        },
        {
            "name": "fgrosse/phpasn1",
            "version": "v2.5.0",
            "source": {
                "type": "git",
                "url": "https://github.com/fgrosse/PHPASN1.git",
                "reference": "42060ed45344789fb9f21f9f1864fc47b9e3507b"
            },
            "dist": {
                "type": "zip",
                "url": "https://api.github.com/repos/fgrosse/PHPASN1/zipball/42060ed45344789fb9f21f9f1864fc47b9e3507b",
                "reference": "42060ed45344789fb9f21f9f1864fc47b9e3507b",
                "shasum": ""
            },
            "require": {
                "php": "^7.1 || ^8.0"
            },
            "require-dev": {
                "php-coveralls/php-coveralls": "~2.0",
                "phpunit/phpunit": "^7.0 || ^8.0 || ^9.0"
            },
            "suggest": {
                "ext-bcmath": "BCmath is the fallback extension for big integer calculations",
                "ext-curl": "For loading OID information from the web if they have not bee defined statically",
                "ext-gmp": "GMP is the preferred extension for big integer calculations",
                "phpseclib/bcmath_compat": "BCmath polyfill for servers where neither GMP nor BCmath is available"
            },
            "type": "library",
            "extra": {
                "branch-alias": {
                    "dev-master": "2.0.x-dev"
                }
            },
            "autoload": {
                "psr-4": {
                    "FG\\": "lib/"
                }
            },
            "notification-url": "https://packagist.org/downloads/",
            "license": [
                "MIT"
            ],
            "authors": [
                {
                    "name": "Friedrich Große",
                    "email": "friedrich.grosse@gmail.com",
                    "homepage": "https://github.com/FGrosse",
                    "role": "Author"
                },
                {
                    "name": "All contributors",
                    "homepage": "https://github.com/FGrosse/PHPASN1/contributors"
                }
            ],
            "description": "A PHP Framework that allows you to encode and decode arbitrary ASN.1 structures using the ITU-T X.690 Encoding Rules.",
            "homepage": "https://github.com/FGrosse/PHPASN1",
            "keywords": [
                "DER",
                "asn.1",
                "asn1",
                "ber",
                "binary",
                "decoding",
                "encoding",
                "x.509",
                "x.690",
                "x509",
                "x690"
            ],
            "support": {
                "issues": "https://github.com/fgrosse/PHPASN1/issues",
                "source": "https://github.com/fgrosse/PHPASN1/tree/v2.5.0"
            },
            "abandoned": true,
            "time": "2022-12-19T11:08:26+00:00"
        },
        {
            "name": "nethergamesmc/bedrock-data",
            "version": "dev-pm5",
            "source": {
                "type": "git",
                "url": "https://github.com/NetherGamesMC/BedrockData.git",
                "reference": "57a13964f81d137345d0d6eb32a49028c5501578"
            },
            "dist": {
                "type": "zip",
                "url": "https://api.github.com/repos/NetherGamesMC/BedrockData/zipball/57a13964f81d137345d0d6eb32a49028c5501578",
                "reference": "57a13964f81d137345d0d6eb32a49028c5501578",
                "shasum": ""
            },
            "type": "library",
            "license": [
                "CC0-1.0"
            ],
            "description": "Blobs of data generated from Minecraft: Bedrock Edition, used by PocketMine-MP",
            "support": {
                "source": "https://github.com/NetherGamesMC/BedrockData/tree/pm5"
            },
            "time": "2023-02-13T12:02:55+00:00"
        },
        {
            "name": "nethergamesmc/bedrock-protocol",
            "version": "dev-1.18.0-min",
            "source": {
                "type": "git",
                "url": "https://github.com/NetherGamesMC/BedrockProtocol.git",
                "reference": "5362e08f4b5c9e48c61333c7d726282f926cdc2c"
            },
            "dist": {
                "type": "zip",
                "url": "https://api.github.com/repos/NetherGamesMC/BedrockProtocol/zipball/5362e08f4b5c9e48c61333c7d726282f926cdc2c",
                "reference": "5362e08f4b5c9e48c61333c7d726282f926cdc2c",
                "shasum": ""
            },
            "require": {
                "ext-json": "*",
                "netresearch/jsonmapper": "^4.0",
                "php": "^8.0",
                "pocketmine/binaryutils": "^0.2.0",
                "pocketmine/color": "^0.2.0 || ^0.3.0",
                "pocketmine/math": "^0.3.0 || ^0.4.0",
                "pocketmine/nbt": "^0.3.0",
                "ramsey/uuid": "^4.1"
            },
            "require-dev": {
                "phpstan/phpstan": "1.9.13",
                "phpstan/phpstan-phpunit": "^1.0.0",
                "phpstan/phpstan-strict-rules": "^1.0.0",
                "phpunit/phpunit": "^9.5"
            },
            "type": "library",
            "autoload": {
                "psr-4": {
                    "pocketmine\\network\\mcpe\\protocol\\": "src/"
                }
            },
            "autoload-dev": {
                "psr-4": {
                    "pocketmine\\network\\mcpe\\protocol\\": "tests/phpunit/"
                }
            },
            "scripts": {
                "update-create-methods": [
                    "@php tools/generate-create-static-methods.php"
                ]
            },
            "license": [
                "LGPL-3.0"
            ],
            "description": "An implementation of the Minecraft: Bedrock Edition protocol in PHP",
            "support": {
                "source": "https://github.com/NetherGamesMC/BedrockProtocol/tree/1.18.0-min"
            },
            "time": "2023-02-19T18:32:25+00:00"
        },
        {
            "name": "netresearch/jsonmapper",
            "version": "v4.1.0",
            "source": {
                "type": "git",
                "url": "https://github.com/cweiske/jsonmapper.git",
                "reference": "cfa81ea1d35294d64adb9c68aa4cb9e92400e53f"
            },
            "dist": {
                "type": "zip",
                "url": "https://api.github.com/repos/cweiske/jsonmapper/zipball/cfa81ea1d35294d64adb9c68aa4cb9e92400e53f",
                "reference": "cfa81ea1d35294d64adb9c68aa4cb9e92400e53f",
                "shasum": ""
            },
            "require": {
                "ext-json": "*",
                "ext-pcre": "*",
                "ext-reflection": "*",
                "ext-spl": "*",
                "php": ">=7.1"
            },
            "require-dev": {
                "phpunit/phpunit": "~7.5 || ~8.0 || ~9.0",
                "squizlabs/php_codesniffer": "~3.5"
            },
            "type": "library",
            "autoload": {
                "psr-0": {
                    "JsonMapper": "src/"
                }
            },
            "notification-url": "https://packagist.org/downloads/",
            "license": [
                "OSL-3.0"
            ],
            "authors": [
                {
                    "name": "Christian Weiske",
                    "email": "cweiske@cweiske.de",
                    "homepage": "http://github.com/cweiske/jsonmapper/",
                    "role": "Developer"
                }
            ],
            "description": "Map nested JSON structures onto PHP classes",
            "support": {
                "email": "cweiske@cweiske.de",
                "issues": "https://github.com/cweiske/jsonmapper/issues",
                "source": "https://github.com/cweiske/jsonmapper/tree/v4.1.0"
            },
            "time": "2022-12-08T20:46:14+00:00"
        },
        {
            "name": "pocketmine/bedrock-block-upgrade-schema",
            "version": "1.0.0",
<<<<<<< HEAD
            "source": {
                "type": "git",
                "url": "https://github.com/pmmp/BedrockBlockUpgradeSchema.git",
                "reference": "a05ce434eb7f8c11058d26833bc975fe635b23b4"
            },
            "dist": {
                "type": "zip",
                "url": "https://api.github.com/repos/pmmp/BedrockBlockUpgradeSchema/zipball/a05ce434eb7f8c11058d26833bc975fe635b23b4",
                "reference": "a05ce434eb7f8c11058d26833bc975fe635b23b4",
=======
            "source": {
                "type": "git",
                "url": "https://github.com/pmmp/BedrockBlockUpgradeSchema.git",
                "reference": "a05ce434eb7f8c11058d26833bc975fe635b23b4"
            },
            "dist": {
                "type": "zip",
                "url": "https://api.github.com/repos/pmmp/BedrockBlockUpgradeSchema/zipball/a05ce434eb7f8c11058d26833bc975fe635b23b4",
                "reference": "a05ce434eb7f8c11058d26833bc975fe635b23b4",
                "shasum": ""
            },
            "type": "library",
            "notification-url": "https://packagist.org/downloads/",
            "license": [
                "CC0-1.0"
            ],
            "description": "Schemas describing how to upgrade saved block data in older Minecraft: Bedrock Edition world saves",
            "support": {
                "issues": "https://github.com/pmmp/BedrockBlockUpgradeSchema/issues",
                "source": "https://github.com/pmmp/BedrockBlockUpgradeSchema/tree/1.0.0"
            },
            "time": "2023-02-01T21:09:54+00:00"
        },
        {
            "name": "pocketmine/bedrock-data",
            "version": "dev-modern-world-support",
            "source": {
                "type": "git",
                "url": "https://github.com/pmmp/BedrockData.git",
                "reference": "27cb4d5133d6cbe30018b759eb97e3fdc7036c3b"
            },
            "dist": {
                "type": "zip",
                "url": "https://api.github.com/repos/pmmp/BedrockData/zipball/27cb4d5133d6cbe30018b759eb97e3fdc7036c3b",
                "reference": "27cb4d5133d6cbe30018b759eb97e3fdc7036c3b",
>>>>>>> 737a63b0
                "shasum": ""
            },
            "type": "library",
            "notification-url": "https://packagist.org/downloads/",
            "license": [
                "CC0-1.0"
            ],
            "description": "Schemas describing how to upgrade saved block data in older Minecraft: Bedrock Edition world saves",
            "support": {
<<<<<<< HEAD
                "issues": "https://github.com/pmmp/BedrockBlockUpgradeSchema/issues",
                "source": "https://github.com/pmmp/BedrockBlockUpgradeSchema/tree/1.0.0"
            },
            "time": "2023-02-01T21:09:54+00:00"
        },
        {
            "name": "pocketmine/bedrock-item-upgrade-schema",
            "version": "1.0.0",
            "source": {
                "type": "git",
                "url": "https://github.com/pmmp/BedrockItemUpgradeSchema.git",
                "reference": "7e53f77ea34ba30b1f94d3c24e64e19d3c4296e7"
            },
            "dist": {
                "type": "zip",
                "url": "https://api.github.com/repos/pmmp/BedrockItemUpgradeSchema/zipball/7e53f77ea34ba30b1f94d3c24e64e19d3c4296e7",
                "reference": "7e53f77ea34ba30b1f94d3c24e64e19d3c4296e7",
=======
                "issues": "https://github.com/pmmp/BedrockData/issues",
                "source": "https://github.com/pmmp/BedrockData/tree/modern-world-support"
            },
            "time": "2023-02-08T18:33:49+00:00"
        },
        {
            "name": "pocketmine/bedrock-item-upgrade-schema",
            "version": "1.0.0",
            "source": {
                "type": "git",
                "url": "https://github.com/pmmp/BedrockItemUpgradeSchema.git",
                "reference": "7e53f77ea34ba30b1f94d3c24e64e19d3c4296e7"
            },
            "dist": {
                "type": "zip",
                "url": "https://api.github.com/repos/pmmp/BedrockItemUpgradeSchema/zipball/7e53f77ea34ba30b1f94d3c24e64e19d3c4296e7",
                "reference": "7e53f77ea34ba30b1f94d3c24e64e19d3c4296e7",
                "shasum": ""
            },
            "type": "library",
            "notification-url": "https://packagist.org/downloads/",
            "license": [
                "CC0-1.0"
            ],
            "description": "JSON schemas for upgrading items found in older Minecraft: Bedrock world saves",
            "support": {
                "issues": "https://github.com/pmmp/BedrockItemUpgradeSchema/issues",
                "source": "https://github.com/pmmp/BedrockItemUpgradeSchema/tree/1.0.0"
            },
            "time": "2023-02-01T22:50:02+00:00"
        },
        {
            "name": "pocketmine/bedrock-protocol",
            "version": "19.3.0+bedrock-1.19.62",
            "source": {
                "type": "git",
                "url": "https://github.com/pmmp/BedrockProtocol.git",
                "reference": "a5bf4753c7f30f781c4541918e238f5bb637e7ad"
            },
            "dist": {
                "type": "zip",
                "url": "https://api.github.com/repos/pmmp/BedrockProtocol/zipball/a5bf4753c7f30f781c4541918e238f5bb637e7ad",
                "reference": "a5bf4753c7f30f781c4541918e238f5bb637e7ad",
>>>>>>> 737a63b0
                "shasum": ""
            },
            "type": "library",
            "notification-url": "https://packagist.org/downloads/",
            "license": [
                "CC0-1.0"
            ],
            "description": "JSON schemas for upgrading items found in older Minecraft: Bedrock world saves",
            "support": {
<<<<<<< HEAD
                "issues": "https://github.com/pmmp/BedrockItemUpgradeSchema/issues",
                "source": "https://github.com/pmmp/BedrockItemUpgradeSchema/tree/1.0.0"
            },
            "time": "2023-02-01T22:50:02+00:00"
=======
                "issues": "https://github.com/pmmp/BedrockProtocol/issues",
                "source": "https://github.com/pmmp/BedrockProtocol/tree/19.3.0+bedrock-1.19.62"
            },
            "time": "2023-02-19T16:11:03+00:00"
>>>>>>> 737a63b0
        },
        {
            "name": "pocketmine/binaryutils",
            "version": "0.2.4",
            "source": {
                "type": "git",
                "url": "https://github.com/pmmp/BinaryUtils.git",
                "reference": "5ac7eea91afbad8dc498f5ce34ce6297d5e6ea9a"
            },
            "dist": {
                "type": "zip",
                "url": "https://api.github.com/repos/pmmp/BinaryUtils/zipball/5ac7eea91afbad8dc498f5ce34ce6297d5e6ea9a",
                "reference": "5ac7eea91afbad8dc498f5ce34ce6297d5e6ea9a",
                "shasum": ""
            },
            "require": {
                "php": "^7.4 || ^8.0",
                "php-64bit": "*"
            },
            "require-dev": {
                "phpstan/extension-installer": "^1.0",
                "phpstan/phpstan": "1.3.0",
                "phpstan/phpstan-phpunit": "^1.0",
                "phpstan/phpstan-strict-rules": "^1.0.0",
                "phpunit/phpunit": "^9.5"
            },
            "type": "library",
            "autoload": {
                "psr-4": {
                    "pocketmine\\utils\\": "src/"
                }
            },
            "notification-url": "https://packagist.org/downloads/",
            "license": [
                "LGPL-3.0"
            ],
            "description": "Classes and methods for conveniently handling binary data",
            "support": {
                "issues": "https://github.com/pmmp/BinaryUtils/issues",
                "source": "https://github.com/pmmp/BinaryUtils/tree/0.2.4"
            },
            "time": "2022-01-12T18:06:33+00:00"
        },
        {
            "name": "pocketmine/callback-validator",
            "version": "1.0.3",
            "source": {
                "type": "git",
                "url": "https://github.com/pmmp/CallbackValidator.git",
                "reference": "64787469766bcaa7e5885242e85c23c25e8c55a2"
            },
            "dist": {
                "type": "zip",
                "url": "https://api.github.com/repos/pmmp/CallbackValidator/zipball/64787469766bcaa7e5885242e85c23c25e8c55a2",
                "reference": "64787469766bcaa7e5885242e85c23c25e8c55a2",
                "shasum": ""
            },
            "require": {
                "ext-reflection": "*",
                "php": "^7.1 || ^8.0"
            },
            "replace": {
                "daverandom/callback-validator": "*"
            },
            "require-dev": {
                "phpstan/extension-installer": "^1.0",
                "phpstan/phpstan": "0.12.59",
                "phpstan/phpstan-strict-rules": "^0.12.4",
                "phpunit/phpunit": "^7.5 || ^8.5 || ^9.0"
            },
            "type": "library",
            "autoload": {
                "psr-4": {
                    "DaveRandom\\CallbackValidator\\": "src/"
                }
            },
            "notification-url": "https://packagist.org/downloads/",
            "license": [
                "MIT"
            ],
            "authors": [
                {
                    "name": "Chris Wright",
                    "email": "cw@daverandom.com"
                }
            ],
            "description": "Fork of daverandom/callback-validator - Tools for validating callback signatures",
            "support": {
                "issues": "https://github.com/pmmp/CallbackValidator/issues",
                "source": "https://github.com/pmmp/CallbackValidator/tree/1.0.3"
            },
            "time": "2020-12-11T01:45:37+00:00"
        },
        {
            "name": "pocketmine/classloader",
            "version": "0.3.0",
            "source": {
                "type": "git",
                "url": "https://github.com/pmmp/ClassLoader.git",
                "reference": "407caf521186ec1f03024f39031cc681ad491026"
            },
            "dist": {
                "type": "zip",
                "url": "https://api.github.com/repos/pmmp/ClassLoader/zipball/407caf521186ec1f03024f39031cc681ad491026",
                "reference": "407caf521186ec1f03024f39031cc681ad491026",
                "shasum": ""
            },
            "require": {
                "ext-pthreads": "^5.0",
                "ext-reflection": "*",
                "php": "^8.0"
            },
            "conflict": {
                "pocketmine/spl": "<0.4"
            },
            "require-dev": {
                "phpstan/extension-installer": "^1.0",
                "phpstan/phpstan": "1.9.4",
                "phpstan/phpstan-strict-rules": "^1.0",
                "phpunit/phpunit": "^9.5"
            },
            "type": "library",
            "autoload": {
                "classmap": [
                    "./src"
                ]
            },
            "notification-url": "https://packagist.org/downloads/",
            "license": [
                "LGPL-3.0"
            ],
            "description": "Ad-hoc autoloading components used by PocketMine-MP",
            "support": {
                "issues": "https://github.com/pmmp/ClassLoader/issues",
                "source": "https://github.com/pmmp/ClassLoader/tree/0.3.0"
            },
            "time": "2023-01-23T19:46:53+00:00"
        },
        {
            "name": "pocketmine/color",
            "version": "0.3.0",
            "source": {
                "type": "git",
                "url": "https://github.com/pmmp/Color.git",
                "reference": "8cb346d0a21ad3287cc8d7175e4b643416607249"
            },
            "dist": {
                "type": "zip",
                "url": "https://api.github.com/repos/pmmp/Color/zipball/8cb346d0a21ad3287cc8d7175e4b643416607249",
                "reference": "8cb346d0a21ad3287cc8d7175e4b643416607249",
                "shasum": ""
            },
            "require": {
                "php": "^8.0"
            },
            "require-dev": {
                "phpstan/phpstan": "1.9.4",
                "phpstan/phpstan-strict-rules": "^1.2.0"
            },
            "type": "library",
            "autoload": {
                "psr-4": {
                    "pocketmine\\color\\": "src/"
                }
            },
            "notification-url": "https://packagist.org/downloads/",
            "license": [
                "LGPL-3.0"
            ],
            "description": "Color handling library used by PocketMine-MP and related projects",
            "support": {
                "issues": "https://github.com/pmmp/Color/issues",
                "source": "https://github.com/pmmp/Color/tree/0.3.0"
            },
            "time": "2022-12-18T19:49:21+00:00"
        },
        {
            "name": "pocketmine/errorhandler",
            "version": "0.6.0",
            "source": {
                "type": "git",
                "url": "https://github.com/pmmp/ErrorHandler.git",
                "reference": "dae214a04348b911e8219ebf125ff1c5589cc878"
            },
            "dist": {
                "type": "zip",
                "url": "https://api.github.com/repos/pmmp/ErrorHandler/zipball/dae214a04348b911e8219ebf125ff1c5589cc878",
                "reference": "dae214a04348b911e8219ebf125ff1c5589cc878",
                "shasum": ""
            },
            "require": {
                "php": "^8.0"
            },
            "require-dev": {
                "phpstan/phpstan": "0.12.99",
                "phpstan/phpstan-strict-rules": "^0.12.2",
                "phpunit/phpunit": "^9.5"
            },
            "type": "library",
            "autoload": {
                "psr-4": {
                    "pocketmine\\errorhandler\\": "src/"
                }
            },
            "notification-url": "https://packagist.org/downloads/",
            "license": [
                "LGPL-3.0"
            ],
            "description": "Utilities to handle nasty PHP E_* errors in a usable way",
            "support": {
                "issues": "https://github.com/pmmp/ErrorHandler/issues",
                "source": "https://github.com/pmmp/ErrorHandler/tree/0.6.0"
            },
            "time": "2022-01-08T21:05:46+00:00"
        },
        {
            "name": "pocketmine/locale-data",
            "version": "2.19.0",
            "source": {
                "type": "git",
                "url": "https://github.com/pmmp/Language.git",
                "reference": "f47d1687f21f09d2858f040873184a11746b1cf7"
            },
            "dist": {
                "type": "zip",
                "url": "https://api.github.com/repos/pmmp/Language/zipball/f47d1687f21f09d2858f040873184a11746b1cf7",
                "reference": "f47d1687f21f09d2858f040873184a11746b1cf7",
                "shasum": ""
            },
            "type": "library",
            "notification-url": "https://packagist.org/downloads/",
            "description": "Language resources used by PocketMine-MP",
            "support": {
                "issues": "https://github.com/pmmp/Language/issues",
                "source": "https://github.com/pmmp/Language/tree/2.19.0"
            },
            "time": "2023-02-13T13:55:22+00:00"
        },
        {
            "name": "pocketmine/log",
            "version": "0.4.0",
            "source": {
                "type": "git",
                "url": "https://github.com/pmmp/Log.git",
                "reference": "e6c912c0f9055c81d23108ec2d179b96f404c043"
            },
            "dist": {
                "type": "zip",
                "url": "https://api.github.com/repos/pmmp/Log/zipball/e6c912c0f9055c81d23108ec2d179b96f404c043",
                "reference": "e6c912c0f9055c81d23108ec2d179b96f404c043",
                "shasum": ""
            },
            "require": {
                "php": "^7.4 || ^8.0"
            },
            "conflict": {
                "pocketmine/spl": "<0.4"
            },
            "require-dev": {
                "phpstan/phpstan": "0.12.88",
                "phpstan/phpstan-strict-rules": "^0.12.2"
            },
            "type": "library",
            "autoload": {
                "classmap": [
                    "./src"
                ]
            },
            "notification-url": "https://packagist.org/downloads/",
            "license": [
                "LGPL-3.0"
            ],
            "description": "Logging components used by PocketMine-MP and related projects",
            "support": {
                "issues": "https://github.com/pmmp/Log/issues",
                "source": "https://github.com/pmmp/Log/tree/0.4.0"
            },
            "time": "2021-06-18T19:08:09+00:00"
        },
        {
            "name": "pocketmine/log-pthreads",
            "version": "0.5.0",
            "source": {
                "type": "git",
                "url": "https://github.com/pmmp/LogPthreads.git",
                "reference": "0ecfea6dcfc9a9f5c86e126ac1661732de5c5666"
            },
            "dist": {
                "type": "zip",
                "url": "https://api.github.com/repos/pmmp/LogPthreads/zipball/0ecfea6dcfc9a9f5c86e126ac1661732de5c5666",
                "reference": "0ecfea6dcfc9a9f5c86e126ac1661732de5c5666",
                "shasum": ""
            },
            "require": {
                "ext-pthreads": "^5.0",
                "php": "^8.0",
                "pocketmine/log": "^0.4.0"
            },
            "conflict": {
                "pocketmine/spl": "<0.4"
            },
            "require-dev": {
                "phpstan/extension-installer": "^1.0",
                "phpstan/phpstan": "1.8.11",
                "phpstan/phpstan-strict-rules": "^1.0"
            },
            "type": "library",
            "autoload": {
                "classmap": [
                    "./src"
                ]
            },
            "notification-url": "https://packagist.org/downloads/",
            "license": [
                "LGPL-3.0"
            ],
            "description": "Logging components specialized for pthreads used by PocketMine-MP and related projects",
            "support": {
                "issues": "https://github.com/pmmp/LogPthreads/issues",
                "source": "https://github.com/pmmp/LogPthreads/tree/0.5.0"
            },
            "time": "2023-01-23T19:52:12+00:00"
        },
        {
            "name": "pocketmine/math",
            "version": "0.4.3",
            "source": {
                "type": "git",
                "url": "https://github.com/pmmp/Math.git",
                "reference": "47a243d320b01c8099d65309967934c188111549"
            },
            "dist": {
                "type": "zip",
                "url": "https://api.github.com/repos/pmmp/Math/zipball/47a243d320b01c8099d65309967934c188111549",
                "reference": "47a243d320b01c8099d65309967934c188111549",
                "shasum": ""
            },
            "require": {
                "php": "^8.0",
                "php-64bit": "*"
            },
            "require-dev": {
                "phpstan/extension-installer": "^1.0",
                "phpstan/phpstan": "1.8.2",
                "phpstan/phpstan-strict-rules": "^1.0",
                "phpunit/phpunit": "^8.5 || ^9.5"
            },
            "type": "library",
            "autoload": {
                "psr-4": {
                    "pocketmine\\math\\": "src/"
                }
            },
            "notification-url": "https://packagist.org/downloads/",
            "license": [
                "LGPL-3.0"
            ],
            "description": "PHP library containing math related code used in PocketMine-MP",
            "support": {
                "issues": "https://github.com/pmmp/Math/issues",
                "source": "https://github.com/pmmp/Math/tree/0.4.3"
            },
            "time": "2022-08-25T18:43:37+00:00"
        },
        {
            "name": "pocketmine/nbt",
            "version": "0.3.3",
            "source": {
                "type": "git",
                "url": "https://github.com/pmmp/NBT.git",
                "reference": "f4321be50df1a18b9f4e94d428a2e68a6e2ac2b4"
            },
            "dist": {
                "type": "zip",
                "url": "https://api.github.com/repos/pmmp/NBT/zipball/f4321be50df1a18b9f4e94d428a2e68a6e2ac2b4",
                "reference": "f4321be50df1a18b9f4e94d428a2e68a6e2ac2b4",
                "shasum": ""
            },
            "require": {
                "php": "^7.4 || ^8.0",
                "php-64bit": "*",
                "pocketmine/binaryutils": "^0.2.0"
            },
            "require-dev": {
                "phpstan/extension-installer": "^1.0",
                "phpstan/phpstan": "1.7.7",
                "phpstan/phpstan-strict-rules": "^1.0",
                "phpunit/phpunit": "^9.5"
            },
            "type": "library",
            "autoload": {
                "psr-4": {
                    "pocketmine\\nbt\\": "src/"
                }
            },
            "notification-url": "https://packagist.org/downloads/",
            "license": [
                "LGPL-3.0"
            ],
            "description": "PHP library for working with Named Binary Tags",
            "support": {
                "issues": "https://github.com/pmmp/NBT/issues",
                "source": "https://github.com/pmmp/NBT/tree/0.3.3"
            },
            "time": "2022-07-06T14:13:26+00:00"
        },
        {
            "name": "pocketmine/raklib",
            "version": "0.15.0",
            "source": {
                "type": "git",
                "url": "https://github.com/pmmp/RakLib.git",
                "reference": "1f490cff6bf5e9eb46ebdbf7a7994d62be2bd2c1"
            },
            "dist": {
                "type": "zip",
                "url": "https://api.github.com/repos/pmmp/RakLib/zipball/1f490cff6bf5e9eb46ebdbf7a7994d62be2bd2c1",
                "reference": "1f490cff6bf5e9eb46ebdbf7a7994d62be2bd2c1",
                "shasum": ""
            },
            "require": {
                "ext-sockets": "*",
                "php": "^8.0",
                "php-64bit": "*",
                "php-ipv6": "*",
                "pocketmine/binaryutils": "^0.2.0",
                "pocketmine/log": "^0.3.0 || ^0.4.0"
            },
            "require-dev": {
                "phpstan/phpstan": "1.9.17",
                "phpstan/phpstan-strict-rules": "^1.0"
            },
            "type": "library",
            "autoload": {
                "psr-4": {
                    "raklib\\": "src/"
                }
            },
            "notification-url": "https://packagist.org/downloads/",
            "license": [
                "GPL-3.0"
            ],
            "description": "A RakNet server implementation written in PHP",
            "support": {
                "issues": "https://github.com/pmmp/RakLib/issues",
                "source": "https://github.com/pmmp/RakLib/tree/0.15.0"
            },
            "time": "2023-02-13T12:56:35+00:00"
        },
        {
            "name": "pocketmine/raklib-ipc",
            "version": "0.2.0",
            "source": {
                "type": "git",
                "url": "https://github.com/pmmp/RakLibIpc.git",
                "reference": "26ed56fa9db06e4ca6e8920c0ede2e01e219bb9c"
            },
            "dist": {
                "type": "zip",
                "url": "https://api.github.com/repos/pmmp/RakLibIpc/zipball/26ed56fa9db06e4ca6e8920c0ede2e01e219bb9c",
                "reference": "26ed56fa9db06e4ca6e8920c0ede2e01e219bb9c",
                "shasum": ""
            },
            "require": {
                "php": "^8.0",
                "php-64bit": "*",
                "pocketmine/binaryutils": "^0.2.0",
                "pocketmine/raklib": "^0.15.0"
            },
            "require-dev": {
                "phpstan/phpstan": "1.9.17",
                "phpstan/phpstan-strict-rules": "^1.0.0"
            },
            "type": "library",
            "autoload": {
                "psr-4": {
                    "raklib\\server\\ipc\\": "src/"
                }
            },
            "notification-url": "https://packagist.org/downloads/",
            "license": [
                "GPL-3.0"
            ],
            "description": "Channel-based protocols for inter-thread/inter-process communication with RakLib",
            "support": {
                "issues": "https://github.com/pmmp/RakLibIpc/issues",
                "source": "https://github.com/pmmp/RakLibIpc/tree/0.2.0"
            },
            "time": "2023-02-13T13:40:40+00:00"
        },
        {
            "name": "pocketmine/snooze",
            "version": "0.4.0",
            "source": {
                "type": "git",
                "url": "https://github.com/pmmp/Snooze.git",
                "reference": "6b1d6cc645d674590ff9be2438ac00032f9ee292"
            },
            "dist": {
                "type": "zip",
                "url": "https://api.github.com/repos/pmmp/Snooze/zipball/6b1d6cc645d674590ff9be2438ac00032f9ee292",
                "reference": "6b1d6cc645d674590ff9be2438ac00032f9ee292",
                "shasum": ""
            },
            "require": {
                "ext-pthreads": "^5.0",
                "php-64bit": "^8.0"
            },
            "require-dev": {
                "phpstan/extension-installer": "^1.0",
                "phpstan/phpstan": "1.9.14",
                "phpstan/phpstan-strict-rules": "^1.0"
            },
            "type": "library",
            "autoload": {
                "psr-4": {
                    "pocketmine\\snooze\\": "src/"
                }
            },
            "notification-url": "https://packagist.org/downloads/",
            "license": [
                "LGPL-3.0"
            ],
            "description": "Thread notification management library for code using the pthreads extension",
            "support": {
                "issues": "https://github.com/pmmp/Snooze/issues",
                "source": "https://github.com/pmmp/Snooze/tree/0.4.0"
            },
            "time": "2023-01-23T19:43:19+00:00"
        },
        {
            "name": "ramsey/collection",
            "version": "1.3.0",
            "source": {
                "type": "git",
                "url": "https://github.com/ramsey/collection.git",
                "reference": "ad7475d1c9e70b190ecffc58f2d989416af339b4"
            },
            "dist": {
                "type": "zip",
                "url": "https://api.github.com/repos/ramsey/collection/zipball/ad7475d1c9e70b190ecffc58f2d989416af339b4",
                "reference": "ad7475d1c9e70b190ecffc58f2d989416af339b4",
                "shasum": ""
            },
            "require": {
                "php": "^7.4 || ^8.0",
                "symfony/polyfill-php81": "^1.23"
            },
            "require-dev": {
                "captainhook/plugin-composer": "^5.3",
                "ergebnis/composer-normalize": "^2.28.3",
                "fakerphp/faker": "^1.21",
                "hamcrest/hamcrest-php": "^2.0",
                "jangregor/phpstan-prophecy": "^1.0",
                "mockery/mockery": "^1.5",
                "php-parallel-lint/php-console-highlighter": "^1.0",
                "php-parallel-lint/php-parallel-lint": "^1.3",
                "phpcsstandards/phpcsutils": "^1.0.0-rc1",
                "phpspec/prophecy-phpunit": "^2.0",
                "phpstan/extension-installer": "^1.2",
                "phpstan/phpstan": "^1.9",
                "phpstan/phpstan-mockery": "^1.1",
                "phpstan/phpstan-phpunit": "^1.3",
                "phpunit/phpunit": "^9.5",
                "psalm/plugin-mockery": "^1.1",
                "psalm/plugin-phpunit": "^0.18.4",
                "ramsey/coding-standard": "^2.0.3",
                "ramsey/conventional-commits": "^1.3",
                "vimeo/psalm": "^5.4"
            },
            "type": "library",
            "extra": {
                "captainhook": {
                    "force-install": true
                },
                "ramsey/conventional-commits": {
                    "configFile": "conventional-commits.json"
                }
            },
            "autoload": {
                "psr-4": {
                    "Ramsey\\Collection\\": "src/"
                }
            },
            "notification-url": "https://packagist.org/downloads/",
            "license": [
                "MIT"
            ],
            "authors": [
                {
                    "name": "Ben Ramsey",
                    "email": "ben@benramsey.com",
                    "homepage": "https://benramsey.com"
                }
            ],
            "description": "A PHP library for representing and manipulating collections.",
            "keywords": [
                "array",
                "collection",
                "hash",
                "map",
                "queue",
                "set"
            ],
            "support": {
                "issues": "https://github.com/ramsey/collection/issues",
                "source": "https://github.com/ramsey/collection/tree/1.3.0"
            },
            "funding": [
                {
                    "url": "https://github.com/ramsey",
                    "type": "github"
                },
                {
                    "url": "https://tidelift.com/funding/github/packagist/ramsey/collection",
                    "type": "tidelift"
                }
            ],
            "time": "2022-12-27T19:12:24+00:00"
        },
        {
            "name": "ramsey/uuid",
            "version": "4.7.3",
            "source": {
                "type": "git",
                "url": "https://github.com/ramsey/uuid.git",
                "reference": "433b2014e3979047db08a17a205f410ba3869cf2"
            },
            "dist": {
                "type": "zip",
                "url": "https://api.github.com/repos/ramsey/uuid/zipball/433b2014e3979047db08a17a205f410ba3869cf2",
                "reference": "433b2014e3979047db08a17a205f410ba3869cf2",
                "shasum": ""
            },
            "require": {
                "brick/math": "^0.8.8 || ^0.9 || ^0.10",
                "ext-json": "*",
                "php": "^8.0",
                "ramsey/collection": "^1.2 || ^2.0"
            },
            "replace": {
                "rhumsaa/uuid": "self.version"
            },
            "require-dev": {
                "captainhook/captainhook": "^5.10",
                "captainhook/plugin-composer": "^5.3",
                "dealerdirect/phpcodesniffer-composer-installer": "^0.7.0",
                "doctrine/annotations": "^1.8",
                "ergebnis/composer-normalize": "^2.15",
                "mockery/mockery": "^1.3",
                "paragonie/random-lib": "^2",
                "php-mock/php-mock": "^2.2",
                "php-mock/php-mock-mockery": "^1.3",
                "php-parallel-lint/php-parallel-lint": "^1.1",
                "phpbench/phpbench": "^1.0",
                "phpstan/extension-installer": "^1.1",
                "phpstan/phpstan": "^1.8",
                "phpstan/phpstan-mockery": "^1.1",
                "phpstan/phpstan-phpunit": "^1.1",
                "phpunit/phpunit": "^8.5 || ^9",
                "ramsey/composer-repl": "^1.4",
                "slevomat/coding-standard": "^8.4",
                "squizlabs/php_codesniffer": "^3.5",
                "vimeo/psalm": "^4.9"
            },
            "suggest": {
                "ext-bcmath": "Enables faster math with arbitrary-precision integers using BCMath.",
                "ext-gmp": "Enables faster math with arbitrary-precision integers using GMP.",
                "ext-uuid": "Enables the use of PeclUuidTimeGenerator and PeclUuidRandomGenerator.",
                "paragonie/random-lib": "Provides RandomLib for use with the RandomLibAdapter",
                "ramsey/uuid-doctrine": "Allows the use of Ramsey\\Uuid\\Uuid as Doctrine field type."
            },
            "type": "library",
            "extra": {
                "captainhook": {
                    "force-install": true
                }
            },
            "autoload": {
                "files": [
                    "src/functions.php"
                ],
                "psr-4": {
                    "Ramsey\\Uuid\\": "src/"
                }
            },
            "notification-url": "https://packagist.org/downloads/",
            "license": [
                "MIT"
            ],
            "description": "A PHP library for generating and working with universally unique identifiers (UUIDs).",
            "keywords": [
                "guid",
                "identifier",
                "uuid"
            ],
            "support": {
                "issues": "https://github.com/ramsey/uuid/issues",
                "source": "https://github.com/ramsey/uuid/tree/4.7.3"
            },
            "funding": [
                {
                    "url": "https://github.com/ramsey",
                    "type": "github"
                },
                {
                    "url": "https://tidelift.com/funding/github/packagist/ramsey/uuid",
                    "type": "tidelift"
                }
            ],
            "time": "2023-01-12T18:13:24+00:00"
        },
        {
            "name": "symfony/filesystem",
            "version": "v5.4.19",
            "source": {
                "type": "git",
                "url": "https://github.com/symfony/filesystem.git",
                "reference": "648bfaca6a494f3e22378123bcee2894045dc9d8"
            },
            "dist": {
                "type": "zip",
                "url": "https://api.github.com/repos/symfony/filesystem/zipball/648bfaca6a494f3e22378123bcee2894045dc9d8",
                "reference": "648bfaca6a494f3e22378123bcee2894045dc9d8",
                "shasum": ""
            },
            "require": {
                "php": ">=7.2.5",
                "symfony/polyfill-ctype": "~1.8",
                "symfony/polyfill-mbstring": "~1.8",
                "symfony/polyfill-php80": "^1.16"
            },
            "type": "library",
            "autoload": {
                "psr-4": {
                    "Symfony\\Component\\Filesystem\\": ""
                },
                "exclude-from-classmap": [
                    "/Tests/"
                ]
            },
            "notification-url": "https://packagist.org/downloads/",
            "license": [
                "MIT"
            ],
            "authors": [
                {
                    "name": "Fabien Potencier",
                    "email": "fabien@symfony.com"
                },
                {
                    "name": "Symfony Community",
                    "homepage": "https://symfony.com/contributors"
                }
            ],
            "description": "Provides basic utilities for the filesystem",
            "homepage": "https://symfony.com",
            "support": {
                "source": "https://github.com/symfony/filesystem/tree/v5.4.19"
            },
            "funding": [
                {
                    "url": "https://symfony.com/sponsor",
                    "type": "custom"
                },
                {
                    "url": "https://github.com/fabpot",
                    "type": "github"
                },
                {
                    "url": "https://tidelift.com/funding/github/packagist/symfony/symfony",
                    "type": "tidelift"
                }
            ],
            "time": "2023-01-14T19:14:44+00:00"
        },
        {
            "name": "symfony/polyfill-ctype",
            "version": "v1.27.0",
            "source": {
                "type": "git",
                "url": "https://github.com/symfony/polyfill-ctype.git",
                "reference": "5bbc823adecdae860bb64756d639ecfec17b050a"
            },
            "dist": {
                "type": "zip",
                "url": "https://api.github.com/repos/symfony/polyfill-ctype/zipball/5bbc823adecdae860bb64756d639ecfec17b050a",
                "reference": "5bbc823adecdae860bb64756d639ecfec17b050a",
                "shasum": ""
            },
            "require": {
                "php": ">=7.1"
            },
            "provide": {
                "ext-ctype": "*"
            },
            "suggest": {
                "ext-ctype": "For best performance"
            },
            "type": "library",
            "extra": {
                "branch-alias": {
                    "dev-main": "1.27-dev"
                },
                "thanks": {
                    "name": "symfony/polyfill",
                    "url": "https://github.com/symfony/polyfill"
                }
            },
            "autoload": {
                "files": [
                    "bootstrap.php"
                ],
                "psr-4": {
                    "Symfony\\Polyfill\\Ctype\\": ""
                }
            },
            "notification-url": "https://packagist.org/downloads/",
            "license": [
                "MIT"
            ],
            "authors": [
                {
                    "name": "Gert de Pagter",
                    "email": "BackEndTea@gmail.com"
                },
                {
                    "name": "Symfony Community",
                    "homepage": "https://symfony.com/contributors"
                }
            ],
            "description": "Symfony polyfill for ctype functions",
            "homepage": "https://symfony.com",
            "keywords": [
                "compatibility",
                "ctype",
                "polyfill",
                "portable"
            ],
            "support": {
                "source": "https://github.com/symfony/polyfill-ctype/tree/v1.27.0"
            },
            "funding": [
                {
                    "url": "https://symfony.com/sponsor",
                    "type": "custom"
                },
                {
                    "url": "https://github.com/fabpot",
                    "type": "github"
                },
                {
                    "url": "https://tidelift.com/funding/github/packagist/symfony/symfony",
                    "type": "tidelift"
                }
            ],
            "time": "2022-11-03T14:55:06+00:00"
        },
        {
            "name": "symfony/polyfill-mbstring",
            "version": "v1.27.0",
            "source": {
                "type": "git",
                "url": "https://github.com/symfony/polyfill-mbstring.git",
                "reference": "8ad114f6b39e2c98a8b0e3bd907732c207c2b534"
            },
            "dist": {
                "type": "zip",
                "url": "https://api.github.com/repos/symfony/polyfill-mbstring/zipball/8ad114f6b39e2c98a8b0e3bd907732c207c2b534",
                "reference": "8ad114f6b39e2c98a8b0e3bd907732c207c2b534",
                "shasum": ""
            },
            "require": {
                "php": ">=7.1"
            },
            "provide": {
                "ext-mbstring": "*"
            },
            "suggest": {
                "ext-mbstring": "For best performance"
            },
            "type": "library",
            "extra": {
                "branch-alias": {
                    "dev-main": "1.27-dev"
                },
                "thanks": {
                    "name": "symfony/polyfill",
                    "url": "https://github.com/symfony/polyfill"
                }
            },
            "autoload": {
                "files": [
                    "bootstrap.php"
                ],
                "psr-4": {
                    "Symfony\\Polyfill\\Mbstring\\": ""
                }
            },
            "notification-url": "https://packagist.org/downloads/",
            "license": [
                "MIT"
            ],
            "authors": [
                {
                    "name": "Nicolas Grekas",
                    "email": "p@tchwork.com"
                },
                {
                    "name": "Symfony Community",
                    "homepage": "https://symfony.com/contributors"
                }
            ],
            "description": "Symfony polyfill for the Mbstring extension",
            "homepage": "https://symfony.com",
            "keywords": [
                "compatibility",
                "mbstring",
                "polyfill",
                "portable",
                "shim"
            ],
            "support": {
                "source": "https://github.com/symfony/polyfill-mbstring/tree/v1.27.0"
            },
            "funding": [
                {
                    "url": "https://symfony.com/sponsor",
                    "type": "custom"
                },
                {
                    "url": "https://github.com/fabpot",
                    "type": "github"
                },
                {
                    "url": "https://tidelift.com/funding/github/packagist/symfony/symfony",
                    "type": "tidelift"
                }
            ],
            "time": "2022-11-03T14:55:06+00:00"
        },
        {
            "name": "symfony/polyfill-php80",
            "version": "v1.27.0",
            "source": {
                "type": "git",
                "url": "https://github.com/symfony/polyfill-php80.git",
                "reference": "7a6ff3f1959bb01aefccb463a0f2cd3d3d2fd936"
            },
            "dist": {
                "type": "zip",
                "url": "https://api.github.com/repos/symfony/polyfill-php80/zipball/7a6ff3f1959bb01aefccb463a0f2cd3d3d2fd936",
                "reference": "7a6ff3f1959bb01aefccb463a0f2cd3d3d2fd936",
                "shasum": ""
            },
            "require": {
                "php": ">=7.1"
            },
            "type": "library",
            "extra": {
                "branch-alias": {
                    "dev-main": "1.27-dev"
                },
                "thanks": {
                    "name": "symfony/polyfill",
                    "url": "https://github.com/symfony/polyfill"
                }
            },
            "autoload": {
                "files": [
                    "bootstrap.php"
                ],
                "psr-4": {
                    "Symfony\\Polyfill\\Php80\\": ""
                },
                "classmap": [
                    "Resources/stubs"
                ]
            },
            "notification-url": "https://packagist.org/downloads/",
            "license": [
                "MIT"
            ],
            "authors": [
                {
                    "name": "Ion Bazan",
                    "email": "ion.bazan@gmail.com"
                },
                {
                    "name": "Nicolas Grekas",
                    "email": "p@tchwork.com"
                },
                {
                    "name": "Symfony Community",
                    "homepage": "https://symfony.com/contributors"
                }
            ],
            "description": "Symfony polyfill backporting some PHP 8.0+ features to lower PHP versions",
            "homepage": "https://symfony.com",
            "keywords": [
                "compatibility",
                "polyfill",
                "portable",
                "shim"
            ],
            "support": {
                "source": "https://github.com/symfony/polyfill-php80/tree/v1.27.0"
            },
            "funding": [
                {
                    "url": "https://symfony.com/sponsor",
                    "type": "custom"
                },
                {
                    "url": "https://github.com/fabpot",
                    "type": "github"
                },
                {
                    "url": "https://tidelift.com/funding/github/packagist/symfony/symfony",
                    "type": "tidelift"
                }
            ],
            "time": "2022-11-03T14:55:06+00:00"
        },
        {
            "name": "symfony/polyfill-php81",
            "version": "v1.27.0",
            "source": {
                "type": "git",
                "url": "https://github.com/symfony/polyfill-php81.git",
                "reference": "707403074c8ea6e2edaf8794b0157a0bfa52157a"
            },
            "dist": {
                "type": "zip",
                "url": "https://api.github.com/repos/symfony/polyfill-php81/zipball/707403074c8ea6e2edaf8794b0157a0bfa52157a",
                "reference": "707403074c8ea6e2edaf8794b0157a0bfa52157a",
                "shasum": ""
            },
            "require": {
                "php": ">=7.1"
            },
            "type": "library",
            "extra": {
                "branch-alias": {
                    "dev-main": "1.27-dev"
                },
                "thanks": {
                    "name": "symfony/polyfill",
                    "url": "https://github.com/symfony/polyfill"
                }
            },
            "autoload": {
                "files": [
                    "bootstrap.php"
                ],
                "psr-4": {
                    "Symfony\\Polyfill\\Php81\\": ""
                },
                "classmap": [
                    "Resources/stubs"
                ]
            },
            "notification-url": "https://packagist.org/downloads/",
            "license": [
                "MIT"
            ],
            "authors": [
                {
                    "name": "Nicolas Grekas",
                    "email": "p@tchwork.com"
                },
                {
                    "name": "Symfony Community",
                    "homepage": "https://symfony.com/contributors"
                }
            ],
            "description": "Symfony polyfill backporting some PHP 8.1+ features to lower PHP versions",
            "homepage": "https://symfony.com",
            "keywords": [
                "compatibility",
                "polyfill",
                "portable",
                "shim"
            ],
            "support": {
                "source": "https://github.com/symfony/polyfill-php81/tree/v1.27.0"
            },
            "funding": [
                {
                    "url": "https://symfony.com/sponsor",
                    "type": "custom"
                },
                {
                    "url": "https://github.com/fabpot",
                    "type": "github"
                },
                {
                    "url": "https://tidelift.com/funding/github/packagist/symfony/symfony",
                    "type": "tidelift"
                }
            ],
            "time": "2022-11-03T14:55:06+00:00"
        }
    ],
    "packages-dev": [
        {
            "name": "doctrine/instantiator",
            "version": "1.5.0",
            "source": {
                "type": "git",
                "url": "https://github.com/doctrine/instantiator.git",
                "reference": "0a0fa9780f5d4e507415a065172d26a98d02047b"
            },
            "dist": {
                "type": "zip",
                "url": "https://api.github.com/repos/doctrine/instantiator/zipball/0a0fa9780f5d4e507415a065172d26a98d02047b",
                "reference": "0a0fa9780f5d4e507415a065172d26a98d02047b",
                "shasum": ""
            },
            "require": {
                "php": "^7.1 || ^8.0"
            },
            "require-dev": {
                "doctrine/coding-standard": "^9 || ^11",
                "ext-pdo": "*",
                "ext-phar": "*",
                "phpbench/phpbench": "^0.16 || ^1",
                "phpstan/phpstan": "^1.4",
                "phpstan/phpstan-phpunit": "^1",
                "phpunit/phpunit": "^7.5 || ^8.5 || ^9.5",
                "vimeo/psalm": "^4.30 || ^5.4"
            },
            "type": "library",
            "autoload": {
                "psr-4": {
                    "Doctrine\\Instantiator\\": "src/Doctrine/Instantiator/"
                }
            },
            "notification-url": "https://packagist.org/downloads/",
            "license": [
                "MIT"
            ],
            "authors": [
                {
                    "name": "Marco Pivetta",
                    "email": "ocramius@gmail.com",
                    "homepage": "https://ocramius.github.io/"
                }
            ],
            "description": "A small, lightweight utility to instantiate objects in PHP without invoking their constructors",
            "homepage": "https://www.doctrine-project.org/projects/instantiator.html",
            "keywords": [
                "constructor",
                "instantiate"
            ],
            "support": {
                "issues": "https://github.com/doctrine/instantiator/issues",
                "source": "https://github.com/doctrine/instantiator/tree/1.5.0"
            },
            "funding": [
                {
                    "url": "https://www.doctrine-project.org/sponsorship.html",
                    "type": "custom"
                },
                {
                    "url": "https://www.patreon.com/phpdoctrine",
                    "type": "patreon"
                },
                {
                    "url": "https://tidelift.com/funding/github/packagist/doctrine%2Finstantiator",
                    "type": "tidelift"
                }
            ],
            "time": "2022-12-30T00:15:36+00:00"
        },
        {
            "name": "myclabs/deep-copy",
            "version": "1.11.0",
            "source": {
                "type": "git",
                "url": "https://github.com/myclabs/DeepCopy.git",
                "reference": "14daed4296fae74d9e3201d2c4925d1acb7aa614"
            },
            "dist": {
                "type": "zip",
                "url": "https://api.github.com/repos/myclabs/DeepCopy/zipball/14daed4296fae74d9e3201d2c4925d1acb7aa614",
                "reference": "14daed4296fae74d9e3201d2c4925d1acb7aa614",
                "shasum": ""
            },
            "require": {
                "php": "^7.1 || ^8.0"
            },
            "conflict": {
                "doctrine/collections": "<1.6.8",
                "doctrine/common": "<2.13.3 || >=3,<3.2.2"
            },
            "require-dev": {
                "doctrine/collections": "^1.6.8",
                "doctrine/common": "^2.13.3 || ^3.2.2",
                "phpunit/phpunit": "^7.5.20 || ^8.5.23 || ^9.5.13"
            },
            "type": "library",
            "autoload": {
                "files": [
                    "src/DeepCopy/deep_copy.php"
                ],
                "psr-4": {
                    "DeepCopy\\": "src/DeepCopy/"
                }
            },
            "notification-url": "https://packagist.org/downloads/",
            "license": [
                "MIT"
            ],
            "description": "Create deep copies (clones) of your objects",
            "keywords": [
                "clone",
                "copy",
                "duplicate",
                "object",
                "object graph"
            ],
            "support": {
                "issues": "https://github.com/myclabs/DeepCopy/issues",
                "source": "https://github.com/myclabs/DeepCopy/tree/1.11.0"
            },
            "funding": [
                {
                    "url": "https://tidelift.com/funding/github/packagist/myclabs/deep-copy",
                    "type": "tidelift"
                }
            ],
            "time": "2022-03-03T13:19:32+00:00"
        },
        {
            "name": "nikic/php-parser",
            "version": "v4.15.3",
            "source": {
                "type": "git",
                "url": "https://github.com/nikic/PHP-Parser.git",
                "reference": "570e980a201d8ed0236b0a62ddf2c9cbb2034039"
            },
            "dist": {
                "type": "zip",
                "url": "https://api.github.com/repos/nikic/PHP-Parser/zipball/570e980a201d8ed0236b0a62ddf2c9cbb2034039",
                "reference": "570e980a201d8ed0236b0a62ddf2c9cbb2034039",
                "shasum": ""
            },
            "require": {
                "ext-tokenizer": "*",
                "php": ">=7.0"
            },
            "require-dev": {
                "ircmaxell/php-yacc": "^0.0.7",
                "phpunit/phpunit": "^6.5 || ^7.0 || ^8.0 || ^9.0"
            },
            "bin": [
                "bin/php-parse"
            ],
            "type": "library",
            "extra": {
                "branch-alias": {
                    "dev-master": "4.9-dev"
                }
            },
            "autoload": {
                "psr-4": {
                    "PhpParser\\": "lib/PhpParser"
                }
            },
            "notification-url": "https://packagist.org/downloads/",
            "license": [
                "BSD-3-Clause"
            ],
            "authors": [
                {
                    "name": "Nikita Popov"
                }
            ],
            "description": "A PHP parser written in PHP",
            "keywords": [
                "parser",
                "php"
            ],
            "support": {
                "issues": "https://github.com/nikic/PHP-Parser/issues",
                "source": "https://github.com/nikic/PHP-Parser/tree/v4.15.3"
            },
            "time": "2023-01-16T22:05:37+00:00"
        },
        {
            "name": "phar-io/manifest",
            "version": "2.0.3",
            "source": {
                "type": "git",
                "url": "https://github.com/phar-io/manifest.git",
                "reference": "97803eca37d319dfa7826cc2437fc020857acb53"
            },
            "dist": {
                "type": "zip",
                "url": "https://api.github.com/repos/phar-io/manifest/zipball/97803eca37d319dfa7826cc2437fc020857acb53",
                "reference": "97803eca37d319dfa7826cc2437fc020857acb53",
                "shasum": ""
            },
            "require": {
                "ext-dom": "*",
                "ext-phar": "*",
                "ext-xmlwriter": "*",
                "phar-io/version": "^3.0.1",
                "php": "^7.2 || ^8.0"
            },
            "type": "library",
            "extra": {
                "branch-alias": {
                    "dev-master": "2.0.x-dev"
                }
            },
            "autoload": {
                "classmap": [
                    "src/"
                ]
            },
            "notification-url": "https://packagist.org/downloads/",
            "license": [
                "BSD-3-Clause"
            ],
            "authors": [
                {
                    "name": "Arne Blankerts",
                    "email": "arne@blankerts.de",
                    "role": "Developer"
                },
                {
                    "name": "Sebastian Heuer",
                    "email": "sebastian@phpeople.de",
                    "role": "Developer"
                },
                {
                    "name": "Sebastian Bergmann",
                    "email": "sebastian@phpunit.de",
                    "role": "Developer"
                }
            ],
            "description": "Component for reading phar.io manifest information from a PHP Archive (PHAR)",
            "support": {
                "issues": "https://github.com/phar-io/manifest/issues",
                "source": "https://github.com/phar-io/manifest/tree/2.0.3"
            },
            "time": "2021-07-20T11:28:43+00:00"
        },
        {
            "name": "phar-io/version",
            "version": "3.2.1",
            "source": {
                "type": "git",
                "url": "https://github.com/phar-io/version.git",
                "reference": "4f7fd7836c6f332bb2933569e566a0d6c4cbed74"
            },
            "dist": {
                "type": "zip",
                "url": "https://api.github.com/repos/phar-io/version/zipball/4f7fd7836c6f332bb2933569e566a0d6c4cbed74",
                "reference": "4f7fd7836c6f332bb2933569e566a0d6c4cbed74",
                "shasum": ""
            },
            "require": {
                "php": "^7.2 || ^8.0"
            },
            "type": "library",
            "autoload": {
                "classmap": [
                    "src/"
                ]
            },
            "notification-url": "https://packagist.org/downloads/",
            "license": [
                "BSD-3-Clause"
            ],
            "authors": [
                {
                    "name": "Arne Blankerts",
                    "email": "arne@blankerts.de",
                    "role": "Developer"
                },
                {
                    "name": "Sebastian Heuer",
                    "email": "sebastian@phpeople.de",
                    "role": "Developer"
                },
                {
                    "name": "Sebastian Bergmann",
                    "email": "sebastian@phpunit.de",
                    "role": "Developer"
                }
            ],
            "description": "Library for handling version information and constraints",
            "support": {
                "issues": "https://github.com/phar-io/version/issues",
                "source": "https://github.com/phar-io/version/tree/3.2.1"
            },
            "time": "2022-02-21T01:04:05+00:00"
        },
        {
            "name": "phpstan/phpstan",
            "version": "1.10.1",
            "source": {
                "type": "git",
                "url": "https://github.com/phpstan/phpstan.git",
                "reference": "1cd5fc530a8b68702f3733ad64294b2a39564198"
            },
            "dist": {
                "type": "zip",
                "url": "https://api.github.com/repos/phpstan/phpstan/zipball/1cd5fc530a8b68702f3733ad64294b2a39564198",
                "reference": "1cd5fc530a8b68702f3733ad64294b2a39564198",
                "shasum": ""
            },
            "require": {
                "php": "^7.2|^8.0"
            },
            "conflict": {
                "phpstan/phpstan-shim": "*"
            },
            "bin": [
                "phpstan",
                "phpstan.phar"
            ],
            "type": "library",
            "autoload": {
                "files": [
                    "bootstrap.php"
                ]
            },
            "notification-url": "https://packagist.org/downloads/",
            "license": [
                "MIT"
            ],
            "description": "PHPStan - PHP Static Analysis Tool",
            "keywords": [
                "dev",
                "static analysis"
            ],
            "support": {
                "issues": "https://github.com/phpstan/phpstan/issues",
                "source": "https://github.com/phpstan/phpstan/tree/1.10.1"
            },
            "funding": [
                {
                    "url": "https://github.com/ondrejmirtes",
                    "type": "github"
                },
                {
                    "url": "https://github.com/phpstan",
                    "type": "github"
                },
                {
                    "url": "https://tidelift.com/funding/github/packagist/phpstan/phpstan",
                    "type": "tidelift"
                }
            ],
            "time": "2023-02-21T21:57:23+00:00"
        },
        {
            "name": "phpstan/phpstan-phpunit",
            "version": "1.3.4",
            "source": {
                "type": "git",
                "url": "https://github.com/phpstan/phpstan-phpunit.git",
                "reference": "d77af96c1aaec28f7c0293677132eaaad079e01b"
            },
            "dist": {
                "type": "zip",
                "url": "https://api.github.com/repos/phpstan/phpstan-phpunit/zipball/d77af96c1aaec28f7c0293677132eaaad079e01b",
                "reference": "d77af96c1aaec28f7c0293677132eaaad079e01b",
                "shasum": ""
            },
            "require": {
                "php": "^7.2 || ^8.0",
                "phpstan/phpstan": "^1.9.3"
            },
            "conflict": {
                "phpunit/phpunit": "<7.0"
            },
            "require-dev": {
                "nikic/php-parser": "^4.13.0",
                "php-parallel-lint/php-parallel-lint": "^1.2",
                "phpstan/phpstan-strict-rules": "^1.0",
                "phpunit/phpunit": "^9.5"
            },
            "type": "phpstan-extension",
            "extra": {
                "phpstan": {
                    "includes": [
                        "extension.neon",
                        "rules.neon"
                    ]
                }
            },
            "autoload": {
                "psr-4": {
                    "PHPStan\\": "src/"
                }
            },
            "notification-url": "https://packagist.org/downloads/",
            "license": [
                "MIT"
            ],
            "description": "PHPUnit extensions and rules for PHPStan",
            "support": {
                "issues": "https://github.com/phpstan/phpstan-phpunit/issues",
                "source": "https://github.com/phpstan/phpstan-phpunit/tree/1.3.4"
            },
            "time": "2023-02-09T08:05:29+00:00"
        },
        {
            "name": "phpstan/phpstan-strict-rules",
            "version": "1.4.5",
            "source": {
                "type": "git",
                "url": "https://github.com/phpstan/phpstan-strict-rules.git",
                "reference": "361f75b06066f3fdaba87c1f57bdb1ffc28d6f1d"
            },
            "dist": {
                "type": "zip",
                "url": "https://api.github.com/repos/phpstan/phpstan-strict-rules/zipball/361f75b06066f3fdaba87c1f57bdb1ffc28d6f1d",
                "reference": "361f75b06066f3fdaba87c1f57bdb1ffc28d6f1d",
                "shasum": ""
            },
            "require": {
                "php": "^7.2 || ^8.0",
                "phpstan/phpstan": "^1.9.7"
            },
            "require-dev": {
                "nikic/php-parser": "^4.13.0",
                "php-parallel-lint/php-parallel-lint": "^1.2",
                "phpstan/phpstan-phpunit": "^1.0",
                "phpunit/phpunit": "^9.5"
            },
            "type": "phpstan-extension",
            "extra": {
                "phpstan": {
                    "includes": [
                        "rules.neon"
                    ]
                }
            },
            "autoload": {
                "psr-4": {
                    "PHPStan\\": "src/"
                }
            },
            "notification-url": "https://packagist.org/downloads/",
            "license": [
                "MIT"
            ],
            "description": "Extra strict and opinionated rules for PHPStan",
            "support": {
                "issues": "https://github.com/phpstan/phpstan-strict-rules/issues",
                "source": "https://github.com/phpstan/phpstan-strict-rules/tree/1.4.5"
            },
            "time": "2023-01-11T14:16:29+00:00"
        },
        {
            "name": "phpunit/php-code-coverage",
            "version": "9.2.24",
            "source": {
                "type": "git",
                "url": "https://github.com/sebastianbergmann/php-code-coverage.git",
                "reference": "2cf940ebc6355a9d430462811b5aaa308b174bed"
            },
            "dist": {
                "type": "zip",
                "url": "https://api.github.com/repos/sebastianbergmann/php-code-coverage/zipball/2cf940ebc6355a9d430462811b5aaa308b174bed",
                "reference": "2cf940ebc6355a9d430462811b5aaa308b174bed",
                "shasum": ""
            },
            "require": {
                "ext-dom": "*",
                "ext-libxml": "*",
                "ext-xmlwriter": "*",
                "nikic/php-parser": "^4.14",
                "php": ">=7.3",
                "phpunit/php-file-iterator": "^3.0.3",
                "phpunit/php-text-template": "^2.0.2",
                "sebastian/code-unit-reverse-lookup": "^2.0.2",
                "sebastian/complexity": "^2.0",
                "sebastian/environment": "^5.1.2",
                "sebastian/lines-of-code": "^1.0.3",
                "sebastian/version": "^3.0.1",
                "theseer/tokenizer": "^1.2.0"
            },
            "require-dev": {
                "phpunit/phpunit": "^9.3"
            },
            "suggest": {
                "ext-pcov": "*",
                "ext-xdebug": "*"
            },
            "type": "library",
            "extra": {
                "branch-alias": {
                    "dev-master": "9.2-dev"
                }
            },
            "autoload": {
                "classmap": [
                    "src/"
                ]
            },
            "notification-url": "https://packagist.org/downloads/",
            "license": [
                "BSD-3-Clause"
            ],
            "authors": [
                {
                    "name": "Sebastian Bergmann",
                    "email": "sebastian@phpunit.de",
                    "role": "lead"
                }
            ],
            "description": "Library that provides collection, processing, and rendering functionality for PHP code coverage information.",
            "homepage": "https://github.com/sebastianbergmann/php-code-coverage",
            "keywords": [
                "coverage",
                "testing",
                "xunit"
            ],
            "support": {
                "issues": "https://github.com/sebastianbergmann/php-code-coverage/issues",
                "source": "https://github.com/sebastianbergmann/php-code-coverage/tree/9.2.24"
            },
            "funding": [
                {
                    "url": "https://github.com/sebastianbergmann",
                    "type": "github"
                }
            ],
            "time": "2023-01-26T08:26:55+00:00"
        },
        {
            "name": "phpunit/php-file-iterator",
            "version": "3.0.6",
            "source": {
                "type": "git",
                "url": "https://github.com/sebastianbergmann/php-file-iterator.git",
                "reference": "cf1c2e7c203ac650e352f4cc675a7021e7d1b3cf"
            },
            "dist": {
                "type": "zip",
                "url": "https://api.github.com/repos/sebastianbergmann/php-file-iterator/zipball/cf1c2e7c203ac650e352f4cc675a7021e7d1b3cf",
                "reference": "cf1c2e7c203ac650e352f4cc675a7021e7d1b3cf",
                "shasum": ""
            },
            "require": {
                "php": ">=7.3"
            },
            "require-dev": {
                "phpunit/phpunit": "^9.3"
            },
            "type": "library",
            "extra": {
                "branch-alias": {
                    "dev-master": "3.0-dev"
                }
            },
            "autoload": {
                "classmap": [
                    "src/"
                ]
            },
            "notification-url": "https://packagist.org/downloads/",
            "license": [
                "BSD-3-Clause"
            ],
            "authors": [
                {
                    "name": "Sebastian Bergmann",
                    "email": "sebastian@phpunit.de",
                    "role": "lead"
                }
            ],
            "description": "FilterIterator implementation that filters files based on a list of suffixes.",
            "homepage": "https://github.com/sebastianbergmann/php-file-iterator/",
            "keywords": [
                "filesystem",
                "iterator"
            ],
            "support": {
                "issues": "https://github.com/sebastianbergmann/php-file-iterator/issues",
                "source": "https://github.com/sebastianbergmann/php-file-iterator/tree/3.0.6"
            },
            "funding": [
                {
                    "url": "https://github.com/sebastianbergmann",
                    "type": "github"
                }
            ],
            "time": "2021-12-02T12:48:52+00:00"
        },
        {
            "name": "phpunit/php-invoker",
            "version": "3.1.1",
            "source": {
                "type": "git",
                "url": "https://github.com/sebastianbergmann/php-invoker.git",
                "reference": "5a10147d0aaf65b58940a0b72f71c9ac0423cc67"
            },
            "dist": {
                "type": "zip",
                "url": "https://api.github.com/repos/sebastianbergmann/php-invoker/zipball/5a10147d0aaf65b58940a0b72f71c9ac0423cc67",
                "reference": "5a10147d0aaf65b58940a0b72f71c9ac0423cc67",
                "shasum": ""
            },
            "require": {
                "php": ">=7.3"
            },
            "require-dev": {
                "ext-pcntl": "*",
                "phpunit/phpunit": "^9.3"
            },
            "suggest": {
                "ext-pcntl": "*"
            },
            "type": "library",
            "extra": {
                "branch-alias": {
                    "dev-master": "3.1-dev"
                }
            },
            "autoload": {
                "classmap": [
                    "src/"
                ]
            },
            "notification-url": "https://packagist.org/downloads/",
            "license": [
                "BSD-3-Clause"
            ],
            "authors": [
                {
                    "name": "Sebastian Bergmann",
                    "email": "sebastian@phpunit.de",
                    "role": "lead"
                }
            ],
            "description": "Invoke callables with a timeout",
            "homepage": "https://github.com/sebastianbergmann/php-invoker/",
            "keywords": [
                "process"
            ],
            "support": {
                "issues": "https://github.com/sebastianbergmann/php-invoker/issues",
                "source": "https://github.com/sebastianbergmann/php-invoker/tree/3.1.1"
            },
            "funding": [
                {
                    "url": "https://github.com/sebastianbergmann",
                    "type": "github"
                }
            ],
            "time": "2020-09-28T05:58:55+00:00"
        },
        {
            "name": "phpunit/php-text-template",
            "version": "2.0.4",
            "source": {
                "type": "git",
                "url": "https://github.com/sebastianbergmann/php-text-template.git",
                "reference": "5da5f67fc95621df9ff4c4e5a84d6a8a2acf7c28"
            },
            "dist": {
                "type": "zip",
                "url": "https://api.github.com/repos/sebastianbergmann/php-text-template/zipball/5da5f67fc95621df9ff4c4e5a84d6a8a2acf7c28",
                "reference": "5da5f67fc95621df9ff4c4e5a84d6a8a2acf7c28",
                "shasum": ""
            },
            "require": {
                "php": ">=7.3"
            },
            "require-dev": {
                "phpunit/phpunit": "^9.3"
            },
            "type": "library",
            "extra": {
                "branch-alias": {
                    "dev-master": "2.0-dev"
                }
            },
            "autoload": {
                "classmap": [
                    "src/"
                ]
            },
            "notification-url": "https://packagist.org/downloads/",
            "license": [
                "BSD-3-Clause"
            ],
            "authors": [
                {
                    "name": "Sebastian Bergmann",
                    "email": "sebastian@phpunit.de",
                    "role": "lead"
                }
            ],
            "description": "Simple template engine.",
            "homepage": "https://github.com/sebastianbergmann/php-text-template/",
            "keywords": [
                "template"
            ],
            "support": {
                "issues": "https://github.com/sebastianbergmann/php-text-template/issues",
                "source": "https://github.com/sebastianbergmann/php-text-template/tree/2.0.4"
            },
            "funding": [
                {
                    "url": "https://github.com/sebastianbergmann",
                    "type": "github"
                }
            ],
            "time": "2020-10-26T05:33:50+00:00"
        },
        {
            "name": "phpunit/php-timer",
            "version": "5.0.3",
            "source": {
                "type": "git",
                "url": "https://github.com/sebastianbergmann/php-timer.git",
                "reference": "5a63ce20ed1b5bf577850e2c4e87f4aa902afbd2"
            },
            "dist": {
                "type": "zip",
                "url": "https://api.github.com/repos/sebastianbergmann/php-timer/zipball/5a63ce20ed1b5bf577850e2c4e87f4aa902afbd2",
                "reference": "5a63ce20ed1b5bf577850e2c4e87f4aa902afbd2",
                "shasum": ""
            },
            "require": {
                "php": ">=7.3"
            },
            "require-dev": {
                "phpunit/phpunit": "^9.3"
            },
            "type": "library",
            "extra": {
                "branch-alias": {
                    "dev-master": "5.0-dev"
                }
            },
            "autoload": {
                "classmap": [
                    "src/"
                ]
            },
            "notification-url": "https://packagist.org/downloads/",
            "license": [
                "BSD-3-Clause"
            ],
            "authors": [
                {
                    "name": "Sebastian Bergmann",
                    "email": "sebastian@phpunit.de",
                    "role": "lead"
                }
            ],
            "description": "Utility class for timing",
            "homepage": "https://github.com/sebastianbergmann/php-timer/",
            "keywords": [
                "timer"
            ],
            "support": {
                "issues": "https://github.com/sebastianbergmann/php-timer/issues",
                "source": "https://github.com/sebastianbergmann/php-timer/tree/5.0.3"
            },
            "funding": [
                {
                    "url": "https://github.com/sebastianbergmann",
                    "type": "github"
                }
            ],
            "time": "2020-10-26T13:16:10+00:00"
        },
        {
            "name": "phpunit/phpunit",
            "version": "9.6.3",
            "source": {
                "type": "git",
                "url": "https://github.com/sebastianbergmann/phpunit.git",
                "reference": "e7b1615e3e887d6c719121c6d4a44b0ab9645555"
            },
            "dist": {
                "type": "zip",
                "url": "https://api.github.com/repos/sebastianbergmann/phpunit/zipball/e7b1615e3e887d6c719121c6d4a44b0ab9645555",
                "reference": "e7b1615e3e887d6c719121c6d4a44b0ab9645555",
                "shasum": ""
            },
            "require": {
                "doctrine/instantiator": "^1.3.1 || ^2",
                "ext-dom": "*",
                "ext-json": "*",
                "ext-libxml": "*",
                "ext-mbstring": "*",
                "ext-xml": "*",
                "ext-xmlwriter": "*",
                "myclabs/deep-copy": "^1.10.1",
                "phar-io/manifest": "^2.0.3",
                "phar-io/version": "^3.0.2",
                "php": ">=7.3",
                "phpunit/php-code-coverage": "^9.2.13",
                "phpunit/php-file-iterator": "^3.0.5",
                "phpunit/php-invoker": "^3.1.1",
                "phpunit/php-text-template": "^2.0.3",
                "phpunit/php-timer": "^5.0.2",
                "sebastian/cli-parser": "^1.0.1",
                "sebastian/code-unit": "^1.0.6",
                "sebastian/comparator": "^4.0.8",
                "sebastian/diff": "^4.0.3",
                "sebastian/environment": "^5.1.3",
                "sebastian/exporter": "^4.0.5",
                "sebastian/global-state": "^5.0.1",
                "sebastian/object-enumerator": "^4.0.3",
                "sebastian/resource-operations": "^3.0.3",
                "sebastian/type": "^3.2",
                "sebastian/version": "^3.0.2"
            },
            "suggest": {
                "ext-soap": "*",
                "ext-xdebug": "*"
            },
            "bin": [
                "phpunit"
            ],
            "type": "library",
            "extra": {
                "branch-alias": {
                    "dev-master": "9.6-dev"
                }
            },
            "autoload": {
                "files": [
                    "src/Framework/Assert/Functions.php"
                ],
                "classmap": [
                    "src/"
                ]
            },
            "notification-url": "https://packagist.org/downloads/",
            "license": [
                "BSD-3-Clause"
            ],
            "authors": [
                {
                    "name": "Sebastian Bergmann",
                    "email": "sebastian@phpunit.de",
                    "role": "lead"
                }
            ],
            "description": "The PHP Unit Testing framework.",
            "homepage": "https://phpunit.de/",
            "keywords": [
                "phpunit",
                "testing",
                "xunit"
            ],
            "support": {
                "issues": "https://github.com/sebastianbergmann/phpunit/issues",
                "source": "https://github.com/sebastianbergmann/phpunit/tree/9.6.3"
            },
            "funding": [
                {
                    "url": "https://phpunit.de/sponsors.html",
                    "type": "custom"
                },
                {
                    "url": "https://github.com/sebastianbergmann",
                    "type": "github"
                },
                {
                    "url": "https://tidelift.com/funding/github/packagist/phpunit/phpunit",
                    "type": "tidelift"
                }
            ],
            "time": "2023-02-04T13:37:15+00:00"
        },
        {
            "name": "sebastian/cli-parser",
            "version": "1.0.1",
            "source": {
                "type": "git",
                "url": "https://github.com/sebastianbergmann/cli-parser.git",
                "reference": "442e7c7e687e42adc03470c7b668bc4b2402c0b2"
            },
            "dist": {
                "type": "zip",
                "url": "https://api.github.com/repos/sebastianbergmann/cli-parser/zipball/442e7c7e687e42adc03470c7b668bc4b2402c0b2",
                "reference": "442e7c7e687e42adc03470c7b668bc4b2402c0b2",
                "shasum": ""
            },
            "require": {
                "php": ">=7.3"
            },
            "require-dev": {
                "phpunit/phpunit": "^9.3"
            },
            "type": "library",
            "extra": {
                "branch-alias": {
                    "dev-master": "1.0-dev"
                }
            },
            "autoload": {
                "classmap": [
                    "src/"
                ]
            },
            "notification-url": "https://packagist.org/downloads/",
            "license": [
                "BSD-3-Clause"
            ],
            "authors": [
                {
                    "name": "Sebastian Bergmann",
                    "email": "sebastian@phpunit.de",
                    "role": "lead"
                }
            ],
            "description": "Library for parsing CLI options",
            "homepage": "https://github.com/sebastianbergmann/cli-parser",
            "support": {
                "issues": "https://github.com/sebastianbergmann/cli-parser/issues",
                "source": "https://github.com/sebastianbergmann/cli-parser/tree/1.0.1"
            },
            "funding": [
                {
                    "url": "https://github.com/sebastianbergmann",
                    "type": "github"
                }
            ],
            "time": "2020-09-28T06:08:49+00:00"
        },
        {
            "name": "sebastian/code-unit",
            "version": "1.0.8",
            "source": {
                "type": "git",
                "url": "https://github.com/sebastianbergmann/code-unit.git",
                "reference": "1fc9f64c0927627ef78ba436c9b17d967e68e120"
            },
            "dist": {
                "type": "zip",
                "url": "https://api.github.com/repos/sebastianbergmann/code-unit/zipball/1fc9f64c0927627ef78ba436c9b17d967e68e120",
                "reference": "1fc9f64c0927627ef78ba436c9b17d967e68e120",
                "shasum": ""
            },
            "require": {
                "php": ">=7.3"
            },
            "require-dev": {
                "phpunit/phpunit": "^9.3"
            },
            "type": "library",
            "extra": {
                "branch-alias": {
                    "dev-master": "1.0-dev"
                }
            },
            "autoload": {
                "classmap": [
                    "src/"
                ]
            },
            "notification-url": "https://packagist.org/downloads/",
            "license": [
                "BSD-3-Clause"
            ],
            "authors": [
                {
                    "name": "Sebastian Bergmann",
                    "email": "sebastian@phpunit.de",
                    "role": "lead"
                }
            ],
            "description": "Collection of value objects that represent the PHP code units",
            "homepage": "https://github.com/sebastianbergmann/code-unit",
            "support": {
                "issues": "https://github.com/sebastianbergmann/code-unit/issues",
                "source": "https://github.com/sebastianbergmann/code-unit/tree/1.0.8"
            },
            "funding": [
                {
                    "url": "https://github.com/sebastianbergmann",
                    "type": "github"
                }
            ],
            "time": "2020-10-26T13:08:54+00:00"
        },
        {
            "name": "sebastian/code-unit-reverse-lookup",
            "version": "2.0.3",
            "source": {
                "type": "git",
                "url": "https://github.com/sebastianbergmann/code-unit-reverse-lookup.git",
                "reference": "ac91f01ccec49fb77bdc6fd1e548bc70f7faa3e5"
            },
            "dist": {
                "type": "zip",
                "url": "https://api.github.com/repos/sebastianbergmann/code-unit-reverse-lookup/zipball/ac91f01ccec49fb77bdc6fd1e548bc70f7faa3e5",
                "reference": "ac91f01ccec49fb77bdc6fd1e548bc70f7faa3e5",
                "shasum": ""
            },
            "require": {
                "php": ">=7.3"
            },
            "require-dev": {
                "phpunit/phpunit": "^9.3"
            },
            "type": "library",
            "extra": {
                "branch-alias": {
                    "dev-master": "2.0-dev"
                }
            },
            "autoload": {
                "classmap": [
                    "src/"
                ]
            },
            "notification-url": "https://packagist.org/downloads/",
            "license": [
                "BSD-3-Clause"
            ],
            "authors": [
                {
                    "name": "Sebastian Bergmann",
                    "email": "sebastian@phpunit.de"
                }
            ],
            "description": "Looks up which function or method a line of code belongs to",
            "homepage": "https://github.com/sebastianbergmann/code-unit-reverse-lookup/",
            "support": {
                "issues": "https://github.com/sebastianbergmann/code-unit-reverse-lookup/issues",
                "source": "https://github.com/sebastianbergmann/code-unit-reverse-lookup/tree/2.0.3"
            },
            "funding": [
                {
                    "url": "https://github.com/sebastianbergmann",
                    "type": "github"
                }
            ],
            "time": "2020-09-28T05:30:19+00:00"
        },
        {
            "name": "sebastian/comparator",
            "version": "4.0.8",
            "source": {
                "type": "git",
                "url": "https://github.com/sebastianbergmann/comparator.git",
                "reference": "fa0f136dd2334583309d32b62544682ee972b51a"
            },
            "dist": {
                "type": "zip",
                "url": "https://api.github.com/repos/sebastianbergmann/comparator/zipball/fa0f136dd2334583309d32b62544682ee972b51a",
                "reference": "fa0f136dd2334583309d32b62544682ee972b51a",
                "shasum": ""
            },
            "require": {
                "php": ">=7.3",
                "sebastian/diff": "^4.0",
                "sebastian/exporter": "^4.0"
            },
            "require-dev": {
                "phpunit/phpunit": "^9.3"
            },
            "type": "library",
            "extra": {
                "branch-alias": {
                    "dev-master": "4.0-dev"
                }
            },
            "autoload": {
                "classmap": [
                    "src/"
                ]
            },
            "notification-url": "https://packagist.org/downloads/",
            "license": [
                "BSD-3-Clause"
            ],
            "authors": [
                {
                    "name": "Sebastian Bergmann",
                    "email": "sebastian@phpunit.de"
                },
                {
                    "name": "Jeff Welch",
                    "email": "whatthejeff@gmail.com"
                },
                {
                    "name": "Volker Dusch",
                    "email": "github@wallbash.com"
                },
                {
                    "name": "Bernhard Schussek",
                    "email": "bschussek@2bepublished.at"
                }
            ],
            "description": "Provides the functionality to compare PHP values for equality",
            "homepage": "https://github.com/sebastianbergmann/comparator",
            "keywords": [
                "comparator",
                "compare",
                "equality"
            ],
            "support": {
                "issues": "https://github.com/sebastianbergmann/comparator/issues",
                "source": "https://github.com/sebastianbergmann/comparator/tree/4.0.8"
            },
            "funding": [
                {
                    "url": "https://github.com/sebastianbergmann",
                    "type": "github"
                }
            ],
            "time": "2022-09-14T12:41:17+00:00"
        },
        {
            "name": "sebastian/complexity",
            "version": "2.0.2",
            "source": {
                "type": "git",
                "url": "https://github.com/sebastianbergmann/complexity.git",
                "reference": "739b35e53379900cc9ac327b2147867b8b6efd88"
            },
            "dist": {
                "type": "zip",
                "url": "https://api.github.com/repos/sebastianbergmann/complexity/zipball/739b35e53379900cc9ac327b2147867b8b6efd88",
                "reference": "739b35e53379900cc9ac327b2147867b8b6efd88",
                "shasum": ""
            },
            "require": {
                "nikic/php-parser": "^4.7",
                "php": ">=7.3"
            },
            "require-dev": {
                "phpunit/phpunit": "^9.3"
            },
            "type": "library",
            "extra": {
                "branch-alias": {
                    "dev-master": "2.0-dev"
                }
            },
            "autoload": {
                "classmap": [
                    "src/"
                ]
            },
            "notification-url": "https://packagist.org/downloads/",
            "license": [
                "BSD-3-Clause"
            ],
            "authors": [
                {
                    "name": "Sebastian Bergmann",
                    "email": "sebastian@phpunit.de",
                    "role": "lead"
                }
            ],
            "description": "Library for calculating the complexity of PHP code units",
            "homepage": "https://github.com/sebastianbergmann/complexity",
            "support": {
                "issues": "https://github.com/sebastianbergmann/complexity/issues",
                "source": "https://github.com/sebastianbergmann/complexity/tree/2.0.2"
            },
            "funding": [
                {
                    "url": "https://github.com/sebastianbergmann",
                    "type": "github"
                }
            ],
            "time": "2020-10-26T15:52:27+00:00"
        },
        {
            "name": "sebastian/diff",
            "version": "4.0.4",
            "source": {
                "type": "git",
                "url": "https://github.com/sebastianbergmann/diff.git",
                "reference": "3461e3fccc7cfdfc2720be910d3bd73c69be590d"
            },
            "dist": {
                "type": "zip",
                "url": "https://api.github.com/repos/sebastianbergmann/diff/zipball/3461e3fccc7cfdfc2720be910d3bd73c69be590d",
                "reference": "3461e3fccc7cfdfc2720be910d3bd73c69be590d",
                "shasum": ""
            },
            "require": {
                "php": ">=7.3"
            },
            "require-dev": {
                "phpunit/phpunit": "^9.3",
                "symfony/process": "^4.2 || ^5"
            },
            "type": "library",
            "extra": {
                "branch-alias": {
                    "dev-master": "4.0-dev"
                }
            },
            "autoload": {
                "classmap": [
                    "src/"
                ]
            },
            "notification-url": "https://packagist.org/downloads/",
            "license": [
                "BSD-3-Clause"
            ],
            "authors": [
                {
                    "name": "Sebastian Bergmann",
                    "email": "sebastian@phpunit.de"
                },
                {
                    "name": "Kore Nordmann",
                    "email": "mail@kore-nordmann.de"
                }
            ],
            "description": "Diff implementation",
            "homepage": "https://github.com/sebastianbergmann/diff",
            "keywords": [
                "diff",
                "udiff",
                "unidiff",
                "unified diff"
            ],
            "support": {
                "issues": "https://github.com/sebastianbergmann/diff/issues",
                "source": "https://github.com/sebastianbergmann/diff/tree/4.0.4"
            },
            "funding": [
                {
                    "url": "https://github.com/sebastianbergmann",
                    "type": "github"
                }
            ],
            "time": "2020-10-26T13:10:38+00:00"
        },
        {
            "name": "sebastian/environment",
            "version": "5.1.5",
            "source": {
                "type": "git",
                "url": "https://github.com/sebastianbergmann/environment.git",
                "reference": "830c43a844f1f8d5b7a1f6d6076b784454d8b7ed"
            },
            "dist": {
                "type": "zip",
                "url": "https://api.github.com/repos/sebastianbergmann/environment/zipball/830c43a844f1f8d5b7a1f6d6076b784454d8b7ed",
                "reference": "830c43a844f1f8d5b7a1f6d6076b784454d8b7ed",
                "shasum": ""
            },
            "require": {
                "php": ">=7.3"
            },
            "require-dev": {
                "phpunit/phpunit": "^9.3"
            },
            "suggest": {
                "ext-posix": "*"
            },
            "type": "library",
            "extra": {
                "branch-alias": {
                    "dev-master": "5.1-dev"
                }
            },
            "autoload": {
                "classmap": [
                    "src/"
                ]
            },
            "notification-url": "https://packagist.org/downloads/",
            "license": [
                "BSD-3-Clause"
            ],
            "authors": [
                {
                    "name": "Sebastian Bergmann",
                    "email": "sebastian@phpunit.de"
                }
            ],
            "description": "Provides functionality to handle HHVM/PHP environments",
            "homepage": "http://www.github.com/sebastianbergmann/environment",
            "keywords": [
                "Xdebug",
                "environment",
                "hhvm"
            ],
            "support": {
                "issues": "https://github.com/sebastianbergmann/environment/issues",
                "source": "https://github.com/sebastianbergmann/environment/tree/5.1.5"
            },
            "funding": [
                {
                    "url": "https://github.com/sebastianbergmann",
                    "type": "github"
                }
            ],
            "time": "2023-02-03T06:03:51+00:00"
        },
        {
            "name": "sebastian/exporter",
            "version": "4.0.5",
            "source": {
                "type": "git",
                "url": "https://github.com/sebastianbergmann/exporter.git",
                "reference": "ac230ed27f0f98f597c8a2b6eb7ac563af5e5b9d"
            },
            "dist": {
                "type": "zip",
                "url": "https://api.github.com/repos/sebastianbergmann/exporter/zipball/ac230ed27f0f98f597c8a2b6eb7ac563af5e5b9d",
                "reference": "ac230ed27f0f98f597c8a2b6eb7ac563af5e5b9d",
                "shasum": ""
            },
            "require": {
                "php": ">=7.3",
                "sebastian/recursion-context": "^4.0"
            },
            "require-dev": {
                "ext-mbstring": "*",
                "phpunit/phpunit": "^9.3"
            },
            "type": "library",
            "extra": {
                "branch-alias": {
                    "dev-master": "4.0-dev"
                }
            },
            "autoload": {
                "classmap": [
                    "src/"
                ]
            },
            "notification-url": "https://packagist.org/downloads/",
            "license": [
                "BSD-3-Clause"
            ],
            "authors": [
                {
                    "name": "Sebastian Bergmann",
                    "email": "sebastian@phpunit.de"
                },
                {
                    "name": "Jeff Welch",
                    "email": "whatthejeff@gmail.com"
                },
                {
                    "name": "Volker Dusch",
                    "email": "github@wallbash.com"
                },
                {
                    "name": "Adam Harvey",
                    "email": "aharvey@php.net"
                },
                {
                    "name": "Bernhard Schussek",
                    "email": "bschussek@gmail.com"
                }
            ],
            "description": "Provides the functionality to export PHP variables for visualization",
            "homepage": "https://www.github.com/sebastianbergmann/exporter",
            "keywords": [
                "export",
                "exporter"
            ],
            "support": {
                "issues": "https://github.com/sebastianbergmann/exporter/issues",
                "source": "https://github.com/sebastianbergmann/exporter/tree/4.0.5"
            },
            "funding": [
                {
                    "url": "https://github.com/sebastianbergmann",
                    "type": "github"
                }
            ],
            "time": "2022-09-14T06:03:37+00:00"
        },
        {
            "name": "sebastian/global-state",
            "version": "5.0.5",
            "source": {
                "type": "git",
                "url": "https://github.com/sebastianbergmann/global-state.git",
                "reference": "0ca8db5a5fc9c8646244e629625ac486fa286bf2"
            },
            "dist": {
                "type": "zip",
                "url": "https://api.github.com/repos/sebastianbergmann/global-state/zipball/0ca8db5a5fc9c8646244e629625ac486fa286bf2",
                "reference": "0ca8db5a5fc9c8646244e629625ac486fa286bf2",
                "shasum": ""
            },
            "require": {
                "php": ">=7.3",
                "sebastian/object-reflector": "^2.0",
                "sebastian/recursion-context": "^4.0"
            },
            "require-dev": {
                "ext-dom": "*",
                "phpunit/phpunit": "^9.3"
            },
            "suggest": {
                "ext-uopz": "*"
            },
            "type": "library",
            "extra": {
                "branch-alias": {
                    "dev-master": "5.0-dev"
                }
            },
            "autoload": {
                "classmap": [
                    "src/"
                ]
            },
            "notification-url": "https://packagist.org/downloads/",
            "license": [
                "BSD-3-Clause"
            ],
            "authors": [
                {
                    "name": "Sebastian Bergmann",
                    "email": "sebastian@phpunit.de"
                }
            ],
            "description": "Snapshotting of global state",
            "homepage": "http://www.github.com/sebastianbergmann/global-state",
            "keywords": [
                "global state"
            ],
            "support": {
                "issues": "https://github.com/sebastianbergmann/global-state/issues",
                "source": "https://github.com/sebastianbergmann/global-state/tree/5.0.5"
            },
            "funding": [
                {
                    "url": "https://github.com/sebastianbergmann",
                    "type": "github"
                }
            ],
            "time": "2022-02-14T08:28:10+00:00"
        },
        {
            "name": "sebastian/lines-of-code",
            "version": "1.0.3",
            "source": {
                "type": "git",
                "url": "https://github.com/sebastianbergmann/lines-of-code.git",
                "reference": "c1c2e997aa3146983ed888ad08b15470a2e22ecc"
            },
            "dist": {
                "type": "zip",
                "url": "https://api.github.com/repos/sebastianbergmann/lines-of-code/zipball/c1c2e997aa3146983ed888ad08b15470a2e22ecc",
                "reference": "c1c2e997aa3146983ed888ad08b15470a2e22ecc",
                "shasum": ""
            },
            "require": {
                "nikic/php-parser": "^4.6",
                "php": ">=7.3"
            },
            "require-dev": {
                "phpunit/phpunit": "^9.3"
            },
            "type": "library",
            "extra": {
                "branch-alias": {
                    "dev-master": "1.0-dev"
                }
            },
            "autoload": {
                "classmap": [
                    "src/"
                ]
            },
            "notification-url": "https://packagist.org/downloads/",
            "license": [
                "BSD-3-Clause"
            ],
            "authors": [
                {
                    "name": "Sebastian Bergmann",
                    "email": "sebastian@phpunit.de",
                    "role": "lead"
                }
            ],
            "description": "Library for counting the lines of code in PHP source code",
            "homepage": "https://github.com/sebastianbergmann/lines-of-code",
            "support": {
                "issues": "https://github.com/sebastianbergmann/lines-of-code/issues",
                "source": "https://github.com/sebastianbergmann/lines-of-code/tree/1.0.3"
            },
            "funding": [
                {
                    "url": "https://github.com/sebastianbergmann",
                    "type": "github"
                }
            ],
            "time": "2020-11-28T06:42:11+00:00"
        },
        {
            "name": "sebastian/object-enumerator",
            "version": "4.0.4",
            "source": {
                "type": "git",
                "url": "https://github.com/sebastianbergmann/object-enumerator.git",
                "reference": "5c9eeac41b290a3712d88851518825ad78f45c71"
            },
            "dist": {
                "type": "zip",
                "url": "https://api.github.com/repos/sebastianbergmann/object-enumerator/zipball/5c9eeac41b290a3712d88851518825ad78f45c71",
                "reference": "5c9eeac41b290a3712d88851518825ad78f45c71",
                "shasum": ""
            },
            "require": {
                "php": ">=7.3",
                "sebastian/object-reflector": "^2.0",
                "sebastian/recursion-context": "^4.0"
            },
            "require-dev": {
                "phpunit/phpunit": "^9.3"
            },
            "type": "library",
            "extra": {
                "branch-alias": {
                    "dev-master": "4.0-dev"
                }
            },
            "autoload": {
                "classmap": [
                    "src/"
                ]
            },
            "notification-url": "https://packagist.org/downloads/",
            "license": [
                "BSD-3-Clause"
            ],
            "authors": [
                {
                    "name": "Sebastian Bergmann",
                    "email": "sebastian@phpunit.de"
                }
            ],
            "description": "Traverses array structures and object graphs to enumerate all referenced objects",
            "homepage": "https://github.com/sebastianbergmann/object-enumerator/",
            "support": {
                "issues": "https://github.com/sebastianbergmann/object-enumerator/issues",
                "source": "https://github.com/sebastianbergmann/object-enumerator/tree/4.0.4"
            },
            "funding": [
                {
                    "url": "https://github.com/sebastianbergmann",
                    "type": "github"
                }
            ],
            "time": "2020-10-26T13:12:34+00:00"
        },
        {
            "name": "sebastian/object-reflector",
            "version": "2.0.4",
            "source": {
                "type": "git",
                "url": "https://github.com/sebastianbergmann/object-reflector.git",
                "reference": "b4f479ebdbf63ac605d183ece17d8d7fe49c15c7"
            },
            "dist": {
                "type": "zip",
                "url": "https://api.github.com/repos/sebastianbergmann/object-reflector/zipball/b4f479ebdbf63ac605d183ece17d8d7fe49c15c7",
                "reference": "b4f479ebdbf63ac605d183ece17d8d7fe49c15c7",
                "shasum": ""
            },
            "require": {
                "php": ">=7.3"
            },
            "require-dev": {
                "phpunit/phpunit": "^9.3"
            },
            "type": "library",
            "extra": {
                "branch-alias": {
                    "dev-master": "2.0-dev"
                }
            },
            "autoload": {
                "classmap": [
                    "src/"
                ]
            },
            "notification-url": "https://packagist.org/downloads/",
            "license": [
                "BSD-3-Clause"
            ],
            "authors": [
                {
                    "name": "Sebastian Bergmann",
                    "email": "sebastian@phpunit.de"
                }
            ],
            "description": "Allows reflection of object attributes, including inherited and non-public ones",
            "homepage": "https://github.com/sebastianbergmann/object-reflector/",
            "support": {
                "issues": "https://github.com/sebastianbergmann/object-reflector/issues",
                "source": "https://github.com/sebastianbergmann/object-reflector/tree/2.0.4"
            },
            "funding": [
                {
                    "url": "https://github.com/sebastianbergmann",
                    "type": "github"
                }
            ],
            "time": "2020-10-26T13:14:26+00:00"
        },
        {
            "name": "sebastian/recursion-context",
            "version": "4.0.5",
            "source": {
                "type": "git",
                "url": "https://github.com/sebastianbergmann/recursion-context.git",
                "reference": "e75bd0f07204fec2a0af9b0f3cfe97d05f92efc1"
            },
            "dist": {
                "type": "zip",
                "url": "https://api.github.com/repos/sebastianbergmann/recursion-context/zipball/e75bd0f07204fec2a0af9b0f3cfe97d05f92efc1",
                "reference": "e75bd0f07204fec2a0af9b0f3cfe97d05f92efc1",
                "shasum": ""
            },
            "require": {
                "php": ">=7.3"
            },
            "require-dev": {
                "phpunit/phpunit": "^9.3"
            },
            "type": "library",
            "extra": {
                "branch-alias": {
                    "dev-master": "4.0-dev"
                }
            },
            "autoload": {
                "classmap": [
                    "src/"
                ]
            },
            "notification-url": "https://packagist.org/downloads/",
            "license": [
                "BSD-3-Clause"
            ],
            "authors": [
                {
                    "name": "Sebastian Bergmann",
                    "email": "sebastian@phpunit.de"
                },
                {
                    "name": "Jeff Welch",
                    "email": "whatthejeff@gmail.com"
                },
                {
                    "name": "Adam Harvey",
                    "email": "aharvey@php.net"
                }
            ],
            "description": "Provides functionality to recursively process PHP variables",
            "homepage": "https://github.com/sebastianbergmann/recursion-context",
            "support": {
                "issues": "https://github.com/sebastianbergmann/recursion-context/issues",
                "source": "https://github.com/sebastianbergmann/recursion-context/tree/4.0.5"
            },
            "funding": [
                {
                    "url": "https://github.com/sebastianbergmann",
                    "type": "github"
                }
            ],
            "time": "2023-02-03T06:07:39+00:00"
        },
        {
            "name": "sebastian/resource-operations",
            "version": "3.0.3",
            "source": {
                "type": "git",
                "url": "https://github.com/sebastianbergmann/resource-operations.git",
                "reference": "0f4443cb3a1d92ce809899753bc0d5d5a8dd19a8"
            },
            "dist": {
                "type": "zip",
                "url": "https://api.github.com/repos/sebastianbergmann/resource-operations/zipball/0f4443cb3a1d92ce809899753bc0d5d5a8dd19a8",
                "reference": "0f4443cb3a1d92ce809899753bc0d5d5a8dd19a8",
                "shasum": ""
            },
            "require": {
                "php": ">=7.3"
            },
            "require-dev": {
                "phpunit/phpunit": "^9.0"
            },
            "type": "library",
            "extra": {
                "branch-alias": {
                    "dev-master": "3.0-dev"
                }
            },
            "autoload": {
                "classmap": [
                    "src/"
                ]
            },
            "notification-url": "https://packagist.org/downloads/",
            "license": [
                "BSD-3-Clause"
            ],
            "authors": [
                {
                    "name": "Sebastian Bergmann",
                    "email": "sebastian@phpunit.de"
                }
            ],
            "description": "Provides a list of PHP built-in functions that operate on resources",
            "homepage": "https://www.github.com/sebastianbergmann/resource-operations",
            "support": {
                "issues": "https://github.com/sebastianbergmann/resource-operations/issues",
                "source": "https://github.com/sebastianbergmann/resource-operations/tree/3.0.3"
            },
            "funding": [
                {
                    "url": "https://github.com/sebastianbergmann",
                    "type": "github"
                }
            ],
            "time": "2020-09-28T06:45:17+00:00"
        },
        {
            "name": "sebastian/type",
            "version": "3.2.1",
            "source": {
                "type": "git",
                "url": "https://github.com/sebastianbergmann/type.git",
                "reference": "75e2c2a32f5e0b3aef905b9ed0b179b953b3d7c7"
            },
            "dist": {
                "type": "zip",
                "url": "https://api.github.com/repos/sebastianbergmann/type/zipball/75e2c2a32f5e0b3aef905b9ed0b179b953b3d7c7",
                "reference": "75e2c2a32f5e0b3aef905b9ed0b179b953b3d7c7",
                "shasum": ""
            },
            "require": {
                "php": ">=7.3"
            },
            "require-dev": {
                "phpunit/phpunit": "^9.5"
            },
            "type": "library",
            "extra": {
                "branch-alias": {
                    "dev-master": "3.2-dev"
                }
            },
            "autoload": {
                "classmap": [
                    "src/"
                ]
            },
            "notification-url": "https://packagist.org/downloads/",
            "license": [
                "BSD-3-Clause"
            ],
            "authors": [
                {
                    "name": "Sebastian Bergmann",
                    "email": "sebastian@phpunit.de",
                    "role": "lead"
                }
            ],
            "description": "Collection of value objects that represent the types of the PHP type system",
            "homepage": "https://github.com/sebastianbergmann/type",
            "support": {
                "issues": "https://github.com/sebastianbergmann/type/issues",
                "source": "https://github.com/sebastianbergmann/type/tree/3.2.1"
            },
            "funding": [
                {
                    "url": "https://github.com/sebastianbergmann",
                    "type": "github"
                }
            ],
            "time": "2023-02-03T06:13:03+00:00"
        },
        {
            "name": "sebastian/version",
            "version": "3.0.2",
            "source": {
                "type": "git",
                "url": "https://github.com/sebastianbergmann/version.git",
                "reference": "c6c1022351a901512170118436c764e473f6de8c"
            },
            "dist": {
                "type": "zip",
                "url": "https://api.github.com/repos/sebastianbergmann/version/zipball/c6c1022351a901512170118436c764e473f6de8c",
                "reference": "c6c1022351a901512170118436c764e473f6de8c",
                "shasum": ""
            },
            "require": {
                "php": ">=7.3"
            },
            "type": "library",
            "extra": {
                "branch-alias": {
                    "dev-master": "3.0-dev"
                }
            },
            "autoload": {
                "classmap": [
                    "src/"
                ]
            },
            "notification-url": "https://packagist.org/downloads/",
            "license": [
                "BSD-3-Clause"
            ],
            "authors": [
                {
                    "name": "Sebastian Bergmann",
                    "email": "sebastian@phpunit.de",
                    "role": "lead"
                }
            ],
            "description": "Library that helps with managing the version number of Git-hosted PHP projects",
            "homepage": "https://github.com/sebastianbergmann/version",
            "support": {
                "issues": "https://github.com/sebastianbergmann/version/issues",
                "source": "https://github.com/sebastianbergmann/version/tree/3.0.2"
            },
            "funding": [
                {
                    "url": "https://github.com/sebastianbergmann",
                    "type": "github"
                }
            ],
            "time": "2020-09-28T06:39:44+00:00"
        },
        {
            "name": "theseer/tokenizer",
            "version": "1.2.1",
            "source": {
                "type": "git",
                "url": "https://github.com/theseer/tokenizer.git",
                "reference": "34a41e998c2183e22995f158c581e7b5e755ab9e"
            },
            "dist": {
                "type": "zip",
                "url": "https://api.github.com/repos/theseer/tokenizer/zipball/34a41e998c2183e22995f158c581e7b5e755ab9e",
                "reference": "34a41e998c2183e22995f158c581e7b5e755ab9e",
                "shasum": ""
            },
            "require": {
                "ext-dom": "*",
                "ext-tokenizer": "*",
                "ext-xmlwriter": "*",
                "php": "^7.2 || ^8.0"
            },
            "type": "library",
            "autoload": {
                "classmap": [
                    "src/"
                ]
            },
            "notification-url": "https://packagist.org/downloads/",
            "license": [
                "BSD-3-Clause"
            ],
            "authors": [
                {
                    "name": "Arne Blankerts",
                    "email": "arne@blankerts.de",
                    "role": "Developer"
                }
            ],
            "description": "A small library for converting tokenized PHP source code into XML and potentially other formats",
            "support": {
                "issues": "https://github.com/theseer/tokenizer/issues",
                "source": "https://github.com/theseer/tokenizer/tree/1.2.1"
            },
            "funding": [
                {
                    "url": "https://github.com/theseer",
                    "type": "github"
                }
            ],
            "time": "2021-07-28T10:34:58+00:00"
        }
    ],
    "aliases": [],
    "minimum-stability": "stable",
    "stability-flags": {
<<<<<<< HEAD
        "nethergamesmc/bedrock-data": 20,
        "nethergamesmc/bedrock-protocol": 20
=======
        "pocketmine/bedrock-data": 20
>>>>>>> 737a63b0
    },
    "prefer-stable": false,
    "prefer-lowest": false,
    "platform": {
        "php": "^8.0",
        "php-64bit": "*",
        "ext-chunkutils2": "^0.3.1",
        "ext-crypto": "^0.3.1",
        "ext-ctype": "*",
        "ext-curl": "*",
        "ext-date": "*",
        "ext-gmp": "*",
        "ext-hash": "*",
        "ext-igbinary": "^3.0.1",
        "ext-json": "*",
        "ext-leveldb": "^0.2.1 || ^0.3.0",
        "ext-mbstring": "*",
        "ext-morton": "^0.1.0",
        "ext-openssl": "*",
        "ext-pcre": "*",
        "ext-phar": "*",
        "ext-pthreads": "^5.1",
        "ext-reflection": "*",
        "ext-simplexml": "*",
        "ext-sockets": "*",
        "ext-spl": "*",
        "ext-yaml": ">=2.0.0",
        "ext-zip": "*",
        "ext-zlib": ">=1.2.11",
        "composer-runtime-api": "^2.0"
    },
    "platform-dev": [],
    "platform-overrides": {
        "php": "8.0.0"
    },
    "plugin-api-version": "2.3.0"
}<|MERGE_RESOLUTION|>--- conflicted
+++ resolved
@@ -4,11 +4,7 @@
         "Read more about it at https://getcomposer.org/doc/01-basic-usage.md#installing-dependencies",
         "This file is @generated automatically"
     ],
-<<<<<<< HEAD
-    "content-hash": "f83809470eb839b68a7753a1a805ca5e",
-=======
-    "content-hash": "ea992cf9b9be39c9d5251b7769f9d044",
->>>>>>> 737a63b0
+    "content-hash": "9040aefdd183d450867256f654b8ff29",
     "packages": [
         {
             "name": "adhocore/json-comment",
@@ -334,7 +330,6 @@
         {
             "name": "pocketmine/bedrock-block-upgrade-schema",
             "version": "1.0.0",
-<<<<<<< HEAD
             "source": {
                 "type": "git",
                 "url": "https://github.com/pmmp/BedrockBlockUpgradeSchema.git",
@@ -344,16 +339,6 @@
                 "type": "zip",
                 "url": "https://api.github.com/repos/pmmp/BedrockBlockUpgradeSchema/zipball/a05ce434eb7f8c11058d26833bc975fe635b23b4",
                 "reference": "a05ce434eb7f8c11058d26833bc975fe635b23b4",
-=======
-            "source": {
-                "type": "git",
-                "url": "https://github.com/pmmp/BedrockBlockUpgradeSchema.git",
-                "reference": "a05ce434eb7f8c11058d26833bc975fe635b23b4"
-            },
-            "dist": {
-                "type": "zip",
-                "url": "https://api.github.com/repos/pmmp/BedrockBlockUpgradeSchema/zipball/a05ce434eb7f8c11058d26833bc975fe635b23b4",
-                "reference": "a05ce434eb7f8c11058d26833bc975fe635b23b4",
                 "shasum": ""
             },
             "type": "library",
@@ -369,34 +354,6 @@
             "time": "2023-02-01T21:09:54+00:00"
         },
         {
-            "name": "pocketmine/bedrock-data",
-            "version": "dev-modern-world-support",
-            "source": {
-                "type": "git",
-                "url": "https://github.com/pmmp/BedrockData.git",
-                "reference": "27cb4d5133d6cbe30018b759eb97e3fdc7036c3b"
-            },
-            "dist": {
-                "type": "zip",
-                "url": "https://api.github.com/repos/pmmp/BedrockData/zipball/27cb4d5133d6cbe30018b759eb97e3fdc7036c3b",
-                "reference": "27cb4d5133d6cbe30018b759eb97e3fdc7036c3b",
->>>>>>> 737a63b0
-                "shasum": ""
-            },
-            "type": "library",
-            "notification-url": "https://packagist.org/downloads/",
-            "license": [
-                "CC0-1.0"
-            ],
-            "description": "Schemas describing how to upgrade saved block data in older Minecraft: Bedrock Edition world saves",
-            "support": {
-<<<<<<< HEAD
-                "issues": "https://github.com/pmmp/BedrockBlockUpgradeSchema/issues",
-                "source": "https://github.com/pmmp/BedrockBlockUpgradeSchema/tree/1.0.0"
-            },
-            "time": "2023-02-01T21:09:54+00:00"
-        },
-        {
             "name": "pocketmine/bedrock-item-upgrade-schema",
             "version": "1.0.0",
             "source": {
@@ -408,24 +365,6 @@
                 "type": "zip",
                 "url": "https://api.github.com/repos/pmmp/BedrockItemUpgradeSchema/zipball/7e53f77ea34ba30b1f94d3c24e64e19d3c4296e7",
                 "reference": "7e53f77ea34ba30b1f94d3c24e64e19d3c4296e7",
-=======
-                "issues": "https://github.com/pmmp/BedrockData/issues",
-                "source": "https://github.com/pmmp/BedrockData/tree/modern-world-support"
-            },
-            "time": "2023-02-08T18:33:49+00:00"
-        },
-        {
-            "name": "pocketmine/bedrock-item-upgrade-schema",
-            "version": "1.0.0",
-            "source": {
-                "type": "git",
-                "url": "https://github.com/pmmp/BedrockItemUpgradeSchema.git",
-                "reference": "7e53f77ea34ba30b1f94d3c24e64e19d3c4296e7"
-            },
-            "dist": {
-                "type": "zip",
-                "url": "https://api.github.com/repos/pmmp/BedrockItemUpgradeSchema/zipball/7e53f77ea34ba30b1f94d3c24e64e19d3c4296e7",
-                "reference": "7e53f77ea34ba30b1f94d3c24e64e19d3c4296e7",
                 "shasum": ""
             },
             "type": "library",
@@ -439,40 +378,6 @@
                 "source": "https://github.com/pmmp/BedrockItemUpgradeSchema/tree/1.0.0"
             },
             "time": "2023-02-01T22:50:02+00:00"
-        },
-        {
-            "name": "pocketmine/bedrock-protocol",
-            "version": "19.3.0+bedrock-1.19.62",
-            "source": {
-                "type": "git",
-                "url": "https://github.com/pmmp/BedrockProtocol.git",
-                "reference": "a5bf4753c7f30f781c4541918e238f5bb637e7ad"
-            },
-            "dist": {
-                "type": "zip",
-                "url": "https://api.github.com/repos/pmmp/BedrockProtocol/zipball/a5bf4753c7f30f781c4541918e238f5bb637e7ad",
-                "reference": "a5bf4753c7f30f781c4541918e238f5bb637e7ad",
->>>>>>> 737a63b0
-                "shasum": ""
-            },
-            "type": "library",
-            "notification-url": "https://packagist.org/downloads/",
-            "license": [
-                "CC0-1.0"
-            ],
-            "description": "JSON schemas for upgrading items found in older Minecraft: Bedrock world saves",
-            "support": {
-<<<<<<< HEAD
-                "issues": "https://github.com/pmmp/BedrockItemUpgradeSchema/issues",
-                "source": "https://github.com/pmmp/BedrockItemUpgradeSchema/tree/1.0.0"
-            },
-            "time": "2023-02-01T22:50:02+00:00"
-=======
-                "issues": "https://github.com/pmmp/BedrockProtocol/issues",
-                "source": "https://github.com/pmmp/BedrockProtocol/tree/19.3.0+bedrock-1.19.62"
-            },
-            "time": "2023-02-19T16:11:03+00:00"
->>>>>>> 737a63b0
         },
         {
             "name": "pocketmine/binaryutils",
@@ -3471,12 +3376,8 @@
     "aliases": [],
     "minimum-stability": "stable",
     "stability-flags": {
-<<<<<<< HEAD
         "nethergamesmc/bedrock-data": 20,
         "nethergamesmc/bedrock-protocol": 20
-=======
-        "pocketmine/bedrock-data": 20
->>>>>>> 737a63b0
     },
     "prefer-stable": false,
     "prefer-lowest": false,
