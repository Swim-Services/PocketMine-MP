{
    "_readme": [
        "This file locks the dependencies of your project to a known state",
        "Read more about it at https://getcomposer.org/doc/01-basic-usage.md#installing-dependencies",
        "This file is @generated automatically"
    ],
<<<<<<< HEAD
    "content-hash": "01aa76844dd2370084b807272ff5d5ab",
=======
    "content-hash": "5c2d1cead2820a792c7a1494fe2e8ba4",
>>>>>>> 05792826
    "packages": [
        {
            "name": "adhocore/json-comment",
            "version": "1.1.2",
            "source": {
                "type": "git",
                "url": "https://github.com/adhocore/php-json-comment.git",
                "reference": "fc2f76979f0a44a5f5bc2a2b600d0762fe0e78e7"
            },
            "dist": {
                "type": "zip",
                "url": "https://api.github.com/repos/adhocore/php-json-comment/zipball/fc2f76979f0a44a5f5bc2a2b600d0762fe0e78e7",
                "reference": "fc2f76979f0a44a5f5bc2a2b600d0762fe0e78e7",
                "shasum": ""
            },
            "require": {
                "ext-ctype": "*",
                "php": ">=7.0"
            },
            "require-dev": {
                "phpunit/phpunit": "^6.5 || ^7.5 || ^8.5"
            },
            "type": "library",
            "autoload": {
                "psr-4": {
                    "Ahc\\Json\\": "src/"
                }
            },
            "notification-url": "https://packagist.org/downloads/",
            "license": [
                "MIT"
            ],
            "authors": [
                {
                    "name": "Jitendra Adhikari",
                    "email": "jiten.adhikary@gmail.com"
                }
            ],
            "description": "Lightweight JSON comment stripper library for PHP",
            "keywords": [
                "comment",
                "json",
                "strip-comment"
            ],
            "support": {
                "issues": "https://github.com/adhocore/php-json-comment/issues",
                "source": "https://github.com/adhocore/php-json-comment/tree/1.1.2"
            },
            "funding": [
                {
                    "url": "https://paypal.me/ji10",
                    "type": "custom"
                }
            ],
            "time": "2021-04-09T03:06:06+00:00"
        },
        {
            "name": "brick/math",
            "version": "0.9.3",
            "source": {
                "type": "git",
                "url": "https://github.com/brick/math.git",
                "reference": "ca57d18f028f84f777b2168cd1911b0dee2343ae"
            },
            "dist": {
                "type": "zip",
                "url": "https://api.github.com/repos/brick/math/zipball/ca57d18f028f84f777b2168cd1911b0dee2343ae",
                "reference": "ca57d18f028f84f777b2168cd1911b0dee2343ae",
                "shasum": ""
            },
            "require": {
                "ext-json": "*",
                "php": "^7.1 || ^8.0"
            },
            "require-dev": {
                "php-coveralls/php-coveralls": "^2.2",
                "phpunit/phpunit": "^7.5.15 || ^8.5 || ^9.0",
                "vimeo/psalm": "4.9.2"
            },
            "type": "library",
            "autoload": {
                "psr-4": {
                    "Brick\\Math\\": "src/"
                }
            },
            "notification-url": "https://packagist.org/downloads/",
            "license": [
                "MIT"
            ],
            "description": "Arbitrary-precision arithmetic library",
            "keywords": [
                "Arbitrary-precision",
                "BigInteger",
                "BigRational",
                "arithmetic",
                "bigdecimal",
                "bignum",
                "brick",
                "math"
            ],
            "support": {
                "issues": "https://github.com/brick/math/issues",
                "source": "https://github.com/brick/math/tree/0.9.3"
            },
            "funding": [
                {
                    "url": "https://github.com/BenMorel",
                    "type": "github"
                },
                {
                    "url": "https://tidelift.com/funding/github/packagist/brick/math",
                    "type": "tidelift"
                }
            ],
            "time": "2021-08-15T20:50:18+00:00"
        },
        {
            "name": "fgrosse/phpasn1",
            "version": "v2.4.0",
            "source": {
                "type": "git",
                "url": "https://github.com/fgrosse/PHPASN1.git",
                "reference": "eef488991d53e58e60c9554b09b1201ca5ba9296"
            },
            "dist": {
                "type": "zip",
                "url": "https://api.github.com/repos/fgrosse/PHPASN1/zipball/eef488991d53e58e60c9554b09b1201ca5ba9296",
                "reference": "eef488991d53e58e60c9554b09b1201ca5ba9296",
                "shasum": ""
            },
            "require": {
                "php": "~7.1.0 || ~7.2.0 || ~7.3.0 || ~7.4.0 || ~8.0.0 || ~8.1.0"
            },
            "require-dev": {
                "php-coveralls/php-coveralls": "~2.0",
                "phpunit/phpunit": "^6.3 || ^7.0 || ^8.0"
            },
            "suggest": {
                "ext-bcmath": "BCmath is the fallback extension for big integer calculations",
                "ext-curl": "For loading OID information from the web if they have not bee defined statically",
                "ext-gmp": "GMP is the preferred extension for big integer calculations",
                "phpseclib/bcmath_compat": "BCmath polyfill for servers where neither GMP nor BCmath is available"
            },
            "type": "library",
            "extra": {
                "branch-alias": {
                    "dev-master": "2.0.x-dev"
                }
            },
            "autoload": {
                "psr-4": {
                    "FG\\": "lib/"
                }
            },
            "notification-url": "https://packagist.org/downloads/",
            "license": [
                "MIT"
            ],
            "authors": [
                {
                    "name": "Friedrich Große",
                    "email": "friedrich.grosse@gmail.com",
                    "homepage": "https://github.com/FGrosse",
                    "role": "Author"
                },
                {
                    "name": "All contributors",
                    "homepage": "https://github.com/FGrosse/PHPASN1/contributors"
                }
            ],
            "description": "A PHP Framework that allows you to encode and decode arbitrary ASN.1 structures using the ITU-T X.690 Encoding Rules.",
            "homepage": "https://github.com/FGrosse/PHPASN1",
            "keywords": [
                "DER",
                "asn.1",
                "asn1",
                "ber",
                "binary",
                "decoding",
                "encoding",
                "x.509",
                "x.690",
                "x509",
                "x690"
            ],
            "support": {
                "issues": "https://github.com/fgrosse/PHPASN1/issues",
                "source": "https://github.com/fgrosse/PHPASN1/tree/v2.4.0"
            },
            "time": "2021-12-11T12:41:06+00:00"
        },
        {
            "name": "nethergamesmc/bedrock-data",
            "version": "dev-master",
            "source": {
                "type": "git",
                "url": "https://github.com/NetherGamesMC/BedrockData.git",
                "reference": "3913650950db130e3e38278ad519f35b10d2d425"
            },
            "dist": {
                "type": "zip",
                "url": "https://api.github.com/repos/NetherGamesMC/BedrockData/zipball/3913650950db130e3e38278ad519f35b10d2d425",
                "reference": "3913650950db130e3e38278ad519f35b10d2d425",
                "shasum": ""
            },
            "default-branch": true,
            "type": "library",
            "license": [
                "LGPL-3.0"
            ],
            "description": "Blobs of data generated from Minecraft: Bedrock Edition, used by PocketMine-MP",
            "support": {
                "source": "https://github.com/NetherGamesMC/BedrockData/tree/master"
            },
            "time": "2022-02-08T20:32:13+00:00"
        },
        {
<<<<<<< HEAD
            "name": "nethergamesmc/bedrock-protocol",
            "version": "dev-master",
            "source": {
                "type": "git",
                "url": "https://github.com/NetherGamesMC/BedrockProtocol.git",
                "reference": "4bc1a8ee024acf75ae8984ce7dbc103903be9c0d"
            },
            "dist": {
                "type": "zip",
                "url": "https://api.github.com/repos/NetherGamesMC/BedrockProtocol/zipball/4bc1a8ee024acf75ae8984ce7dbc103903be9c0d",
                "reference": "4bc1a8ee024acf75ae8984ce7dbc103903be9c0d",
=======
            "name": "pocketmine/bedrock-protocol",
            "version": "8.0.1+bedrock-1.18.10",
            "source": {
                "type": "git",
                "url": "https://github.com/pmmp/BedrockProtocol.git",
                "reference": "a740f6095b35278c0e0dac6db84a5e4d2456b113"
            },
            "dist": {
                "type": "zip",
                "url": "https://api.github.com/repos/pmmp/BedrockProtocol/zipball/a740f6095b35278c0e0dac6db84a5e4d2456b113",
                "reference": "a740f6095b35278c0e0dac6db84a5e4d2456b113",
>>>>>>> 05792826
                "shasum": ""
            },
            "require": {
                "ext-json": "*",
                "netresearch/jsonmapper": "^4.0",
                "php": "^8.0",
                "pocketmine/binaryutils": "^0.2.0",
                "pocketmine/color": "^0.2.0",
                "pocketmine/math": "^0.3.0 || ^0.4.0",
                "pocketmine/nbt": "^0.3.0",
                "ramsey/uuid": "^4.1"
            },
            "require-dev": {
                "phpstan/phpstan": "1.4.5",
                "phpstan/phpstan-phpunit": "^1.0.0",
                "phpstan/phpstan-strict-rules": "^1.0.0",
                "phpunit/phpunit": "^9.5"
            },
            "default-branch": true,
            "type": "library",
            "autoload": {
                "psr-4": {
                    "pocketmine\\network\\mcpe\\protocol\\": "src/"
                }
            },
            "autoload-dev": {
                "psr-4": {
                    "pocketmine\\network\\mcpe\\protocol\\": "tests/phpunit/"
                }
            },
            "license": [
                "LGPL-3.0"
            ],
            "description": "An implementation of the Minecraft: Bedrock Edition protocol in PHP",
            "support": {
<<<<<<< HEAD
                "source": "https://github.com/NetherGamesMC/BedrockProtocol/tree/master"
            },
            "time": "2022-02-08T21:02:44+00:00"
        },
        {
            "name": "netresearch/jsonmapper",
            "version": "v4.0.0",
            "source": {
                "type": "git",
                "url": "https://github.com/cweiske/jsonmapper.git",
                "reference": "8bbc021a8edb2e4a7ea2f8ad4fa9ec9dce2fcb8d"
            },
            "dist": {
                "type": "zip",
                "url": "https://api.github.com/repos/cweiske/jsonmapper/zipball/8bbc021a8edb2e4a7ea2f8ad4fa9ec9dce2fcb8d",
                "reference": "8bbc021a8edb2e4a7ea2f8ad4fa9ec9dce2fcb8d",
                "shasum": ""
            },
            "require": {
                "ext-json": "*",
                "ext-pcre": "*",
                "ext-reflection": "*",
                "ext-spl": "*",
                "php": ">=7.1"
            },
            "require-dev": {
                "phpunit/phpunit": "~7.5 || ~8.0 || ~9.0",
                "squizlabs/php_codesniffer": "~3.5"
            },
            "type": "library",
            "autoload": {
                "psr-0": {
                    "JsonMapper": "src/"
                }
            },
            "notification-url": "https://packagist.org/downloads/",
            "license": [
                "OSL-3.0"
            ],
            "authors": [
                {
                    "name": "Christian Weiske",
                    "email": "cweiske@cweiske.de",
                    "homepage": "http://github.com/cweiske/jsonmapper/",
                    "role": "Developer"
                }
            ],
            "description": "Map nested JSON structures onto PHP classes",
            "support": {
                "email": "cweiske@cweiske.de",
                "issues": "https://github.com/cweiske/jsonmapper/issues",
                "source": "https://github.com/cweiske/jsonmapper/tree/v4.0.0"
            },
            "time": "2020-12-01T19:48:11+00:00"
=======
                "issues": "https://github.com/pmmp/BedrockProtocol/issues",
                "source": "https://github.com/pmmp/BedrockProtocol/tree/8.0.1+bedrock-1.18.10"
            },
            "time": "2022-02-21T03:31:48+00:00"
>>>>>>> 05792826
        },
        {
            "name": "pocketmine/binaryutils",
            "version": "0.2.4",
            "source": {
                "type": "git",
                "url": "https://github.com/pmmp/BinaryUtils.git",
                "reference": "5ac7eea91afbad8dc498f5ce34ce6297d5e6ea9a"
            },
            "dist": {
                "type": "zip",
                "url": "https://api.github.com/repos/pmmp/BinaryUtils/zipball/5ac7eea91afbad8dc498f5ce34ce6297d5e6ea9a",
                "reference": "5ac7eea91afbad8dc498f5ce34ce6297d5e6ea9a",
                "shasum": ""
            },
            "require": {
                "php": "^7.4 || ^8.0",
                "php-64bit": "*"
            },
            "require-dev": {
                "phpstan/extension-installer": "^1.0",
                "phpstan/phpstan": "1.3.0",
                "phpstan/phpstan-phpunit": "^1.0",
                "phpstan/phpstan-strict-rules": "^1.0.0",
                "phpunit/phpunit": "^9.5"
            },
            "type": "library",
            "autoload": {
                "psr-4": {
                    "pocketmine\\utils\\": "src/"
                }
            },
            "notification-url": "https://packagist.org/downloads/",
            "license": [
                "LGPL-3.0"
            ],
            "description": "Classes and methods for conveniently handling binary data",
            "support": {
                "issues": "https://github.com/pmmp/BinaryUtils/issues",
                "source": "https://github.com/pmmp/BinaryUtils/tree/0.2.4"
            },
            "time": "2022-01-12T18:06:33+00:00"
        },
        {
            "name": "pocketmine/callback-validator",
            "version": "1.0.3",
            "source": {
                "type": "git",
                "url": "https://github.com/pmmp/CallbackValidator.git",
                "reference": "64787469766bcaa7e5885242e85c23c25e8c55a2"
            },
            "dist": {
                "type": "zip",
                "url": "https://api.github.com/repos/pmmp/CallbackValidator/zipball/64787469766bcaa7e5885242e85c23c25e8c55a2",
                "reference": "64787469766bcaa7e5885242e85c23c25e8c55a2",
                "shasum": ""
            },
            "require": {
                "ext-reflection": "*",
                "php": "^7.1 || ^8.0"
            },
            "replace": {
                "daverandom/callback-validator": "*"
            },
            "require-dev": {
                "phpstan/extension-installer": "^1.0",
                "phpstan/phpstan": "0.12.59",
                "phpstan/phpstan-strict-rules": "^0.12.4",
                "phpunit/phpunit": "^7.5 || ^8.5 || ^9.0"
            },
            "type": "library",
            "autoload": {
                "psr-4": {
                    "DaveRandom\\CallbackValidator\\": "src/"
                }
            },
            "notification-url": "https://packagist.org/downloads/",
            "license": [
                "MIT"
            ],
            "authors": [
                {
                    "name": "Chris Wright",
                    "email": "cw@daverandom.com"
                }
            ],
            "description": "Fork of daverandom/callback-validator - Tools for validating callback signatures",
            "support": {
                "issues": "https://github.com/pmmp/CallbackValidator/issues",
                "source": "https://github.com/pmmp/CallbackValidator/tree/1.0.3"
            },
            "time": "2020-12-11T01:45:37+00:00"
        },
        {
            "name": "pocketmine/classloader",
            "version": "0.2.0",
            "source": {
                "type": "git",
                "url": "https://github.com/pmmp/ClassLoader.git",
                "reference": "49ea303993efdfb39cd302e2156d50aa78209e78"
            },
            "dist": {
                "type": "zip",
                "url": "https://api.github.com/repos/pmmp/ClassLoader/zipball/49ea303993efdfb39cd302e2156d50aa78209e78",
                "reference": "49ea303993efdfb39cd302e2156d50aa78209e78",
                "shasum": ""
            },
            "require": {
                "ext-pthreads": "~3.2.0 || ^4.0",
                "ext-reflection": "*",
                "php": "^8.0"
            },
            "conflict": {
                "pocketmine/spl": "<0.4"
            },
            "require-dev": {
                "phpstan/extension-installer": "^1.0",
                "phpstan/phpstan": "0.12.99",
                "phpstan/phpstan-strict-rules": "^0.12.4",
                "phpunit/phpunit": "^9.5"
            },
            "type": "library",
            "autoload": {
                "classmap": [
                    "./src"
                ]
            },
            "notification-url": "https://packagist.org/downloads/",
            "license": [
                "LGPL-3.0"
            ],
            "description": "Ad-hoc autoloading components used by PocketMine-MP",
            "support": {
                "issues": "https://github.com/pmmp/ClassLoader/issues",
                "source": "https://github.com/pmmp/ClassLoader/tree/0.2.0"
            },
            "time": "2021-11-01T20:17:27+00:00"
        },
        {
            "name": "pocketmine/color",
            "version": "0.2.0",
            "source": {
                "type": "git",
                "url": "https://github.com/pmmp/Color.git",
                "reference": "09be6ea6d76f2e33d6813c39d29c22c46c17e1d2"
            },
            "dist": {
                "type": "zip",
                "url": "https://api.github.com/repos/pmmp/Color/zipball/09be6ea6d76f2e33d6813c39d29c22c46c17e1d2",
                "reference": "09be6ea6d76f2e33d6813c39d29c22c46c17e1d2",
                "shasum": ""
            },
            "require": {
                "php": "^7.2 || ^8.0"
            },
            "require-dev": {
                "phpstan/phpstan": "0.12.59",
                "phpstan/phpstan-strict-rules": "^0.12.2"
            },
            "type": "library",
            "autoload": {
                "psr-4": {
                    "pocketmine\\color\\": "src/"
                }
            },
            "notification-url": "https://packagist.org/downloads/",
            "license": [
                "LGPL-3.0"
            ],
            "description": "Color handling library used by PocketMine-MP and related projects",
            "support": {
                "issues": "https://github.com/pmmp/Color/issues",
                "source": "https://github.com/pmmp/Color/tree/0.2.0"
            },
            "time": "2020-12-11T01:24:32+00:00"
        },
        {
            "name": "pocketmine/errorhandler",
            "version": "0.6.0",
            "source": {
                "type": "git",
                "url": "https://github.com/pmmp/ErrorHandler.git",
                "reference": "dae214a04348b911e8219ebf125ff1c5589cc878"
            },
            "dist": {
                "type": "zip",
                "url": "https://api.github.com/repos/pmmp/ErrorHandler/zipball/dae214a04348b911e8219ebf125ff1c5589cc878",
                "reference": "dae214a04348b911e8219ebf125ff1c5589cc878",
                "shasum": ""
            },
            "require": {
                "php": "^8.0"
            },
            "require-dev": {
                "phpstan/phpstan": "0.12.99",
                "phpstan/phpstan-strict-rules": "^0.12.2",
                "phpunit/phpunit": "^9.5"
            },
            "type": "library",
            "autoload": {
                "psr-4": {
                    "pocketmine\\errorhandler\\": "src/"
                }
            },
            "notification-url": "https://packagist.org/downloads/",
            "license": [
                "LGPL-3.0"
            ],
            "description": "Utilities to handle nasty PHP E_* errors in a usable way",
            "support": {
                "issues": "https://github.com/pmmp/ErrorHandler/issues",
                "source": "https://github.com/pmmp/ErrorHandler/tree/0.6.0"
            },
            "time": "2022-01-08T21:05:46+00:00"
        },
        {
            "name": "pocketmine/locale-data",
            "version": "2.4.3",
            "source": {
                "type": "git",
                "url": "https://github.com/pmmp/Language.git",
                "reference": "4d0b081f1a79407e087968ea76aaf330db6ea2b5"
            },
            "dist": {
                "type": "zip",
                "url": "https://api.github.com/repos/pmmp/Language/zipball/4d0b081f1a79407e087968ea76aaf330db6ea2b5",
                "reference": "4d0b081f1a79407e087968ea76aaf330db6ea2b5",
                "shasum": ""
            },
            "type": "library",
            "notification-url": "https://packagist.org/downloads/",
            "description": "Language resources used by PocketMine-MP",
            "support": {
                "issues": "https://github.com/pmmp/Language/issues",
                "source": "https://github.com/pmmp/Language/tree/2.4.3"
            },
            "time": "2022-01-25T23:18:24+00:00"
        },
        {
            "name": "pocketmine/log",
            "version": "0.4.0",
            "source": {
                "type": "git",
                "url": "https://github.com/pmmp/Log.git",
                "reference": "e6c912c0f9055c81d23108ec2d179b96f404c043"
            },
            "dist": {
                "type": "zip",
                "url": "https://api.github.com/repos/pmmp/Log/zipball/e6c912c0f9055c81d23108ec2d179b96f404c043",
                "reference": "e6c912c0f9055c81d23108ec2d179b96f404c043",
                "shasum": ""
            },
            "require": {
                "php": "^7.4 || ^8.0"
            },
            "conflict": {
                "pocketmine/spl": "<0.4"
            },
            "require-dev": {
                "phpstan/phpstan": "0.12.88",
                "phpstan/phpstan-strict-rules": "^0.12.2"
            },
            "type": "library",
            "autoload": {
                "classmap": [
                    "./src"
                ]
            },
            "notification-url": "https://packagist.org/downloads/",
            "license": [
                "LGPL-3.0"
            ],
            "description": "Logging components used by PocketMine-MP and related projects",
            "support": {
                "issues": "https://github.com/pmmp/Log/issues",
                "source": "https://github.com/pmmp/Log/tree/0.4.0"
            },
            "time": "2021-06-18T19:08:09+00:00"
        },
        {
            "name": "pocketmine/log-pthreads",
            "version": "0.4.0",
            "source": {
                "type": "git",
                "url": "https://github.com/pmmp/LogPthreads.git",
                "reference": "61f709e8cf36bcc24e4efe02acded680a1ce23cd"
            },
            "dist": {
                "type": "zip",
                "url": "https://api.github.com/repos/pmmp/LogPthreads/zipball/61f709e8cf36bcc24e4efe02acded680a1ce23cd",
                "reference": "61f709e8cf36bcc24e4efe02acded680a1ce23cd",
                "shasum": ""
            },
            "require": {
                "ext-pthreads": "~3.2.0 || ^4.0",
                "php": "^7.4 || ^8.0",
                "pocketmine/log": "^0.4.0"
            },
            "conflict": {
                "pocketmine/spl": "<0.4"
            },
            "require-dev": {
                "phpstan/extension-installer": "^1.0",
                "phpstan/phpstan": "0.12.88",
                "phpstan/phpstan-strict-rules": "^0.12.4"
            },
            "type": "library",
            "autoload": {
                "classmap": [
                    "./src"
                ]
            },
            "notification-url": "https://packagist.org/downloads/",
            "license": [
                "LGPL-3.0"
            ],
            "description": "Logging components specialized for pthreads used by PocketMine-MP and related projects",
            "support": {
                "issues": "https://github.com/pmmp/LogPthreads/issues",
                "source": "https://github.com/pmmp/LogPthreads/tree/0.4.0"
            },
            "time": "2021-11-01T21:42:09+00:00"
        },
        {
            "name": "pocketmine/math",
            "version": "0.4.2",
            "source": {
                "type": "git",
                "url": "https://github.com/pmmp/Math.git",
                "reference": "aacc3759a508a69dfa5bc4dfa770ab733c5c94bf"
            },
            "dist": {
                "type": "zip",
                "url": "https://api.github.com/repos/pmmp/Math/zipball/aacc3759a508a69dfa5bc4dfa770ab733c5c94bf",
                "reference": "aacc3759a508a69dfa5bc4dfa770ab733c5c94bf",
                "shasum": ""
            },
            "require": {
                "php": "^8.0",
                "php-64bit": "*"
            },
            "require-dev": {
                "phpstan/extension-installer": "^1.0",
                "phpstan/phpstan": "1.2.0",
                "phpstan/phpstan-strict-rules": "^1.0",
                "phpunit/phpunit": "^8.5 || ^9.5"
            },
            "type": "library",
            "autoload": {
                "psr-4": {
                    "pocketmine\\math\\": "src/"
                }
            },
            "notification-url": "https://packagist.org/downloads/",
            "license": [
                "LGPL-3.0"
            ],
            "description": "PHP library containing math related code used in PocketMine-MP",
            "support": {
                "issues": "https://github.com/pmmp/Math/issues",
                "source": "https://github.com/pmmp/Math/tree/0.4.2"
            },
            "time": "2021-12-05T01:15:17+00:00"
        },
        {
            "name": "pocketmine/nbt",
            "version": "0.3.2",
            "source": {
                "type": "git",
                "url": "https://github.com/pmmp/NBT.git",
                "reference": "3e0d9ef6b6c5fb45e3745a121296e75631b3eefe"
            },
            "dist": {
                "type": "zip",
                "url": "https://api.github.com/repos/pmmp/NBT/zipball/3e0d9ef6b6c5fb45e3745a121296e75631b3eefe",
                "reference": "3e0d9ef6b6c5fb45e3745a121296e75631b3eefe",
                "shasum": ""
            },
            "require": {
                "php": "^7.4 || ^8.0",
                "php-64bit": "*",
                "pocketmine/binaryutils": "^0.2.0"
            },
            "require-dev": {
                "phpstan/extension-installer": "^1.0",
                "phpstan/phpstan": "1.2.0",
                "phpstan/phpstan-strict-rules": "^1.0",
                "phpunit/phpunit": "^9.5"
            },
            "type": "library",
            "autoload": {
                "psr-4": {
                    "pocketmine\\nbt\\": "src/"
                }
            },
            "notification-url": "https://packagist.org/downloads/",
            "license": [
                "LGPL-3.0"
            ],
            "description": "PHP library for working with Named Binary Tags",
            "support": {
                "issues": "https://github.com/pmmp/NBT/issues",
                "source": "https://github.com/pmmp/NBT/tree/0.3.2"
            },
            "time": "2021-12-16T01:02:37+00:00"
        },
        {
            "name": "pocketmine/raklib",
            "version": "0.14.3",
            "source": {
                "type": "git",
                "url": "https://github.com/pmmp/RakLib.git",
                "reference": "4798576fec0364266dce23b368a7fec5e5de7927"
            },
            "dist": {
                "type": "zip",
                "url": "https://api.github.com/repos/pmmp/RakLib/zipball/4798576fec0364266dce23b368a7fec5e5de7927",
                "reference": "4798576fec0364266dce23b368a7fec5e5de7927",
                "shasum": ""
            },
            "require": {
                "ext-sockets": "*",
                "php": "^8.0",
                "php-64bit": "*",
                "php-ipv6": "*",
                "pocketmine/binaryutils": "^0.2.0",
                "pocketmine/log": "^0.3.0 || ^0.4.0"
            },
            "require-dev": {
                "phpstan/phpstan": "1.3.3",
                "phpstan/phpstan-strict-rules": "^1.0"
            },
            "type": "library",
            "autoload": {
                "psr-4": {
                    "raklib\\": "src/"
                }
            },
            "notification-url": "https://packagist.org/downloads/",
            "license": [
                "GPL-3.0"
            ],
            "description": "A RakNet server implementation written in PHP",
            "support": {
                "issues": "https://github.com/pmmp/RakLib/issues",
                "source": "https://github.com/pmmp/RakLib/tree/0.14.3"
            },
            "time": "2022-01-10T21:29:48+00:00"
        },
        {
            "name": "pocketmine/raklib-ipc",
            "version": "0.1.1",
            "source": {
                "type": "git",
                "url": "https://github.com/pmmp/RakLibIpc.git",
                "reference": "922a6444b0c6c7daaa5aa5a832107e1ec4738aed"
            },
            "dist": {
                "type": "zip",
                "url": "https://api.github.com/repos/pmmp/RakLibIpc/zipball/922a6444b0c6c7daaa5aa5a832107e1ec4738aed",
                "reference": "922a6444b0c6c7daaa5aa5a832107e1ec4738aed",
                "shasum": ""
            },
            "require": {
                "php": "^7.4 || ^8.0",
                "php-64bit": "*",
                "pocketmine/binaryutils": "^0.2.0",
                "pocketmine/raklib": "^0.13.1 || ^0.14.0"
            },
            "require-dev": {
                "phpstan/phpstan": "0.12.81",
                "phpstan/phpstan-strict-rules": "^0.12.2"
            },
            "type": "library",
            "autoload": {
                "psr-4": {
                    "raklib\\server\\ipc\\": "src/"
                }
            },
            "notification-url": "https://packagist.org/downloads/",
            "license": [
                "GPL-3.0"
            ],
            "description": "Channel-based protocols for inter-thread/inter-process communication with RakLib",
            "support": {
                "issues": "https://github.com/pmmp/RakLibIpc/issues",
                "source": "https://github.com/pmmp/RakLibIpc/tree/0.1.1"
            },
            "time": "2021-09-22T17:01:12+00:00"
        },
        {
            "name": "pocketmine/snooze",
            "version": "0.3.1",
            "source": {
                "type": "git",
                "url": "https://github.com/pmmp/Snooze.git",
                "reference": "0ac8fc2a781c419a1f64ebca4d5835028f59e29b"
            },
            "dist": {
                "type": "zip",
                "url": "https://api.github.com/repos/pmmp/Snooze/zipball/0ac8fc2a781c419a1f64ebca4d5835028f59e29b",
                "reference": "0ac8fc2a781c419a1f64ebca4d5835028f59e29b",
                "shasum": ""
            },
            "require": {
                "ext-pthreads": "~3.2.0 || ^4.0",
                "php-64bit": "^7.3 || ^8.0"
            },
            "require-dev": {
                "phpstan/extension-installer": "^1.0",
                "phpstan/phpstan": "0.12.99",
                "phpstan/phpstan-strict-rules": "^0.12.4"
            },
            "type": "library",
            "autoload": {
                "psr-4": {
                    "pocketmine\\snooze\\": "src/"
                }
            },
            "notification-url": "https://packagist.org/downloads/",
            "license": [
                "LGPL-3.0"
            ],
            "description": "Thread notification management library for code using the pthreads extension",
            "support": {
                "issues": "https://github.com/pmmp/Snooze/issues",
                "source": "https://github.com/pmmp/Snooze/tree/0.3.1"
            },
            "time": "2021-11-01T20:50:08+00:00"
        },
        {
            "name": "ramsey/collection",
            "version": "1.2.2",
            "source": {
                "type": "git",
                "url": "https://github.com/ramsey/collection.git",
                "reference": "cccc74ee5e328031b15640b51056ee8d3bb66c0a"
            },
            "dist": {
                "type": "zip",
                "url": "https://api.github.com/repos/ramsey/collection/zipball/cccc74ee5e328031b15640b51056ee8d3bb66c0a",
                "reference": "cccc74ee5e328031b15640b51056ee8d3bb66c0a",
                "shasum": ""
            },
            "require": {
                "php": "^7.3 || ^8",
                "symfony/polyfill-php81": "^1.23"
            },
            "require-dev": {
                "captainhook/captainhook": "^5.3",
                "dealerdirect/phpcodesniffer-composer-installer": "^0.7.0",
                "ergebnis/composer-normalize": "^2.6",
                "fakerphp/faker": "^1.5",
                "hamcrest/hamcrest-php": "^2",
                "jangregor/phpstan-prophecy": "^0.8",
                "mockery/mockery": "^1.3",
                "phpspec/prophecy-phpunit": "^2.0",
                "phpstan/extension-installer": "^1",
                "phpstan/phpstan": "^0.12.32",
                "phpstan/phpstan-mockery": "^0.12.5",
                "phpstan/phpstan-phpunit": "^0.12.11",
                "phpunit/phpunit": "^8.5 || ^9",
                "psy/psysh": "^0.10.4",
                "slevomat/coding-standard": "^6.3",
                "squizlabs/php_codesniffer": "^3.5",
                "vimeo/psalm": "^4.4"
            },
            "type": "library",
            "autoload": {
                "psr-4": {
                    "Ramsey\\Collection\\": "src/"
                }
            },
            "notification-url": "https://packagist.org/downloads/",
            "license": [
                "MIT"
            ],
            "authors": [
                {
                    "name": "Ben Ramsey",
                    "email": "ben@benramsey.com",
                    "homepage": "https://benramsey.com"
                }
            ],
            "description": "A PHP library for representing and manipulating collections.",
            "keywords": [
                "array",
                "collection",
                "hash",
                "map",
                "queue",
                "set"
            ],
            "support": {
                "issues": "https://github.com/ramsey/collection/issues",
                "source": "https://github.com/ramsey/collection/tree/1.2.2"
            },
            "funding": [
                {
                    "url": "https://github.com/ramsey",
                    "type": "github"
                },
                {
                    "url": "https://tidelift.com/funding/github/packagist/ramsey/collection",
                    "type": "tidelift"
                }
            ],
            "time": "2021-10-10T03:01:02+00:00"
        },
        {
            "name": "ramsey/uuid",
            "version": "4.2.3",
            "source": {
                "type": "git",
                "url": "https://github.com/ramsey/uuid.git",
                "reference": "fc9bb7fb5388691fd7373cd44dcb4d63bbcf24df"
            },
            "dist": {
                "type": "zip",
                "url": "https://api.github.com/repos/ramsey/uuid/zipball/fc9bb7fb5388691fd7373cd44dcb4d63bbcf24df",
                "reference": "fc9bb7fb5388691fd7373cd44dcb4d63bbcf24df",
                "shasum": ""
            },
            "require": {
                "brick/math": "^0.8 || ^0.9",
                "ext-json": "*",
                "php": "^7.2 || ^8.0",
                "ramsey/collection": "^1.0",
                "symfony/polyfill-ctype": "^1.8",
                "symfony/polyfill-php80": "^1.14"
            },
            "replace": {
                "rhumsaa/uuid": "self.version"
            },
            "require-dev": {
                "captainhook/captainhook": "^5.10",
                "captainhook/plugin-composer": "^5.3",
                "dealerdirect/phpcodesniffer-composer-installer": "^0.7.0",
                "doctrine/annotations": "^1.8",
                "ergebnis/composer-normalize": "^2.15",
                "mockery/mockery": "^1.3",
                "moontoast/math": "^1.1",
                "paragonie/random-lib": "^2",
                "php-mock/php-mock": "^2.2",
                "php-mock/php-mock-mockery": "^1.3",
                "php-parallel-lint/php-parallel-lint": "^1.1",
                "phpbench/phpbench": "^1.0",
                "phpstan/extension-installer": "^1.0",
                "phpstan/phpstan": "^0.12",
                "phpstan/phpstan-mockery": "^0.12",
                "phpstan/phpstan-phpunit": "^0.12",
                "phpunit/phpunit": "^8.5 || ^9",
                "slevomat/coding-standard": "^7.0",
                "squizlabs/php_codesniffer": "^3.5",
                "vimeo/psalm": "^4.9"
            },
            "suggest": {
                "ext-bcmath": "Enables faster math with arbitrary-precision integers using BCMath.",
                "ext-ctype": "Enables faster processing of character classification using ctype functions.",
                "ext-gmp": "Enables faster math with arbitrary-precision integers using GMP.",
                "ext-uuid": "Enables the use of PeclUuidTimeGenerator and PeclUuidRandomGenerator.",
                "paragonie/random-lib": "Provides RandomLib for use with the RandomLibAdapter",
                "ramsey/uuid-doctrine": "Allows the use of Ramsey\\Uuid\\Uuid as Doctrine field type."
            },
            "type": "library",
            "extra": {
                "branch-alias": {
                    "dev-main": "4.x-dev"
                },
                "captainhook": {
                    "force-install": true
                }
            },
            "autoload": {
                "files": [
                    "src/functions.php"
                ],
                "psr-4": {
                    "Ramsey\\Uuid\\": "src/"
                }
            },
            "notification-url": "https://packagist.org/downloads/",
            "license": [
                "MIT"
            ],
            "description": "A PHP library for generating and working with universally unique identifiers (UUIDs).",
            "keywords": [
                "guid",
                "identifier",
                "uuid"
            ],
            "support": {
                "issues": "https://github.com/ramsey/uuid/issues",
                "source": "https://github.com/ramsey/uuid/tree/4.2.3"
            },
            "funding": [
                {
                    "url": "https://github.com/ramsey",
                    "type": "github"
                },
                {
                    "url": "https://tidelift.com/funding/github/packagist/ramsey/uuid",
                    "type": "tidelift"
                }
            ],
            "time": "2021-09-25T23:10:38+00:00"
        },
        {
            "name": "symfony/polyfill-ctype",
            "version": "v1.25.0",
            "source": {
                "type": "git",
                "url": "https://github.com/symfony/polyfill-ctype.git",
                "reference": "30885182c981ab175d4d034db0f6f469898070ab"
            },
            "dist": {
                "type": "zip",
                "url": "https://api.github.com/repos/symfony/polyfill-ctype/zipball/30885182c981ab175d4d034db0f6f469898070ab",
                "reference": "30885182c981ab175d4d034db0f6f469898070ab",
                "shasum": ""
            },
            "require": {
                "php": ">=7.1"
            },
            "provide": {
                "ext-ctype": "*"
            },
            "suggest": {
                "ext-ctype": "For best performance"
            },
            "type": "library",
            "extra": {
                "branch-alias": {
                    "dev-main": "1.23-dev"
                },
                "thanks": {
                    "name": "symfony/polyfill",
                    "url": "https://github.com/symfony/polyfill"
                }
            },
            "autoload": {
                "files": [
                    "bootstrap.php"
                ],
                "psr-4": {
                    "Symfony\\Polyfill\\Ctype\\": ""
                }
            },
            "notification-url": "https://packagist.org/downloads/",
            "license": [
                "MIT"
            ],
            "authors": [
                {
                    "name": "Gert de Pagter",
                    "email": "BackEndTea@gmail.com"
                },
                {
                    "name": "Symfony Community",
                    "homepage": "https://symfony.com/contributors"
                }
            ],
            "description": "Symfony polyfill for ctype functions",
            "homepage": "https://symfony.com",
            "keywords": [
                "compatibility",
                "ctype",
                "polyfill",
                "portable"
            ],
            "support": {
                "source": "https://github.com/symfony/polyfill-ctype/tree/v1.25.0"
            },
            "funding": [
                {
                    "url": "https://symfony.com/sponsor",
                    "type": "custom"
                },
                {
                    "url": "https://github.com/fabpot",
                    "type": "github"
                },
                {
                    "url": "https://tidelift.com/funding/github/packagist/symfony/symfony",
                    "type": "tidelift"
                }
            ],
            "time": "2021-10-20T20:35:02+00:00"
        },
        {
            "name": "symfony/polyfill-php80",
            "version": "v1.25.0",
            "source": {
                "type": "git",
                "url": "https://github.com/symfony/polyfill-php80.git",
                "reference": "4407588e0d3f1f52efb65fbe92babe41f37fe50c"
            },
            "dist": {
                "type": "zip",
                "url": "https://api.github.com/repos/symfony/polyfill-php80/zipball/4407588e0d3f1f52efb65fbe92babe41f37fe50c",
                "reference": "4407588e0d3f1f52efb65fbe92babe41f37fe50c",
                "shasum": ""
            },
            "require": {
                "php": ">=7.1"
            },
            "type": "library",
            "extra": {
                "branch-alias": {
                    "dev-main": "1.23-dev"
                },
                "thanks": {
                    "name": "symfony/polyfill",
                    "url": "https://github.com/symfony/polyfill"
                }
            },
            "autoload": {
                "files": [
                    "bootstrap.php"
                ],
                "psr-4": {
                    "Symfony\\Polyfill\\Php80\\": ""
                },
                "classmap": [
                    "Resources/stubs"
                ]
            },
            "notification-url": "https://packagist.org/downloads/",
            "license": [
                "MIT"
            ],
            "authors": [
                {
                    "name": "Ion Bazan",
                    "email": "ion.bazan@gmail.com"
                },
                {
                    "name": "Nicolas Grekas",
                    "email": "p@tchwork.com"
                },
                {
                    "name": "Symfony Community",
                    "homepage": "https://symfony.com/contributors"
                }
            ],
            "description": "Symfony polyfill backporting some PHP 8.0+ features to lower PHP versions",
            "homepage": "https://symfony.com",
            "keywords": [
                "compatibility",
                "polyfill",
                "portable",
                "shim"
            ],
            "support": {
                "source": "https://github.com/symfony/polyfill-php80/tree/v1.25.0"
            },
            "funding": [
                {
                    "url": "https://symfony.com/sponsor",
                    "type": "custom"
                },
                {
                    "url": "https://github.com/fabpot",
                    "type": "github"
                },
                {
                    "url": "https://tidelift.com/funding/github/packagist/symfony/symfony",
                    "type": "tidelift"
                }
            ],
            "time": "2022-03-04T08:16:47+00:00"
        },
        {
            "name": "symfony/polyfill-php81",
            "version": "v1.25.0",
            "source": {
                "type": "git",
                "url": "https://github.com/symfony/polyfill-php81.git",
                "reference": "5de4ba2d41b15f9bd0e19b2ab9674135813ec98f"
            },
            "dist": {
                "type": "zip",
                "url": "https://api.github.com/repos/symfony/polyfill-php81/zipball/5de4ba2d41b15f9bd0e19b2ab9674135813ec98f",
                "reference": "5de4ba2d41b15f9bd0e19b2ab9674135813ec98f",
                "shasum": ""
            },
            "require": {
                "php": ">=7.1"
            },
            "type": "library",
            "extra": {
                "branch-alias": {
                    "dev-main": "1.23-dev"
                },
                "thanks": {
                    "name": "symfony/polyfill",
                    "url": "https://github.com/symfony/polyfill"
                }
            },
            "autoload": {
                "files": [
                    "bootstrap.php"
                ],
                "psr-4": {
                    "Symfony\\Polyfill\\Php81\\": ""
                },
                "classmap": [
                    "Resources/stubs"
                ]
            },
            "notification-url": "https://packagist.org/downloads/",
            "license": [
                "MIT"
            ],
            "authors": [
                {
                    "name": "Nicolas Grekas",
                    "email": "p@tchwork.com"
                },
                {
                    "name": "Symfony Community",
                    "homepage": "https://symfony.com/contributors"
                }
            ],
            "description": "Symfony polyfill backporting some PHP 8.1+ features to lower PHP versions",
            "homepage": "https://symfony.com",
            "keywords": [
                "compatibility",
                "polyfill",
                "portable",
                "shim"
            ],
            "support": {
                "source": "https://github.com/symfony/polyfill-php81/tree/v1.25.0"
            },
            "funding": [
                {
                    "url": "https://symfony.com/sponsor",
                    "type": "custom"
                },
                {
                    "url": "https://github.com/fabpot",
                    "type": "github"
                },
                {
                    "url": "https://tidelift.com/funding/github/packagist/symfony/symfony",
                    "type": "tidelift"
                }
            ],
            "time": "2021-09-13T13:58:11+00:00"
        },
        {
            "name": "webmozart/assert",
            "version": "1.10.0",
            "source": {
                "type": "git",
                "url": "https://github.com/webmozarts/assert.git",
                "reference": "6964c76c7804814a842473e0c8fd15bab0f18e25"
            },
            "dist": {
                "type": "zip",
                "url": "https://api.github.com/repos/webmozarts/assert/zipball/6964c76c7804814a842473e0c8fd15bab0f18e25",
                "reference": "6964c76c7804814a842473e0c8fd15bab0f18e25",
                "shasum": ""
            },
            "require": {
                "php": "^7.2 || ^8.0",
                "symfony/polyfill-ctype": "^1.8"
            },
            "conflict": {
                "phpstan/phpstan": "<0.12.20",
                "vimeo/psalm": "<4.6.1 || 4.6.2"
            },
            "require-dev": {
                "phpunit/phpunit": "^8.5.13"
            },
            "type": "library",
            "extra": {
                "branch-alias": {
                    "dev-master": "1.10-dev"
                }
            },
            "autoload": {
                "psr-4": {
                    "Webmozart\\Assert\\": "src/"
                }
            },
            "notification-url": "https://packagist.org/downloads/",
            "license": [
                "MIT"
            ],
            "authors": [
                {
                    "name": "Bernhard Schussek",
                    "email": "bschussek@gmail.com"
                }
            ],
            "description": "Assertions to validate method input/output with nice error messages.",
            "keywords": [
                "assert",
                "check",
                "validate"
            ],
            "support": {
                "issues": "https://github.com/webmozarts/assert/issues",
                "source": "https://github.com/webmozarts/assert/tree/1.10.0"
            },
            "time": "2021-03-09T10:59:23+00:00"
        },
        {
            "name": "webmozart/path-util",
            "version": "2.3.0",
            "source": {
                "type": "git",
                "url": "https://github.com/webmozart/path-util.git",
                "reference": "d939f7edc24c9a1bb9c0dee5cb05d8e859490725"
            },
            "dist": {
                "type": "zip",
                "url": "https://api.github.com/repos/webmozart/path-util/zipball/d939f7edc24c9a1bb9c0dee5cb05d8e859490725",
                "reference": "d939f7edc24c9a1bb9c0dee5cb05d8e859490725",
                "shasum": ""
            },
            "require": {
                "php": ">=5.3.3",
                "webmozart/assert": "~1.0"
            },
            "require-dev": {
                "phpunit/phpunit": "^4.6",
                "sebastian/version": "^1.0.1"
            },
            "type": "library",
            "extra": {
                "branch-alias": {
                    "dev-master": "2.3-dev"
                }
            },
            "autoload": {
                "psr-4": {
                    "Webmozart\\PathUtil\\": "src/"
                }
            },
            "notification-url": "https://packagist.org/downloads/",
            "license": [
                "MIT"
            ],
            "authors": [
                {
                    "name": "Bernhard Schussek",
                    "email": "bschussek@gmail.com"
                }
            ],
            "description": "A robust cross-platform utility for normalizing, comparing and modifying file paths.",
            "support": {
                "issues": "https://github.com/webmozart/path-util/issues",
                "source": "https://github.com/webmozart/path-util/tree/2.3.0"
            },
            "abandoned": "symfony/filesystem",
            "time": "2015-12-17T08:42:14+00:00"
        }
    ],
    "packages-dev": [
        {
            "name": "doctrine/instantiator",
            "version": "1.4.1",
            "source": {
                "type": "git",
                "url": "https://github.com/doctrine/instantiator.git",
                "reference": "10dcfce151b967d20fde1b34ae6640712c3891bc"
            },
            "dist": {
                "type": "zip",
                "url": "https://api.github.com/repos/doctrine/instantiator/zipball/10dcfce151b967d20fde1b34ae6640712c3891bc",
                "reference": "10dcfce151b967d20fde1b34ae6640712c3891bc",
                "shasum": ""
            },
            "require": {
                "php": "^7.1 || ^8.0"
            },
            "require-dev": {
                "doctrine/coding-standard": "^9",
                "ext-pdo": "*",
                "ext-phar": "*",
                "phpbench/phpbench": "^0.16 || ^1",
                "phpstan/phpstan": "^1.4",
                "phpstan/phpstan-phpunit": "^1",
                "phpunit/phpunit": "^7.5 || ^8.5 || ^9.5",
                "vimeo/psalm": "^4.22"
            },
            "type": "library",
            "autoload": {
                "psr-4": {
                    "Doctrine\\Instantiator\\": "src/Doctrine/Instantiator/"
                }
            },
            "notification-url": "https://packagist.org/downloads/",
            "license": [
                "MIT"
            ],
            "authors": [
                {
                    "name": "Marco Pivetta",
                    "email": "ocramius@gmail.com",
                    "homepage": "https://ocramius.github.io/"
                }
            ],
            "description": "A small, lightweight utility to instantiate objects in PHP without invoking their constructors",
            "homepage": "https://www.doctrine-project.org/projects/instantiator.html",
            "keywords": [
                "constructor",
                "instantiate"
            ],
            "support": {
                "issues": "https://github.com/doctrine/instantiator/issues",
                "source": "https://github.com/doctrine/instantiator/tree/1.4.1"
            },
            "funding": [
                {
                    "url": "https://www.doctrine-project.org/sponsorship.html",
                    "type": "custom"
                },
                {
                    "url": "https://www.patreon.com/phpdoctrine",
                    "type": "patreon"
                },
                {
                    "url": "https://tidelift.com/funding/github/packagist/doctrine%2Finstantiator",
                    "type": "tidelift"
                }
            ],
            "time": "2022-03-03T08:28:38+00:00"
        },
        {
            "name": "myclabs/deep-copy",
            "version": "1.11.0",
            "source": {
                "type": "git",
                "url": "https://github.com/myclabs/DeepCopy.git",
                "reference": "14daed4296fae74d9e3201d2c4925d1acb7aa614"
            },
            "dist": {
                "type": "zip",
                "url": "https://api.github.com/repos/myclabs/DeepCopy/zipball/14daed4296fae74d9e3201d2c4925d1acb7aa614",
                "reference": "14daed4296fae74d9e3201d2c4925d1acb7aa614",
                "shasum": ""
            },
            "require": {
                "php": "^7.1 || ^8.0"
            },
            "conflict": {
                "doctrine/collections": "<1.6.8",
                "doctrine/common": "<2.13.3 || >=3,<3.2.2"
            },
            "require-dev": {
                "doctrine/collections": "^1.6.8",
                "doctrine/common": "^2.13.3 || ^3.2.2",
                "phpunit/phpunit": "^7.5.20 || ^8.5.23 || ^9.5.13"
            },
            "type": "library",
            "autoload": {
                "files": [
                    "src/DeepCopy/deep_copy.php"
                ],
                "psr-4": {
                    "DeepCopy\\": "src/DeepCopy/"
                }
            },
            "notification-url": "https://packagist.org/downloads/",
            "license": [
                "MIT"
            ],
            "description": "Create deep copies (clones) of your objects",
            "keywords": [
                "clone",
                "copy",
                "duplicate",
                "object",
                "object graph"
            ],
            "support": {
                "issues": "https://github.com/myclabs/DeepCopy/issues",
                "source": "https://github.com/myclabs/DeepCopy/tree/1.11.0"
            },
            "funding": [
                {
                    "url": "https://tidelift.com/funding/github/packagist/myclabs/deep-copy",
                    "type": "tidelift"
                }
            ],
            "time": "2022-03-03T13:19:32+00:00"
        },
        {
            "name": "nikic/php-parser",
            "version": "v4.13.2",
            "source": {
                "type": "git",
                "url": "https://github.com/nikic/PHP-Parser.git",
                "reference": "210577fe3cf7badcc5814d99455df46564f3c077"
            },
            "dist": {
                "type": "zip",
                "url": "https://api.github.com/repos/nikic/PHP-Parser/zipball/210577fe3cf7badcc5814d99455df46564f3c077",
                "reference": "210577fe3cf7badcc5814d99455df46564f3c077",
                "shasum": ""
            },
            "require": {
                "ext-tokenizer": "*",
                "php": ">=7.0"
            },
            "require-dev": {
                "ircmaxell/php-yacc": "^0.0.7",
                "phpunit/phpunit": "^6.5 || ^7.0 || ^8.0 || ^9.0"
            },
            "bin": [
                "bin/php-parse"
            ],
            "type": "library",
            "extra": {
                "branch-alias": {
                    "dev-master": "4.9-dev"
                }
            },
            "autoload": {
                "psr-4": {
                    "PhpParser\\": "lib/PhpParser"
                }
            },
            "notification-url": "https://packagist.org/downloads/",
            "license": [
                "BSD-3-Clause"
            ],
            "authors": [
                {
                    "name": "Nikita Popov"
                }
            ],
            "description": "A PHP parser written in PHP",
            "keywords": [
                "parser",
                "php"
            ],
            "support": {
                "issues": "https://github.com/nikic/PHP-Parser/issues",
                "source": "https://github.com/nikic/PHP-Parser/tree/v4.13.2"
            },
            "time": "2021-11-30T19:35:32+00:00"
        },
        {
            "name": "phar-io/manifest",
            "version": "2.0.3",
            "source": {
                "type": "git",
                "url": "https://github.com/phar-io/manifest.git",
                "reference": "97803eca37d319dfa7826cc2437fc020857acb53"
            },
            "dist": {
                "type": "zip",
                "url": "https://api.github.com/repos/phar-io/manifest/zipball/97803eca37d319dfa7826cc2437fc020857acb53",
                "reference": "97803eca37d319dfa7826cc2437fc020857acb53",
                "shasum": ""
            },
            "require": {
                "ext-dom": "*",
                "ext-phar": "*",
                "ext-xmlwriter": "*",
                "phar-io/version": "^3.0.1",
                "php": "^7.2 || ^8.0"
            },
            "type": "library",
            "extra": {
                "branch-alias": {
                    "dev-master": "2.0.x-dev"
                }
            },
            "autoload": {
                "classmap": [
                    "src/"
                ]
            },
            "notification-url": "https://packagist.org/downloads/",
            "license": [
                "BSD-3-Clause"
            ],
            "authors": [
                {
                    "name": "Arne Blankerts",
                    "email": "arne@blankerts.de",
                    "role": "Developer"
                },
                {
                    "name": "Sebastian Heuer",
                    "email": "sebastian@phpeople.de",
                    "role": "Developer"
                },
                {
                    "name": "Sebastian Bergmann",
                    "email": "sebastian@phpunit.de",
                    "role": "Developer"
                }
            ],
            "description": "Component for reading phar.io manifest information from a PHP Archive (PHAR)",
            "support": {
                "issues": "https://github.com/phar-io/manifest/issues",
                "source": "https://github.com/phar-io/manifest/tree/2.0.3"
            },
            "time": "2021-07-20T11:28:43+00:00"
        },
        {
            "name": "phar-io/version",
            "version": "3.2.1",
            "source": {
                "type": "git",
                "url": "https://github.com/phar-io/version.git",
                "reference": "4f7fd7836c6f332bb2933569e566a0d6c4cbed74"
            },
            "dist": {
                "type": "zip",
                "url": "https://api.github.com/repos/phar-io/version/zipball/4f7fd7836c6f332bb2933569e566a0d6c4cbed74",
                "reference": "4f7fd7836c6f332bb2933569e566a0d6c4cbed74",
                "shasum": ""
            },
            "require": {
                "php": "^7.2 || ^8.0"
            },
            "type": "library",
            "autoload": {
                "classmap": [
                    "src/"
                ]
            },
            "notification-url": "https://packagist.org/downloads/",
            "license": [
                "BSD-3-Clause"
            ],
            "authors": [
                {
                    "name": "Arne Blankerts",
                    "email": "arne@blankerts.de",
                    "role": "Developer"
                },
                {
                    "name": "Sebastian Heuer",
                    "email": "sebastian@phpeople.de",
                    "role": "Developer"
                },
                {
                    "name": "Sebastian Bergmann",
                    "email": "sebastian@phpunit.de",
                    "role": "Developer"
                }
            ],
            "description": "Library for handling version information and constraints",
            "support": {
                "issues": "https://github.com/phar-io/version/issues",
                "source": "https://github.com/phar-io/version/tree/3.2.1"
            },
            "time": "2022-02-21T01:04:05+00:00"
        },
        {
            "name": "phpdocumentor/reflection-common",
            "version": "2.2.0",
            "source": {
                "type": "git",
                "url": "https://github.com/phpDocumentor/ReflectionCommon.git",
                "reference": "1d01c49d4ed62f25aa84a747ad35d5a16924662b"
            },
            "dist": {
                "type": "zip",
                "url": "https://api.github.com/repos/phpDocumentor/ReflectionCommon/zipball/1d01c49d4ed62f25aa84a747ad35d5a16924662b",
                "reference": "1d01c49d4ed62f25aa84a747ad35d5a16924662b",
                "shasum": ""
            },
            "require": {
                "php": "^7.2 || ^8.0"
            },
            "type": "library",
            "extra": {
                "branch-alias": {
                    "dev-2.x": "2.x-dev"
                }
            },
            "autoload": {
                "psr-4": {
                    "phpDocumentor\\Reflection\\": "src/"
                }
            },
            "notification-url": "https://packagist.org/downloads/",
            "license": [
                "MIT"
            ],
            "authors": [
                {
                    "name": "Jaap van Otterdijk",
                    "email": "opensource@ijaap.nl"
                }
            ],
            "description": "Common reflection classes used by phpdocumentor to reflect the code structure",
            "homepage": "http://www.phpdoc.org",
            "keywords": [
                "FQSEN",
                "phpDocumentor",
                "phpdoc",
                "reflection",
                "static analysis"
            ],
            "support": {
                "issues": "https://github.com/phpDocumentor/ReflectionCommon/issues",
                "source": "https://github.com/phpDocumentor/ReflectionCommon/tree/2.x"
            },
            "time": "2020-06-27T09:03:43+00:00"
        },
        {
            "name": "phpdocumentor/reflection-docblock",
            "version": "5.3.0",
            "source": {
                "type": "git",
                "url": "https://github.com/phpDocumentor/ReflectionDocBlock.git",
                "reference": "622548b623e81ca6d78b721c5e029f4ce664f170"
            },
            "dist": {
                "type": "zip",
                "url": "https://api.github.com/repos/phpDocumentor/ReflectionDocBlock/zipball/622548b623e81ca6d78b721c5e029f4ce664f170",
                "reference": "622548b623e81ca6d78b721c5e029f4ce664f170",
                "shasum": ""
            },
            "require": {
                "ext-filter": "*",
                "php": "^7.2 || ^8.0",
                "phpdocumentor/reflection-common": "^2.2",
                "phpdocumentor/type-resolver": "^1.3",
                "webmozart/assert": "^1.9.1"
            },
            "require-dev": {
                "mockery/mockery": "~1.3.2",
                "psalm/phar": "^4.8"
            },
            "type": "library",
            "extra": {
                "branch-alias": {
                    "dev-master": "5.x-dev"
                }
            },
            "autoload": {
                "psr-4": {
                    "phpDocumentor\\Reflection\\": "src"
                }
            },
            "notification-url": "https://packagist.org/downloads/",
            "license": [
                "MIT"
            ],
            "authors": [
                {
                    "name": "Mike van Riel",
                    "email": "me@mikevanriel.com"
                },
                {
                    "name": "Jaap van Otterdijk",
                    "email": "account@ijaap.nl"
                }
            ],
            "description": "With this component, a library can provide support for annotations via DocBlocks or otherwise retrieve information that is embedded in a DocBlock.",
            "support": {
                "issues": "https://github.com/phpDocumentor/ReflectionDocBlock/issues",
                "source": "https://github.com/phpDocumentor/ReflectionDocBlock/tree/5.3.0"
            },
            "time": "2021-10-19T17:43:47+00:00"
        },
        {
            "name": "phpdocumentor/type-resolver",
            "version": "1.6.0",
            "source": {
                "type": "git",
                "url": "https://github.com/phpDocumentor/TypeResolver.git",
                "reference": "93ebd0014cab80c4ea9f5e297ea48672f1b87706"
            },
            "dist": {
                "type": "zip",
                "url": "https://api.github.com/repos/phpDocumentor/TypeResolver/zipball/93ebd0014cab80c4ea9f5e297ea48672f1b87706",
                "reference": "93ebd0014cab80c4ea9f5e297ea48672f1b87706",
                "shasum": ""
            },
            "require": {
                "php": "^7.2 || ^8.0",
                "phpdocumentor/reflection-common": "^2.0"
            },
            "require-dev": {
                "ext-tokenizer": "*",
                "psalm/phar": "^4.8"
            },
            "type": "library",
            "extra": {
                "branch-alias": {
                    "dev-1.x": "1.x-dev"
                }
            },
            "autoload": {
                "psr-4": {
                    "phpDocumentor\\Reflection\\": "src"
                }
            },
            "notification-url": "https://packagist.org/downloads/",
            "license": [
                "MIT"
            ],
            "authors": [
                {
                    "name": "Mike van Riel",
                    "email": "me@mikevanriel.com"
                }
            ],
            "description": "A PSR-5 based resolver of Class names, Types and Structural Element Names",
            "support": {
                "issues": "https://github.com/phpDocumentor/TypeResolver/issues",
                "source": "https://github.com/phpDocumentor/TypeResolver/tree/1.6.0"
            },
            "time": "2022-01-04T19:58:01+00:00"
        },
        {
            "name": "phpspec/prophecy",
            "version": "v1.15.0",
            "source": {
                "type": "git",
                "url": "https://github.com/phpspec/prophecy.git",
                "reference": "bbcd7380b0ebf3961ee21409db7b38bc31d69a13"
            },
            "dist": {
                "type": "zip",
                "url": "https://api.github.com/repos/phpspec/prophecy/zipball/bbcd7380b0ebf3961ee21409db7b38bc31d69a13",
                "reference": "bbcd7380b0ebf3961ee21409db7b38bc31d69a13",
                "shasum": ""
            },
            "require": {
                "doctrine/instantiator": "^1.2",
                "php": "^7.2 || ~8.0, <8.2",
                "phpdocumentor/reflection-docblock": "^5.2",
                "sebastian/comparator": "^3.0 || ^4.0",
                "sebastian/recursion-context": "^3.0 || ^4.0"
            },
            "require-dev": {
                "phpspec/phpspec": "^6.0 || ^7.0",
                "phpunit/phpunit": "^8.0 || ^9.0"
            },
            "type": "library",
            "extra": {
                "branch-alias": {
                    "dev-master": "1.x-dev"
                }
            },
            "autoload": {
                "psr-4": {
                    "Prophecy\\": "src/Prophecy"
                }
            },
            "notification-url": "https://packagist.org/downloads/",
            "license": [
                "MIT"
            ],
            "authors": [
                {
                    "name": "Konstantin Kudryashov",
                    "email": "ever.zet@gmail.com",
                    "homepage": "http://everzet.com"
                },
                {
                    "name": "Marcello Duarte",
                    "email": "marcello.duarte@gmail.com"
                }
            ],
            "description": "Highly opinionated mocking framework for PHP 5.3+",
            "homepage": "https://github.com/phpspec/prophecy",
            "keywords": [
                "Double",
                "Dummy",
                "fake",
                "mock",
                "spy",
                "stub"
            ],
            "support": {
                "issues": "https://github.com/phpspec/prophecy/issues",
                "source": "https://github.com/phpspec/prophecy/tree/v1.15.0"
            },
            "time": "2021-12-08T12:19:24+00:00"
        },
        {
            "name": "phpstan/phpstan",
            "version": "1.4.8",
            "source": {
                "type": "git",
                "url": "https://github.com/phpstan/phpstan.git",
                "reference": "2a6d6704b17c4db6190cc3104056c0aad740cb15"
            },
            "dist": {
                "type": "zip",
                "url": "https://api.github.com/repos/phpstan/phpstan/zipball/2a6d6704b17c4db6190cc3104056c0aad740cb15",
                "reference": "2a6d6704b17c4db6190cc3104056c0aad740cb15",
                "shasum": ""
            },
            "require": {
                "php": "^7.1|^8.0"
            },
            "conflict": {
                "phpstan/phpstan-shim": "*"
            },
            "bin": [
                "phpstan",
                "phpstan.phar"
            ],
            "type": "library",
            "extra": {
                "branch-alias": {
                    "dev-master": "1.4-dev"
                }
            },
            "autoload": {
                "files": [
                    "bootstrap.php"
                ]
            },
            "notification-url": "https://packagist.org/downloads/",
            "license": [
                "MIT"
            ],
            "description": "PHPStan - PHP Static Analysis Tool",
            "support": {
                "issues": "https://github.com/phpstan/phpstan/issues",
                "source": "https://github.com/phpstan/phpstan/tree/1.4.8"
            },
            "funding": [
                {
                    "url": "https://github.com/ondrejmirtes",
                    "type": "github"
                },
                {
                    "url": "https://github.com/phpstan",
                    "type": "github"
                },
                {
                    "url": "https://www.patreon.com/phpstan",
                    "type": "patreon"
                },
                {
                    "url": "https://tidelift.com/funding/github/packagist/phpstan/phpstan",
                    "type": "tidelift"
                }
            ],
            "time": "2022-03-04T13:03:56+00:00"
        },
        {
            "name": "phpstan/phpstan-phpunit",
            "version": "1.0.0",
            "source": {
                "type": "git",
                "url": "https://github.com/phpstan/phpstan-phpunit.git",
                "reference": "9eb88c9f689003a8a2a5ae9e010338ee94dc39b3"
            },
            "dist": {
                "type": "zip",
                "url": "https://api.github.com/repos/phpstan/phpstan-phpunit/zipball/9eb88c9f689003a8a2a5ae9e010338ee94dc39b3",
                "reference": "9eb88c9f689003a8a2a5ae9e010338ee94dc39b3",
                "shasum": ""
            },
            "require": {
                "php": "^7.1 || ^8.0",
                "phpstan/phpstan": "^1.0"
            },
            "conflict": {
                "phpunit/phpunit": "<7.0"
            },
            "require-dev": {
                "nikic/php-parser": "^4.13.0",
                "php-parallel-lint/php-parallel-lint": "^1.2",
                "phpstan/phpstan-strict-rules": "^1.0",
                "phpunit/phpunit": "^9.5"
            },
            "type": "phpstan-extension",
            "extra": {
                "branch-alias": {
                    "dev-master": "1.0-dev"
                },
                "phpstan": {
                    "includes": [
                        "extension.neon",
                        "rules.neon"
                    ]
                }
            },
            "autoload": {
                "psr-4": {
                    "PHPStan\\": "src/"
                }
            },
            "notification-url": "https://packagist.org/downloads/",
            "license": [
                "MIT"
            ],
            "description": "PHPUnit extensions and rules for PHPStan",
            "support": {
                "issues": "https://github.com/phpstan/phpstan-phpunit/issues",
                "source": "https://github.com/phpstan/phpstan-phpunit/tree/1.0.0"
            },
            "time": "2021-10-14T08:03:54+00:00"
        },
        {
            "name": "phpstan/phpstan-strict-rules",
            "version": "1.1.0",
            "source": {
                "type": "git",
                "url": "https://github.com/phpstan/phpstan-strict-rules.git",
                "reference": "e12d55f74a8cca18c6e684c6450767e055ba7717"
            },
            "dist": {
                "type": "zip",
                "url": "https://api.github.com/repos/phpstan/phpstan-strict-rules/zipball/e12d55f74a8cca18c6e684c6450767e055ba7717",
                "reference": "e12d55f74a8cca18c6e684c6450767e055ba7717",
                "shasum": ""
            },
            "require": {
                "php": "^7.1 || ^8.0",
                "phpstan/phpstan": "^1.2.0"
            },
            "require-dev": {
                "nikic/php-parser": "^4.13.0",
                "php-parallel-lint/php-parallel-lint": "^1.2",
                "phpstan/phpstan-phpunit": "^1.0",
                "phpunit/phpunit": "^9.5"
            },
            "type": "phpstan-extension",
            "extra": {
                "branch-alias": {
                    "dev-master": "1.0-dev"
                },
                "phpstan": {
                    "includes": [
                        "rules.neon"
                    ]
                }
            },
            "autoload": {
                "psr-4": {
                    "PHPStan\\": "src/"
                }
            },
            "notification-url": "https://packagist.org/downloads/",
            "license": [
                "MIT"
            ],
            "description": "Extra strict and opinionated rules for PHPStan",
            "support": {
                "issues": "https://github.com/phpstan/phpstan-strict-rules/issues",
                "source": "https://github.com/phpstan/phpstan-strict-rules/tree/1.1.0"
            },
            "time": "2021-11-18T09:30:29+00:00"
        },
        {
            "name": "phpunit/php-code-coverage",
            "version": "9.2.15",
            "source": {
                "type": "git",
                "url": "https://github.com/sebastianbergmann/php-code-coverage.git",
                "reference": "2e9da11878c4202f97915c1cb4bb1ca318a63f5f"
            },
            "dist": {
                "type": "zip",
                "url": "https://api.github.com/repos/sebastianbergmann/php-code-coverage/zipball/2e9da11878c4202f97915c1cb4bb1ca318a63f5f",
                "reference": "2e9da11878c4202f97915c1cb4bb1ca318a63f5f",
                "shasum": ""
            },
            "require": {
                "ext-dom": "*",
                "ext-libxml": "*",
                "ext-xmlwriter": "*",
                "nikic/php-parser": "^4.13.0",
                "php": ">=7.3",
                "phpunit/php-file-iterator": "^3.0.3",
                "phpunit/php-text-template": "^2.0.2",
                "sebastian/code-unit-reverse-lookup": "^2.0.2",
                "sebastian/complexity": "^2.0",
                "sebastian/environment": "^5.1.2",
                "sebastian/lines-of-code": "^1.0.3",
                "sebastian/version": "^3.0.1",
                "theseer/tokenizer": "^1.2.0"
            },
            "require-dev": {
                "phpunit/phpunit": "^9.3"
            },
            "suggest": {
                "ext-pcov": "*",
                "ext-xdebug": "*"
            },
            "type": "library",
            "extra": {
                "branch-alias": {
                    "dev-master": "9.2-dev"
                }
            },
            "autoload": {
                "classmap": [
                    "src/"
                ]
            },
            "notification-url": "https://packagist.org/downloads/",
            "license": [
                "BSD-3-Clause"
            ],
            "authors": [
                {
                    "name": "Sebastian Bergmann",
                    "email": "sebastian@phpunit.de",
                    "role": "lead"
                }
            ],
            "description": "Library that provides collection, processing, and rendering functionality for PHP code coverage information.",
            "homepage": "https://github.com/sebastianbergmann/php-code-coverage",
            "keywords": [
                "coverage",
                "testing",
                "xunit"
            ],
            "support": {
                "issues": "https://github.com/sebastianbergmann/php-code-coverage/issues",
                "source": "https://github.com/sebastianbergmann/php-code-coverage/tree/9.2.15"
            },
            "funding": [
                {
                    "url": "https://github.com/sebastianbergmann",
                    "type": "github"
                }
            ],
            "time": "2022-03-07T09:28:20+00:00"
        },
        {
            "name": "phpunit/php-file-iterator",
            "version": "3.0.6",
            "source": {
                "type": "git",
                "url": "https://github.com/sebastianbergmann/php-file-iterator.git",
                "reference": "cf1c2e7c203ac650e352f4cc675a7021e7d1b3cf"
            },
            "dist": {
                "type": "zip",
                "url": "https://api.github.com/repos/sebastianbergmann/php-file-iterator/zipball/cf1c2e7c203ac650e352f4cc675a7021e7d1b3cf",
                "reference": "cf1c2e7c203ac650e352f4cc675a7021e7d1b3cf",
                "shasum": ""
            },
            "require": {
                "php": ">=7.3"
            },
            "require-dev": {
                "phpunit/phpunit": "^9.3"
            },
            "type": "library",
            "extra": {
                "branch-alias": {
                    "dev-master": "3.0-dev"
                }
            },
            "autoload": {
                "classmap": [
                    "src/"
                ]
            },
            "notification-url": "https://packagist.org/downloads/",
            "license": [
                "BSD-3-Clause"
            ],
            "authors": [
                {
                    "name": "Sebastian Bergmann",
                    "email": "sebastian@phpunit.de",
                    "role": "lead"
                }
            ],
            "description": "FilterIterator implementation that filters files based on a list of suffixes.",
            "homepage": "https://github.com/sebastianbergmann/php-file-iterator/",
            "keywords": [
                "filesystem",
                "iterator"
            ],
            "support": {
                "issues": "https://github.com/sebastianbergmann/php-file-iterator/issues",
                "source": "https://github.com/sebastianbergmann/php-file-iterator/tree/3.0.6"
            },
            "funding": [
                {
                    "url": "https://github.com/sebastianbergmann",
                    "type": "github"
                }
            ],
            "time": "2021-12-02T12:48:52+00:00"
        },
        {
            "name": "phpunit/php-invoker",
            "version": "3.1.1",
            "source": {
                "type": "git",
                "url": "https://github.com/sebastianbergmann/php-invoker.git",
                "reference": "5a10147d0aaf65b58940a0b72f71c9ac0423cc67"
            },
            "dist": {
                "type": "zip",
                "url": "https://api.github.com/repos/sebastianbergmann/php-invoker/zipball/5a10147d0aaf65b58940a0b72f71c9ac0423cc67",
                "reference": "5a10147d0aaf65b58940a0b72f71c9ac0423cc67",
                "shasum": ""
            },
            "require": {
                "php": ">=7.3"
            },
            "require-dev": {
                "ext-pcntl": "*",
                "phpunit/phpunit": "^9.3"
            },
            "suggest": {
                "ext-pcntl": "*"
            },
            "type": "library",
            "extra": {
                "branch-alias": {
                    "dev-master": "3.1-dev"
                }
            },
            "autoload": {
                "classmap": [
                    "src/"
                ]
            },
            "notification-url": "https://packagist.org/downloads/",
            "license": [
                "BSD-3-Clause"
            ],
            "authors": [
                {
                    "name": "Sebastian Bergmann",
                    "email": "sebastian@phpunit.de",
                    "role": "lead"
                }
            ],
            "description": "Invoke callables with a timeout",
            "homepage": "https://github.com/sebastianbergmann/php-invoker/",
            "keywords": [
                "process"
            ],
            "support": {
                "issues": "https://github.com/sebastianbergmann/php-invoker/issues",
                "source": "https://github.com/sebastianbergmann/php-invoker/tree/3.1.1"
            },
            "funding": [
                {
                    "url": "https://github.com/sebastianbergmann",
                    "type": "github"
                }
            ],
            "time": "2020-09-28T05:58:55+00:00"
        },
        {
            "name": "phpunit/php-text-template",
            "version": "2.0.4",
            "source": {
                "type": "git",
                "url": "https://github.com/sebastianbergmann/php-text-template.git",
                "reference": "5da5f67fc95621df9ff4c4e5a84d6a8a2acf7c28"
            },
            "dist": {
                "type": "zip",
                "url": "https://api.github.com/repos/sebastianbergmann/php-text-template/zipball/5da5f67fc95621df9ff4c4e5a84d6a8a2acf7c28",
                "reference": "5da5f67fc95621df9ff4c4e5a84d6a8a2acf7c28",
                "shasum": ""
            },
            "require": {
                "php": ">=7.3"
            },
            "require-dev": {
                "phpunit/phpunit": "^9.3"
            },
            "type": "library",
            "extra": {
                "branch-alias": {
                    "dev-master": "2.0-dev"
                }
            },
            "autoload": {
                "classmap": [
                    "src/"
                ]
            },
            "notification-url": "https://packagist.org/downloads/",
            "license": [
                "BSD-3-Clause"
            ],
            "authors": [
                {
                    "name": "Sebastian Bergmann",
                    "email": "sebastian@phpunit.de",
                    "role": "lead"
                }
            ],
            "description": "Simple template engine.",
            "homepage": "https://github.com/sebastianbergmann/php-text-template/",
            "keywords": [
                "template"
            ],
            "support": {
                "issues": "https://github.com/sebastianbergmann/php-text-template/issues",
                "source": "https://github.com/sebastianbergmann/php-text-template/tree/2.0.4"
            },
            "funding": [
                {
                    "url": "https://github.com/sebastianbergmann",
                    "type": "github"
                }
            ],
            "time": "2020-10-26T05:33:50+00:00"
        },
        {
            "name": "phpunit/php-timer",
            "version": "5.0.3",
            "source": {
                "type": "git",
                "url": "https://github.com/sebastianbergmann/php-timer.git",
                "reference": "5a63ce20ed1b5bf577850e2c4e87f4aa902afbd2"
            },
            "dist": {
                "type": "zip",
                "url": "https://api.github.com/repos/sebastianbergmann/php-timer/zipball/5a63ce20ed1b5bf577850e2c4e87f4aa902afbd2",
                "reference": "5a63ce20ed1b5bf577850e2c4e87f4aa902afbd2",
                "shasum": ""
            },
            "require": {
                "php": ">=7.3"
            },
            "require-dev": {
                "phpunit/phpunit": "^9.3"
            },
            "type": "library",
            "extra": {
                "branch-alias": {
                    "dev-master": "5.0-dev"
                }
            },
            "autoload": {
                "classmap": [
                    "src/"
                ]
            },
            "notification-url": "https://packagist.org/downloads/",
            "license": [
                "BSD-3-Clause"
            ],
            "authors": [
                {
                    "name": "Sebastian Bergmann",
                    "email": "sebastian@phpunit.de",
                    "role": "lead"
                }
            ],
            "description": "Utility class for timing",
            "homepage": "https://github.com/sebastianbergmann/php-timer/",
            "keywords": [
                "timer"
            ],
            "support": {
                "issues": "https://github.com/sebastianbergmann/php-timer/issues",
                "source": "https://github.com/sebastianbergmann/php-timer/tree/5.0.3"
            },
            "funding": [
                {
                    "url": "https://github.com/sebastianbergmann",
                    "type": "github"
                }
            ],
            "time": "2020-10-26T13:16:10+00:00"
        },
        {
            "name": "phpunit/phpunit",
            "version": "9.5.18",
            "source": {
                "type": "git",
                "url": "https://github.com/sebastianbergmann/phpunit.git",
                "reference": "1b5856028273bfd855e60a887278857d872ec67a"
            },
            "dist": {
                "type": "zip",
                "url": "https://api.github.com/repos/sebastianbergmann/phpunit/zipball/1b5856028273bfd855e60a887278857d872ec67a",
                "reference": "1b5856028273bfd855e60a887278857d872ec67a",
                "shasum": ""
            },
            "require": {
                "doctrine/instantiator": "^1.3.1",
                "ext-dom": "*",
                "ext-json": "*",
                "ext-libxml": "*",
                "ext-mbstring": "*",
                "ext-xml": "*",
                "ext-xmlwriter": "*",
                "myclabs/deep-copy": "^1.10.1",
                "phar-io/manifest": "^2.0.3",
                "phar-io/version": "^3.0.2",
                "php": ">=7.3",
                "phpspec/prophecy": "^1.12.1",
                "phpunit/php-code-coverage": "^9.2.13",
                "phpunit/php-file-iterator": "^3.0.5",
                "phpunit/php-invoker": "^3.1.1",
                "phpunit/php-text-template": "^2.0.3",
                "phpunit/php-timer": "^5.0.2",
                "sebastian/cli-parser": "^1.0.1",
                "sebastian/code-unit": "^1.0.6",
                "sebastian/comparator": "^4.0.5",
                "sebastian/diff": "^4.0.3",
                "sebastian/environment": "^5.1.3",
                "sebastian/exporter": "^4.0.3",
                "sebastian/global-state": "^5.0.1",
                "sebastian/object-enumerator": "^4.0.3",
                "sebastian/resource-operations": "^3.0.3",
                "sebastian/type": "^2.3.4",
                "sebastian/version": "^3.0.2"
            },
            "require-dev": {
                "ext-pdo": "*",
                "phpspec/prophecy-phpunit": "^2.0.1"
            },
            "suggest": {
                "ext-soap": "*",
                "ext-xdebug": "*"
            },
            "bin": [
                "phpunit"
            ],
            "type": "library",
            "extra": {
                "branch-alias": {
                    "dev-master": "9.5-dev"
                }
            },
            "autoload": {
                "files": [
                    "src/Framework/Assert/Functions.php"
                ],
                "classmap": [
                    "src/"
                ]
            },
            "notification-url": "https://packagist.org/downloads/",
            "license": [
                "BSD-3-Clause"
            ],
            "authors": [
                {
                    "name": "Sebastian Bergmann",
                    "email": "sebastian@phpunit.de",
                    "role": "lead"
                }
            ],
            "description": "The PHP Unit Testing framework.",
            "homepage": "https://phpunit.de/",
            "keywords": [
                "phpunit",
                "testing",
                "xunit"
            ],
            "support": {
                "issues": "https://github.com/sebastianbergmann/phpunit/issues",
                "source": "https://github.com/sebastianbergmann/phpunit/tree/9.5.18"
            },
            "funding": [
                {
                    "url": "https://phpunit.de/sponsors.html",
                    "type": "custom"
                },
                {
                    "url": "https://github.com/sebastianbergmann",
                    "type": "github"
                }
            ],
            "time": "2022-03-08T06:52:28+00:00"
        },
        {
            "name": "sebastian/cli-parser",
            "version": "1.0.1",
            "source": {
                "type": "git",
                "url": "https://github.com/sebastianbergmann/cli-parser.git",
                "reference": "442e7c7e687e42adc03470c7b668bc4b2402c0b2"
            },
            "dist": {
                "type": "zip",
                "url": "https://api.github.com/repos/sebastianbergmann/cli-parser/zipball/442e7c7e687e42adc03470c7b668bc4b2402c0b2",
                "reference": "442e7c7e687e42adc03470c7b668bc4b2402c0b2",
                "shasum": ""
            },
            "require": {
                "php": ">=7.3"
            },
            "require-dev": {
                "phpunit/phpunit": "^9.3"
            },
            "type": "library",
            "extra": {
                "branch-alias": {
                    "dev-master": "1.0-dev"
                }
            },
            "autoload": {
                "classmap": [
                    "src/"
                ]
            },
            "notification-url": "https://packagist.org/downloads/",
            "license": [
                "BSD-3-Clause"
            ],
            "authors": [
                {
                    "name": "Sebastian Bergmann",
                    "email": "sebastian@phpunit.de",
                    "role": "lead"
                }
            ],
            "description": "Library for parsing CLI options",
            "homepage": "https://github.com/sebastianbergmann/cli-parser",
            "support": {
                "issues": "https://github.com/sebastianbergmann/cli-parser/issues",
                "source": "https://github.com/sebastianbergmann/cli-parser/tree/1.0.1"
            },
            "funding": [
                {
                    "url": "https://github.com/sebastianbergmann",
                    "type": "github"
                }
            ],
            "time": "2020-09-28T06:08:49+00:00"
        },
        {
            "name": "sebastian/code-unit",
            "version": "1.0.8",
            "source": {
                "type": "git",
                "url": "https://github.com/sebastianbergmann/code-unit.git",
                "reference": "1fc9f64c0927627ef78ba436c9b17d967e68e120"
            },
            "dist": {
                "type": "zip",
                "url": "https://api.github.com/repos/sebastianbergmann/code-unit/zipball/1fc9f64c0927627ef78ba436c9b17d967e68e120",
                "reference": "1fc9f64c0927627ef78ba436c9b17d967e68e120",
                "shasum": ""
            },
            "require": {
                "php": ">=7.3"
            },
            "require-dev": {
                "phpunit/phpunit": "^9.3"
            },
            "type": "library",
            "extra": {
                "branch-alias": {
                    "dev-master": "1.0-dev"
                }
            },
            "autoload": {
                "classmap": [
                    "src/"
                ]
            },
            "notification-url": "https://packagist.org/downloads/",
            "license": [
                "BSD-3-Clause"
            ],
            "authors": [
                {
                    "name": "Sebastian Bergmann",
                    "email": "sebastian@phpunit.de",
                    "role": "lead"
                }
            ],
            "description": "Collection of value objects that represent the PHP code units",
            "homepage": "https://github.com/sebastianbergmann/code-unit",
            "support": {
                "issues": "https://github.com/sebastianbergmann/code-unit/issues",
                "source": "https://github.com/sebastianbergmann/code-unit/tree/1.0.8"
            },
            "funding": [
                {
                    "url": "https://github.com/sebastianbergmann",
                    "type": "github"
                }
            ],
            "time": "2020-10-26T13:08:54+00:00"
        },
        {
            "name": "sebastian/code-unit-reverse-lookup",
            "version": "2.0.3",
            "source": {
                "type": "git",
                "url": "https://github.com/sebastianbergmann/code-unit-reverse-lookup.git",
                "reference": "ac91f01ccec49fb77bdc6fd1e548bc70f7faa3e5"
            },
            "dist": {
                "type": "zip",
                "url": "https://api.github.com/repos/sebastianbergmann/code-unit-reverse-lookup/zipball/ac91f01ccec49fb77bdc6fd1e548bc70f7faa3e5",
                "reference": "ac91f01ccec49fb77bdc6fd1e548bc70f7faa3e5",
                "shasum": ""
            },
            "require": {
                "php": ">=7.3"
            },
            "require-dev": {
                "phpunit/phpunit": "^9.3"
            },
            "type": "library",
            "extra": {
                "branch-alias": {
                    "dev-master": "2.0-dev"
                }
            },
            "autoload": {
                "classmap": [
                    "src/"
                ]
            },
            "notification-url": "https://packagist.org/downloads/",
            "license": [
                "BSD-3-Clause"
            ],
            "authors": [
                {
                    "name": "Sebastian Bergmann",
                    "email": "sebastian@phpunit.de"
                }
            ],
            "description": "Looks up which function or method a line of code belongs to",
            "homepage": "https://github.com/sebastianbergmann/code-unit-reverse-lookup/",
            "support": {
                "issues": "https://github.com/sebastianbergmann/code-unit-reverse-lookup/issues",
                "source": "https://github.com/sebastianbergmann/code-unit-reverse-lookup/tree/2.0.3"
            },
            "funding": [
                {
                    "url": "https://github.com/sebastianbergmann",
                    "type": "github"
                }
            ],
            "time": "2020-09-28T05:30:19+00:00"
        },
        {
            "name": "sebastian/comparator",
            "version": "4.0.6",
            "source": {
                "type": "git",
                "url": "https://github.com/sebastianbergmann/comparator.git",
                "reference": "55f4261989e546dc112258c7a75935a81a7ce382"
            },
            "dist": {
                "type": "zip",
                "url": "https://api.github.com/repos/sebastianbergmann/comparator/zipball/55f4261989e546dc112258c7a75935a81a7ce382",
                "reference": "55f4261989e546dc112258c7a75935a81a7ce382",
                "shasum": ""
            },
            "require": {
                "php": ">=7.3",
                "sebastian/diff": "^4.0",
                "sebastian/exporter": "^4.0"
            },
            "require-dev": {
                "phpunit/phpunit": "^9.3"
            },
            "type": "library",
            "extra": {
                "branch-alias": {
                    "dev-master": "4.0-dev"
                }
            },
            "autoload": {
                "classmap": [
                    "src/"
                ]
            },
            "notification-url": "https://packagist.org/downloads/",
            "license": [
                "BSD-3-Clause"
            ],
            "authors": [
                {
                    "name": "Sebastian Bergmann",
                    "email": "sebastian@phpunit.de"
                },
                {
                    "name": "Jeff Welch",
                    "email": "whatthejeff@gmail.com"
                },
                {
                    "name": "Volker Dusch",
                    "email": "github@wallbash.com"
                },
                {
                    "name": "Bernhard Schussek",
                    "email": "bschussek@2bepublished.at"
                }
            ],
            "description": "Provides the functionality to compare PHP values for equality",
            "homepage": "https://github.com/sebastianbergmann/comparator",
            "keywords": [
                "comparator",
                "compare",
                "equality"
            ],
            "support": {
                "issues": "https://github.com/sebastianbergmann/comparator/issues",
                "source": "https://github.com/sebastianbergmann/comparator/tree/4.0.6"
            },
            "funding": [
                {
                    "url": "https://github.com/sebastianbergmann",
                    "type": "github"
                }
            ],
            "time": "2020-10-26T15:49:45+00:00"
        },
        {
            "name": "sebastian/complexity",
            "version": "2.0.2",
            "source": {
                "type": "git",
                "url": "https://github.com/sebastianbergmann/complexity.git",
                "reference": "739b35e53379900cc9ac327b2147867b8b6efd88"
            },
            "dist": {
                "type": "zip",
                "url": "https://api.github.com/repos/sebastianbergmann/complexity/zipball/739b35e53379900cc9ac327b2147867b8b6efd88",
                "reference": "739b35e53379900cc9ac327b2147867b8b6efd88",
                "shasum": ""
            },
            "require": {
                "nikic/php-parser": "^4.7",
                "php": ">=7.3"
            },
            "require-dev": {
                "phpunit/phpunit": "^9.3"
            },
            "type": "library",
            "extra": {
                "branch-alias": {
                    "dev-master": "2.0-dev"
                }
            },
            "autoload": {
                "classmap": [
                    "src/"
                ]
            },
            "notification-url": "https://packagist.org/downloads/",
            "license": [
                "BSD-3-Clause"
            ],
            "authors": [
                {
                    "name": "Sebastian Bergmann",
                    "email": "sebastian@phpunit.de",
                    "role": "lead"
                }
            ],
            "description": "Library for calculating the complexity of PHP code units",
            "homepage": "https://github.com/sebastianbergmann/complexity",
            "support": {
                "issues": "https://github.com/sebastianbergmann/complexity/issues",
                "source": "https://github.com/sebastianbergmann/complexity/tree/2.0.2"
            },
            "funding": [
                {
                    "url": "https://github.com/sebastianbergmann",
                    "type": "github"
                }
            ],
            "time": "2020-10-26T15:52:27+00:00"
        },
        {
            "name": "sebastian/diff",
            "version": "4.0.4",
            "source": {
                "type": "git",
                "url": "https://github.com/sebastianbergmann/diff.git",
                "reference": "3461e3fccc7cfdfc2720be910d3bd73c69be590d"
            },
            "dist": {
                "type": "zip",
                "url": "https://api.github.com/repos/sebastianbergmann/diff/zipball/3461e3fccc7cfdfc2720be910d3bd73c69be590d",
                "reference": "3461e3fccc7cfdfc2720be910d3bd73c69be590d",
                "shasum": ""
            },
            "require": {
                "php": ">=7.3"
            },
            "require-dev": {
                "phpunit/phpunit": "^9.3",
                "symfony/process": "^4.2 || ^5"
            },
            "type": "library",
            "extra": {
                "branch-alias": {
                    "dev-master": "4.0-dev"
                }
            },
            "autoload": {
                "classmap": [
                    "src/"
                ]
            },
            "notification-url": "https://packagist.org/downloads/",
            "license": [
                "BSD-3-Clause"
            ],
            "authors": [
                {
                    "name": "Sebastian Bergmann",
                    "email": "sebastian@phpunit.de"
                },
                {
                    "name": "Kore Nordmann",
                    "email": "mail@kore-nordmann.de"
                }
            ],
            "description": "Diff implementation",
            "homepage": "https://github.com/sebastianbergmann/diff",
            "keywords": [
                "diff",
                "udiff",
                "unidiff",
                "unified diff"
            ],
            "support": {
                "issues": "https://github.com/sebastianbergmann/diff/issues",
                "source": "https://github.com/sebastianbergmann/diff/tree/4.0.4"
            },
            "funding": [
                {
                    "url": "https://github.com/sebastianbergmann",
                    "type": "github"
                }
            ],
            "time": "2020-10-26T13:10:38+00:00"
        },
        {
            "name": "sebastian/environment",
            "version": "5.1.3",
            "source": {
                "type": "git",
                "url": "https://github.com/sebastianbergmann/environment.git",
                "reference": "388b6ced16caa751030f6a69e588299fa09200ac"
            },
            "dist": {
                "type": "zip",
                "url": "https://api.github.com/repos/sebastianbergmann/environment/zipball/388b6ced16caa751030f6a69e588299fa09200ac",
                "reference": "388b6ced16caa751030f6a69e588299fa09200ac",
                "shasum": ""
            },
            "require": {
                "php": ">=7.3"
            },
            "require-dev": {
                "phpunit/phpunit": "^9.3"
            },
            "suggest": {
                "ext-posix": "*"
            },
            "type": "library",
            "extra": {
                "branch-alias": {
                    "dev-master": "5.1-dev"
                }
            },
            "autoload": {
                "classmap": [
                    "src/"
                ]
            },
            "notification-url": "https://packagist.org/downloads/",
            "license": [
                "BSD-3-Clause"
            ],
            "authors": [
                {
                    "name": "Sebastian Bergmann",
                    "email": "sebastian@phpunit.de"
                }
            ],
            "description": "Provides functionality to handle HHVM/PHP environments",
            "homepage": "http://www.github.com/sebastianbergmann/environment",
            "keywords": [
                "Xdebug",
                "environment",
                "hhvm"
            ],
            "support": {
                "issues": "https://github.com/sebastianbergmann/environment/issues",
                "source": "https://github.com/sebastianbergmann/environment/tree/5.1.3"
            },
            "funding": [
                {
                    "url": "https://github.com/sebastianbergmann",
                    "type": "github"
                }
            ],
            "time": "2020-09-28T05:52:38+00:00"
        },
        {
            "name": "sebastian/exporter",
            "version": "4.0.4",
            "source": {
                "type": "git",
                "url": "https://github.com/sebastianbergmann/exporter.git",
                "reference": "65e8b7db476c5dd267e65eea9cab77584d3cfff9"
            },
            "dist": {
                "type": "zip",
                "url": "https://api.github.com/repos/sebastianbergmann/exporter/zipball/65e8b7db476c5dd267e65eea9cab77584d3cfff9",
                "reference": "65e8b7db476c5dd267e65eea9cab77584d3cfff9",
                "shasum": ""
            },
            "require": {
                "php": ">=7.3",
                "sebastian/recursion-context": "^4.0"
            },
            "require-dev": {
                "ext-mbstring": "*",
                "phpunit/phpunit": "^9.3"
            },
            "type": "library",
            "extra": {
                "branch-alias": {
                    "dev-master": "4.0-dev"
                }
            },
            "autoload": {
                "classmap": [
                    "src/"
                ]
            },
            "notification-url": "https://packagist.org/downloads/",
            "license": [
                "BSD-3-Clause"
            ],
            "authors": [
                {
                    "name": "Sebastian Bergmann",
                    "email": "sebastian@phpunit.de"
                },
                {
                    "name": "Jeff Welch",
                    "email": "whatthejeff@gmail.com"
                },
                {
                    "name": "Volker Dusch",
                    "email": "github@wallbash.com"
                },
                {
                    "name": "Adam Harvey",
                    "email": "aharvey@php.net"
                },
                {
                    "name": "Bernhard Schussek",
                    "email": "bschussek@gmail.com"
                }
            ],
            "description": "Provides the functionality to export PHP variables for visualization",
            "homepage": "https://www.github.com/sebastianbergmann/exporter",
            "keywords": [
                "export",
                "exporter"
            ],
            "support": {
                "issues": "https://github.com/sebastianbergmann/exporter/issues",
                "source": "https://github.com/sebastianbergmann/exporter/tree/4.0.4"
            },
            "funding": [
                {
                    "url": "https://github.com/sebastianbergmann",
                    "type": "github"
                }
            ],
            "time": "2021-11-11T14:18:36+00:00"
        },
        {
            "name": "sebastian/global-state",
            "version": "5.0.5",
            "source": {
                "type": "git",
                "url": "https://github.com/sebastianbergmann/global-state.git",
                "reference": "0ca8db5a5fc9c8646244e629625ac486fa286bf2"
            },
            "dist": {
                "type": "zip",
                "url": "https://api.github.com/repos/sebastianbergmann/global-state/zipball/0ca8db5a5fc9c8646244e629625ac486fa286bf2",
                "reference": "0ca8db5a5fc9c8646244e629625ac486fa286bf2",
                "shasum": ""
            },
            "require": {
                "php": ">=7.3",
                "sebastian/object-reflector": "^2.0",
                "sebastian/recursion-context": "^4.0"
            },
            "require-dev": {
                "ext-dom": "*",
                "phpunit/phpunit": "^9.3"
            },
            "suggest": {
                "ext-uopz": "*"
            },
            "type": "library",
            "extra": {
                "branch-alias": {
                    "dev-master": "5.0-dev"
                }
            },
            "autoload": {
                "classmap": [
                    "src/"
                ]
            },
            "notification-url": "https://packagist.org/downloads/",
            "license": [
                "BSD-3-Clause"
            ],
            "authors": [
                {
                    "name": "Sebastian Bergmann",
                    "email": "sebastian@phpunit.de"
                }
            ],
            "description": "Snapshotting of global state",
            "homepage": "http://www.github.com/sebastianbergmann/global-state",
            "keywords": [
                "global state"
            ],
            "support": {
                "issues": "https://github.com/sebastianbergmann/global-state/issues",
                "source": "https://github.com/sebastianbergmann/global-state/tree/5.0.5"
            },
            "funding": [
                {
                    "url": "https://github.com/sebastianbergmann",
                    "type": "github"
                }
            ],
            "time": "2022-02-14T08:28:10+00:00"
        },
        {
            "name": "sebastian/lines-of-code",
            "version": "1.0.3",
            "source": {
                "type": "git",
                "url": "https://github.com/sebastianbergmann/lines-of-code.git",
                "reference": "c1c2e997aa3146983ed888ad08b15470a2e22ecc"
            },
            "dist": {
                "type": "zip",
                "url": "https://api.github.com/repos/sebastianbergmann/lines-of-code/zipball/c1c2e997aa3146983ed888ad08b15470a2e22ecc",
                "reference": "c1c2e997aa3146983ed888ad08b15470a2e22ecc",
                "shasum": ""
            },
            "require": {
                "nikic/php-parser": "^4.6",
                "php": ">=7.3"
            },
            "require-dev": {
                "phpunit/phpunit": "^9.3"
            },
            "type": "library",
            "extra": {
                "branch-alias": {
                    "dev-master": "1.0-dev"
                }
            },
            "autoload": {
                "classmap": [
                    "src/"
                ]
            },
            "notification-url": "https://packagist.org/downloads/",
            "license": [
                "BSD-3-Clause"
            ],
            "authors": [
                {
                    "name": "Sebastian Bergmann",
                    "email": "sebastian@phpunit.de",
                    "role": "lead"
                }
            ],
            "description": "Library for counting the lines of code in PHP source code",
            "homepage": "https://github.com/sebastianbergmann/lines-of-code",
            "support": {
                "issues": "https://github.com/sebastianbergmann/lines-of-code/issues",
                "source": "https://github.com/sebastianbergmann/lines-of-code/tree/1.0.3"
            },
            "funding": [
                {
                    "url": "https://github.com/sebastianbergmann",
                    "type": "github"
                }
            ],
            "time": "2020-11-28T06:42:11+00:00"
        },
        {
            "name": "sebastian/object-enumerator",
            "version": "4.0.4",
            "source": {
                "type": "git",
                "url": "https://github.com/sebastianbergmann/object-enumerator.git",
                "reference": "5c9eeac41b290a3712d88851518825ad78f45c71"
            },
            "dist": {
                "type": "zip",
                "url": "https://api.github.com/repos/sebastianbergmann/object-enumerator/zipball/5c9eeac41b290a3712d88851518825ad78f45c71",
                "reference": "5c9eeac41b290a3712d88851518825ad78f45c71",
                "shasum": ""
            },
            "require": {
                "php": ">=7.3",
                "sebastian/object-reflector": "^2.0",
                "sebastian/recursion-context": "^4.0"
            },
            "require-dev": {
                "phpunit/phpunit": "^9.3"
            },
            "type": "library",
            "extra": {
                "branch-alias": {
                    "dev-master": "4.0-dev"
                }
            },
            "autoload": {
                "classmap": [
                    "src/"
                ]
            },
            "notification-url": "https://packagist.org/downloads/",
            "license": [
                "BSD-3-Clause"
            ],
            "authors": [
                {
                    "name": "Sebastian Bergmann",
                    "email": "sebastian@phpunit.de"
                }
            ],
            "description": "Traverses array structures and object graphs to enumerate all referenced objects",
            "homepage": "https://github.com/sebastianbergmann/object-enumerator/",
            "support": {
                "issues": "https://github.com/sebastianbergmann/object-enumerator/issues",
                "source": "https://github.com/sebastianbergmann/object-enumerator/tree/4.0.4"
            },
            "funding": [
                {
                    "url": "https://github.com/sebastianbergmann",
                    "type": "github"
                }
            ],
            "time": "2020-10-26T13:12:34+00:00"
        },
        {
            "name": "sebastian/object-reflector",
            "version": "2.0.4",
            "source": {
                "type": "git",
                "url": "https://github.com/sebastianbergmann/object-reflector.git",
                "reference": "b4f479ebdbf63ac605d183ece17d8d7fe49c15c7"
            },
            "dist": {
                "type": "zip",
                "url": "https://api.github.com/repos/sebastianbergmann/object-reflector/zipball/b4f479ebdbf63ac605d183ece17d8d7fe49c15c7",
                "reference": "b4f479ebdbf63ac605d183ece17d8d7fe49c15c7",
                "shasum": ""
            },
            "require": {
                "php": ">=7.3"
            },
            "require-dev": {
                "phpunit/phpunit": "^9.3"
            },
            "type": "library",
            "extra": {
                "branch-alias": {
                    "dev-master": "2.0-dev"
                }
            },
            "autoload": {
                "classmap": [
                    "src/"
                ]
            },
            "notification-url": "https://packagist.org/downloads/",
            "license": [
                "BSD-3-Clause"
            ],
            "authors": [
                {
                    "name": "Sebastian Bergmann",
                    "email": "sebastian@phpunit.de"
                }
            ],
            "description": "Allows reflection of object attributes, including inherited and non-public ones",
            "homepage": "https://github.com/sebastianbergmann/object-reflector/",
            "support": {
                "issues": "https://github.com/sebastianbergmann/object-reflector/issues",
                "source": "https://github.com/sebastianbergmann/object-reflector/tree/2.0.4"
            },
            "funding": [
                {
                    "url": "https://github.com/sebastianbergmann",
                    "type": "github"
                }
            ],
            "time": "2020-10-26T13:14:26+00:00"
        },
        {
            "name": "sebastian/recursion-context",
            "version": "4.0.4",
            "source": {
                "type": "git",
                "url": "https://github.com/sebastianbergmann/recursion-context.git",
                "reference": "cd9d8cf3c5804de4341c283ed787f099f5506172"
            },
            "dist": {
                "type": "zip",
                "url": "https://api.github.com/repos/sebastianbergmann/recursion-context/zipball/cd9d8cf3c5804de4341c283ed787f099f5506172",
                "reference": "cd9d8cf3c5804de4341c283ed787f099f5506172",
                "shasum": ""
            },
            "require": {
                "php": ">=7.3"
            },
            "require-dev": {
                "phpunit/phpunit": "^9.3"
            },
            "type": "library",
            "extra": {
                "branch-alias": {
                    "dev-master": "4.0-dev"
                }
            },
            "autoload": {
                "classmap": [
                    "src/"
                ]
            },
            "notification-url": "https://packagist.org/downloads/",
            "license": [
                "BSD-3-Clause"
            ],
            "authors": [
                {
                    "name": "Sebastian Bergmann",
                    "email": "sebastian@phpunit.de"
                },
                {
                    "name": "Jeff Welch",
                    "email": "whatthejeff@gmail.com"
                },
                {
                    "name": "Adam Harvey",
                    "email": "aharvey@php.net"
                }
            ],
            "description": "Provides functionality to recursively process PHP variables",
            "homepage": "http://www.github.com/sebastianbergmann/recursion-context",
            "support": {
                "issues": "https://github.com/sebastianbergmann/recursion-context/issues",
                "source": "https://github.com/sebastianbergmann/recursion-context/tree/4.0.4"
            },
            "funding": [
                {
                    "url": "https://github.com/sebastianbergmann",
                    "type": "github"
                }
            ],
            "time": "2020-10-26T13:17:30+00:00"
        },
        {
            "name": "sebastian/resource-operations",
            "version": "3.0.3",
            "source": {
                "type": "git",
                "url": "https://github.com/sebastianbergmann/resource-operations.git",
                "reference": "0f4443cb3a1d92ce809899753bc0d5d5a8dd19a8"
            },
            "dist": {
                "type": "zip",
                "url": "https://api.github.com/repos/sebastianbergmann/resource-operations/zipball/0f4443cb3a1d92ce809899753bc0d5d5a8dd19a8",
                "reference": "0f4443cb3a1d92ce809899753bc0d5d5a8dd19a8",
                "shasum": ""
            },
            "require": {
                "php": ">=7.3"
            },
            "require-dev": {
                "phpunit/phpunit": "^9.0"
            },
            "type": "library",
            "extra": {
                "branch-alias": {
                    "dev-master": "3.0-dev"
                }
            },
            "autoload": {
                "classmap": [
                    "src/"
                ]
            },
            "notification-url": "https://packagist.org/downloads/",
            "license": [
                "BSD-3-Clause"
            ],
            "authors": [
                {
                    "name": "Sebastian Bergmann",
                    "email": "sebastian@phpunit.de"
                }
            ],
            "description": "Provides a list of PHP built-in functions that operate on resources",
            "homepage": "https://www.github.com/sebastianbergmann/resource-operations",
            "support": {
                "issues": "https://github.com/sebastianbergmann/resource-operations/issues",
                "source": "https://github.com/sebastianbergmann/resource-operations/tree/3.0.3"
            },
            "funding": [
                {
                    "url": "https://github.com/sebastianbergmann",
                    "type": "github"
                }
            ],
            "time": "2020-09-28T06:45:17+00:00"
        },
        {
            "name": "sebastian/type",
            "version": "2.3.4",
            "source": {
                "type": "git",
                "url": "https://github.com/sebastianbergmann/type.git",
                "reference": "b8cd8a1c753c90bc1a0f5372170e3e489136f914"
            },
            "dist": {
                "type": "zip",
                "url": "https://api.github.com/repos/sebastianbergmann/type/zipball/b8cd8a1c753c90bc1a0f5372170e3e489136f914",
                "reference": "b8cd8a1c753c90bc1a0f5372170e3e489136f914",
                "shasum": ""
            },
            "require": {
                "php": ">=7.3"
            },
            "require-dev": {
                "phpunit/phpunit": "^9.3"
            },
            "type": "library",
            "extra": {
                "branch-alias": {
                    "dev-master": "2.3-dev"
                }
            },
            "autoload": {
                "classmap": [
                    "src/"
                ]
            },
            "notification-url": "https://packagist.org/downloads/",
            "license": [
                "BSD-3-Clause"
            ],
            "authors": [
                {
                    "name": "Sebastian Bergmann",
                    "email": "sebastian@phpunit.de",
                    "role": "lead"
                }
            ],
            "description": "Collection of value objects that represent the types of the PHP type system",
            "homepage": "https://github.com/sebastianbergmann/type",
            "support": {
                "issues": "https://github.com/sebastianbergmann/type/issues",
                "source": "https://github.com/sebastianbergmann/type/tree/2.3.4"
            },
            "funding": [
                {
                    "url": "https://github.com/sebastianbergmann",
                    "type": "github"
                }
            ],
            "time": "2021-06-15T12:49:02+00:00"
        },
        {
            "name": "sebastian/version",
            "version": "3.0.2",
            "source": {
                "type": "git",
                "url": "https://github.com/sebastianbergmann/version.git",
                "reference": "c6c1022351a901512170118436c764e473f6de8c"
            },
            "dist": {
                "type": "zip",
                "url": "https://api.github.com/repos/sebastianbergmann/version/zipball/c6c1022351a901512170118436c764e473f6de8c",
                "reference": "c6c1022351a901512170118436c764e473f6de8c",
                "shasum": ""
            },
            "require": {
                "php": ">=7.3"
            },
            "type": "library",
            "extra": {
                "branch-alias": {
                    "dev-master": "3.0-dev"
                }
            },
            "autoload": {
                "classmap": [
                    "src/"
                ]
            },
            "notification-url": "https://packagist.org/downloads/",
            "license": [
                "BSD-3-Clause"
            ],
            "authors": [
                {
                    "name": "Sebastian Bergmann",
                    "email": "sebastian@phpunit.de",
                    "role": "lead"
                }
            ],
            "description": "Library that helps with managing the version number of Git-hosted PHP projects",
            "homepage": "https://github.com/sebastianbergmann/version",
            "support": {
                "issues": "https://github.com/sebastianbergmann/version/issues",
                "source": "https://github.com/sebastianbergmann/version/tree/3.0.2"
            },
            "funding": [
                {
                    "url": "https://github.com/sebastianbergmann",
                    "type": "github"
                }
            ],
            "time": "2020-09-28T06:39:44+00:00"
        },
        {
            "name": "theseer/tokenizer",
            "version": "1.2.1",
            "source": {
                "type": "git",
                "url": "https://github.com/theseer/tokenizer.git",
                "reference": "34a41e998c2183e22995f158c581e7b5e755ab9e"
            },
            "dist": {
                "type": "zip",
                "url": "https://api.github.com/repos/theseer/tokenizer/zipball/34a41e998c2183e22995f158c581e7b5e755ab9e",
                "reference": "34a41e998c2183e22995f158c581e7b5e755ab9e",
                "shasum": ""
            },
            "require": {
                "ext-dom": "*",
                "ext-tokenizer": "*",
                "ext-xmlwriter": "*",
                "php": "^7.2 || ^8.0"
            },
            "type": "library",
            "autoload": {
                "classmap": [
                    "src/"
                ]
            },
            "notification-url": "https://packagist.org/downloads/",
            "license": [
                "BSD-3-Clause"
            ],
            "authors": [
                {
                    "name": "Arne Blankerts",
                    "email": "arne@blankerts.de",
                    "role": "Developer"
                }
            ],
            "description": "A small library for converting tokenized PHP source code into XML and potentially other formats",
            "support": {
                "issues": "https://github.com/theseer/tokenizer/issues",
                "source": "https://github.com/theseer/tokenizer/tree/1.2.1"
            },
            "funding": [
                {
                    "url": "https://github.com/theseer",
                    "type": "github"
                }
            ],
            "time": "2021-07-28T10:34:58+00:00"
        }
    ],
    "aliases": [],
    "minimum-stability": "stable",
    "stability-flags": {
        "nethergamesmc/bedrock-data": 20,
        "nethergamesmc/bedrock-protocol": 20
    },
    "prefer-stable": false,
    "prefer-lowest": false,
    "platform": {
        "php": "^8.0",
        "php-64bit": "*",
        "ext-chunkutils2": "^0.3.1",
        "ext-crypto": "^0.3.1",
        "ext-ctype": "*",
        "ext-curl": "*",
        "ext-date": "*",
        "ext-gmp": "*",
        "ext-hash": "*",
        "ext-igbinary": "^3.0.1",
        "ext-json": "*",
        "ext-leveldb": "^0.2.1 || ^0.3.0",
        "ext-mbstring": "*",
        "ext-morton": "^0.1.0",
        "ext-openssl": "*",
        "ext-pcre": "*",
        "ext-phar": "*",
        "ext-pthreads": "^4.0",
        "ext-reflection": "*",
        "ext-simplexml": "*",
        "ext-sockets": "*",
        "ext-spl": "*",
        "ext-yaml": ">=2.0.0",
        "ext-zip": "*",
        "ext-zlib": ">=1.2.11",
        "composer-runtime-api": "^2.0"
    },
    "platform-dev": [],
    "platform-overrides": {
        "php": "8.0.0"
    },
    "plugin-api-version": "2.1.0"
}<|MERGE_RESOLUTION|>--- conflicted
+++ resolved
@@ -4,11 +4,7 @@
         "Read more about it at https://getcomposer.org/doc/01-basic-usage.md#installing-dependencies",
         "This file is @generated automatically"
     ],
-<<<<<<< HEAD
-    "content-hash": "01aa76844dd2370084b807272ff5d5ab",
-=======
-    "content-hash": "5c2d1cead2820a792c7a1494fe2e8ba4",
->>>>>>> 05792826
+    "content-hash": "ee264b4662628e01f1f53a4a84c7f9a7",
     "packages": [
         {
             "name": "adhocore/json-comment",
@@ -206,51 +202,37 @@
             "source": {
                 "type": "git",
                 "url": "https://github.com/NetherGamesMC/BedrockData.git",
-                "reference": "3913650950db130e3e38278ad519f35b10d2d425"
-            },
-            "dist": {
-                "type": "zip",
-                "url": "https://api.github.com/repos/NetherGamesMC/BedrockData/zipball/3913650950db130e3e38278ad519f35b10d2d425",
-                "reference": "3913650950db130e3e38278ad519f35b10d2d425",
+                "reference": "6604d79822277eadd266bda191305c086228ee5f"
+            },
+            "dist": {
+                "type": "zip",
+                "url": "https://api.github.com/repos/NetherGamesMC/BedrockData/zipball/6604d79822277eadd266bda191305c086228ee5f",
+                "reference": "6604d79822277eadd266bda191305c086228ee5f",
                 "shasum": ""
             },
             "default-branch": true,
             "type": "library",
             "license": [
-                "LGPL-3.0"
+                "CC0-1.0"
             ],
             "description": "Blobs of data generated from Minecraft: Bedrock Edition, used by PocketMine-MP",
             "support": {
                 "source": "https://github.com/NetherGamesMC/BedrockData/tree/master"
             },
-            "time": "2022-02-08T20:32:13+00:00"
-        },
-        {
-<<<<<<< HEAD
+            "time": "2022-03-10T08:16:46+00:00"
+        },
+        {
             "name": "nethergamesmc/bedrock-protocol",
             "version": "dev-master",
             "source": {
                 "type": "git",
                 "url": "https://github.com/NetherGamesMC/BedrockProtocol.git",
-                "reference": "4bc1a8ee024acf75ae8984ce7dbc103903be9c0d"
-            },
-            "dist": {
-                "type": "zip",
-                "url": "https://api.github.com/repos/NetherGamesMC/BedrockProtocol/zipball/4bc1a8ee024acf75ae8984ce7dbc103903be9c0d",
-                "reference": "4bc1a8ee024acf75ae8984ce7dbc103903be9c0d",
-=======
-            "name": "pocketmine/bedrock-protocol",
-            "version": "8.0.1+bedrock-1.18.10",
-            "source": {
-                "type": "git",
-                "url": "https://github.com/pmmp/BedrockProtocol.git",
-                "reference": "a740f6095b35278c0e0dac6db84a5e4d2456b113"
-            },
-            "dist": {
-                "type": "zip",
-                "url": "https://api.github.com/repos/pmmp/BedrockProtocol/zipball/a740f6095b35278c0e0dac6db84a5e4d2456b113",
-                "reference": "a740f6095b35278c0e0dac6db84a5e4d2456b113",
->>>>>>> 05792826
+                "reference": "8820ae757152a9d92186b9e4741d2c66b932dc6a"
+            },
+            "dist": {
+                "type": "zip",
+                "url": "https://api.github.com/repos/NetherGamesMC/BedrockProtocol/zipball/8820ae757152a9d92186b9e4741d2c66b932dc6a",
+                "reference": "8820ae757152a9d92186b9e4741d2c66b932dc6a",
                 "shasum": ""
             },
             "require": {
@@ -264,7 +246,7 @@
                 "ramsey/uuid": "^4.1"
             },
             "require-dev": {
-                "phpstan/phpstan": "1.4.5",
+                "phpstan/phpstan": "1.4.8",
                 "phpstan/phpstan-phpunit": "^1.0.0",
                 "phpstan/phpstan-strict-rules": "^1.0.0",
                 "phpunit/phpunit": "^9.5"
@@ -286,10 +268,9 @@
             ],
             "description": "An implementation of the Minecraft: Bedrock Edition protocol in PHP",
             "support": {
-<<<<<<< HEAD
                 "source": "https://github.com/NetherGamesMC/BedrockProtocol/tree/master"
             },
-            "time": "2022-02-08T21:02:44+00:00"
+            "time": "2022-03-10T08:17:23+00:00"
         },
         {
             "name": "netresearch/jsonmapper",
@@ -341,12 +322,6 @@
                 "source": "https://github.com/cweiske/jsonmapper/tree/v4.0.0"
             },
             "time": "2020-12-01T19:48:11+00:00"
-=======
-                "issues": "https://github.com/pmmp/BedrockProtocol/issues",
-                "source": "https://github.com/pmmp/BedrockProtocol/tree/8.0.1+bedrock-1.18.10"
-            },
-            "time": "2022-02-21T03:31:48+00:00"
->>>>>>> 05792826
         },
         {
             "name": "pocketmine/binaryutils",
