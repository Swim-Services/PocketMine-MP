<?php

/*
 *
 *  ____            _        _   __  __ _                  __  __ ____
 * |  _ \ ___   ___| | _____| |_|  \/  (_)_ __   ___      |  \/  |  _ \
 * | |_) / _ \ / __| |/ / _ \ __| |\/| | | '_ \ / _ \_____| |\/| | |_) |
 * |  __/ (_) | (__|   <  __/ |_| |  | | | | | |  __/_____| |  | |  __/
 * |_|   \___/ \___|_|\_\___|\__|_|  |_|_|_| |_|\___|     |_|  |_|_|
 *
 * This program is free software: you can redistribute it and/or modify
 * it under the terms of the GNU Lesser General Public License as published by
 * the Free Software Foundation, either version 3 of the License, or
 * (at your option) any later version.
 *
 * @author PocketMine Team
 * @link http://www.pocketmine.net/
 *
 *
 */

declare(strict_types=1);

namespace pocketmine\event;

use pocketmine\plugin\Plugin;
use function array_merge;
use function krsort;
use function spl_object_id;
use const SORT_NUMERIC;

class HandlerList{
	/** @var RegisteredListener[][] */
	private array $handlerSlots = [];

	private RegisteredListenerCache $handlerCache;

	/** @var RegisteredListenerCache[] */
	private array $affectedHandlerCaches = [];

	/**
	 * @phpstan-template TEvent of Event
	 * @phpstan-param class-string<TEvent> $class
	 */
	public function __construct(
		private string $class,
		private ?HandlerList $parentList
	){
		$this->handlerCache = new RegisteredListenerCache();
		for($list = $this; $list !== null; $list = $list->parentList){
			$list->affectedHandlerCaches[spl_object_id($this->handlerCache)] = $this->handlerCache;
		}
	}

	/**
	 * @throws \Exception
	 */
	public function register(RegisteredListener $listener) : void{
		if(isset($this->handlerSlots[$listener->getPriority()][spl_object_id($listener)])){
			throw new \InvalidArgumentException("This listener is already registered to priority {$listener->getPriority()} of event {$this->class}");
		}
		$this->handlerSlots[$listener->getPriority()][spl_object_id($listener)] = $listener;
		$this->invalidateAffectedCaches();
	}

	/**
	 * @param RegisteredListener[] $listeners
	 */
	public function registerAll(array $listeners) : void{
		foreach($listeners as $listener){
			$this->register($listener);
		}
		$this->invalidateAffectedCaches();
	}

	public function unregister(RegisteredListener|Plugin|Listener $object) : void{
		if($object instanceof Plugin || $object instanceof Listener){
			foreach($this->handlerSlots as $priority => $list){
				foreach($list as $hash => $listener){
					if(($object instanceof Plugin && $listener->getPlugin() === $object)
						|| ($object instanceof Listener && (new \ReflectionFunction($listener->getHandler()))->getClosureThis() === $object) //this doesn't even need to be a listener :D
					){
						unset($this->handlerSlots[$priority][$hash]);
					}
				}
			}
<<<<<<< HEAD
		}else{
			if(isset($this->handlerSlots[$object->getPriority()][spl_object_id($object)])){
				unset($this->handlerSlots[$object->getPriority()][spl_object_id($object)]);
			}
=======
		}elseif($object instanceof RegisteredListener){
			unset($this->handlerSlots[$object->getPriority()][spl_object_id($object)]);
>>>>>>> 9e9b4db0
		}
		$this->invalidateAffectedCaches();
	}

	public function clear() : void{
		$this->handlerSlots = [];
		$this->invalidateAffectedCaches();
	}

	/**
	 * @return RegisteredListener[]
	 */
	public function getListenersByPriority(int $priority) : array{
		return $this->handlerSlots[$priority];
	}

	public function getParent() : ?HandlerList{
		return $this->parentList;
	}

	/**
	 * Invalidates all known caches which might be affected by this list's contents.
	 */
	private function invalidateAffectedCaches() : void{
		foreach($this->affectedHandlerCaches as $cache){
			$cache->list = null;
		}
	}

	/**
	 * @return RegisteredListener[]
	 * @phpstan-return list<RegisteredListener>
	 */
	public function getListenerList() : array{
		if($this->handlerCache->list !== null){
			return $this->handlerCache->list;
		}

		$handlerLists = [];
		for($currentList = $this; $currentList !== null; $currentList = $currentList->parentList){
			$handlerLists[] = $currentList;
		}

		$listenersByPriority = [];
		foreach($handlerLists as $currentList){
			foreach($currentList->handlerSlots as $priority => $listeners){
				$listenersByPriority[$priority] = array_merge($listenersByPriority[$priority] ?? [], $listeners);
			}
		}

		//TODO: why on earth do the priorities have higher values for lower priority?
		krsort($listenersByPriority, SORT_NUMERIC);

		return $this->handlerCache->list = array_merge(...$listenersByPriority);
	}
}<|MERGE_RESOLUTION|>--- conflicted
+++ resolved
@@ -84,15 +84,8 @@
 					}
 				}
 			}
-<<<<<<< HEAD
 		}else{
-			if(isset($this->handlerSlots[$object->getPriority()][spl_object_id($object)])){
-				unset($this->handlerSlots[$object->getPriority()][spl_object_id($object)]);
-			}
-=======
-		}elseif($object instanceof RegisteredListener){
 			unset($this->handlerSlots[$object->getPriority()][spl_object_id($object)]);
->>>>>>> 9e9b4db0
 		}
 		$this->invalidateAffectedCaches();
 	}
