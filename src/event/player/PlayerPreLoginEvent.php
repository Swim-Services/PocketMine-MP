--- conflicted
+++ resolved
@@ -25,11 +25,8 @@
 
 use pocketmine\event\Cancellable;
 use pocketmine\event\Event;
-<<<<<<< HEAD
+use pocketmine\lang\Translatable;
 use pocketmine\network\mcpe\NetworkSession;
-=======
-use pocketmine\lang\Translatable;
->>>>>>> 433b0ca6
 use pocketmine\player\PlayerInfo;
 use function array_keys;
 use function count;
@@ -62,18 +59,9 @@
 
 	public function __construct(
 		private PlayerInfo $playerInfo,
-<<<<<<< HEAD
 		private NetworkSession $session,
-		bool $authRequired
-	){
-		$this->authRequired = $authRequired;
-	}
-=======
-		private string $ip,
-		private int $port,
 		protected bool $authRequired
 	){}
->>>>>>> 433b0ca6
 
 	/**
 	 * Returns an object containing self-proclaimed information about the connecting player.
