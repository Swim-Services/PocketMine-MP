<?php

/*
 *
 *  ____            _        _   __  __ _                  __  __ ____
 * |  _ \ ___   ___| | _____| |_|  \/  (_)_ __   ___      |  \/  |  _ \
 * | |_) / _ \ / __| |/ / _ \ __| |\/| | | '_ \ / _ \_____| |\/| | |_) |
 * |  __/ (_) | (__|   <  __/ |_| |  | | | | | |  __/_____| |  | |  __/
 * |_|   \___/ \___|_|\_\___|\__|_|  |_|_|_| |_|\___|     |_|  |_|_|
 *
 * This program is free software: you can redistribute it and/or modify
 * it under the terms of the GNU Lesser General Public License as published by
 * the Free Software Foundation, either version 3 of the License, or
 * (at your option) any later version.
 *
 * @author PocketMine Team
 * @link http://www.pocketmine.net/
 *
 *
 */

declare(strict_types=1);

namespace pocketmine\event\player;

use pocketmine\block\Block;
use pocketmine\event\Cancellable;
use pocketmine\event\CancellableTrait;
use pocketmine\item\Item;
use pocketmine\math\Vector3;
use pocketmine\player\Player;

/**
 * Called when a player interacts or touches a block.
 * This is called for both left click (start break) and right click (use).
 */
class PlayerInteractEvent extends PlayerEvent implements Cancellable{
	use CancellableTrait;

	public const LEFT_CLICK_BLOCK = 0;
	public const RIGHT_CLICK_BLOCK = 1;

	protected Vector3 $touchVector;

	public function __construct(
		Player $player,
		protected Item $item,
		protected Block $blockTouched,
		?Vector3 $touchVector,
		protected int $blockFace,
		protected int $action = PlayerInteractEvent::RIGHT_CLICK_BLOCK
	){
		$this->player = $player;
<<<<<<< HEAD
		$this->touchVector = $touchVector ?? new Vector3(0, 0, 0);
=======
		$this->item = $item;
		$this->blockTouched = $block;
		$this->touchVector = $touchVector ?? Vector3::zero();
		$this->blockFace = $face;
		$this->action = $action;
>>>>>>> 8408da85
	}

	public function getAction() : int{
		return $this->action;
	}

	public function getItem() : Item{
		return clone $this->item;
	}

	public function getBlock() : Block{
		return $this->blockTouched;
	}

	public function getTouchVector() : Vector3{
		return $this->touchVector;
	}

	public function getFace() : int{
		return $this->blockFace;
	}
}<|MERGE_RESOLUTION|>--- conflicted
+++ resolved
@@ -51,15 +51,7 @@
 		protected int $action = PlayerInteractEvent::RIGHT_CLICK_BLOCK
 	){
 		$this->player = $player;
-<<<<<<< HEAD
-		$this->touchVector = $touchVector ?? new Vector3(0, 0, 0);
-=======
-		$this->item = $item;
-		$this->blockTouched = $block;
 		$this->touchVector = $touchVector ?? Vector3::zero();
-		$this->blockFace = $face;
-		$this->action = $action;
->>>>>>> 8408da85
 	}
 
 	public function getAction() : int{
