--- conflicted
+++ resolved
@@ -51,11 +51,7 @@
 		protected int $action = PlayerInteractEvent::RIGHT_CLICK_BLOCK
 	){
 		$this->player = $player;
-<<<<<<< HEAD
-		$this->touchVector = $touchVector ?? new Vector3(0, 0, 0);
-=======
 		$this->touchVector = $touchVector ?? Vector3::zero();
->>>>>>> a4d34be6
 	}
 
 	public function getAction() : int{
