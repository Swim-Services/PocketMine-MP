<?php

/*
 *
 *  ____            _        _   __  __ _                  __  __ ____
 * |  _ \ ___   ___| | _____| |_|  \/  (_)_ __   ___      |  \/  |  _ \
 * | |_) / _ \ / __| |/ / _ \ __| |\/| | | '_ \ / _ \_____| |\/| | |_) |
 * |  __/ (_) | (__|   <  __/ |_| |  | | | | | |  __/_____| |  | |  __/
 * |_|   \___/ \___|_|\_\___|\__|_|  |_|_|_| |_|\___|     |_|  |_|_|
 *
 * This program is free software: you can redistribute it and/or modify
 * it under the terms of the GNU Lesser General Public License as published by
 * the Free Software Foundation, either version 3 of the License, or
 * (at your option) any later version.
 *
 * @author PocketMine Team
 * @link http://www.pocketmine.net/
 *
 *
 */

declare(strict_types=1);

namespace pocketmine\event\player;

use pocketmine\event\Event;
use pocketmine\network\mcpe\NetworkSession;
use pocketmine\player\Player;
use pocketmine\promise\Promise;
use pocketmine\utils\ObjectSet;
use pocketmine\utils\Utils;
use pocketmine\utils\WaitGroup;
use function is_a;

/**
 * Allows the use of custom Player classes. This enables overriding built-in Player methods to change behaviour that is
 * not possible to alter any other way.
 *
<<<<<<< HEAD
 * Allows the plugins to specify tasks that need to be executed before the login sequence take place, use WaitGroup to
 * manage synchronization between tasks.
=======
 * Allows the plugins to specify promise that need to be completed before the login sequence take place.
>>>>>>> b54bc52d
 *
 * You probably don't need this event, and found your way here because you looked at some code in an old plugin that
 * abused it (very common). Instead of using custom player classes, you should consider making session classes instead.
 *
 * @see https://github.com/pmmp/SessionsDemo
 *
 * This event is a power-user feature, and multiple plugins using it at the same time will conflict and break unless
 * they've been designed to work together. This means that it's only usually useful in private plugins.
 *
 * WARNING: This should NOT be used for adding extra functions or properties. This is intended for **overriding existing
 * core behaviour**, and should only be used if you know EXACTLY what you're doing.
 * Custom player classes may break in any update without warning. This event isn't much more than glorified reflection.
 */
class PlayerCreationEvent extends Event{

	/** @phpstan-var class-string<Player> */
	private string $baseClass = Player::class;
	/** @phpstan-var class-string<Player> */
	private string $playerClass = Player::class;
	private WaitGroup $waitGroup;

<<<<<<< HEAD
	public function __construct(private NetworkSession $session){
		$this->waitGroup = new WaitGroup();
	}
=======
	/** @phpstan-param ObjectSet<Promise<null>> $promises */
	public function __construct(
		private NetworkSession $session,
		private ObjectSet $promises
	){}
>>>>>>> b54bc52d

	public function getNetworkSession() : NetworkSession{
		return $this->session;
	}

	public function getAddress() : string{
		return $this->session->getIp();
	}

	public function getPort() : int{
		return $this->session->getPort();
	}

	/**
	 * Returns the base class that the final player class must extend.
	 *
	 * @phpstan-return class-string<Player>
	 */
	public function getBaseClass() : string{
		return $this->baseClass;
	}

	/**
	 * Sets the class that the final player class must extend.
	 * The new base class must be a subclass of the current base class.
	 * This can (perhaps) be used to limit the options for custom player classes provided by other plugins.
	 *
	 * @phpstan-param class-string<Player> $class
	 */
	public function setBaseClass(string $class) : void{
		if(!is_a($class, $this->baseClass, true)){
			throw new \RuntimeException("Base class $class must extend " . $this->baseClass);
		}

		$this->baseClass = $class;
	}

	/**
	 * Returns the class that will be instantiated to create the player after the event.
	 *
	 * @phpstan-return class-string<Player>
	 */
	public function getPlayerClass() : string{
		return $this->playerClass;
	}

	/**
	 * Sets the class that will be instantiated to create the player after the event. The class must not be abstract,
	 * and must be an instance of the base class.
	 *
	 * @phpstan-param class-string<Player> $class
	 */
	public function setPlayerClass(string $class) : void{
		Utils::testValidInstance($class, $this->baseClass);
		$this->playerClass = $class;
	}

	/**
<<<<<<< HEAD
	 * The typical use cases for this WaitGroup include:
	 *  - Carrying out preparatory tasks such as configuring default preferences, setting
	 * player-specific settings, or initializing in-game assets.
	 *  - Loading initial player data from external sources or databases before the login sequence begins.
	 *  - Providing a tailored welcome experience, which might involve sending messages,
	 * granting starter items, or awarding initial rewards.
	 *
	 * Note:
	 *  After each task is completed, it's essential to call the `done` method of the WaitGroup
	 *  to signal its completion and allow the WaitGroup to determine when to proceed.
	 */
	public function getWaitGroup() : WaitGroup{
		return $this->waitGroup;
=======
	 * Adds a promise to the waiting list for the login sequence.
	 * Once all the promises that have been added have been completed,
	 * the player login sequence will be initiated and the player will be created.
	 *
	 * @phpstan-param Promise<null> $promise
	 */
	public function addPromise(Promise $promise) : void{
		$this->promises->add($promise);
>>>>>>> b54bc52d
	}
}<|MERGE_RESOLUTION|>--- conflicted
+++ resolved
@@ -36,12 +36,7 @@
  * Allows the use of custom Player classes. This enables overriding built-in Player methods to change behaviour that is
  * not possible to alter any other way.
  *
-<<<<<<< HEAD
- * Allows the plugins to specify tasks that need to be executed before the login sequence take place, use WaitGroup to
- * manage synchronization between tasks.
-=======
  * Allows the plugins to specify promise that need to be completed before the login sequence take place.
->>>>>>> b54bc52d
  *
  * You probably don't need this event, and found your way here because you looked at some code in an old plugin that
  * abused it (very common). Instead of using custom player classes, you should consider making session classes instead.
@@ -61,19 +56,12 @@
 	private string $baseClass = Player::class;
 	/** @phpstan-var class-string<Player> */
 	private string $playerClass = Player::class;
-	private WaitGroup $waitGroup;
 
-<<<<<<< HEAD
-	public function __construct(private NetworkSession $session){
-		$this->waitGroup = new WaitGroup();
-	}
-=======
 	/** @phpstan-param ObjectSet<Promise<null>> $promises */
 	public function __construct(
 		private NetworkSession $session,
 		private ObjectSet $promises
 	){}
->>>>>>> b54bc52d
 
 	public function getNetworkSession() : NetworkSession{
 		return $this->session;
@@ -132,21 +120,6 @@
 	}
 
 	/**
-<<<<<<< HEAD
-	 * The typical use cases for this WaitGroup include:
-	 *  - Carrying out preparatory tasks such as configuring default preferences, setting
-	 * player-specific settings, or initializing in-game assets.
-	 *  - Loading initial player data from external sources or databases before the login sequence begins.
-	 *  - Providing a tailored welcome experience, which might involve sending messages,
-	 * granting starter items, or awarding initial rewards.
-	 *
-	 * Note:
-	 *  After each task is completed, it's essential to call the `done` method of the WaitGroup
-	 *  to signal its completion and allow the WaitGroup to determine when to proceed.
-	 */
-	public function getWaitGroup() : WaitGroup{
-		return $this->waitGroup;
-=======
 	 * Adds a promise to the waiting list for the login sequence.
 	 * Once all the promises that have been added have been completed,
 	 * the player login sequence will be initiated and the player will be created.
@@ -155,6 +128,5 @@
 	 */
 	public function addPromise(Promise $promise) : void{
 		$this->promises->add($promise);
->>>>>>> b54bc52d
 	}
 }