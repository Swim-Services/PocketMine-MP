<?php

/*
 *
 *  ____            _        _   __  __ _                  __  __ ____
 * |  _ \ ___   ___| | _____| |_|  \/  (_)_ __   ___      |  \/  |  _ \
 * | |_) / _ \ / __| |/ / _ \ __| |\/| | | '_ \ / _ \_____| |\/| | |_) |
 * |  __/ (_) | (__|   <  __/ |_| |  | | | | | |  __/_____| |  | |  __/
 * |_|   \___/ \___|_|\_\___|\__|_|  |_|_|_| |_|\___|     |_|  |_|_|
 *
 * This program is free software: you can redistribute it and/or modify
 * it under the terms of the GNU Lesser General Public License as published by
 * the Free Software Foundation, either version 3 of the License, or
 * (at your option) any later version.
 *
 * @author PocketMine Team
 * @link http://www.pocketmine.net/
 *
 *
 */

declare(strict_types=1);

namespace pocketmine\event\player;

use pocketmine\event\Event;
use pocketmine\network\mcpe\NetworkSession;
use pocketmine\player\Player;
use pocketmine\utils\Utils;
use function is_a;

/**
 * Allows the use of custom Player classes. This enables overriding built-in Player methods to change behaviour that is
 * not possible to alter any other way.
 *
 * You probably don't need this event, and found your way here because you looked at some code in an old plugin that
 * abused it (very common). Instead of using custom player classes, you should consider making session classes instead.
 *
 * @see https://github.com/pmmp/SessionsDemo
 *
 * This event is a power-user feature, and multiple plugins using it at the same time will conflict and break unless
 * they've been designed to work together. This means that it's only usually useful in private plugins.
 *
 * WARNING: This should NOT be used for adding extra functions or properties. This is intended for **overriding existing
 * core behaviour**, and should only be used if you know EXACTLY what you're doing.
 * Custom player classes may break in any update without warning. This event isn't much more than glorified reflection.
 */
class PlayerCreationEvent extends Event{

	/** @phpstan-var class-string<Player> */
	private string $baseClass = Player::class;
	/** @phpstan-var class-string<Player> */
	private string $playerClass = Player::class;

	public function __construct(private NetworkSession $session){}

	public function getNetworkSession() : NetworkSession{
		return $this->session;
	}

	public function getAddress() : string{
		return $this->session->getIp();
	}

	public function getPort() : int{
		return $this->session->getPort();
	}

	/**
<<<<<<< HEAD
=======
	 * Returns the base class that the final player class must extend.
	 *
	 * @return string
>>>>>>> d79e6354
	 * @phpstan-return class-string<Player>
	 */
	public function getBaseClass() : string{
		return $this->baseClass;
	}

	/**
<<<<<<< HEAD
=======
	 * Sets the class that the final player class must extend.
	 * The new base class must be a subclass of the current base class.
	 * This can (perhaps) be used to limit the options for custom player classes provided by other plugins.
	 *
	 * @param string $class
>>>>>>> d79e6354
	 * @phpstan-param class-string<Player> $class
	 */
	public function setBaseClass(string $class) : void{
		if(!is_a($class, $this->baseClass, true)){
			throw new \RuntimeException("Base class $class must extend " . $this->baseClass);
		}

		$this->baseClass = $class;
	}

	/**
<<<<<<< HEAD
=======
	 * Returns the class that will be instantiated to create the player after the event.
	 *
	 * @return string
>>>>>>> d79e6354
	 * @phpstan-return class-string<Player>
	 */
	public function getPlayerClass() : string{
		return $this->playerClass;
	}

	/**
<<<<<<< HEAD
=======
	 * Sets the class that will be instantiated to create the player after the event. The class must not be abstract,
	 * and must be an instance of the base class.
	 *
	 * @param string $class
>>>>>>> d79e6354
	 * @phpstan-param class-string<Player> $class
	 */
	public function setPlayerClass(string $class) : void{
		Utils::testValidInstance($class, $this->baseClass);
		$this->playerClass = $class;
	}
}<|MERGE_RESOLUTION|>--- conflicted
+++ resolved
@@ -67,12 +67,8 @@
 	}
 
 	/**
-<<<<<<< HEAD
-=======
 	 * Returns the base class that the final player class must extend.
 	 *
-	 * @return string
->>>>>>> d79e6354
 	 * @phpstan-return class-string<Player>
 	 */
 	public function getBaseClass() : string{
@@ -80,14 +76,10 @@
 	}
 
 	/**
-<<<<<<< HEAD
-=======
 	 * Sets the class that the final player class must extend.
 	 * The new base class must be a subclass of the current base class.
 	 * This can (perhaps) be used to limit the options for custom player classes provided by other plugins.
 	 *
-	 * @param string $class
->>>>>>> d79e6354
 	 * @phpstan-param class-string<Player> $class
 	 */
 	public function setBaseClass(string $class) : void{
@@ -99,12 +91,8 @@
 	}
 
 	/**
-<<<<<<< HEAD
-=======
 	 * Returns the class that will be instantiated to create the player after the event.
 	 *
-	 * @return string
->>>>>>> d79e6354
 	 * @phpstan-return class-string<Player>
 	 */
 	public function getPlayerClass() : string{
@@ -112,13 +100,9 @@
 	}
 
 	/**
-<<<<<<< HEAD
-=======
 	 * Sets the class that will be instantiated to create the player after the event. The class must not be abstract,
 	 * and must be an instance of the base class.
 	 *
-	 * @param string $class
->>>>>>> d79e6354
 	 * @phpstan-param class-string<Player> $class
 	 */
 	public function setPlayerClass(string $class) : void{
