--- conflicted
+++ resolved
@@ -1465,13 +1465,10 @@
 			return Blocks::PUMPKIN();
 		});
 		$this->map(Ids::PUMPKIN_STEM, fn(Reader $in) => Helper::decodeStem(Blocks::PUMPKIN_STEM(), $in));
-<<<<<<< HEAD
-=======
 		$this->map(Ids::PURPUR_BLOCK, function(Reader $in) : Block{
 			$in->ignored(StateNames::PILLAR_AXIS); //???
 			return Blocks::PURPUR();
 		});
->>>>>>> e6800686
 		$this->map(Ids::PURPUR_PILLAR, fn(Reader $in) => Blocks::PURPUR_PILLAR()->setAxis($in->readPillarAxis()));
 		$this->mapSlab(Ids::PURPUR_SLAB, Ids::PURPUR_DOUBLE_SLAB, fn() => Blocks::PURPUR_SLAB());
 		$this->mapStairs(Ids::PURPUR_STAIRS, fn() => Blocks::PURPUR_STAIRS());
