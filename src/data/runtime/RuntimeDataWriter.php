--- conflicted
+++ resolved
@@ -28,10 +28,7 @@
 use pocketmine\math\Axis;
 use pocketmine\math\Facing;
 use function array_flip;
-<<<<<<< HEAD
-=======
 use function log;
->>>>>>> 67ad2bad
 use function spl_object_id;
 
 final class RuntimeDataWriter implements RuntimeDataDescriber{
@@ -180,13 +177,7 @@
 	 * @deprecated Use {@link enumSet()} instead.
 	 */
 	public function brewingStandSlots(array &$slots) : void{
-<<<<<<< HEAD
-		foreach(BrewingStandSlot::cases() as $member){
-			$this->writeBool(isset($slots[spl_object_id($member)]));
-		}
-=======
 		$this->enumSet($slots, BrewingStandSlot::cases());
->>>>>>> 67ad2bad
 	}
 
 	public function railShape(int &$railShape) : void{
@@ -202,15 +193,12 @@
 		$this->writeInt($metadata->bits, $metadata->enumToInt($case));
 	}
 
-<<<<<<< HEAD
-=======
 	public function enumSet(array &$set, array $allCases) : void{
 		foreach($allCases as $case){
 			$this->writeBool(isset($set[spl_object_id($case)]));
 		}
 	}
 
->>>>>>> 67ad2bad
 	public function getValue() : int{ return $this->value; }
 
 	public function getOffset() : int{ return $this->offset; }
