--- conflicted
+++ resolved
@@ -113,11 +113,8 @@
 		$metadata = RuntimeEnumMetadata::from($case);
 		$this->addBits($metadata->bits);
 	}
-<<<<<<< HEAD
-=======
 
 	public function enumSet(array &$set, array $allCases) : void{
 		$this->addBits(count($allCases));
 	}
->>>>>>> 67ad2bad
 }