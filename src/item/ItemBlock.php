--- conflicted
+++ resolved
@@ -32,14 +32,8 @@
  * This should NOT be used for items which are merely *associated* with blocks (e.g. seeds are not wheat crops; they
  * just place wheat crops when used on the ground).
  */
-<<<<<<< HEAD
 final class ItemBlock extends Item{
-	/** @var int */
-	private $blockFullId;
-=======
-class ItemBlock extends Item{
 	private int $blockFullId;
->>>>>>> 6d941640
 
 	public function __construct(ItemIdentifier $identifier, Block $block){
 		parent::__construct($identifier, $block->getName());
