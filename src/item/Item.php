--- conflicted
+++ resolved
@@ -71,20 +71,9 @@
 
 	public const TAG_KEEP_ON_DEATH = "minecraft:keep_on_death";
 
-<<<<<<< HEAD
-=======
-	private const TAG_ID = "id"; //TAG_Short
-	private const TAG_COUNT = "Count"; //TAG_Byte
-	private const TAG_DAMAGE = "Damage"; //TAG_Short
-	private const TAG_TAG = "tag"; //TAG_Compound
-
-	public const TAG_SLOT = "Slot"; //TAG_Byte
-
 	private const TAG_CAN_PLACE_ON = "CanPlaceOn"; //TAG_List<TAG_String>
 	private const TAG_CAN_DESTROY = "CanDestroy"; //TAG_List<TAG_String>
 
-	private ItemIdentifier $identifier;
->>>>>>> b2017c84
 	private CompoundTag $nbt;
 
 	protected int $count = 1;
@@ -702,25 +691,7 @@
 	 * @param int $slot optional, the inventory slot of the item
 	 */
 	public function nbtSerialize(int $slot = -1) : CompoundTag{
-<<<<<<< HEAD
 		return GlobalItemDataHandlers::getSerializer()->serializeStack($this, $slot !== -1 ? $slot : null)->toNbt();
-=======
-		$result = CompoundTag::create()
-			->setShort(self::TAG_ID, $this->getId())
-			->setByte(self::TAG_COUNT, Binary::signByte($this->count))
-			->setShort(self::TAG_DAMAGE, $this->getMeta());
-
-		$tag = $this->getNamedTag();
-		if($tag->count() > 0){
-			$result->setTag(self::TAG_TAG, $tag);
-		}
-
-		if($slot !== -1){
-			$result->setByte(self::TAG_SLOT, $slot);
-		}
-
-		return $result;
->>>>>>> b2017c84
 	}
 
 	/**
@@ -728,7 +699,6 @@
 	 * @throws SavedDataLoadingException
 	 */
 	public static function nbtDeserialize(CompoundTag $tag) : Item{
-<<<<<<< HEAD
 		$itemData = GlobalItemDataHandlers::getUpgrader()->upgradeItemStackNbt($tag);
 		if($itemData === null){
 			return VanillaItems::AIR();
@@ -738,33 +708,6 @@
 			return GlobalItemDataHandlers::getDeserializer()->deserializeStack($itemData);
 		}catch(ItemTypeDeserializeException $e){
 			throw new SavedDataLoadingException($e->getMessage(), 0, $e);
-=======
-		if($tag->getTag(self::TAG_ID) === null || $tag->getTag(self::TAG_COUNT) === null){
-			return VanillaItems::AIR();
-		}
-
-		$count = Binary::unsignByte($tag->getByte(self::TAG_COUNT));
-		$meta = $tag->getShort(self::TAG_DAMAGE, 0);
-
-		$idTag = $tag->getTag(self::TAG_ID);
-		if($idTag instanceof ShortTag){
-			$item = ItemFactory::getInstance()->get($idTag->getValue(), $meta, $count);
-		}elseif($idTag instanceof StringTag){ //PC item save format
-			try{
-				$item = LegacyStringToItemParser::getInstance()->parse($idTag->getValue() . ":$meta");
-			}catch(LegacyStringToItemParserException $e){
-				//TODO: improve error handling
-				return VanillaItems::AIR();
-			}
-			$item->setCount($count);
-		}else{
-			throw new SavedDataLoadingException("Item CompoundTag ID must be an instance of StringTag or ShortTag, " . get_class($idTag) . " given");
-		}
-
-		$itemNBT = $tag->getCompoundTag(self::TAG_TAG);
-		if($itemNBT !== null){
-			$item->setNamedTag(clone $itemNBT);
->>>>>>> b2017c84
 		}
 	}
 
