<?php

/*
 *
 *  ____            _        _   __  __ _                  __  __ ____
 * |  _ \ ___   ___| | _____| |_|  \/  (_)_ __   ___      |  \/  |  _ \
 * | |_) / _ \ / __| |/ / _ \ __| |\/| | | '_ \ / _ \_____| |\/| | |_) |
 * |  __/ (_) | (__|   <  __/ |_| |  | | | | | |  __/_____| |  | |  __/
 * |_|   \___/ \___|_|\_\___|\__|_|  |_|_|_| |_|\___|     |_|  |_|_|
 *
 * This program is free software: you can redistribute it and/or modify
 * it under the terms of the GNU Lesser General Public License as published by
 * the Free Software Foundation, either version 3 of the License, or
 * (at your option) any later version.
 *
 * @author PocketMine Team
 * @link http://www.pocketmine.net/
 *
 *
 */

declare(strict_types=1);

namespace pocketmine\item;

/**
 * Every item in {@link VanillaItems} has a corresponding constant in this class. These constants can be used to
 * identify and compare item types efficiently using {@link Item::getTypeId()}.
 *
 * WARNING: These are NOT a replacement for Minecraft legacy IDs. Do **NOT** hardcode their values, or store them in
 * configs or databases. They will change without warning.
 */
final class ItemTypeIds{

	private function __construct(){
		//NOOP
	}

	public const ACACIA_BOAT = 20000;
	public const ACACIA_SIGN = 20001;
	public const APPLE = 20002;
	public const ARROW = 20003;
	public const BAKED_POTATO = 20004;
	public const BAMBOO = 20005;
	public const BANNER = 20006;

	public const BEETROOT = 20008;
	public const BEETROOT_SEEDS = 20009;
	public const BEETROOT_SOUP = 20010;
	public const BIRCH_BOAT = 20011;
	public const BIRCH_SIGN = 20012;
	public const BLAZE_POWDER = 20013;
	public const BLAZE_ROD = 20014;
	public const BLEACH = 20015;
	public const BONE = 20016;
	public const BONE_MEAL = 20017;
	public const BOOK = 20018;
	public const BOW = 20019;
	public const BOWL = 20020;
	public const BREAD = 20021;
	public const BRICK = 20022;
	public const BUCKET = 20023;
	public const CARROT = 20024;
	public const CHAINMAIL_BOOTS = 20025;
	public const CHAINMAIL_CHESTPLATE = 20026;
	public const CHAINMAIL_HELMET = 20027;
	public const CHAINMAIL_LEGGINGS = 20028;
	public const CHARCOAL = 20029;
	public const CHEMICAL_ALUMINIUM_OXIDE = 20030;
	public const CHEMICAL_AMMONIA = 20031;
	public const CHEMICAL_BARIUM_SULPHATE = 20032;
	public const CHEMICAL_BENZENE = 20033;
	public const CHEMICAL_BORON_TRIOXIDE = 20034;
	public const CHEMICAL_CALCIUM_BROMIDE = 20035;
	public const CHEMICAL_CALCIUM_CHLORIDE = 20036;
	public const CHEMICAL_CERIUM_CHLORIDE = 20037;
	public const CHEMICAL_CHARCOAL = 20038;
	public const CHEMICAL_CRUDE_OIL = 20039;
	public const CHEMICAL_GLUE = 20040;
	public const CHEMICAL_HYDROGEN_PEROXIDE = 20041;
	public const CHEMICAL_HYPOCHLORITE = 20042;
	public const CHEMICAL_INK = 20043;
	public const CHEMICAL_IRON_SULPHIDE = 20044;
	public const CHEMICAL_LATEX = 20045;
	public const CHEMICAL_LITHIUM_HYDRIDE = 20046;
	public const CHEMICAL_LUMINOL = 20047;
	public const CHEMICAL_MAGNESIUM_NITRATE = 20048;
	public const CHEMICAL_MAGNESIUM_OXIDE = 20049;
	public const CHEMICAL_MAGNESIUM_SALTS = 20050;
	public const CHEMICAL_MERCURIC_CHLORIDE = 20051;
	public const CHEMICAL_POLYETHYLENE = 20052;
	public const CHEMICAL_POTASSIUM_CHLORIDE = 20053;
	public const CHEMICAL_POTASSIUM_IODIDE = 20054;
	public const CHEMICAL_RUBBISH = 20055;
	public const CHEMICAL_SALT = 20056;
	public const CHEMICAL_SOAP = 20057;
	public const CHEMICAL_SODIUM_ACETATE = 20058;
	public const CHEMICAL_SODIUM_FLUORIDE = 20059;
	public const CHEMICAL_SODIUM_HYDRIDE = 20060;
	public const CHEMICAL_SODIUM_HYDROXIDE = 20061;
	public const CHEMICAL_SODIUM_HYPOCHLORITE = 20062;
	public const CHEMICAL_SODIUM_OXIDE = 20063;
	public const CHEMICAL_SUGAR = 20064;
	public const CHEMICAL_SULPHATE = 20065;
	public const CHEMICAL_TUNGSTEN_CHLORIDE = 20066;
	public const CHEMICAL_WATER = 20067;
	public const CHORUS_FRUIT = 20068;
	public const CLAY = 20069;
	public const CLOCK = 20070;
	public const CLOWNFISH = 20071;
	public const COAL = 20072;
	public const COCOA_BEANS = 20073;
	public const COMPASS = 20074;
	public const COOKED_CHICKEN = 20075;
	public const COOKED_FISH = 20076;
	public const COOKED_MUTTON = 20077;
	public const COOKED_PORKCHOP = 20078;
	public const COOKED_RABBIT = 20079;
	public const COOKED_SALMON = 20080;
	public const COOKIE = 20081;
	public const CORAL_FAN = 20082;
	public const DARK_OAK_BOAT = 20083;
	public const DARK_OAK_SIGN = 20084;
	public const DIAMOND = 20085;
	public const DIAMOND_AXE = 20086;
	public const DIAMOND_BOOTS = 20087;
	public const DIAMOND_CHESTPLATE = 20088;
	public const DIAMOND_HELMET = 20089;
	public const DIAMOND_HOE = 20090;
	public const DIAMOND_LEGGINGS = 20091;
	public const DIAMOND_PICKAXE = 20092;
	public const DIAMOND_SHOVEL = 20093;
	public const DIAMOND_SWORD = 20094;
	public const DRAGON_BREATH = 20095;
	public const DRIED_KELP = 20096;
	public const DYE = 20097;
	public const EGG = 20098;
	public const EMERALD = 20099;
	public const ENCHANTED_GOLDEN_APPLE = 20100;
	public const ENDER_PEARL = 20101;
	public const EXPERIENCE_BOTTLE = 20102;
	public const FEATHER = 20103;
	public const FERMENTED_SPIDER_EYE = 20104;
	public const FISHING_ROD = 20105;
	public const FLINT = 20106;
	public const FLINT_AND_STEEL = 20107;
	public const GHAST_TEAR = 20108;
	public const GLASS_BOTTLE = 20109;
	public const GLISTERING_MELON = 20110;
	public const GLOWSTONE_DUST = 20111;
	public const GOLD_INGOT = 20112;
	public const GOLD_NUGGET = 20113;
	public const GOLDEN_APPLE = 20114;
	public const GOLDEN_AXE = 20115;
	public const GOLDEN_BOOTS = 20116;
	public const GOLDEN_CARROT = 20117;
	public const GOLDEN_CHESTPLATE = 20118;
	public const GOLDEN_HELMET = 20119;
	public const GOLDEN_HOE = 20120;
	public const GOLDEN_LEGGINGS = 20121;
	public const GOLDEN_PICKAXE = 20122;
	public const GOLDEN_SHOVEL = 20123;
	public const GOLDEN_SWORD = 20124;
	public const GUNPOWDER = 20125;
	public const HEART_OF_THE_SEA = 20126;
	public const INK_SAC = 20127;
	public const IRON_AXE = 20128;
	public const IRON_BOOTS = 20129;
	public const IRON_CHESTPLATE = 20130;
	public const IRON_HELMET = 20131;
	public const IRON_HOE = 20132;
	public const IRON_INGOT = 20133;
	public const IRON_LEGGINGS = 20134;
	public const IRON_NUGGET = 20135;
	public const IRON_PICKAXE = 20136;
	public const IRON_SHOVEL = 20137;
	public const IRON_SWORD = 20138;
	public const JUNGLE_BOAT = 20139;
	public const JUNGLE_SIGN = 20140;
	public const LAPIS_LAZULI = 20141;
	public const LAVA_BUCKET = 20142;
	public const LEATHER = 20143;
	public const LEATHER_BOOTS = 20144;
	public const LEATHER_CAP = 20145;
	public const LEATHER_PANTS = 20146;
	public const LEATHER_TUNIC = 20147;
	public const MAGMA_CREAM = 20148;
	public const MELON = 20149;
	public const MELON_SEEDS = 20150;
	public const MILK_BUCKET = 20151;
	public const MINECART = 20152;

	public const MUSHROOM_STEW = 20154;
	public const NAUTILUS_SHELL = 20155;
	public const NETHER_BRICK = 20156;
	public const NETHER_QUARTZ = 20157;
	public const NETHER_STAR = 20158;
	public const OAK_BOAT = 20159;
	public const OAK_SIGN = 20160;
	public const PAINTING = 20161;
	public const PAPER = 20162;
	public const POISONOUS_POTATO = 20163;
	public const POPPED_CHORUS_FRUIT = 20164;
	public const POTATO = 20165;
	public const POTION = 20166;
	public const PRISMARINE_CRYSTALS = 20167;
	public const PRISMARINE_SHARD = 20168;
	public const PUFFERFISH = 20169;
	public const PUMPKIN_PIE = 20170;
	public const PUMPKIN_SEEDS = 20171;
	public const RABBIT_FOOT = 20172;
	public const RABBIT_HIDE = 20173;
	public const RABBIT_STEW = 20174;
	public const RAW_BEEF = 20175;
	public const RAW_CHICKEN = 20176;
	public const RAW_FISH = 20177;
	public const RAW_MUTTON = 20178;
	public const RAW_PORKCHOP = 20179;
	public const RAW_RABBIT = 20180;
	public const RAW_SALMON = 20181;
	public const RECORD_11 = 20182;
	public const RECORD_13 = 20183;
	public const RECORD_BLOCKS = 20184;
	public const RECORD_CAT = 20185;
	public const RECORD_CHIRP = 20186;
	public const RECORD_FAR = 20187;
	public const RECORD_MALL = 20188;
	public const RECORD_MELLOHI = 20189;
	public const RECORD_STAL = 20190;
	public const RECORD_STRAD = 20191;
	public const RECORD_WAIT = 20192;
	public const RECORD_WARD = 20193;
	public const REDSTONE_DUST = 20194;
	public const ROTTEN_FLESH = 20195;
	public const SCUTE = 20196;
	public const SHEARS = 20197;
	public const SHULKER_SHELL = 20198;
	public const SLIMEBALL = 20199;
	public const SNOWBALL = 20200;
	public const SPIDER_EYE = 20201;
	public const SPLASH_POTION = 20202;
	public const SPRUCE_BOAT = 20203;
	public const SPRUCE_SIGN = 20204;
	public const SQUID_SPAWN_EGG = 20205;
	public const STEAK = 20206;
	public const STICK = 20207;
	public const STONE_AXE = 20208;
	public const STONE_HOE = 20209;
	public const STONE_PICKAXE = 20210;
	public const STONE_SHOVEL = 20211;
	public const STONE_SWORD = 20212;
	public const STRING = 20213;
	public const SUGAR = 20214;
	public const SWEET_BERRIES = 20215;
	public const TOTEM = 20216;
	public const VILLAGER_SPAWN_EGG = 20217;
	public const WATER_BUCKET = 20218;
	public const WHEAT = 20219;
	public const WHEAT_SEEDS = 20220;
	public const WOODEN_AXE = 20221;
	public const WOODEN_HOE = 20222;
	public const WOODEN_PICKAXE = 20223;
	public const WOODEN_SHOVEL = 20224;
	public const WOODEN_SWORD = 20225;
	public const WRITABLE_BOOK = 20226;
	public const WRITTEN_BOOK = 20227;
	public const ZOMBIE_SPAWN_EGG = 20228;
	public const CRIMSON_SIGN = 20229;
	public const MANGROVE_SIGN = 20230;
	public const WARPED_SIGN = 20231;
	public const AMETHYST_SHARD = 20232;
	public const COPPER_INGOT = 20233;
	public const DISC_FRAGMENT_5 = 20234;
	public const ECHO_SHARD = 20235;
	public const GLOW_INK_SAC = 20236;
	public const HONEY_BOTTLE = 20237;
	public const HONEYCOMB = 20238;
	public const RECORD_5 = 20239;
	public const RECORD_OTHERSIDE = 20240;
	public const RECORD_PIGSTEP = 20241;
	public const NETHERITE_INGOT = 20242;
	public const NETHERITE_AXE = 20243;
	public const NETHERITE_HOE = 20244;
	public const NETHERITE_PICKAXE = 20245;
	public const NETHERITE_SHOVEL = 20246;
	public const NETHERITE_SWORD = 20247;
	public const NETHERITE_BOOTS = 20248;
	public const NETHERITE_CHESTPLATE = 20249;
	public const NETHERITE_HELMET = 20250;
	public const NETHERITE_LEGGINGS = 20251;
	public const PHANTOM_MEMBRANE = 20252;
	public const RAW_COPPER = 20253;
	public const RAW_IRON = 20254;
	public const RAW_GOLD = 20255;
	public const SPYGLASS = 20256;
	public const NETHERITE_SCRAP = 20257;
	public const POWDER_SNOW_BUCKET = 20258;
	public const LINGERING_POTION = 20259;
	public const FIRE_CHARGE = 20260;
	public const SUSPICIOUS_STEW = 20261;
	public const TURTLE_HELMET = 20262;
	public const MEDICINE = 20263;
	public const MANGROVE_BOAT = 20264;
	public const GLOW_BERRIES = 20265;
	public const CHERRY_SIGN = 20266;
	public const ENCHANTED_BOOK = 20267;
	public const TORCHFLOWER_SEEDS = 20268;
	public const NETHERITE_UPGRADE_SMITHING_TEMPLATE = 20269;
	public const SENTRY_ARMOR_TRIM_SMITHING_TEMPLATE = 20270;
	public const VEX_ARMOR_TRIM_SMITHING_TEMPLATE = 20271;
	public const WILD_ARMOR_TRIM_SMITHING_TEMPLATE = 20272;
	public const COAST_ARMOR_TRIM_SMITHING_TEMPLATE = 20273;
	public const DUNE_ARMOR_TRIM_SMITHING_TEMPLATE = 20274;
	public const WAYFINDER_ARMOR_TRIM_SMITHING_TEMPLATE = 20275;
	public const RAISER_ARMOR_TRIM_SMITHING_TEMPLATE = 20276;
	public const SHAPER_ARMOR_TRIM_SMITHING_TEMPLATE = 20277;
	public const HOST_ARMOR_TRIM_SMITHING_TEMPLATE = 20278;
	public const WARD_ARMOR_TRIM_SMITHING_TEMPLATE = 20279;
	public const SILENCE_ARMOR_TRIM_SMITHING_TEMPLATE = 20280;
	public const TIDE_ARMOR_TRIM_SMITHING_TEMPLATE = 20281;
	public const SNOUT_ARMOR_TRIM_SMITHING_TEMPLATE = 20282;
	public const RIB_ARMOR_TRIM_SMITHING_TEMPLATE = 20283;
	public const EYE_ARMOR_TRIM_SMITHING_TEMPLATE = 20284;
	public const SPIRE_ARMOR_TRIM_SMITHING_TEMPLATE = 20285;
	public const PITCHER_POD = 20286;
<<<<<<< HEAD
	public const FIREWORK_ROCKET = 20287;
	public const FIREWORK_STAR = 20288;
	public const CROSSBOW = 20289;
	public const ELYTRA = 20290;
	public const TRIDENT = 20291;
	public const SHIELD = 20292;

	public const FIRST_UNUSED_ITEM_ID = 20293;
=======
	public const NAME_TAG = 20287;

	public const FIRST_UNUSED_ITEM_ID = 20288;
>>>>>>> 72f3c0b4

	private static int $nextDynamicId = self::FIRST_UNUSED_ITEM_ID;

	/**
	 * Returns a new runtime item type ID, e.g. for use by a custom item.
	 */
	public static function newId() : int{
		return self::$nextDynamicId++;
	}

	public static function fromBlockTypeId(int $blockTypeId) : int{
		if($blockTypeId < 0){
			throw new \InvalidArgumentException("Block type IDs cannot be negative");
		}
		//negative item type IDs are treated as block IDs
		return -$blockTypeId;
	}

	public static function toBlockTypeId(int $itemTypeId) : ?int{
		if($itemTypeId > 0){ //not a blockitem
			return null;
		}
		return -$itemTypeId;
	}
}<|MERGE_RESOLUTION|>--- conflicted
+++ resolved
@@ -323,20 +323,15 @@
 	public const EYE_ARMOR_TRIM_SMITHING_TEMPLATE = 20284;
 	public const SPIRE_ARMOR_TRIM_SMITHING_TEMPLATE = 20285;
 	public const PITCHER_POD = 20286;
-<<<<<<< HEAD
-	public const FIREWORK_ROCKET = 20287;
-	public const FIREWORK_STAR = 20288;
-	public const CROSSBOW = 20289;
-	public const ELYTRA = 20290;
-	public const TRIDENT = 20291;
-	public const SHIELD = 20292;
-
-	public const FIRST_UNUSED_ITEM_ID = 20293;
-=======
 	public const NAME_TAG = 20287;
-
-	public const FIRST_UNUSED_ITEM_ID = 20288;
->>>>>>> 72f3c0b4
+	public const FIREWORK_ROCKET = 20288;
+	public const FIREWORK_STAR = 20289;
+	public const CROSSBOW = 20290;
+	public const ELYTRA = 20291;
+	public const TRIDENT = 20292;
+	public const SHIELD = 20293;
+
+	public const FIRST_UNUSED_ITEM_ID = 20294;
 
 	private static int $nextDynamicId = self::FIRST_UNUSED_ITEM_ID;
 
