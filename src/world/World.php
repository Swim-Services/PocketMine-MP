--- conflicted
+++ resolved
@@ -688,15 +688,9 @@
 		}
 
 		$players = $ev->getRecipients();
-<<<<<<< HEAD
 		if($sound instanceof BlockSound){
-			foreach(RuntimeBlockMapping::sortByProtocol($players) as $mappingProtocol => $pl){
+			foreach(RuntimeBlockMapping::sortByProtocol($this->filterViewersForPosition($pos, $players)) as $mappingProtocol => $pl){
 				$sound->setProtocolId($mappingProtocol);
-=======
-		if($sound instanceof MappingSound){
-			foreach(RuntimeBlockMapping::sortByProtocol($this->filterViewersForPosition($pos, $players)) as $mappingProtocol => $pl){
-				$sound->setMappingProtocol($mappingProtocol);
->>>>>>> 83a3fb13
 
 				$pk = $sound->encode($pos);
 
@@ -733,23 +727,10 @@
 		}
 
 		$players = $ev->getRecipients();
-<<<<<<< HEAD
 		if($particle instanceof BlockParticle){
 			$sortedPlayers = RuntimeBlockMapping::sortByProtocol($this->filterViewersForPosition($pos, $players));
 		} elseif($particle instanceof ItemParticle){
 			$sortedPlayers = ItemTranslator::sortByProtocol($this->filterViewersForPosition($pos, $players));
-=======
-		if($particle instanceof MappingParticle){
-			foreach(RuntimeBlockMapping::sortByProtocol($this->filterViewersForPosition($pos, $players)) as $mappingProtocol => $pl){
-				$particle->setMappingProtocol($mappingProtocol);
-
-				$pk = $particle->encode($pos);
-
-				if(count($pk) > 0){
-					NetworkBroadcastUtils::broadcastPackets($pl, $pk);
-				}
-			}
->>>>>>> 83a3fb13
 		}else{
 			$pk = $particle->encode($pos);
 
