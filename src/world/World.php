--- conflicted
+++ resolved
@@ -212,28 +212,8 @@
 	private int $maxY;
 
 	/**
-<<<<<<< HEAD
-	 * @var TickingChunkEntry[] chunkHash => TickingChunkEntry
-	 * @phpstan-var array<ChunkPosHash, TickingChunkEntry>
-=======
-	 * @var TickingChunkLoader[] spl_object_id => TickingChunkLoader
-	 * @phpstan-var array<int, TickingChunkLoader>
-	 *
-	 * @deprecated
-	 */
-	private array $tickingLoaders = [];
-	/**
-	 * @var int[] spl_object_id => number of chunks
-	 * @phpstan-var array<int, int>
-	 *
-	 * @deprecated
-	 */
-	private array $tickingLoaderCounter = [];
-
-	/**
 	 * @var ChunkTicker[][] chunkHash => [spl_object_id => ChunkTicker]
 	 * @phpstan-var array<ChunkPosHash, array<int, ChunkTicker>>
->>>>>>> bb60a905
 	 */
 	private array $registeredTickingChunks = [];
 
@@ -1228,15 +1208,11 @@
 	}
 
 	private function tickChunks() : void{
-<<<<<<< HEAD
-		if($this->chunkTickRadius <= 0 || count($this->tickingChunks) === 0){
-=======
-		if($this->chunkTickRadius <= 0 || (count($this->registeredTickingChunks) === 0 && count($this->tickingLoaders) === 0)){
->>>>>>> bb60a905
+		if($this->chunkTickRadius <= 0 || count($this->registeredTickingChunks) === 0){
 			return;
 		}
 
-		if(count($this->recheckTickingChunks) > 0 || count($this->tickingLoaders) > 0){
+		if(count($this->recheckTickingChunks) > 0){
 			$this->timings->randomChunkUpdatesChunkSelection->startTiming();
 
 			$chunkTickableCache = [];
@@ -1249,26 +1225,10 @@
 			}
 			$this->recheckTickingChunks = [];
 
-<<<<<<< HEAD
-		$this->timings->randomChunkUpdatesChunkSelection->stopTiming();
-=======
-			//TODO: REMOVE THIS - we need a local var to add extra chunks to if we have legacy ticking loaders
-			//this is copy-on-write, so it won't have any performance impact if there are no legacy ticking loaders
-			$chunkTickList = $this->validTickingChunks;
-
-			//TODO: REMOVE THIS
-			//backwards compatibility for TickingChunkLoader, although I'm not sure this is really necessary in practice
-			if(count($this->tickingLoaders) !== 0){
-				$this->selectTickableChunksLegacy($chunkTickList, $chunkTickableCache);
-			}
-
 			$this->timings->randomChunkUpdatesChunkSelection->stopTiming();
-		}else{
-			$chunkTickList = $this->validTickingChunks;
-		}
->>>>>>> bb60a905
-
-		foreach($chunkTickList as $index => $_){
+		}
+
+		foreach($this->validTickingChunks as $index => $_){
 			World::getXZ($index, $chunkX, $chunkZ);
 
 			$this->tickChunk($chunkX, $chunkZ);
