<?php

/*
 *
 *  ____            _        _   __  __ _                  __  __ ____
 * |  _ \ ___   ___| | _____| |_|  \/  (_)_ __   ___      |  \/  |  _ \
 * | |_) / _ \ / __| |/ / _ \ __| |\/| | | '_ \ / _ \_____| |\/| | |_) |
 * |  __/ (_) | (__|   <  __/ |_| |  | | | | | |  __/_____| |  | |  __/
 * |_|   \___/ \___|_|\_\___|\__|_|  |_|_|_| |_|\___|     |_|  |_|_|
 *
 * This program is free software: you can redistribute it and/or modify
 * it under the terms of the GNU Lesser General Public License as published by
 * the Free Software Foundation, either version 3 of the License, or
 * (at your option) any later version.
 *
 * @author PocketMine Team
 * @link http://www.pocketmine.net/
 *
 *
 */

declare(strict_types=1);

/**
 * All World related classes are here, like Generators, Populators, Noise, ...
 */
namespace pocketmine\world;

use pocketmine\block\Air;
use pocketmine\block\Block;
use pocketmine\block\BlockFactory;
use pocketmine\block\BlockLegacyIds;
use pocketmine\block\tile\Spawnable;
use pocketmine\block\tile\Tile;
use pocketmine\block\tile\TileFactory;
use pocketmine\block\UnknownBlock;
use pocketmine\block\VanillaBlocks;
use pocketmine\data\bedrock\BiomeIds;
use pocketmine\data\SavedDataLoadingException;
use pocketmine\entity\Entity;
use pocketmine\entity\EntityFactory;
use pocketmine\entity\Location;
use pocketmine\entity\object\ExperienceOrb;
use pocketmine\entity\object\ItemEntity;
use pocketmine\event\block\BlockBreakEvent;
use pocketmine\event\block\BlockPlaceEvent;
use pocketmine\event\block\BlockUpdateEvent;
use pocketmine\event\entity\ItemEntityDropEvent;
use pocketmine\event\player\PlayerInteractEvent;
use pocketmine\event\world\ChunkLoadEvent;
use pocketmine\event\world\ChunkPopulateEvent;
use pocketmine\event\world\ChunkUnloadEvent;
use pocketmine\event\world\SpawnChangeEvent;
use pocketmine\event\world\WorldSaveEvent;
use pocketmine\item\Item;
use pocketmine\item\ItemUseResult;
use pocketmine\item\LegacyStringToItemParser;
use pocketmine\item\StringToItemParser;
use pocketmine\item\VanillaItems;
use pocketmine\lang\KnownTranslationFactory;
use pocketmine\math\AxisAlignedBB;
use pocketmine\math\Vector3;
use pocketmine\nbt\tag\IntTag;
use pocketmine\nbt\tag\StringTag;
use pocketmine\network\mcpe\convert\RuntimeBlockMapping;
use pocketmine\network\mcpe\protocol\BlockActorDataPacket;
use pocketmine\network\mcpe\protocol\ClientboundPacket;
use pocketmine\network\mcpe\protocol\types\BlockPosition;
use pocketmine\network\mcpe\protocol\UpdateBlockPacket;
use pocketmine\player\Player;
use pocketmine\promise\Promise;
use pocketmine\promise\PromiseResolver;
use pocketmine\scheduler\AsyncPool;
use pocketmine\Server;
use pocketmine\ServerConfigGroup;
use pocketmine\timings\Timings;
use pocketmine\utils\AssumptionFailedError;
use pocketmine\utils\Limits;
use pocketmine\utils\ReversePriorityQueue;
use pocketmine\world\biome\Biome;
use pocketmine\world\biome\BiomeRegistry;
use pocketmine\world\format\Chunk;
use pocketmine\world\format\io\ChunkData;
use pocketmine\world\format\io\exception\CorruptedChunkException;
use pocketmine\world\format\io\WritableWorldProvider;
use pocketmine\world\format\LightArray;
use pocketmine\world\format\SubChunk;
use pocketmine\world\generator\GeneratorManager;
use pocketmine\world\generator\GeneratorRegisterTask;
use pocketmine\world\generator\GeneratorUnregisterTask;
use pocketmine\world\generator\PopulationTask;
use pocketmine\world\light\BlockLightUpdate;
use pocketmine\world\light\LightPopulationTask;
use pocketmine\world\light\SkyLightUpdate;
use pocketmine\world\particle\BlockBreakParticle;
use pocketmine\world\particle\MappingParticle;
use pocketmine\world\particle\Particle;
use pocketmine\world\particle\ProtocolParticle;
use pocketmine\world\sound\BlockPlaceSound;
use pocketmine\world\sound\MappingSound;
use pocketmine\world\sound\Sound;
use pocketmine\world\utils\SubChunkExplorer;
use function abs;
use function array_filter;
use function array_key_exists;
use function array_map;
use function array_merge;
use function array_sum;
use function assert;
use function cos;
use function count;
use function floor;
use function get_class;
use function gettype;
use function is_a;
use function is_object;
use function lcg_value;
use function max;
use function microtime;
use function min;
use function morton2d_decode;
use function morton2d_encode;
use function morton3d_decode;
use function morton3d_encode;
use function mt_rand;
use function preg_match;
use function spl_object_id;
use function strtolower;
use function trim;
use const M_PI;
use const PHP_INT_MAX;
use const PHP_INT_MIN;

#include <rules/World.h>

/**
 * @phpstan-type ChunkPosHash int
 * @phpstan-type BlockPosHash int
 * @phpstan-type ChunkBlockPosHash int
 */
class World implements ChunkManager{

	private static int $worldIdCounter = 1;

	public const Y_MAX = 256;
	public const Y_MIN = 0;

	public const TIME_DAY = 1000;
	public const TIME_NOON = 6000;
	public const TIME_SUNSET = 12000;
	public const TIME_NIGHT = 13000;
	public const TIME_MIDNIGHT = 18000;
	public const TIME_SUNRISE = 23000;

	public const TIME_FULL = 24000;

	public const DIFFICULTY_PEACEFUL = 0;
	public const DIFFICULTY_EASY = 1;
	public const DIFFICULTY_NORMAL = 2;
	public const DIFFICULTY_HARD = 3;

	public const DEFAULT_TICKED_BLOCKS_PER_SUBCHUNK_PER_TICK = 3;

	/**
	 * @var Player[] entity runtime ID => Player
	 * @phpstan-var array<int, Player>
	 */
	private array $players = [];

	/**
	 * @var Entity[] entity runtime ID => Entity
	 * @phpstan-var array<int, Entity>
	 */
	private array $entities = [];
	/**
	 * @var Vector3[] entity runtime ID => Vector3
	 * @phpstan-var array<int, Vector3>
	 */
	private array $entityLastKnownPositions = [];

	/**
	 * @var Entity[][] chunkHash => [entity runtime ID => Entity]
	 * @phpstan-var array<ChunkPosHash, array<int, Entity>>
	 */
	private array $entitiesByChunk = [];

	/**
	 * @var Entity[] entity runtime ID => Entity
	 * @phpstan-var array<int, Entity>
	 */
	public $updateEntities = [];

	private bool $inDynamicStateRecalculation = false;
	/**
	 * @var Block[][] chunkHash => [relativeBlockHash => Block]
	 * @phpstan-var array<ChunkPosHash, array<ChunkBlockPosHash, Block>>
	 */
	private array $blockCache = [];

	private int $sendTimeTicker = 0;

	private int $worldId;

	private int $providerGarbageCollectionTicker = 0;

	private int $minY;
	private int $maxY;

	/**
	 * @var TickingChunkLoader[] spl_object_id => TickingChunkLoader
	 * @phpstan-var array<int, TickingChunkLoader>
	 */
	private array $tickingLoaders = [];
	/**
	 * @var int[] spl_object_id => number of chunks
	 * @phpstan-var array<int, int>
	 */
	private array $tickingLoaderCounter = [];
	/**
	 * @var ChunkLoader[][] chunkHash => [spl_object_id => ChunkLoader]
	 * @phpstan-var array<ChunkPosHash, array<int, ChunkLoader>>
	 */
	private array $chunkLoaders = [];

	/**
	 * @var ChunkListener[][] chunkHash => [spl_object_id => ChunkListener]
	 * @phpstan-var array<ChunkPosHash, array<int, ChunkListener>>
	 */
	private array $chunkListeners = [];
	/**
	 * @var Player[][] chunkHash => [spl_object_id => Player]
	 * @phpstan-var array<ChunkPosHash, array<int, Player>>
	 */
	private array $playerChunkListeners = [];

	/**
	 * @var ClientboundPacket[][]
	 * @phpstan-var array<ChunkPosHash, list<ClientboundPacket>>
	 */
	private array $packetBuffersByChunk = [];

	/**
	 * @var float[] chunkHash => timestamp of request
	 * @phpstan-var array<ChunkPosHash, float>
	 */
	private array $unloadQueue = [];

	private int $time;
	/** @var bool */
	public $stopTime = false;

	private float $sunAnglePercentage = 0.0;
	private int $skyLightReduction = 0;

	private string $folderName;
	private string $displayName;

	/**
	 * @var Chunk[]
	 * @phpstan-var array<ChunkPosHash, Chunk>
	 */
	private array $chunks = [];

	/**
	 * @var Vector3[][] chunkHash => [relativeBlockHash => Vector3]
	 * @phpstan-var array<ChunkPosHash, array<ChunkBlockPosHash, Vector3>>
	 */
	private array $changedBlocks = [];

	/** @phpstan-var ReversePriorityQueue<int, Vector3> */
	private ReversePriorityQueue $scheduledBlockUpdateQueue;
	/**
	 * @var int[] blockHash => tick delay
	 * @phpstan-var array<BlockPosHash, int>
	 */
	private array $scheduledBlockUpdateQueueIndex = [];

	/** @phpstan-var \SplQueue<int> */
	private \SplQueue $neighbourBlockUpdateQueue;
	/**
	 * @var true[] blockhash => dummy
	 * @phpstan-var array<BlockPosHash, true>
	 */
	private array $neighbourBlockUpdateQueueIndex = [];

	/**
	 * @var bool[] chunkHash => isValid
	 * @phpstan-var array<ChunkPosHash, bool>
	 */
	private array $activeChunkPopulationTasks = [];
	/**
	 * @var ChunkLockId[]
	 * @phpstan-var array<ChunkPosHash, ChunkLockId>
	 */
	private array $chunkLock = [];
	private int $maxConcurrentChunkPopulationTasks = 2;
	/**
	 * @var PromiseResolver[] chunkHash => promise
	 * @phpstan-var array<ChunkPosHash, PromiseResolver<Chunk>>
	 */
	private array $chunkPopulationRequestMap = [];
	/**
	 * @var \SplQueue (queue of chunkHashes)
	 * @phpstan-var \SplQueue<ChunkPosHash>
	 */
	private \SplQueue $chunkPopulationRequestQueue;
	/**
	 * @var true[] chunkHash => dummy
	 * @phpstan-var array<ChunkPosHash, true>
	 */
	private array $chunkPopulationRequestQueueIndex = [];

	/**
	 * @var true[]
	 * @phpstan-var array<int, true>
	 */
	private array $generatorRegisteredWorkers = [];

	private bool $autoSave = true;

	private int $sleepTicks = 0;

	private int $chunkTickRadius;
	private int $chunksPerTick;
	private int $tickedBlocksPerSubchunkPerTick = self::DEFAULT_TICKED_BLOCKS_PER_SUBCHUNK_PER_TICK;
	/**
	 * @var true[]
	 * @phpstan-var array<int, true>
	 */
	private array $randomTickBlocks = [];

	/** @var WorldTimings */
	public $timings;

	/** @var float */
	public $tickRateTime = 0;

	private bool $doingTick = false;

	/** @phpstan-var class-string<\pocketmine\world\generator\Generator> */
	private string $generator;

	private bool $unloaded = false;
	/**
	 * @var \Closure[]
	 * @phpstan-var array<int, \Closure() : void>
	 */
	private array $unloadCallbacks = [];

	private ?BlockLightUpdate $blockLightUpdate = null;
	private ?SkyLightUpdate $skyLightUpdate = null;

	private \Logger $logger;

	/**
	 * @phpstan-return ChunkPosHash
	 */
	public static function chunkHash(int $x, int $z) : int{
		return morton2d_encode($x, $z);
	}

	private const MORTON3D_BIT_SIZE = 21;
	private const BLOCKHASH_Y_BITS = 9;
	private const BLOCKHASH_Y_PADDING = 128; //size (in blocks) of padding after both boundaries of the Y axis
	private const BLOCKHASH_Y_OFFSET = self::BLOCKHASH_Y_PADDING - self::Y_MIN;
	private const BLOCKHASH_Y_MASK = (1 << self::BLOCKHASH_Y_BITS) - 1;
	private const BLOCKHASH_XZ_MASK = (1 << self::MORTON3D_BIT_SIZE) - 1;
	private const BLOCKHASH_XZ_EXTRA_BITS = (self::MORTON3D_BIT_SIZE - self::BLOCKHASH_Y_BITS) >> 1;
	private const BLOCKHASH_XZ_EXTRA_MASK = (1 << self::BLOCKHASH_XZ_EXTRA_BITS) - 1;
	private const BLOCKHASH_XZ_SIGN_SHIFT = 64 - self::MORTON3D_BIT_SIZE - self::BLOCKHASH_XZ_EXTRA_BITS;
	private const BLOCKHASH_X_SHIFT = self::BLOCKHASH_Y_BITS;
	private const BLOCKHASH_Z_SHIFT = self::BLOCKHASH_X_SHIFT + self::BLOCKHASH_XZ_EXTRA_BITS;

	/**
	 * @phpstan-return BlockPosHash
	 */
	public static function blockHash(int $x, int $y, int $z) : int{
		$shiftedY = $y + self::BLOCKHASH_Y_OFFSET;
		if(($shiftedY & (~0 << self::BLOCKHASH_Y_BITS)) !== 0){
			throw new \InvalidArgumentException("Y coordinate $y is out of range!");
		}
		//morton3d gives us 21 bits on each axis, but the Y axis only requires 9
		//so we use the extra space on Y (12 bits) and add 6 extra bits from X and Z instead.
		//if we ever need more space for Y (e.g. due to expansion), take bits from X/Z to compensate.
		return morton3d_encode(
			$x & self::BLOCKHASH_XZ_MASK,
			($shiftedY /* & self::BLOCKHASH_Y_MASK */) |
				((($x >> self::MORTON3D_BIT_SIZE) & self::BLOCKHASH_XZ_EXTRA_MASK) << self::BLOCKHASH_X_SHIFT) |
				((($z >> self::MORTON3D_BIT_SIZE) & self::BLOCKHASH_XZ_EXTRA_MASK) << self::BLOCKHASH_Z_SHIFT),
			$z & self::BLOCKHASH_XZ_MASK
		);
	}

	/**
	 * Computes a small index relative to chunk base from the given coordinates.
	 */
	public static function chunkBlockHash(int $x, int $y, int $z) : int{
		return morton3d_encode($x, $y, $z);
	}

	/**
	 * @phpstan-param BlockPosHash $hash
	 */
	public static function getBlockXYZ(int $hash, ?int &$x, ?int &$y, ?int &$z) : void{
		[$baseX, $baseY, $baseZ] = morton3d_decode($hash);

		$extraX = ((($baseY >> self::BLOCKHASH_X_SHIFT) & self::BLOCKHASH_XZ_EXTRA_MASK) << self::MORTON3D_BIT_SIZE);
		$extraZ = ((($baseY >> self::BLOCKHASH_Z_SHIFT) & self::BLOCKHASH_XZ_EXTRA_MASK) << self::MORTON3D_BIT_SIZE);

		$x = (($baseX & self::BLOCKHASH_XZ_MASK) | $extraX) << self::BLOCKHASH_XZ_SIGN_SHIFT >> self::BLOCKHASH_XZ_SIGN_SHIFT;
		$y = ($baseY & self::BLOCKHASH_Y_MASK) - self::BLOCKHASH_Y_OFFSET;
		$z = (($baseZ & self::BLOCKHASH_XZ_MASK) | $extraZ) << self::BLOCKHASH_XZ_SIGN_SHIFT >> self::BLOCKHASH_XZ_SIGN_SHIFT;
	}

	/**
	 * @phpstan-param ChunkPosHash $hash
	 */
	public static function getXZ(int $hash, ?int &$x, ?int &$z) : void{
		[$x, $z] = morton2d_decode($hash);
	}

	public static function getDifficultyFromString(string $str) : int{
		switch(strtolower(trim($str))){
			case "0":
			case "peaceful":
			case "p":
				return World::DIFFICULTY_PEACEFUL;

			case "1":
			case "easy":
			case "e":
				return World::DIFFICULTY_EASY;

			case "2":
			case "normal":
			case "n":
				return World::DIFFICULTY_NORMAL;

			case "3":
			case "hard":
			case "h":
				return World::DIFFICULTY_HARD;
		}

		return -1;
	}

	/**
	 * Init the default world data
	 */
	public function __construct(
		private Server $server,
		string $name, //TODO: this should be folderName (named arguments BC break)
		private WritableWorldProvider $provider,
		private AsyncPool $workerPool
	){
		$this->folderName = $name;
		$this->worldId = self::$worldIdCounter++;

		$this->displayName = $this->provider->getWorldData()->getName();
		$this->logger = new \PrefixedLogger($server->getLogger(), "World: $this->displayName");

		$this->minY = $this->provider->getWorldMinY();
		$this->maxY = $this->provider->getWorldMaxY();

		$this->server->getLogger()->info($this->server->getLanguage()->translate(KnownTranslationFactory::pocketmine_level_preparing($this->displayName)));
		$generator = GeneratorManager::getInstance()->getGenerator($this->provider->getWorldData()->getGenerator()) ??
			throw new AssumptionFailedError("WorldManager should already have checked that the generator exists");
		$generator->validateGeneratorOptions($this->provider->getWorldData()->getGeneratorOptions());
		$this->generator = $generator->getGeneratorClass();
		$this->chunkPopulationRequestQueue = new \SplQueue();
		$this->addOnUnloadCallback(function() : void{
			$this->logger->debug("Cancelling unfulfilled generation requests");

			foreach($this->chunkPopulationRequestMap as $chunkHash => $promise){
				$promise->reject();
				unset($this->chunkPopulationRequestMap[$chunkHash]);
			}
			if(count($this->chunkPopulationRequestMap) !== 0){
				//TODO: this might actually get hit because generation rejection callbacks might try to schedule new
				//requests, and we can't prevent that right now because there's no way to detect "unloading" state
				throw new AssumptionFailedError("New generation requests scheduled during unload");
			}
		});

		$this->scheduledBlockUpdateQueue = new ReversePriorityQueue();
		$this->scheduledBlockUpdateQueue->setExtractFlags(\SplPriorityQueue::EXTR_BOTH);

		$this->neighbourBlockUpdateQueue = new \SplQueue();

		$this->time = $this->provider->getWorldData()->getTime();

		$cfg = $this->server->getConfigGroup();
		$this->chunkTickRadius = min($this->server->getViewDistance(), max(1, $cfg->getPropertyInt("chunk-ticking.tick-radius", 4)));
		$this->chunksPerTick = $cfg->getPropertyInt("chunk-ticking.per-tick", 40);
		$this->tickedBlocksPerSubchunkPerTick = $cfg->getPropertyInt("chunk-ticking.blocks-per-subchunk-per-tick", self::DEFAULT_TICKED_BLOCKS_PER_SUBCHUNK_PER_TICK);
		$this->maxConcurrentChunkPopulationTasks = $cfg->getPropertyInt("chunk-generation.population-queue-size", 2);

		$this->initRandomTickBlocksFromConfig($cfg);

		$this->timings = new WorldTimings($this);

		$this->workerPool->addWorkerStartHook($workerStartHook = function(int $workerId) : void{
			if(array_key_exists($workerId, $this->generatorRegisteredWorkers)){
				$this->logger->debug("Worker $workerId with previously registered generator restarted, flagging as unregistered");
				unset($this->generatorRegisteredWorkers[$workerId]);
			}
		});
		$workerPool = $this->workerPool;
		$this->addOnUnloadCallback(static function() use ($workerPool, $workerStartHook) : void{
			$workerPool->removeWorkerStartHook($workerStartHook);
		});
	}

	private function initRandomTickBlocksFromConfig(ServerConfigGroup $cfg) : void{
		$dontTickBlocks = [];
		$parser = StringToItemParser::getInstance();
		foreach($cfg->getProperty("chunk-ticking.disable-block-ticking", []) as $name){
			$name = (string) $name;
			$item = $parser->parse($name);
			if($item !== null){
				$block = $item->getBlock();
			}elseif(preg_match("/^-?\d+$/", $name) === 1){
				$block = BlockFactory::getInstance()->get((int) $name, 0);
			}else{
				//TODO: we probably ought to log an error here
				continue;
			}

			if($block->getId() !== BlockLegacyIds::AIR){
				$dontTickBlocks[$block->getTypeId()] = $name;
			}
		}

		foreach(BlockFactory::getInstance()->getAllKnownStates() as $state){
			$dontTickName = $dontTickBlocks[$state->getTypeId()] ?? null;
			if($dontTickName === null && $state->ticksRandomly()){
				$this->randomTickBlocks[$state->getFullId()] = true;
			}
		}
	}

	public function getTickRateTime() : float{
		return $this->tickRateTime;
	}

	public function registerGeneratorToWorker(int $worker) : void{
		$this->logger->debug("Registering generator on worker $worker");
		$this->workerPool->submitTaskToWorker(new GeneratorRegisterTask($this, $this->generator, $this->provider->getWorldData()->getGeneratorOptions()), $worker);
		$this->generatorRegisteredWorkers[$worker] = true;
	}

	public function unregisterGenerator() : void{
		foreach($this->workerPool->getRunningWorkers() as $i){
			if(isset($this->generatorRegisteredWorkers[$i])){
				$this->workerPool->submitTaskToWorker(new GeneratorUnregisterTask($this), $i);
			}
		}
		$this->generatorRegisteredWorkers = [];
	}

	public function getServer() : Server{
		return $this->server;
	}

	public function getLogger() : \Logger{
		return $this->logger;
	}

	final public function getProvider() : WritableWorldProvider{
		return $this->provider;
	}

	/**
	 * Returns the unique world identifier
	 */
	final public function getId() : int{
		return $this->worldId;
	}

	public function isLoaded() : bool{
		return !$this->unloaded;
	}

	/**
	 * @internal
	 */
	public function onUnload() : void{
		if($this->unloaded){
			throw new \LogicException("Tried to close a world which is already closed");
		}

		foreach($this->unloadCallbacks as $callback){
			$callback();
		}
		$this->unloadCallbacks = [];

		foreach($this->chunks as $chunkHash => $chunk){
			self::getXZ($chunkHash, $chunkX, $chunkZ);
			$this->unloadChunk($chunkX, $chunkZ, false);
		}
		foreach($this->entitiesByChunk as $chunkHash => $entities){
			self::getXZ($chunkHash, $chunkX, $chunkZ);

			$leakedEntities = 0;
			foreach($entities as $entity){
				if(!$entity->isFlaggedForDespawn()){
					$leakedEntities++;
				}
				$entity->close();
			}
			if($leakedEntities !== 0){
				$this->logger->warning("$leakedEntities leaked entities found in ungenerated chunk $chunkX $chunkZ during unload, they won't be saved!");
			}
		}

		$this->save();

		$this->unregisterGenerator();

		$this->provider->close();
		$this->blockCache = [];

		$this->unloaded = true;
	}

	/** @phpstan-param \Closure() : void $callback */
	public function addOnUnloadCallback(\Closure $callback) : void{
		$this->unloadCallbacks[spl_object_id($callback)] = $callback;
	}

	/** @phpstan-param \Closure() : void $callback */
	public function removeOnUnloadCallback(\Closure $callback) : void{
		unset($this->unloadCallbacks[spl_object_id($callback)]);
	}

	/**
	 * Returns a list of players who are in the given filter and also using the chunk containing the target position.
	 * Used for broadcasting sounds and particles with specific targets.
	 *
	 * @param Player[]             $allowed
	 * @phpstan-param list<Player> $allowed
	 *
	 * @return array<int, Player>
	 */
	private function filterViewersForPosition(Vector3 $pos, array $allowed) : array{
		$candidates = $this->getViewersForPosition($pos);
		$filtered = [];
		foreach($allowed as $player){
			$k = spl_object_id($player);
			if(isset($candidates[$k])){
				$filtered[$k] = $candidates[$k];
			}
		}

		return $filtered;
	}

	/**
	 * @param Player[]|null $players
	 */
	public function addSound(Vector3 $pos, Sound $sound, ?array $players = null) : void{
		if($sound instanceof MappingSound){
			if($players === null){
				$chunkX = $pos->getFloorX() >> 4;
				$chunkZ = $pos->getFloorZ() >> 4;

				$players = $this->getChunkPlayers($chunkX, $chunkZ);
			}

			foreach(RuntimeBlockMapping::sortByProtocol($players) as $mappingProtocol => $pl){
				$sound->setMappingProtocol($mappingProtocol);

				$pk = $sound->encode($pos);

				if(count($pk) > 0){
					$this->server->broadcastPackets($pl, $pk);
				}
			}
		}else{
			$pk = $sound->encode($pos);

			if(count($pk) > 0){
				if($players === null){
					foreach($pk as $e){
						$this->broadcastPacketToViewers($pos, $e);
					}
				}else{
					$this->server->broadcastPackets($players, $pk);
				}
<<<<<<< HEAD
=======
			}else{
				$this->server->broadcastPackets($this->filterViewersForPosition($pos, $players), $pk);
>>>>>>> a9361b3f
			}
		}
	}

	/**
	 * @param Player[]|null $players
	 */
	public function addParticle(Vector3 $pos, Particle $particle, ?array $players = null) : void{
		if($particle instanceof MappingParticle){
			if($players === null){
				$chunkX = $pos->getFloorX() >> 4;
				$chunkZ = $pos->getFloorZ() >> 4;

				$players = $this->getChunkPlayers($chunkX, $chunkZ);
			}

			foreach(RuntimeBlockMapping::sortByProtocol($players) as $mappingProtocol => $pl){
				$particle->setMappingProtocol($mappingProtocol);

				$pk = $particle->encode($pos);

				if(count($pk) > 0){
					$this->server->broadcastPackets($pl, $pk);
				}
			}
		}elseif($particle instanceof ProtocolParticle){
			if($players === null){
				$chunkX = $pos->getFloorX() >> 4;
				$chunkZ = $pos->getFloorZ() >> 4;

				$players = $this->getChunkPlayers($chunkX, $chunkZ);
			}

			foreach(ProtocolParticle::sortByProtocol($players) as $particleProtocol => $pl){
				$particle->setParticleProtocol($particleProtocol);

				$pk = $particle->encode($pos);

				if(count($pk) > 0){
					$this->server->broadcastPackets($pl, $pk);
				}
			}
		}else{
			$pk = $particle->encode($pos);

			if(count($pk) > 0){
				if($players === null){
					foreach($pk as $e){
						$this->broadcastPacketToViewers($pos, $e);
					}
				}else{
					$this->server->broadcastPackets($players, $pk);
				}
<<<<<<< HEAD
=======
			}else{
				$this->server->broadcastPackets($this->filterViewersForPosition($pos, $players), $pk);
>>>>>>> a9361b3f
			}
		}
	}

	public function getAutoSave() : bool{
		return $this->autoSave;
	}

	public function setAutoSave(bool $value) : void{
		$this->autoSave = $value;
	}

	/**
	 * @deprecated WARNING: This function has a misleading name. Contrary to what the name might imply, this function
	 * DOES NOT return players who are IN a chunk, rather, it returns players who can SEE the chunk.
	 *
	 * Returns a list of players who have the target chunk within their view distance.
	 *
	 * @return Player[] spl_object_id => Player
	 * @phpstan-return array<int, Player>
	 */
	public function getChunkPlayers(int $chunkX, int $chunkZ) : array{
		return $this->playerChunkListeners[World::chunkHash($chunkX, $chunkZ)] ?? [];
	}

	/**
	 * Gets the chunk loaders being used in a specific chunk
	 *
	 * @return ChunkLoader[]
	 * @phpstan-return array<int, ChunkLoader>
	 */
	public function getChunkLoaders(int $chunkX, int $chunkZ) : array{
		return $this->chunkLoaders[World::chunkHash($chunkX, $chunkZ)] ?? [];
	}

	/**
	 * Returns an array of players who have the target position within their view distance.
	 *
	 * @return Player[] spl_object_id => Player
	 * @phpstan-return array<int, Player>
	 */
	public function getViewersForPosition(Vector3 $pos) : array{
		return $this->getChunkPlayers($pos->getFloorX() >> Chunk::COORD_BIT_SIZE, $pos->getFloorZ() >> Chunk::COORD_BIT_SIZE);
	}

	/**
	 * Broadcasts a packet to every player who has the target position within their view distance.
	 */
	public function broadcastPacketToViewers(Vector3 $pos, ClientboundPacket $packet) : void{
		$this->broadcastPacketToPlayersUsingChunk($pos->getFloorX() >> Chunk::COORD_BIT_SIZE, $pos->getFloorZ() >> Chunk::COORD_BIT_SIZE, $packet);
	}

	private function broadcastPacketToPlayersUsingChunk(int $chunkX, int $chunkZ, ClientboundPacket $packet) : void{
		if(!isset($this->packetBuffersByChunk[$index = World::chunkHash($chunkX, $chunkZ)])){
			$this->packetBuffersByChunk[$index] = [$packet];
		}else{
			$this->packetBuffersByChunk[$index][] = $packet;
		}
	}

	public function registerChunkLoader(ChunkLoader $loader, int $chunkX, int $chunkZ, bool $autoLoad = true) : void{
		$loaderId = spl_object_id($loader);

		if(!isset($this->chunkLoaders[$chunkHash = World::chunkHash($chunkX, $chunkZ)])){
			$this->chunkLoaders[$chunkHash] = [];
		}elseif(isset($this->chunkLoaders[$chunkHash][$loaderId])){
			return;
		}

		$this->chunkLoaders[$chunkHash][$loaderId] = $loader;

		if($loader instanceof TickingChunkLoader){
			if(!isset($this->tickingLoaders[$loaderId])){
				$this->tickingLoaderCounter[$loaderId] = 1;
				$this->tickingLoaders[$loaderId] = $loader;
			}else{
				++$this->tickingLoaderCounter[$loaderId];
			}
		}

		$this->cancelUnloadChunkRequest($chunkX, $chunkZ);

		if($autoLoad){
			$this->loadChunk($chunkX, $chunkZ);
		}
	}

	public function unregisterChunkLoader(ChunkLoader $loader, int $chunkX, int $chunkZ) : void{
		$chunkHash = World::chunkHash($chunkX, $chunkZ);
		$loaderId = spl_object_id($loader);
		if(isset($this->chunkLoaders[$chunkHash][$loaderId])){
			unset($this->chunkLoaders[$chunkHash][$loaderId]);
			if(count($this->chunkLoaders[$chunkHash]) === 0){
				unset($this->chunkLoaders[$chunkHash]);
				$this->unloadChunkRequest($chunkX, $chunkZ, true);
				if(isset($this->chunkPopulationRequestMap[$chunkHash]) && !isset($this->activeChunkPopulationTasks[$chunkHash])){
					$this->chunkPopulationRequestMap[$chunkHash]->reject();
					unset($this->chunkPopulationRequestMap[$chunkHash]);
				}
			}

			if(isset($this->tickingLoaderCounter[$loaderId]) && --$this->tickingLoaderCounter[$loaderId] === 0){
				unset($this->tickingLoaderCounter[$loaderId]);
				unset($this->tickingLoaders[$loaderId]);
			}
		}
	}

	/**
	 * Registers a listener to receive events on a chunk.
	 */
	public function registerChunkListener(ChunkListener $listener, int $chunkX, int $chunkZ) : void{
		$hash = World::chunkHash($chunkX, $chunkZ);
		if(isset($this->chunkListeners[$hash])){
			$this->chunkListeners[$hash][spl_object_id($listener)] = $listener;
		}else{
			$this->chunkListeners[$hash] = [spl_object_id($listener) => $listener];
		}
		if($listener instanceof Player){
			$this->playerChunkListeners[$hash][spl_object_id($listener)] = $listener;
		}
	}

	/**
	 * Unregisters a chunk listener previously registered.
	 *
	 * @see World::registerChunkListener()
	 */
	public function unregisterChunkListener(ChunkListener $listener, int $chunkX, int $chunkZ) : void{
		$hash = World::chunkHash($chunkX, $chunkZ);
		if(isset($this->chunkListeners[$hash])){
			unset($this->chunkListeners[$hash][spl_object_id($listener)]);
			unset($this->playerChunkListeners[$hash][spl_object_id($listener)]);
			if(count($this->chunkListeners[$hash]) === 0){
				unset($this->chunkListeners[$hash]);
				unset($this->playerChunkListeners[$hash]);
			}
		}
	}

	/**
	 * Unregisters a chunk listener from all chunks it is listening on in this World.
	 */
	public function unregisterChunkListenerFromAll(ChunkListener $listener) : void{
		foreach($this->chunkListeners as $hash => $listeners){
			World::getXZ($hash, $chunkX, $chunkZ);
			$this->unregisterChunkListener($listener, $chunkX, $chunkZ);
		}
	}

	/**
	 * Returns all the listeners attached to this chunk.
	 *
	 * @return ChunkListener[]
	 * @phpstan-return array<int, ChunkListener>
	 */
	public function getChunkListeners(int $chunkX, int $chunkZ) : array{
		return $this->chunkListeners[World::chunkHash($chunkX, $chunkZ)] ?? [];
	}

	/**
	 * @internal
	 */
	public function sendTime(Player ...$targets) : void{
		if(count($targets) === 0){
			$targets = $this->players;
		}
		foreach($targets as $player){
			$player->getNetworkSession()->syncWorldTime($this->time);
		}
	}

	public function isDoingTick() : bool{
		return $this->doingTick;
	}

	/**
	 * @internal
	 */
	public function doTick(int $currentTick) : void{
		if($this->unloaded){
			throw new \LogicException("Attempted to tick a world which has been closed");
		}

		$this->timings->doTick->startTiming();
		$this->doingTick = true;
		try{
			$this->actuallyDoTick($currentTick);
		}finally{
			$this->doingTick = false;
			$this->timings->doTick->stopTiming();
		}
	}

	protected function actuallyDoTick(int $currentTick) : void{
		if(!$this->stopTime){
			//this simulates an overflow, as would happen in any language which doesn't do stupid things to var types
			if($this->time === PHP_INT_MAX){
				$this->time = PHP_INT_MIN;
			}else{
				$this->time++;
			}
		}

		$this->sunAnglePercentage = $this->computeSunAnglePercentage(); //Sun angle depends on the current time
		$this->skyLightReduction = $this->computeSkyLightReduction(); //Sky light reduction depends on the sun angle

		if(++$this->sendTimeTicker === 200){
			$this->sendTime();
			$this->sendTimeTicker = 0;
		}

		$this->unloadChunks();
		if(++$this->providerGarbageCollectionTicker >= 6000){
			$this->provider->doGarbageCollection();
			$this->providerGarbageCollectionTicker = 0;
		}

		//Do block updates
		$this->timings->scheduledBlockUpdates->startTiming();

		//Delayed updates
		while($this->scheduledBlockUpdateQueue->count() > 0 && $this->scheduledBlockUpdateQueue->current()["priority"] <= $currentTick){
			/** @var Vector3 $vec */
			$vec = $this->scheduledBlockUpdateQueue->extract()["data"];
			unset($this->scheduledBlockUpdateQueueIndex[World::blockHash($vec->x, $vec->y, $vec->z)]);
			if(!$this->isInLoadedTerrain($vec)){
				continue;
			}
			$block = $this->getBlock($vec);
			$block->onScheduledUpdate();
		}

		//Normal updates
		while($this->neighbourBlockUpdateQueue->count() > 0){
			$index = $this->neighbourBlockUpdateQueue->dequeue();
			unset($this->neighbourBlockUpdateQueueIndex[$index]);
			World::getBlockXYZ($index, $x, $y, $z);
			if(!$this->isChunkLoaded($x >> Chunk::COORD_BIT_SIZE, $z >> Chunk::COORD_BIT_SIZE)){
				continue;
			}

			$block = $this->getBlockAt($x, $y, $z);
			$block->readStateFromWorld(); //for blocks like fences, force recalculation of connected AABBs

			$ev = new BlockUpdateEvent($block);
			$ev->call();
			if(!$ev->isCancelled()){
				foreach($this->getNearbyEntities(AxisAlignedBB::one()->offset($x, $y, $z)) as $entity){
					$entity->onNearbyBlockChange();
				}
				$block->onNearbyBlockChange();
			}
		}

		$this->timings->scheduledBlockUpdates->stopTiming();

		$this->timings->entityTick->startTiming();
		//Update entities that need update
		Timings::$tickEntity->startTiming();
		foreach($this->updateEntities as $id => $entity){
			if($entity->isClosed() || $entity->isFlaggedForDespawn() || !$entity->onUpdate($currentTick)){
				unset($this->updateEntities[$id]);
			}
			if($entity->isFlaggedForDespawn()){
				$entity->close();
			}
		}
		Timings::$tickEntity->stopTiming();
		$this->timings->entityTick->stopTiming();

		$this->timings->randomChunkUpdates->startTiming();
		$this->tickChunks();
		$this->timings->randomChunkUpdates->stopTiming();

		$this->executeQueuedLightUpdates();

		if(count($this->changedBlocks) > 0){
			if(count($this->players) > 0){
				foreach($this->changedBlocks as $index => $blocks){
					if(count($blocks) === 0){ //blocks can be set normally and then later re-set with direct send
						continue;
					}
					World::getXZ($index, $chunkX, $chunkZ);
					if(count($blocks) > 512){
						$chunk = $this->getChunk($chunkX, $chunkZ);
						foreach($this->getChunkPlayers($chunkX, $chunkZ) as $p){
							$p->onChunkChanged($chunkX, $chunkZ, $chunk);
						}
					}else{
						foreach(RuntimeBlockMapping::sortByProtocol($this->getChunkPlayers($chunkX, $chunkZ)) as $mappingProtocol => $players){
							$this->server->broadcastPackets($players, $this->createBlockUpdatePackets($mappingProtocol, $blocks));
						}
					}
				}
			}

			$this->changedBlocks = [];

		}

		if($this->sleepTicks > 0 && --$this->sleepTicks <= 0){
			$this->checkSleep();
		}

		foreach($this->packetBuffersByChunk as $index => $entries){
			World::getXZ($index, $chunkX, $chunkZ);
			$chunkPlayers = $this->getChunkPlayers($chunkX, $chunkZ);
			if(count($chunkPlayers) > 0){
				$this->server->broadcastPackets($chunkPlayers, $entries);
			}
		}

		$this->packetBuffersByChunk = [];
	}

	public function checkSleep() : void{
		if(count($this->players) === 0){
			return;
		}

		$resetTime = true;
		foreach($this->getPlayers() as $p){
			if(!$p->isSleeping()){
				$resetTime = false;
				break;
			}
		}

		if($resetTime){
			$time = $this->getTimeOfDay();

			if($time >= World::TIME_NIGHT && $time < World::TIME_SUNRISE){
				$this->setTime($this->getTime() + World::TIME_FULL - $time);

				foreach($this->getPlayers() as $p){
					$p->stopSleep();
				}
			}
		}
	}

	public function setSleepTicks(int $ticks) : void{
		$this->sleepTicks = $ticks;
	}

	/**
	 * @param Vector3[] $blocks
	 * @phpstan-param list<Vector3> $blocks
	 *
	 * @return ClientboundPacket[]
	 * @phpstan-return list<ClientboundPacket>
	 */
	public function createBlockUpdatePackets(int $mappingProtocol, array $blocks) : array{
		$packets = [];

		$blockMapping = RuntimeBlockMapping::getInstance();

		foreach($blocks as $b){
			if(!($b instanceof Vector3)){
				throw new \TypeError("Expected Vector3 in blocks array, got " . (is_object($b) ? get_class($b) : gettype($b)));
			}

			$fullBlock = $this->getBlockAt($b->x, $b->y, $b->z);
			$blockPosition = BlockPosition::fromVector3($b);
			$packets[] = UpdateBlockPacket::create(
				$blockPosition,
				$blockMapping->toRuntimeId($fullBlock->getFullId(), $mappingProtocol),
				UpdateBlockPacket::FLAG_NETWORK,
				UpdateBlockPacket::DATA_LAYER_NORMAL
			);

			$tile = $this->getTileAt($b->x, $b->y, $b->z);
			if($tile instanceof Spawnable){
				$packets[] = BlockActorDataPacket::create($blockPosition, $tile->getSerializedSpawnCompound());
			}
		}

		return $packets;
	}

	public function clearCache(bool $force = false) : void{
		if($force){
			$this->blockCache = [];
		}else{
			$count = 0;
			foreach($this->blockCache as $list){
				$count += count($list);
				if($count > 2048){
					$this->blockCache = [];
					break;
				}
			}
		}
	}

	/**
	 * @return true[] fullID => dummy
	 * @phpstan-return array<int, true>
	 */
	public function getRandomTickedBlocks() : array{
		return $this->randomTickBlocks;
	}

	public function addRandomTickedBlock(Block $block) : void{
		if($block instanceof UnknownBlock){
			throw new \InvalidArgumentException("Cannot do random-tick on unknown block");
		}
		$this->randomTickBlocks[$block->getFullId()] = true;
	}

	public function removeRandomTickedBlock(Block $block) : void{
		unset($this->randomTickBlocks[$block->getFullId()]);
	}

	private function tickChunks() : void{
		if($this->chunksPerTick <= 0 || count($this->tickingLoaders) === 0){
			return;
		}

		$this->timings->randomChunkUpdatesChunkSelection->startTiming();

		/** @var bool[] $chunkTickList chunkhash => dummy */
		$chunkTickList = [];

		$chunksPerLoader = min(200, max(1, (int) ((($this->chunksPerTick - count($this->tickingLoaders)) / count($this->tickingLoaders)) + 0.5)));
		$randRange = 3 + $chunksPerLoader / 30;
		$randRange = (int) ($randRange > $this->chunkTickRadius ? $this->chunkTickRadius : $randRange);

		foreach($this->tickingLoaders as $loader){
			$chunkX = (int) floor($loader->getX()) >> Chunk::COORD_BIT_SIZE;
			$chunkZ = (int) floor($loader->getZ()) >> Chunk::COORD_BIT_SIZE;

			for($chunk = 0; $chunk < $chunksPerLoader; ++$chunk){
				$dx = mt_rand(-$randRange, $randRange);
				$dz = mt_rand(-$randRange, $randRange);
				$hash = World::chunkHash($dx + $chunkX, $dz + $chunkZ);
				if(!isset($chunkTickList[$hash]) && isset($this->chunks[$hash]) && $this->isChunkTickable($dx + $chunkX, $dz + $chunkZ)){
					$chunkTickList[$hash] = true;
				}
			}
		}

		$this->timings->randomChunkUpdatesChunkSelection->stopTiming();

		foreach($chunkTickList as $index => $_){
			World::getXZ($index, $chunkX, $chunkZ);

			$this->tickChunk($chunkX, $chunkZ);
		}
	}

	private function isChunkTickable(int $chunkX, int $chunkZ) : bool{
		for($cx = -1; $cx <= 1; ++$cx){
			for($cz = -1; $cz <= 1; ++$cz){
				if($this->isChunkLocked($chunkX + $cx, $chunkZ + $cz)){
					return false;
				}
				$adjacentChunk = $this->getChunk($chunkX + $cx, $chunkZ + $cz);
				if($adjacentChunk === null || !$adjacentChunk->isPopulated()){
					return false;
				}
				$lightPopulatedState = $adjacentChunk->isLightPopulated();
				if($lightPopulatedState !== true){
					if($lightPopulatedState === false){
						$this->orderLightPopulation($chunkX + $cx, $chunkZ + $cz);
					}
					return false;
				}
			}
		}

		return true;
	}

	private function orderLightPopulation(int $chunkX, int $chunkZ) : void{
		$chunkHash = World::chunkHash($chunkX, $chunkZ);
		$lightPopulatedState = $this->chunks[$chunkHash]->isLightPopulated();
		if($lightPopulatedState === false){
			$this->chunks[$chunkHash]->setLightPopulated(null);

			$this->workerPool->submitTask(new LightPopulationTask(
				$this->chunks[$chunkHash],
				function(array $blockLight, array $skyLight, array $heightMap) use ($chunkX, $chunkZ) : void{
					/**
					 * TODO: phpstan can't infer these types yet :(
					 * @phpstan-var array<int, LightArray> $blockLight
					 * @phpstan-var array<int, LightArray> $skyLight
					 * @phpstan-var array<int, int>        $heightMap
					 */
					if($this->unloaded || ($chunk = $this->getChunk($chunkX, $chunkZ)) === null || $chunk->isLightPopulated() === true){
						return;
					}
					//TODO: calculated light information might not be valid if the terrain changed during light calculation

					$chunk->setHeightMapArray($heightMap);
					foreach($blockLight as $y => $lightArray){
						$chunk->getSubChunk($y)->setBlockLightArray($lightArray);
					}
					foreach($skyLight as $y => $lightArray){
						$chunk->getSubChunk($y)->setBlockSkyLightArray($lightArray);
					}
					$chunk->setLightPopulated(true);
				}
			));
		}
	}

	private function tickChunk(int $chunkX, int $chunkZ) : void{
		$chunk = $this->getChunk($chunkX, $chunkZ);
		if($chunk === null){
			throw new \InvalidArgumentException("Chunk is not loaded");
		}
		foreach($this->getChunkEntities($chunkX, $chunkZ) as $entity){
			$entity->onRandomUpdate();
		}

		$blockFactory = BlockFactory::getInstance();
		foreach($chunk->getSubChunks() as $Y => $subChunk){
			if(!$subChunk->isEmptyFast()){
				$k = 0;
				for($i = 0; $i < $this->tickedBlocksPerSubchunkPerTick; ++$i){
					if(($i % 5) === 0){
						//60 bits will be used by 5 blocks (12 bits each)
						$k = mt_rand(0, (1 << 60) - 1);
					}
					$x = $k & SubChunk::COORD_MASK;
					$y = ($k >> SubChunk::COORD_BIT_SIZE) & SubChunk::COORD_MASK;
					$z = ($k >> (SubChunk::COORD_BIT_SIZE * 2)) & SubChunk::COORD_MASK;
					$k >>= (SubChunk::COORD_BIT_SIZE * 3);

					$state = $subChunk->getFullBlock($x, $y, $z);

					if(isset($this->randomTickBlocks[$state])){
						$block = $blockFactory->fromFullBlock($state);
						$block->position($this, $chunkX * Chunk::EDGE_LENGTH + $x, ($Y << SubChunk::COORD_BIT_SIZE) + $y, $chunkZ * Chunk::EDGE_LENGTH + $z);
						$block->onRandomTick();
					}
				}
			}
		}
	}

	/**
	 * @return mixed[]
	 */
	public function __debugInfo() : array{
		return [];
	}

	public function save(bool $force = false) : bool{

		if(!$this->getAutoSave() && !$force){
			return false;
		}

		(new WorldSaveEvent($this))->call();

		$this->provider->getWorldData()->setTime($this->time);
		$this->saveChunks();
		$this->provider->getWorldData()->save();

		return true;
	}

	public function saveChunks() : void{
		$this->timings->syncChunkSave->startTiming();
		try{
			foreach($this->chunks as $chunkHash => $chunk){
				self::getXZ($chunkHash, $chunkX, $chunkZ);
				$this->provider->saveChunk($chunkX, $chunkZ, new ChunkData(
					$chunk,
					array_map(fn(Entity $e) => $e->saveNBT(), array_filter($this->getChunkEntities($chunkX, $chunkZ), fn(Entity $e) => $e->canSaveWithChunk())),
					array_map(fn(Tile $t) => $t->saveNBT(), $chunk->getTiles()),
				));
				$chunk->clearTerrainDirtyFlags();
			}
		}finally{
			$this->timings->syncChunkSave->stopTiming();
		}
	}

	/**
	 * Schedules a block update to be executed after the specified number of ticks.
	 * Blocks will be updated with the scheduled update type.
	 */
	public function scheduleDelayedBlockUpdate(Vector3 $pos, int $delay) : void{
		if(
			!$this->isInWorld($pos->x, $pos->y, $pos->z) ||
			(isset($this->scheduledBlockUpdateQueueIndex[$index = World::blockHash($pos->x, $pos->y, $pos->z)]) && $this->scheduledBlockUpdateQueueIndex[$index] <= $delay)
		){
			return;
		}
		$this->scheduledBlockUpdateQueueIndex[$index] = $delay;
		$this->scheduledBlockUpdateQueue->insert(new Vector3((int) $pos->x, (int) $pos->y, (int) $pos->z), $delay + $this->server->getTick());
	}

	private function tryAddToNeighbourUpdateQueue(Vector3 $pos) : void{
		if($this->isInWorld($pos->x, $pos->y, $pos->z)){
			$hash = World::blockHash($pos->x, $pos->y, $pos->z);
			if(!isset($this->neighbourBlockUpdateQueueIndex[$hash])){
				$this->neighbourBlockUpdateQueue->enqueue($hash);
				$this->neighbourBlockUpdateQueueIndex[$hash] = true;
			}
		}
	}

	/**
	 * Notify the blocks at and around the position that the block at the position may have changed.
	 * This will cause onNeighbourBlockUpdate() to be called for these blocks.
	 */
	public function notifyNeighbourBlockUpdate(Vector3 $pos) : void{
		$this->tryAddToNeighbourUpdateQueue($pos);
		foreach($pos->sides() as $side){
			$this->tryAddToNeighbourUpdateQueue($side);
		}
	}

	/**
	 * @return Block[]
	 * @phpstan-return list<Block>
	 */
	public function getCollisionBlocks(AxisAlignedBB $bb, bool $targetFirst = false) : array{
		$minX = (int) floor($bb->minX - 1);
		$minY = (int) floor($bb->minY - 1);
		$minZ = (int) floor($bb->minZ - 1);
		$maxX = (int) floor($bb->maxX + 1);
		$maxY = (int) floor($bb->maxY + 1);
		$maxZ = (int) floor($bb->maxZ + 1);

		$collides = [];

		if($targetFirst){
			for($z = $minZ; $z <= $maxZ; ++$z){
				for($x = $minX; $x <= $maxX; ++$x){
					for($y = $minY; $y <= $maxY; ++$y){
						$block = $this->getBlockAt($x, $y, $z);
						if($block->collidesWithBB($bb)){
							return [$block];
						}
					}
				}
			}
		}else{
			for($z = $minZ; $z <= $maxZ; ++$z){
				for($x = $minX; $x <= $maxX; ++$x){
					for($y = $minY; $y <= $maxY; ++$y){
						$block = $this->getBlockAt($x, $y, $z);
						if($block->collidesWithBB($bb)){
							$collides[] = $block;
						}
					}
				}
			}
		}

		return $collides;
	}

	/**
	 * @return AxisAlignedBB[]
	 * @phpstan-return list<AxisAlignedBB>
	 */
	public function getCollisionBoxes(Entity $entity, AxisAlignedBB $bb, bool $entities = true) : array{
		$minX = (int) floor($bb->minX - 1);
		$minY = (int) floor($bb->minY - 1);
		$minZ = (int) floor($bb->minZ - 1);
		$maxX = (int) floor($bb->maxX + 1);
		$maxY = (int) floor($bb->maxY + 1);
		$maxZ = (int) floor($bb->maxZ + 1);

		$collides = [];

		for($z = $minZ; $z <= $maxZ; ++$z){
			for($x = $minX; $x <= $maxX; ++$x){
				for($y = $minY; $y <= $maxY; ++$y){
					$block = $this->getBlockAt($x, $y, $z);
					foreach($block->getCollisionBoxes() as $blockBB){
						if($blockBB->intersectsWith($bb)){
							$collides[] = $blockBB;
						}
					}
				}
			}
		}

		if($entities){
			foreach($this->getCollidingEntities($bb->expandedCopy(0.25, 0.25, 0.25), $entity) as $ent){
				$collides[] = clone $ent->boundingBox;
			}
		}

		return $collides;
	}

	/**
	 * Computes the percentage of a circle away from noon the sun is currently at. This can be multiplied by 2 * M_PI to
	 * get an angle in radians, or by 360 to get an angle in degrees.
	 */
	public function computeSunAnglePercentage() : float{
		$timeProgress = ($this->time % self::TIME_FULL) / self::TIME_FULL;

		//0.0 needs to be high noon, not dusk
		$sunProgress = $timeProgress + ($timeProgress < 0.25 ? 0.75 : -0.25);

		//Offset the sun progress to be above the horizon longer at dusk and dawn
		//this is roughly an inverted sine curve, which pushes the sun progress back at dusk and forwards at dawn
		$diff = (((1 - ((cos($sunProgress * M_PI) + 1) / 2)) - $sunProgress) / 3);

		return $sunProgress + $diff;
	}

	/**
	 * Returns the percentage of a circle away from noon the sun is currently at.
	 */
	public function getSunAnglePercentage() : float{
		return $this->sunAnglePercentage;
	}

	/**
	 * Returns the current sun angle in radians.
	 */
	public function getSunAngleRadians() : float{
		return $this->sunAnglePercentage * 2 * M_PI;
	}

	/**
	 * Returns the current sun angle in degrees.
	 */
	public function getSunAngleDegrees() : float{
		return $this->sunAnglePercentage * 360.0;
	}

	/**
	 * Computes how many points of sky light is subtracted based on the current time. Used to offset raw chunk sky light
	 * to get a real light value.
	 */
	public function computeSkyLightReduction() : int{
		$percentage = max(0, min(1, -(cos($this->getSunAngleRadians()) * 2 - 0.5)));

		//TODO: check rain and thunder level

		return (int) ($percentage * 11);
	}

	/**
	 * Returns how many points of sky light is subtracted based on the current time.
	 */
	public function getSkyLightReduction() : int{
		return $this->skyLightReduction;
	}

	/**
	 * Returns the highest available level of any type of light at the given coordinates, adjusted for the current
	 * weather and time of day.
	 */
	public function getFullLight(Vector3 $pos) : int{
		return $this->getFullLightAt($pos->x, $pos->y, $pos->z);
	}

	/**
	 * Returns the highest available level of any type of light at the given coordinates, adjusted for the current
	 * weather and time of day.
	 */
	public function getFullLightAt(int $x, int $y, int $z) : int{
		$skyLight = $this->getRealBlockSkyLightAt($x, $y, $z);
		if($skyLight < 15){
			return max($skyLight, $this->getBlockLightAt($x, $y, $z));
		}else{
			return $skyLight;
		}
	}

	/**
	 * Returns the highest available level of any type of light at, or adjacent to, the given coordinates, adjusted for
	 * the current weather and time of day.
	 */
	public function getHighestAdjacentFullLightAt(int $x, int $y, int $z) : int{
		return $this->getHighestAdjacentLight($x, $y, $z, \Closure::fromCallable([$this, 'getFullLightAt']));
	}

	/**
	 * Returns the highest potential level of sky light at the target coordinates, regardless of the time of day or
	 * weather conditions.
	 * You usually don't want to use this for vanilla gameplay logic; prefer the real sky light instead.
	 * @see World::getRealBlockSkyLightAt()
	 *
	 * @return int 0-15
	 */
	public function getPotentialBlockSkyLightAt(int $x, int $y, int $z) : int{
		if(!$this->isInWorld($x, $y, $z)){
			return $y >= self::Y_MAX ? 15 : 0;
		}
		if(($chunk = $this->getChunk($x >> Chunk::COORD_BIT_SIZE, $z >> Chunk::COORD_BIT_SIZE)) !== null && $chunk->isLightPopulated() === true){
			return $chunk->getSubChunk($y >> Chunk::COORD_BIT_SIZE)->getBlockSkyLightArray()->get($x & SubChunk::COORD_MASK, $y & SubChunk::COORD_MASK, $z & SubChunk::COORD_MASK);
		}
		return 0; //TODO: this should probably throw instead (light not calculated yet)
	}

	/**
	 * Returns the sky light level at the specified coordinates, offset by the current time and weather.
	 *
	 * @return int 0-15
	 */
	public function getRealBlockSkyLightAt(int $x, int $y, int $z) : int{
		$light = $this->getPotentialBlockSkyLightAt($x, $y, $z) - $this->skyLightReduction;
		return $light < 0 ? 0 : $light;
	}

	/**
	 * Gets the raw block light level
	 *
	 * @return int 0-15
	 */
	public function getBlockLightAt(int $x, int $y, int $z) : int{
		if(!$this->isInWorld($x, $y, $z)){
			return 0;
		}
		if(($chunk = $this->getChunk($x >> Chunk::COORD_BIT_SIZE, $z >> Chunk::COORD_BIT_SIZE)) !== null && $chunk->isLightPopulated() === true){
			return $chunk->getSubChunk($y >> Chunk::COORD_BIT_SIZE)->getBlockLightArray()->get($x & SubChunk::COORD_MASK, $y & SubChunk::COORD_MASK, $z & SubChunk::COORD_MASK);
		}
		return 0; //TODO: this should probably throw instead (light not calculated yet)
	}

	public function updateAllLight(int $x, int $y, int $z) : void{
		if(($chunk = $this->getChunk($x >> Chunk::COORD_BIT_SIZE, $z >> Chunk::COORD_BIT_SIZE)) === null || $chunk->isLightPopulated() !== true){
			return;
		}

		$blockFactory = BlockFactory::getInstance();
		$this->timings->doBlockSkyLightUpdates->startTiming();
		if($this->skyLightUpdate === null){
			$this->skyLightUpdate = new SkyLightUpdate(new SubChunkExplorer($this), $blockFactory->lightFilter, $blockFactory->blocksDirectSkyLight);
		}
		$this->skyLightUpdate->recalculateNode($x, $y, $z);
		$this->timings->doBlockSkyLightUpdates->stopTiming();

		$this->timings->doBlockLightUpdates->startTiming();
		if($this->blockLightUpdate === null){
			$this->blockLightUpdate = new BlockLightUpdate(new SubChunkExplorer($this), $blockFactory->lightFilter, $blockFactory->light);
		}
		$this->blockLightUpdate->recalculateNode($x, $y, $z);
		$this->timings->doBlockLightUpdates->stopTiming();
	}

	/**
	 * @phpstan-param \Closure(int $x, int $y, int $z) : int $lightGetter
	 */
	private function getHighestAdjacentLight(int $x, int $y, int $z, \Closure $lightGetter) : int{
		$max = 0;
		foreach([
			[$x + 1, $y, $z],
			[$x - 1, $y, $z],
			[$x, $y + 1, $z],
			[$x, $y - 1, $z],
			[$x, $y, $z + 1],
			[$x, $y, $z - 1]
		] as [$x1, $y1, $z1]){
			if(
				!$this->isInWorld($x1, $y1, $z1) ||
				($chunk = $this->getChunk($x1 >> Chunk::COORD_BIT_SIZE, $z1 >> Chunk::COORD_BIT_SIZE)) === null ||
				$chunk->isLightPopulated() !== true
			){
				continue;
			}
			$max = max($max, $lightGetter($x1, $y1, $z1));
		}
		return $max;
	}

	/**
	 * Returns the highest potential level of sky light in the positions adjacent to the specified block coordinates.
	 */
	public function getHighestAdjacentPotentialBlockSkyLight(int $x, int $y, int $z) : int{
		return $this->getHighestAdjacentLight($x, $y, $z, \Closure::fromCallable([$this, 'getPotentialBlockSkyLightAt']));
	}

	/**
	 * Returns the highest block sky light available in the positions adjacent to the given coordinates, adjusted for
	 * the world's current time of day and weather conditions.
	 */
	public function getHighestAdjacentRealBlockSkyLight(int $x, int $y, int $z) : int{
		return $this->getHighestAdjacentPotentialBlockSkyLight($x, $y, $z) - $this->skyLightReduction;
	}

	/**
	 * Returns the highest block light level available in the positions adjacent to the specified block coordinates.
	 */
	public function getHighestAdjacentBlockLight(int $x, int $y, int $z) : int{
		return $this->getHighestAdjacentLight($x, $y, $z, \Closure::fromCallable([$this, 'getBlockLightAt']));
	}

	private function executeQueuedLightUpdates() : void{
		if($this->blockLightUpdate !== null){
			$this->timings->doBlockLightUpdates->startTiming();
			$this->blockLightUpdate->execute();
			$this->blockLightUpdate = null;
			$this->timings->doBlockLightUpdates->stopTiming();
		}

		if($this->skyLightUpdate !== null){
			$this->timings->doBlockSkyLightUpdates->startTiming();
			$this->skyLightUpdate->execute();
			$this->skyLightUpdate = null;
			$this->timings->doBlockSkyLightUpdates->stopTiming();
		}
	}

	public function isInWorld(int $x, int $y, int $z) : bool{
		return (
			$x <= Limits::INT32_MAX && $x >= Limits::INT32_MIN &&
			$y < $this->maxY && $y >= $this->minY &&
			$z <= Limits::INT32_MAX && $z >= Limits::INT32_MIN
		);
	}

	/**
	 * Gets the Block object at the Vector3 location. This method wraps around {@link getBlockAt}, converting the
	 * vector components to integers.
	 *
	 * Note: If you're using this for performance-sensitive code, and you're guaranteed to be supplying ints in the
	 * specified vector, consider using {@link getBlockAt} instead for better performance.
	 *
	 * @param bool    $cached Whether to use the block cache for getting the block (faster, but may be inaccurate)
	 * @param bool    $addToCache Whether to cache the block object created by this method call.
	 */
	public function getBlock(Vector3 $pos, bool $cached = true, bool $addToCache = true) : Block{
		return $this->getBlockAt((int) floor($pos->x), (int) floor($pos->y), (int) floor($pos->z), $cached, $addToCache);
	}

	/**
	 * Gets the Block object at the specified coordinates.
	 *
	 * Note for plugin developers: If you are using this method a lot (thousands of times for many positions for
	 * example), you may want to set addToCache to false to avoid using excessive amounts of memory.
	 *
	 * @param bool $cached Whether to use the block cache for getting the block (faster, but may be inaccurate)
	 * @param bool $addToCache Whether to cache the block object created by this method call.
	 */
	public function getBlockAt(int $x, int $y, int $z, bool $cached = true, bool $addToCache = true) : Block{
		$relativeBlockHash = null;
		$chunkHash = World::chunkHash($x >> Chunk::COORD_BIT_SIZE, $z >> Chunk::COORD_BIT_SIZE);

		if($this->isInWorld($x, $y, $z)){
			$relativeBlockHash = World::chunkBlockHash($x, $y, $z);

			if($cached && isset($this->blockCache[$chunkHash][$relativeBlockHash])){
				return $this->blockCache[$chunkHash][$relativeBlockHash];
			}

			$chunk = $this->chunks[$chunkHash] ?? null;
			if($chunk !== null){
				$block = BlockFactory::getInstance()->fromFullBlock($chunk->getFullBlock($x & Chunk::COORD_MASK, $y, $z & Chunk::COORD_MASK));
			}else{
				$addToCache = false;
				$block = VanillaBlocks::AIR();
			}
		}else{
			$block = VanillaBlocks::AIR();
		}

		$block->position($this, $x, $y, $z);

		if($this->inDynamicStateRecalculation){
			//this call was generated by a parent getBlock() call calculating dynamic stateinfo
			//don't calculate dynamic state and don't add to block cache (since it won't have dynamic state calculated).
			//this ensures that it's impossible for dynamic state properties to recursively depend on each other.
			$addToCache = false;
		}else{
			$this->inDynamicStateRecalculation = true;
			$block->readStateFromWorld();
			$this->inDynamicStateRecalculation = false;
		}

		if($addToCache && $relativeBlockHash !== null){
			$this->blockCache[$chunkHash][$relativeBlockHash] = $block;
		}

		return $block;
	}

	/**
	 * Sets the block at the given Vector3 coordinates.
	 *
	 * @throws \InvalidArgumentException if the position is out of the world bounds
	 */
	public function setBlock(Vector3 $pos, Block $block, bool $update = true) : void{
		$this->setBlockAt((int) floor($pos->x), (int) floor($pos->y), (int) floor($pos->z), $block, $update);
	}

	/**
	 * Sets the block at the given coordinates.
	 *
	 * If $update is true, it'll get the neighbour blocks (6 sides) and update them, and also update local lighting.
	 * If you are doing big changes, you might want to set this to false, then update manually.
	 *
	 * @throws \InvalidArgumentException if the position is out of the world bounds
	 */
	public function setBlockAt(int $x, int $y, int $z, Block $block, bool $update = true) : void{
		if(!$this->isInWorld($x, $y, $z)){
			throw new \InvalidArgumentException("Pos x=$x,y=$y,z=$z is outside of the world bounds");
		}
		$chunkX = $x >> Chunk::COORD_BIT_SIZE;
		$chunkZ = $z >> Chunk::COORD_BIT_SIZE;
		if($this->loadChunk($chunkX, $chunkZ) === null){ //current expected behaviour is to try to load the terrain synchronously
			throw new WorldException("Cannot set a block in un-generated terrain");
		}

		$this->timings->setBlock->startTiming();

		$this->unlockChunk($chunkX, $chunkZ, null);

		$block = clone $block;

		$block->position($this, $x, $y, $z);
		$block->writeStateToWorld();
		$pos = new Vector3($x, $y, $z);

		$chunkHash = World::chunkHash($chunkX, $chunkZ);
		$relativeBlockHash = World::chunkBlockHash($x, $y, $z);

		unset($this->blockCache[$chunkHash][$relativeBlockHash]);

		if(!isset($this->changedBlocks[$chunkHash])){
			$this->changedBlocks[$chunkHash] = [];
		}
		$this->changedBlocks[$chunkHash][$relativeBlockHash] = $pos;

		foreach($this->getChunkListeners($chunkX, $chunkZ) as $listener){
			$listener->onBlockChanged($pos);
		}

		if($update){
			$this->updateAllLight($x, $y, $z);
			$this->tryAddToNeighbourUpdateQueue($pos);
			foreach($pos->sides() as $side){
				$this->tryAddToNeighbourUpdateQueue($side);
			}
		}

		$this->timings->setBlock->stopTiming();
	}

	public function dropItem(Vector3 $source, Item $item, ?Vector3 $motion = null, int $delay = 10) : ?ItemEntity{
		if($item->isNull()){
			return null;
		}

		$itemEntity = new ItemEntity(Location::fromObject($source, $this, lcg_value() * 360, 0), $item);
		$itemEntity->setPickupDelay($delay);
		$itemEntity->setMotion($motion ?? new Vector3(lcg_value() * 0.2 - 0.1, 0.2, lcg_value() * 0.2 - 0.1));

		$ev = new ItemEntityDropEvent($itemEntity);
		$ev->call();

		if($ev->isCancelled()){
			$itemEntity->flagForDespawn();
			return null;
		}

		$itemEntity->spawnToAll();

		return $itemEntity;
	}

	/**
	 * Drops XP orbs into the world for the specified amount, splitting the amount into several orbs if necessary.
	 *
	 * @return ExperienceOrb[]
	 * @phpstan-return list<ExperienceOrb>
	 */
	public function dropExperience(Vector3 $pos, int $amount) : array{
		/** @var ExperienceOrb[] $orbs */
		$orbs = [];

		foreach(ExperienceOrb::splitIntoOrbSizes($amount) as $split){
			$orb = new ExperienceOrb(Location::fromObject($pos, $this, lcg_value() * 360, 0), $split);

			$orb->setMotion(new Vector3((lcg_value() * 0.2 - 0.1) * 2, lcg_value() * 0.4, (lcg_value() * 0.2 - 0.1) * 2));
			$orb->spawnToAll();

			$orbs[] = $orb;
		}

		return $orbs;
	}

	/**
	 * Tries to break a block using a item, including Player time checks if available
	 * It'll try to lower the durability if Item is a tool, and set it to Air if broken.
	 *
	 * @param Item    $item reference parameter (if null, can break anything)
	 */
	public function useBreakOn(Vector3 $vector, Item &$item = null, ?Player $player = null, bool $createParticles = false) : bool{
		$vector = $vector->floor();

		$chunkX = $vector->getFloorX() >> Chunk::COORD_BIT_SIZE;
		$chunkZ = $vector->getFloorZ() >> Chunk::COORD_BIT_SIZE;
		if(!$this->isChunkLoaded($chunkX, $chunkZ) || $this->isChunkLocked($chunkX, $chunkZ)){
			return false;
		}

		$target = $this->getBlock($vector);
		$affectedBlocks = $target->getAffectedBlocks();

		if($item === null){
			$item = VanillaItems::AIR();
		}

		$drops = [];
		if($player === null || $player->hasFiniteResources()){
			$drops = array_merge(...array_map(fn(Block $block) => $block->getDrops($item), $affectedBlocks));
		}

		$xpDrop = 0;
		if($player !== null && $player->hasFiniteResources()){
			$xpDrop = array_sum(array_map(fn(Block $block) => $block->getXpDropForTool($item), $affectedBlocks));
		}

		if($player !== null){
			$ev = new BlockBreakEvent($player, $target, $item, $player->isCreative(), $drops, $xpDrop);

			if($target instanceof Air || ($player->isSurvival() && !$target->getBreakInfo()->isBreakable()) || $player->isSpectator()){
				$ev->cancel();
			}

			if($player->isAdventure(true) && !$ev->isCancelled()){
				$canBreak = false;
				$itemParser = LegacyStringToItemParser::getInstance();
				foreach($item->getCanDestroy() as $v){
					$entry = $itemParser->parse($v);
					if($entry->getBlock()->isSameType($target)){
						$canBreak = true;
						break;
					}
				}

				if(!$canBreak){
					$ev->cancel();
				}
			}

			$ev->call();
			if($ev->isCancelled()){
				return false;
			}

			$drops = $ev->getDrops();
			$xpDrop = $ev->getXpDropAmount();

		}elseif(!$target->getBreakInfo()->isBreakable()){
			return false;
		}

		foreach($affectedBlocks as $t){
			$this->destroyBlockInternal($t, $item, $player, $createParticles);
		}

		$item->onDestroyBlock($target);

		if(count($drops) > 0){
			$dropPos = $vector->add(0.5, 0.5, 0.5);
			foreach($drops as $drop){
				if(!$drop->isNull()){
					$this->dropItem($dropPos, $drop);
				}
			}
		}

		if($xpDrop > 0){
			$this->dropExperience($vector->add(0.5, 0.5, 0.5), $xpDrop);
		}

		return true;
	}

	private function destroyBlockInternal(Block $target, Item $item, ?Player $player = null, bool $createParticles = false) : void{
		if($createParticles){
			$this->addParticle($target->getPosition()->add(0.5, 0.5, 0.5), new BlockBreakParticle($target));
		}

		$target->onBreak($item, $player);

		$tile = $this->getTile($target->getPosition());
		if($tile !== null){
			$tile->onBlockDestroyed();
		}
	}

	/**
	 * Uses a item on a position and face, placing it or activating the block
	 *
	 * @param Player|null  $player default null
	 * @param bool         $playSound Whether to play a block-place sound if the block was placed successfully.
	 */
	public function useItemOn(Vector3 $vector, Item &$item, int $face, ?Vector3 $clickVector = null, ?Player $player = null, bool $playSound = false) : bool{
		$blockClicked = $this->getBlock($vector);
		$blockReplace = $blockClicked->getSide($face);

		if($clickVector === null){
			$clickVector = new Vector3(0.0, 0.0, 0.0);
		}

		if(!$this->isInWorld($blockReplace->getPosition()->x, $blockReplace->getPosition()->y, $blockReplace->getPosition()->z)){
			//TODO: build height limit messages for custom world heights and mcregion cap
			return false;
		}
		$chunkX = $blockReplace->getPosition()->getFloorX() >> Chunk::COORD_BIT_SIZE;
		$chunkZ = $blockReplace->getPosition()->getFloorZ() >> Chunk::COORD_BIT_SIZE;
		if(!$this->isChunkLoaded($chunkX, $chunkZ) || $this->isChunkLocked($chunkX, $chunkZ)){
			return false;
		}

		//if($blockClicked->getId() === BlockLegacyIds::AIR){
		//	return false;
		//}

		if($player !== null){
			$ev = new PlayerInteractEvent($player, $item, $blockClicked, $clickVector, $face, PlayerInteractEvent::RIGHT_CLICK_BLOCK);
			if($player->isSpectator()){
				$ev->cancel(); //set it to cancelled so plugins can bypass this
			}

			$ev->call();
			if(!$ev->isCancelled()){
				if((!$player->isSneaking() || $item->isNull()) && $blockClicked->onInteract($item, $face, $clickVector, $player)){
					return true;
				}

				$result = $item->onInteractBlock($player, $blockReplace, $blockClicked, $face, $clickVector);
				if(!$result->equals(ItemUseResult::NONE())){
					return $result->equals(ItemUseResult::SUCCESS());
				}
			}else{
				return false;
			}
		}elseif($blockClicked->onInteract($item, $face, $clickVector, $player)){
			return true;
		}

		if($item->isNull() || !$item->canBePlaced()){
			return false;
		}
		$hand = $item->getBlock($face);
		$hand->position($this, $blockReplace->getPosition()->x, $blockReplace->getPosition()->y, $blockReplace->getPosition()->z);

		if($blockClicked->getId() !== BlockLegacyIds::AIR && $hand->canBePlacedAt($blockClicked, $clickVector, $face, true)){
			$blockReplace = $blockClicked;
			$hand->position($this, $blockReplace->getPosition()->x, $blockReplace->getPosition()->y, $blockReplace->getPosition()->z);
		}elseif(!$hand->canBePlacedAt($blockReplace, $clickVector, $face, false)){
			return false;
		}

		$tx = new BlockTransaction($this);
		if(!$hand->place($tx, $item, $blockReplace, $blockClicked, $face, $clickVector, $player)){
			return false;
		}

		foreach($tx->getBlocks() as [$x, $y, $z, $block]){
			$block->position($this, $x, $y, $z);
			foreach($block->getCollisionBoxes() as $collisionBox){
				if(count($this->getCollidingEntities($collisionBox)) > 0){
					return false;  //Entity in block
				}
			}
		}

		if($player !== null){
			$ev = new BlockPlaceEvent($player, $hand, $blockReplace, $blockClicked, $item);
			if($player->isSpectator()){
				$ev->cancel();
			}

			if($player->isAdventure(true) && !$ev->isCancelled()){
				$canPlace = false;
				$itemParser = LegacyStringToItemParser::getInstance();
				foreach($item->getCanPlaceOn() as $v){
					$entry = $itemParser->parse($v);
					if($entry->getBlock()->isSameType($blockClicked)){
						$canPlace = true;
						break;
					}
				}

				if(!$canPlace){
					$ev->cancel();
				}
			}

			$ev->call();
			if($ev->isCancelled()){
				return false;
			}
		}

		if(!$tx->apply()){
			return false;
		}
		foreach($tx->getBlocks() as [$x, $y, $z, $_]){
			$tile = $this->getTileAt($x, $y, $z);
			if($tile !== null){
				//TODO: seal this up inside block placement
				$tile->copyDataFromItem($item);
			}

			$this->getBlockAt($x, $y, $z)->onPostPlace();
		}

		if($playSound){
			$this->addSound($hand->getPosition(), new BlockPlaceSound($hand));
		}

		$item->pop();

		return true;
	}

	public function getEntity(int $entityId) : ?Entity{
		return $this->entities[$entityId] ?? null;
	}

	/**
	 * Returns a list of all the entities in this world, indexed by their entity runtime IDs
	 *
	 * @return Entity[]
	 * @phpstan-return array<int, Entity>
	 */
	public function getEntities() : array{
		return $this->entities;
	}

	/**
	 * Returns all collidable entities whose bounding boxes intersect the given bounding box.
	 * If an entity is given, it will be excluded from the result.
	 * If a non-collidable entity is given, the result will be empty.
	 *
	 * This function is the same as {@link World::getNearbyEntities()}, but with additional collidability filters.
	 *
	 * @return Entity[]
	 * @phpstan-return array<int, Entity>
	 */
	public function getCollidingEntities(AxisAlignedBB $bb, ?Entity $entity = null) : array{
		$nearby = [];

		if($entity === null || $entity->canCollide){
			foreach($this->getNearbyEntities($bb, $entity) as $ent){
				if($ent->canBeCollidedWith() && ($entity === null || $entity->canCollideWith($ent))){
					$nearby[] = $ent;
				}
			}
		}

		return $nearby;
	}

	/**
	 * Returns all entities whose bounding boxes intersect the given bounding box, excluding the given entity.
	 *
	 * @return Entity[]
	 * @phpstan-return array<int, Entity>
	 */
	public function getNearbyEntities(AxisAlignedBB $bb, ?Entity $entity = null) : array{
		$nearby = [];

		$minX = ((int) floor($bb->minX - 2)) >> Chunk::COORD_BIT_SIZE;
		$maxX = ((int) floor($bb->maxX + 2)) >> Chunk::COORD_BIT_SIZE;
		$minZ = ((int) floor($bb->minZ - 2)) >> Chunk::COORD_BIT_SIZE;
		$maxZ = ((int) floor($bb->maxZ + 2)) >> Chunk::COORD_BIT_SIZE;

		for($x = $minX; $x <= $maxX; ++$x){
			for($z = $minZ; $z <= $maxZ; ++$z){
				if(!$this->isChunkLoaded($x, $z)){
					continue;
				}
				foreach($this->getChunkEntities($x, $z) as $ent){
					if($ent !== $entity && $ent->boundingBox->intersectsWith($bb)){
						$nearby[] = $ent;
					}
				}
			}
		}

		return $nearby;
	}

	/**
	 * Returns the closest Entity to the specified position, within the given radius.
	 *
	 * @param string  $entityType Class of entity to use for instanceof
	 * @param bool    $includeDead Whether to include entitites which are dead
	 * @phpstan-template TEntity of Entity
	 * @phpstan-param class-string<TEntity> $entityType
	 *
	 * @return Entity|null an entity of type $entityType, or null if not found
	 * @phpstan-return TEntity
	 */
	public function getNearestEntity(Vector3 $pos, float $maxDistance, string $entityType = Entity::class, bool $includeDead = false) : ?Entity{
		assert(is_a($entityType, Entity::class, true));

		$minX = ((int) floor($pos->x - $maxDistance)) >> Chunk::COORD_BIT_SIZE;
		$maxX = ((int) floor($pos->x + $maxDistance)) >> Chunk::COORD_BIT_SIZE;
		$minZ = ((int) floor($pos->z - $maxDistance)) >> Chunk::COORD_BIT_SIZE;
		$maxZ = ((int) floor($pos->z + $maxDistance)) >> Chunk::COORD_BIT_SIZE;

		$currentTargetDistSq = $maxDistance ** 2;

		/**
		 * @var Entity|null $currentTarget
		 * @phpstan-var TEntity|null $currentTarget
		 */
		$currentTarget = null;

		for($x = $minX; $x <= $maxX; ++$x){
			for($z = $minZ; $z <= $maxZ; ++$z){
				if(!$this->isChunkLoaded($x, $z)){
					continue;
				}
				foreach($this->getChunkEntities($x, $z) as $entity){
					if(!($entity instanceof $entityType) || $entity->isFlaggedForDespawn() || (!$includeDead && !$entity->isAlive())){
						continue;
					}
					$distSq = $entity->getPosition()->distanceSquared($pos);
					if($distSq < $currentTargetDistSq){
						$currentTargetDistSq = $distSq;
						$currentTarget = $entity;
					}
				}
			}
		}

		return $currentTarget;
	}

	/**
	 * Returns a list of the players in this world
	 *
	 * @return Player[] entity runtime ID => Player
	 * @phpstan-return array<int, Player>
	 */
	public function getPlayers() : array{
		return $this->players;
	}

	/**
	 * Returns the Tile in a position, or null if not found.
	 *
	 * Note: This method wraps getTileAt(). If you're guaranteed to be passing integers, and you're using this method
	 * in performance-sensitive code, consider using getTileAt() instead of this method for better performance.
	 */
	public function getTile(Vector3 $pos) : ?Tile{
		return $this->getTileAt((int) floor($pos->x), (int) floor($pos->y), (int) floor($pos->z));
	}

	/**
	 * Returns the tile at the specified x,y,z coordinates, or null if it does not exist.
	 */
	public function getTileAt(int $x, int $y, int $z) : ?Tile{
		return ($chunk = $this->loadChunk($x >> Chunk::COORD_BIT_SIZE, $z >> Chunk::COORD_BIT_SIZE)) !== null ? $chunk->getTile($x & Chunk::COORD_MASK, $y, $z & Chunk::COORD_MASK) : null;
	}

	public function getBiomeId(int $x, int $z) : int{
		if(($chunk = $this->loadChunk($x >> Chunk::COORD_BIT_SIZE, $z >> Chunk::COORD_BIT_SIZE)) !== null){
			return $chunk->getBiomeId($x & Chunk::COORD_MASK, $z & Chunk::COORD_MASK);
		}
		return BiomeIds::OCEAN; //TODO: this should probably throw instead (terrain not generated yet)
	}

	public function getBiome(int $x, int $z) : Biome{
		return BiomeRegistry::getInstance()->getBiome($this->getBiomeId($x, $z));
	}

	public function setBiomeId(int $x, int $z, int $biomeId) : void{
		$chunkX = $x >> Chunk::COORD_BIT_SIZE;
		$chunkZ = $z >> Chunk::COORD_BIT_SIZE;
		$this->unlockChunk($chunkX, $chunkZ, null);
		if(($chunk = $this->loadChunk($chunkX, $chunkZ)) !== null){
			$chunk->setBiomeId($x & Chunk::COORD_MASK, $z & Chunk::COORD_MASK, $biomeId);
		}else{
			//if we allowed this, the modifications would be lost when the chunk is created
			throw new WorldException("Cannot set biome in a non-generated chunk");
		}
	}

	/**
	 * @return Chunk[] chunkHash => Chunk
	 * @phpstan-return array<ChunkPosHash, Chunk>
	 */
	public function getLoadedChunks() : array{
		return $this->chunks;
	}

	public function getChunk(int $chunkX, int $chunkZ) : ?Chunk{
		return $this->chunks[World::chunkHash($chunkX, $chunkZ)] ?? null;
	}

	/**
	 * @return Entity[] entity runtime ID => Entity
	 * @phpstan-return array<int, Entity>
	 */
	public function getChunkEntities(int $chunkX, int $chunkZ) : array{
		return $this->entitiesByChunk[World::chunkHash($chunkX, $chunkZ)] ?? [];
	}

	/**
	 * Returns the chunk containing the given Vector3 position.
	 */
	public function getOrLoadChunkAtPosition(Vector3 $pos) : ?Chunk{
		return $this->loadChunk($pos->getFloorX() >> Chunk::COORD_BIT_SIZE, $pos->getFloorZ() >> Chunk::COORD_BIT_SIZE);
	}

	/**
	 * Returns the chunks adjacent to the specified chunk.
	 *
	 * @return Chunk[]|null[] chunkHash => Chunk|null
	 * @phpstan-return array<ChunkPosHash, Chunk|null>
	 */
	public function getAdjacentChunks(int $x, int $z) : array{
		$result = [];
		for($xx = -1; $xx <= 1; ++$xx){
			for($zz = -1; $zz <= 1; ++$zz){
				if($xx === 0 && $zz === 0){
					continue; //center chunk
				}
				$result[World::chunkHash($xx, $zz)] = $this->loadChunk($x + $xx, $z + $zz);
			}
		}

		return $result;
	}

	/**
	 * Flags a chunk as locked, usually for async modification.
	 *
	 * This is an **advisory lock**. This means that the lock does **not** prevent the chunk from being modified on the
	 * main thread, such as by setBlock() or setBiomeId(). However, you can use it to detect when such modifications
	 * have taken place - unlockChunk() with the same lockID will fail and return false if this happens.
	 *
	 * This is used internally by the generation system to ensure that two PopulationTasks don't try to modify the same
	 * chunk at the same time. Generation will respect these locks and won't try to do generation of chunks over which
	 * a lock is held.
	 *
	 * WARNING: Be sure to release all locks once you're done with them, or you WILL have problems with terrain not
	 * being generated.
	 */
	public function lockChunk(int $chunkX, int $chunkZ, ChunkLockId $lockId) : void{
		$chunkHash = World::chunkHash($chunkX, $chunkZ);
		if(isset($this->chunkLock[$chunkHash])){
			throw new \InvalidArgumentException("Chunk $chunkX $chunkZ is already locked");
		}
		$this->chunkLock[$chunkHash] = $lockId;
	}

	/**
	 * Unlocks a chunk previously locked by lockChunk().
	 *
	 * You must provide the same lockID as provided to lockChunk().
	 * If a null lockID is given, any existing lock will be removed from the chunk, regardless of who owns it.
	 *
	 * Returns true if unlocking was successful, false otherwise.
	 */
	public function unlockChunk(int $chunkX, int $chunkZ, ?ChunkLockId $lockId) : bool{
		$chunkHash = World::chunkHash($chunkX, $chunkZ);
		if(isset($this->chunkLock[$chunkHash]) && ($lockId === null || $this->chunkLock[$chunkHash] === $lockId)){
			unset($this->chunkLock[$chunkHash]);
			return true;
		}
		return false;
	}

	/**
	 * Returns whether anyone currently has a lock on the chunk at the given coordinates.
	 * You should check this to make sure that population tasks aren't currently modifying chunks that you want to use
	 * in async tasks.
	 */
	public function isChunkLocked(int $chunkX, int $chunkZ) : bool{
		return isset($this->chunkLock[World::chunkHash($chunkX, $chunkZ)]);
	}

	public function setChunk(int $chunkX, int $chunkZ, Chunk $chunk) : void{
		$chunkHash = World::chunkHash($chunkX, $chunkZ);
		$oldChunk = $this->loadChunk($chunkX, $chunkZ);
		if($oldChunk !== null && $oldChunk !== $chunk){
			$deletedTiles = 0;
			$transferredTiles = 0;
			foreach($oldChunk->getTiles() as $oldTile){
				$tilePosition = $oldTile->getPosition();
				$localX = $tilePosition->getFloorX() & Chunk::COORD_MASK;
				$localY = $tilePosition->getFloorY();
				$localZ = $tilePosition->getFloorZ() & Chunk::COORD_MASK;

				$newBlock = BlockFactory::getInstance()->fromFullBlock($chunk->getFullBlock($localX, $localY, $localZ));
				$expectedTileClass = $newBlock->getIdInfo()->getTileClass();
				if(
					$expectedTileClass === null || //new block doesn't expect a tile
					!($oldTile instanceof $expectedTileClass) || //new block expects a different tile
					(($newTile = $chunk->getTile($localX, $localY, $localZ)) !== null && $newTile !== $oldTile) //new chunk already has a different tile
				){
					$oldTile->close();
					$deletedTiles++;
				}else{
					$transferredTiles++;
					$chunk->addTile($oldTile);
					$oldChunk->removeTile($oldTile);
				}
			}
			if($deletedTiles > 0 || $transferredTiles > 0){
				$this->logger->debug("Replacement of chunk $chunkX $chunkZ caused deletion of $deletedTiles obsolete/conflicted tiles, and transfer of $transferredTiles");
			}
		}

		$this->chunks[$chunkHash] = $chunk;

		unset($this->blockCache[$chunkHash]);
		unset($this->changedBlocks[$chunkHash]);
		$chunk->setTerrainDirty();

		if(!$this->isChunkInUse($chunkX, $chunkZ)){
			$this->unloadChunkRequest($chunkX, $chunkZ);
		}

		if($oldChunk === null){
			(new ChunkLoadEvent($this, $chunkX, $chunkZ, $chunk, true))->call();

			foreach($this->getChunkListeners($chunkX, $chunkZ) as $listener){
				$listener->onChunkLoaded($chunkX, $chunkZ, $chunk);
			}
		}else{
			foreach($this->getChunkListeners($chunkX, $chunkZ) as $listener){
				$listener->onChunkChanged($chunkX, $chunkZ, $chunk);
			}
		}

		for($cX = -1; $cX <= 1; ++$cX){
			for($cZ = -1; $cZ <= 1; ++$cZ){
				foreach($this->getChunkEntities($chunkX + $cX, $chunkZ + $cZ) as $entity){
					$entity->onNearbyBlockChange();
				}
			}
		}
	}

	/**
	 * Gets the highest block Y value at a specific $x and $z
	 *
	 * @return int|null 0-255, or null if the column is empty
	 * @throws WorldException if the terrain is not generated
	 */
	public function getHighestBlockAt(int $x, int $z) : ?int{
		if(($chunk = $this->loadChunk($x >> Chunk::COORD_BIT_SIZE, $z >> Chunk::COORD_BIT_SIZE)) !== null){
			return $chunk->getHighestBlockAt($x & Chunk::COORD_MASK, $z & Chunk::COORD_MASK);
		}
		throw new WorldException("Cannot get highest block in an ungenerated chunk");
	}

	/**
	 * Returns whether the given position is in a loaded area of terrain.
	 */
	public function isInLoadedTerrain(Vector3 $pos) : bool{
		return $this->isChunkLoaded($pos->getFloorX() >> Chunk::COORD_BIT_SIZE, $pos->getFloorZ() >> Chunk::COORD_BIT_SIZE);
	}

	public function isChunkLoaded(int $x, int $z) : bool{
		return isset($this->chunks[World::chunkHash($x, $z)]);
	}

	public function isChunkGenerated(int $x, int $z) : bool{
		return $this->loadChunk($x, $z) !== null;
	}

	public function isChunkPopulated(int $x, int $z) : bool{
		$chunk = $this->loadChunk($x, $z);
		return $chunk !== null ? $chunk->isPopulated() : false;
	}

	/**
	 * Returns a Position pointing to the spawn
	 */
	public function getSpawnLocation() : Position{
		return Position::fromObject($this->provider->getWorldData()->getSpawn(), $this);
	}

	/**
	 * Sets the world spawn location
	 */
	public function setSpawnLocation(Vector3 $pos) : void{
		$previousSpawn = $this->getSpawnLocation();
		$this->provider->getWorldData()->setSpawn($pos);
		(new SpawnChangeEvent($this, $previousSpawn))->call();

		$location = Position::fromObject($pos, $this);
		foreach($this->players as $player){
			$player->getNetworkSession()->syncWorldSpawnPoint($location);
		}
	}

	/**
	 * @throws \InvalidArgumentException
	 */
	public function addEntity(Entity $entity) : void{
		if($entity->isClosed()){
			throw new \InvalidArgumentException("Attempted to add a garbage closed Entity to world");
		}
		if($entity->getWorld() !== $this){
			throw new \InvalidArgumentException("Invalid Entity world");
		}
		if(array_key_exists($entity->getId(), $this->entities)){
			if($this->entities[$entity->getId()] === $entity){
				throw new \InvalidArgumentException("Entity " . $entity->getId() . " has already been added to this world");
			}else{
				throw new AssumptionFailedError("Found two different entities sharing entity ID " . $entity->getId());
			}
		}
		$pos = $entity->getPosition()->asVector3();
		$this->entitiesByChunk[World::chunkHash($pos->getFloorX() >> Chunk::COORD_BIT_SIZE, $pos->getFloorZ() >> Chunk::COORD_BIT_SIZE)][$entity->getId()] = $entity;
		$this->entityLastKnownPositions[$entity->getId()] = $pos;

		if($entity instanceof Player){
			$this->players[$entity->getId()] = $entity;
		}
		$this->entities[$entity->getId()] = $entity;
	}

	/**
	 * Removes the entity from the world index
	 *
	 * @throws \InvalidArgumentException
	 */
	public function removeEntity(Entity $entity) : void{
		if($entity->getWorld() !== $this){
			throw new \InvalidArgumentException("Invalid Entity world");
		}
		if(!array_key_exists($entity->getId(), $this->entities)){
			throw new \InvalidArgumentException("Entity is not tracked by this world (possibly already removed?)");
		}
		$pos = $this->entityLastKnownPositions[$entity->getId()];
		$chunkHash = World::chunkHash($pos->getFloorX() >> Chunk::COORD_BIT_SIZE, $pos->getFloorZ() >> Chunk::COORD_BIT_SIZE);
		if(isset($this->entitiesByChunk[$chunkHash][$entity->getId()])){
			unset($this->entitiesByChunk[$chunkHash][$entity->getId()]);
			if(count($this->entitiesByChunk[$chunkHash]) === 0){
				unset($this->entitiesByChunk[$chunkHash]);
			}
		}
		unset($this->entityLastKnownPositions[$entity->getId()]);

		if($entity instanceof Player){
			unset($this->players[$entity->getId()]);
			$this->checkSleep();
		}

		unset($this->entities[$entity->getId()]);
		unset($this->updateEntities[$entity->getId()]);
	}

	/**
	 * @internal
	 */
	public function onEntityMoved(Entity $entity) : void{
		if(!array_key_exists($entity->getId(), $this->entityLastKnownPositions)){
			//this can happen if the entity was teleported before addEntity() was called
			return;
		}
		$oldPosition = $this->entityLastKnownPositions[$entity->getId()];
		$newPosition = $entity->getPosition();

		$oldChunkX = $oldPosition->getFloorX() >> Chunk::COORD_BIT_SIZE;
		$oldChunkZ = $oldPosition->getFloorZ() >> Chunk::COORD_BIT_SIZE;
		$newChunkX = $newPosition->getFloorX() >> Chunk::COORD_BIT_SIZE;
		$newChunkZ = $newPosition->getFloorZ() >> Chunk::COORD_BIT_SIZE;

		if($oldChunkX !== $newChunkX || $oldChunkZ !== $newChunkZ){
			$oldChunkHash = World::chunkHash($oldChunkX, $oldChunkZ);
			if(isset($this->entitiesByChunk[$oldChunkHash][$entity->getId()])){
				unset($this->entitiesByChunk[$oldChunkHash][$entity->getId()]);
				if(count($this->entitiesByChunk[$oldChunkHash]) === 0){
					unset($this->entitiesByChunk[$oldChunkHash]);
				}
			}

			$newViewers = $this->getViewersForPosition($newPosition);
			foreach($entity->getViewers() as $player){
				if(!isset($newViewers[spl_object_id($player)])){
					$entity->despawnFrom($player);
				}else{
					unset($newViewers[spl_object_id($player)]);
				}
			}
			foreach($newViewers as $player){
				$entity->spawnTo($player);
			}

			$newChunkHash = World::chunkHash($newChunkX, $newChunkZ);
			$this->entitiesByChunk[$newChunkHash][$entity->getId()] = $entity;
		}
		$this->entityLastKnownPositions[$entity->getId()] = $newPosition->asVector3();
	}

	/**
	 * @internal Tiles are now bound with blocks, and their creation is automatic. They should not be directly added.
	 * @throws \InvalidArgumentException
	 */
	public function addTile(Tile $tile) : void{
		if($tile->isClosed()){
			throw new \InvalidArgumentException("Attempted to add a garbage closed Tile to world");
		}
		$pos = $tile->getPosition();
		if(!$pos->isValid() || $pos->getWorld() !== $this){
			throw new \InvalidArgumentException("Invalid Tile world");
		}
		if(!$this->isInWorld($pos->getFloorX(), $pos->getFloorY(), $pos->getFloorZ())){
			throw new \InvalidArgumentException("Tile position is outside the world bounds");
		}

		$chunkX = $pos->getFloorX() >> Chunk::COORD_BIT_SIZE;
		$chunkZ = $pos->getFloorZ() >> Chunk::COORD_BIT_SIZE;

		if(isset($this->chunks[$hash = World::chunkHash($chunkX, $chunkZ)])){
			$this->chunks[$hash]->addTile($tile);
		}else{
			throw new \InvalidArgumentException("Attempted to create tile " . get_class($tile) . " in unloaded chunk $chunkX $chunkZ");
		}

		//delegate tile ticking to the corresponding block
		$this->scheduleDelayedBlockUpdate($pos->asVector3(), 1);
	}

	/**
	 * @internal Tiles are now bound with blocks, and their removal is automatic. They should not be directly removed.
	 * @throws \InvalidArgumentException
	 */
	public function removeTile(Tile $tile) : void{
		$pos = $tile->getPosition();
		if(!$pos->isValid() || $pos->getWorld() !== $this){
			throw new \InvalidArgumentException("Invalid Tile world");
		}

		$chunkX = $pos->getFloorX() >> Chunk::COORD_BIT_SIZE;
		$chunkZ = $pos->getFloorZ() >> Chunk::COORD_BIT_SIZE;

		if(isset($this->chunks[$hash = World::chunkHash($chunkX, $chunkZ)])){
			$this->chunks[$hash]->removeTile($tile);
		}
		foreach($this->getChunkListeners($chunkX, $chunkZ) as $listener){
			$listener->onBlockChanged($pos->asVector3());
		}
	}

	public function isChunkInUse(int $x, int $z) : bool{
		return isset($this->chunkLoaders[$index = World::chunkHash($x, $z)]) && count($this->chunkLoaders[$index]) > 0;
	}

	/**
	 * Attempts to load a chunk from the world provider (if not already loaded). If the chunk is already loaded, it is
	 * returned directly.
	 *
	 * @return Chunk|null the requested chunk, or null on failure.
	 */
	public function loadChunk(int $x, int $z) : ?Chunk{
		if(isset($this->chunks[$chunkHash = World::chunkHash($x, $z)])){
			return $this->chunks[$chunkHash];
		}

		$this->timings->syncChunkLoad->startTiming();

		$this->cancelUnloadChunkRequest($x, $z);

		$this->timings->syncChunkLoadData->startTiming();

		$chunk = null;

		try{
			$chunk = $this->provider->loadChunk($x, $z);
		}catch(CorruptedChunkException $e){
			$this->logger->critical("Failed to load chunk x=$x z=$z: " . $e->getMessage());
		}

		$this->timings->syncChunkLoadData->stopTiming();

		if($chunk === null){
			$this->timings->syncChunkLoad->stopTiming();
			return null;
		}

		$this->chunks[$chunkHash] = $chunk->getChunk();
		unset($this->blockCache[$chunkHash]);

		$this->initChunk($x, $z, $chunk);

		(new ChunkLoadEvent($this, $x, $z, $this->chunks[$chunkHash], false))->call();

		if(!$this->isChunkInUse($x, $z)){
			$this->logger->debug("Newly loaded chunk $x $z has no loaders registered, will be unloaded at next available opportunity");
			$this->unloadChunkRequest($x, $z);
		}
		foreach($this->getChunkListeners($x, $z) as $listener){
			$listener->onChunkLoaded($x, $z, $this->chunks[$chunkHash]);
		}

		$this->timings->syncChunkLoad->stopTiming();

		return $this->chunks[$chunkHash];
	}

	private function initChunk(int $chunkX, int $chunkZ, ChunkData $chunkData) : void{
		$logger = new \PrefixedLogger($this->logger, "Loading chunk $chunkX $chunkZ");

		$this->timings->syncChunkLoadFixInvalidBlocks->startTiming();
		$blockFactory = BlockFactory::getInstance();
		$invalidBlocks = 0;
		foreach($chunkData->getChunk()->getSubChunks() as $subChunk){
			foreach($subChunk->getBlockLayers() as $blockLayer){
				foreach($blockLayer->getPalette() as $blockStateId){
					$mappedStateId = $blockFactory->getMappedStateId($blockStateId);
					if($mappedStateId !== $blockStateId){
						$blockLayer->replaceAll($blockStateId, $mappedStateId);
						$invalidBlocks++;
					}
				}
			}
		}
		if($invalidBlocks > 0){
			$logger->debug("Fixed $invalidBlocks invalid blockstates");
			$chunkData->getChunk()->setTerrainDirtyFlag(Chunk::DIRTY_FLAG_BLOCKS, true);
		}
		$this->timings->syncChunkLoadFixInvalidBlocks->stopTiming();

		if(count($chunkData->getEntityNBT()) !== 0){
			$this->timings->syncChunkLoadEntities->startTiming();
			$entityFactory = EntityFactory::getInstance();
			foreach($chunkData->getEntityNBT() as $k => $nbt){
				try{
					$entity = $entityFactory->createFromData($this, $nbt);
				}catch(SavedDataLoadingException $e){
					$logger->error("Bad entity data at list position $k: " . $e->getMessage());
					$logger->logException($e);
					continue;
				}
				if($entity === null){
					$saveIdTag = $nbt->getTag("identifier") ?? $nbt->getTag("id");
					$saveId = "<unknown>";
					if($saveIdTag instanceof StringTag){
						$saveId = $saveIdTag->getValue();
					}elseif($saveIdTag instanceof IntTag){ //legacy MCPE format
						$saveId = "legacy(" . $saveIdTag->getValue() . ")";
					}
					$logger->warning("Deleted unknown entity type $saveId");
				}
				//TODO: we can't prevent entities getting added to unloaded chunks if they were saved in the wrong place
				//here, because entities currently add themselves to the world
			}

			$this->timings->syncChunkLoadEntities->stopTiming();
		}

		if(count($chunkData->getTileNBT()) !== 0){
			$this->timings->syncChunkLoadTileEntities->startTiming();
			$tileFactory = TileFactory::getInstance();
			foreach($chunkData->getTileNBT() as $k => $nbt){
				try{
					$tile = $tileFactory->createFromData($this, $nbt);
				}catch(SavedDataLoadingException $e){
					$logger->error("Bad tile entity data at list position $k: " . $e->getMessage());
					$logger->logException($e);
					continue;
				}
				if($tile === null){
					$logger->warning("Deleted unknown tile entity type " . $nbt->getString("id", "<unknown>"));
					continue;
				}

				$tilePosition = $tile->getPosition();
				if(!$this->isChunkLoaded($tilePosition->getFloorX() >> Chunk::COORD_BIT_SIZE, $tilePosition->getFloorZ() >> Chunk::COORD_BIT_SIZE)){
					$logger->error("Found tile saved on wrong chunk - unable to fix due to correct chunk not loaded");
				}elseif(!$this->isInWorld($tilePosition->getFloorX(), $tilePosition->getFloorY(), $tilePosition->getFloorZ())){
					$logger->error("Cannot add tile with position outside the world bounds: x=$tilePosition->x,y=$tilePosition->y,z=$tilePosition->z");
				}elseif($this->getTile($tilePosition) !== null){
					$logger->error("Cannot add tile at x=$tilePosition->x,y=$tilePosition->y,z=$tilePosition->z: Another tile is already at that position");
				}else{
					$this->addTile($tile);
				}
			}

			$this->timings->syncChunkLoadTileEntities->stopTiming();
		}
	}

	private function queueUnloadChunk(int $x, int $z) : void{
		$this->unloadQueue[World::chunkHash($x, $z)] = microtime(true);
	}

	public function unloadChunkRequest(int $x, int $z, bool $safe = true) : bool{
		if(($safe && $this->isChunkInUse($x, $z)) || $this->isSpawnChunk($x, $z)){
			return false;
		}

		$this->queueUnloadChunk($x, $z);

		return true;
	}

	public function cancelUnloadChunkRequest(int $x, int $z) : void{
		unset($this->unloadQueue[World::chunkHash($x, $z)]);
	}

	public function unloadChunk(int $x, int $z, bool $safe = true, bool $trySave = true) : bool{
		if($safe && $this->isChunkInUse($x, $z)){
			return false;
		}

		if(!$this->isChunkLoaded($x, $z)){
			return true;
		}

		$this->timings->doChunkUnload->startTiming();

		$chunkHash = World::chunkHash($x, $z);

		$chunk = $this->chunks[$chunkHash] ?? null;

		if($chunk !== null){
			$ev = new ChunkUnloadEvent($this, $x, $z, $chunk);
			$ev->call();
			if($ev->isCancelled()){
				$this->timings->doChunkUnload->stopTiming();

				return false;
			}

			if($trySave && $this->getAutoSave()){
				$this->timings->syncChunkSave->startTiming();
				try{
					$this->provider->saveChunk($x, $z, new ChunkData(
						$chunk,
						array_map(fn(Entity $e) => $e->saveNBT(), array_filter($this->getChunkEntities($x, $z), fn(Entity $e) => $e->canSaveWithChunk())),
						array_map(fn(Tile $t) => $t->saveNBT(), $chunk->getTiles()),
					));
				}finally{
					$this->timings->syncChunkSave->stopTiming();
				}
			}

			foreach($this->getChunkListeners($x, $z) as $listener){
				$listener->onChunkUnloaded($x, $z, $chunk);
			}

			foreach($this->getChunkEntities($x, $z) as $entity){
				if($entity instanceof Player){
					continue;
				}
				$entity->close();
			}

			$chunk->onUnload();
		}

		unset($this->chunks[$chunkHash]);
		unset($this->blockCache[$chunkHash]);
		unset($this->changedBlocks[$chunkHash]);

		if(array_key_exists($chunkHash, $this->chunkPopulationRequestMap)){
			$this->logger->debug("Rejecting population promise for chunk $x $z");
			$this->chunkPopulationRequestMap[$chunkHash]->reject();
			unset($this->chunkPopulationRequestMap[$chunkHash]);
			if(isset($this->activeChunkPopulationTasks[$chunkHash])){
				$this->logger->debug("Marking population task for chunk $x $z as orphaned");
				$this->activeChunkPopulationTasks[$chunkHash] = false;
			}
		}

		$this->timings->doChunkUnload->stopTiming();

		return true;
	}

	/**
	 * Returns whether the chunk at the specified coordinates is a spawn chunk
	 */
	public function isSpawnChunk(int $X, int $Z) : bool{
		$spawn = $this->getSpawnLocation();
		$spawnX = $spawn->x >> Chunk::COORD_BIT_SIZE;
		$spawnZ = $spawn->z >> Chunk::COORD_BIT_SIZE;

		return abs($X - $spawnX) <= 1 && abs($Z - $spawnZ) <= 1;
	}

	/**
	 * @throws WorldException if the terrain is not generated
	 */
	public function getSafeSpawn(?Vector3 $spawn = null) : Position{
		if(!($spawn instanceof Vector3) || $spawn->y < 1){
			$spawn = $this->getSpawnLocation();
		}

		$max = $this->maxY;
		$v = $spawn->floor();
		$chunk = $this->getOrLoadChunkAtPosition($v);
		if($chunk === null){
			throw new WorldException("Cannot find a safe spawn point in non-generated terrain");
		}
		$x = (int) $v->x;
		$z = (int) $v->z;
		$y = (int) min($max - 2, $v->y);
		$wasAir = $this->getBlockAt($x, $y - 1, $z)->getId() === BlockLegacyIds::AIR; //TODO: bad hack, clean up
		for(; $y > $this->minY; --$y){
			if($this->getBlockAt($x, $y, $z)->isFullCube()){
				if($wasAir){
					$y++;
					break;
				}
			}else{
				$wasAir = true;
			}
		}

		for(; $y >= $this->minY && $y < $max; ++$y){
			if(!$this->getBlockAt($x, $y + 1, $z)->isFullCube()){
				if(!$this->getBlockAt($x, $y, $z)->isFullCube()){
					return new Position($spawn->x, $y === (int) $spawn->y ? $spawn->y : $y, $spawn->z, $this);
				}
			}else{
				++$y;
			}
		}

		return new Position($spawn->x, $y, $spawn->z, $this);
	}

	/**
	 * Gets the current time
	 */
	public function getTime() : int{
		return $this->time;
	}

	/**
	 * Returns the current time of day
	 */
	public function getTimeOfDay() : int{
		return $this->time % self::TIME_FULL;
	}

	/**
	 * Returns the World display name.
	 * WARNING: This is NOT guaranteed to be unique. Multiple worlds at runtime may share the same display name.
	 */
	public function getDisplayName() : string{
		return $this->displayName;
	}

	/**
	 * Returns the World folder name. This will not change at runtime and will be unique to a world per runtime.
	 */
	public function getFolderName() : string{
		return $this->folderName;
	}

	/**
	 * Sets the current time on the world
	 */
	public function setTime(int $time) : void{
		$this->time = $time;
		$this->sendTime();
	}

	/**
	 * Stops the time for the world, will not save the lock state to disk
	 */
	public function stopTime() : void{
		$this->stopTime = true;
		$this->sendTime();
	}

	/**
	 * Start the time again, if it was stopped
	 */
	public function startTime() : void{
		$this->stopTime = false;
		$this->sendTime();
	}

	/**
	 * Gets the world seed
	 */
	public function getSeed() : int{
		return $this->provider->getWorldData()->getSeed();
	}

	public function getMinY() : int{
		return $this->minY;
	}

	public function getMaxY() : int{
		return $this->maxY;
	}

	public function getDifficulty() : int{
		return $this->provider->getWorldData()->getDifficulty();
	}

	public function setDifficulty(int $difficulty) : void{
		if($difficulty < 0 || $difficulty > 3){
			throw new \InvalidArgumentException("Invalid difficulty level $difficulty");
		}
		$this->provider->getWorldData()->setDifficulty($difficulty);

		foreach($this->players as $player){
			$player->getNetworkSession()->syncWorldDifficulty($this->getDifficulty());
		}
	}

	private function addChunkHashToPopulationRequestQueue(int $chunkHash) : void{
		if(!isset($this->chunkPopulationRequestQueueIndex[$chunkHash])){
			$this->chunkPopulationRequestQueue->enqueue($chunkHash);
			$this->chunkPopulationRequestQueueIndex[$chunkHash] = true;
		}
	}

	/**
	 * @phpstan-return Promise<Chunk>
	 */
	private function enqueuePopulationRequest(int $chunkX, int $chunkZ, ?ChunkLoader $associatedChunkLoader) : Promise{
		$chunkHash = World::chunkHash($chunkX, $chunkZ);
		$this->addChunkHashToPopulationRequestQueue($chunkHash);
		$resolver = $this->chunkPopulationRequestMap[$chunkHash] = new PromiseResolver();
		if($associatedChunkLoader === null){
			$temporaryLoader = new class implements ChunkLoader{};
			$this->registerChunkLoader($temporaryLoader, $chunkX, $chunkZ);
			$resolver->getPromise()->onCompletion(
				fn() => $this->unregisterChunkLoader($temporaryLoader, $chunkX, $chunkZ),
				static function() : void{}
			);
		}
		return $resolver->getPromise();
	}

	private function drainPopulationRequestQueue() : void{
		$failed = [];
		while(count($this->activeChunkPopulationTasks) < $this->maxConcurrentChunkPopulationTasks && !$this->chunkPopulationRequestQueue->isEmpty()){
			$nextChunkHash = $this->chunkPopulationRequestQueue->dequeue();
			unset($this->chunkPopulationRequestQueueIndex[$nextChunkHash]);
			World::getXZ($nextChunkHash, $nextChunkX, $nextChunkZ);
			if(isset($this->chunkPopulationRequestMap[$nextChunkHash])){
				assert(!($this->activeChunkPopulationTasks[$nextChunkHash] ?? false), "Population for chunk $nextChunkX $nextChunkZ already running");
				if(
					!$this->orderChunkPopulation($nextChunkX, $nextChunkZ, null)->isResolved() &&
					!isset($this->activeChunkPopulationTasks[$nextChunkHash])
				){
					$failed[] = $nextChunkHash;
				}
			}
		}

		//these requests failed even though they weren't rate limited; we can't directly re-add them to the back of the
		//queue because it would result in an infinite loop
		foreach($failed as $hash){
			$this->addChunkHashToPopulationRequestQueue($hash);
		}
	}

	/**
	 * Checks if a chunk needs to be populated, and whether it's ready to do so.
	 * @return bool[]|PromiseResolver[]|null[]
	 * @phpstan-return array{?PromiseResolver<Chunk>, bool}
	 */
	private function checkChunkPopulationPreconditions(int $chunkX, int $chunkZ) : array{
		$chunkHash = World::chunkHash($chunkX, $chunkZ);
		$resolver = $this->chunkPopulationRequestMap[$chunkHash] ?? null;
		if($resolver !== null && isset($this->activeChunkPopulationTasks[$chunkHash])){
			//generation is already running
			return [$resolver, false];
		}

		$temporaryChunkLoader = new class implements ChunkLoader{};
		$this->registerChunkLoader($temporaryChunkLoader, $chunkX, $chunkZ);
		$chunk = $this->loadChunk($chunkX, $chunkZ);
		$this->unregisterChunkLoader($temporaryChunkLoader, $chunkX, $chunkZ);
		if($chunk !== null && $chunk->isPopulated()){
			//chunk is already populated; return a pre-resolved promise that will directly fire callbacks assigned
			$resolver ??= new PromiseResolver();
			unset($this->chunkPopulationRequestMap[$chunkHash]);
			$resolver->resolve($chunk);
			return [$resolver, false];
		}
		return [$resolver, true];
	}

	/**
	 * Attempts to initiate asynchronous generation/population of the target chunk, if it's currently reasonable to do
	 * so (and if it isn't already generated/populated).
	 * If the generator is busy, the request will be put into a queue and delayed until a better time.
	 *
	 * A ChunkLoader can be associated with the generation request to ensure that the generation request is cancelled if
	 * no loaders are attached to the target chunk. If no loader is provided, one will be assigned (and automatically
	 * removed when the generation request completes).
	 *
	 * @phpstan-return Promise<Chunk>
	 */
	public function requestChunkPopulation(int $chunkX, int $chunkZ, ?ChunkLoader $associatedChunkLoader) : Promise{
		[$resolver, $proceedWithPopulation] = $this->checkChunkPopulationPreconditions($chunkX, $chunkZ);
		if(!$proceedWithPopulation){
			return $resolver?->getPromise() ?? $this->enqueuePopulationRequest($chunkX, $chunkZ, $associatedChunkLoader);
		}

		if(count($this->activeChunkPopulationTasks) >= $this->maxConcurrentChunkPopulationTasks){
			//too many chunks are already generating; delay resolution of the request until later
			return $resolver?->getPromise() ?? $this->enqueuePopulationRequest($chunkX, $chunkZ, $associatedChunkLoader);
		}
		return $this->internalOrderChunkPopulation($chunkX, $chunkZ, $associatedChunkLoader, $resolver);
	}

	/**
	 * Initiates asynchronous generation/population of the target chunk, if it's not already generated/populated.
	 * If generation has already been requested for the target chunk, the promise for the already active request will be
	 * returned directly.
	 *
	 * If the chunk is currently locked (for example due to another chunk using it for async generation), the request
	 * will be queued and executed at the earliest opportunity.
	 *
	 * @phpstan-return Promise<Chunk>
	 */
	public function orderChunkPopulation(int $chunkX, int $chunkZ, ?ChunkLoader $associatedChunkLoader) : Promise{
		[$resolver, $proceedWithPopulation] = $this->checkChunkPopulationPreconditions($chunkX, $chunkZ);
		if(!$proceedWithPopulation){
			return $resolver?->getPromise() ?? $this->enqueuePopulationRequest($chunkX, $chunkZ, $associatedChunkLoader);
		}

		return $this->internalOrderChunkPopulation($chunkX, $chunkZ, $associatedChunkLoader, $resolver);
	}

	/**
	 * @phpstan-param PromiseResolver<Chunk>|null $resolver
	 * @phpstan-return Promise<Chunk>
	 */
	private function internalOrderChunkPopulation(int $chunkX, int $chunkZ, ?ChunkLoader $associatedChunkLoader, ?PromiseResolver $resolver) : Promise{
		$chunkHash = World::chunkHash($chunkX, $chunkZ);

		Timings::$population->startTiming();

		for($xx = -1; $xx <= 1; ++$xx){
			for($zz = -1; $zz <= 1; ++$zz){
				if($this->isChunkLocked($chunkX + $xx, $chunkZ + $zz)){
					//chunk is already in use by another generation request; queue the request for later
					return $resolver?->getPromise() ?? $this->enqueuePopulationRequest($chunkX, $chunkZ, $associatedChunkLoader);
				}
			}
		}

		$this->activeChunkPopulationTasks[$chunkHash] = true;
		if($resolver === null){
			$resolver = new PromiseResolver();
			$this->chunkPopulationRequestMap[$chunkHash] = $resolver;
		}

		$chunkPopulationLockId = new ChunkLockId();

		$temporaryChunkLoader = new class implements ChunkLoader{};
		for($xx = -1; $xx <= 1; ++$xx){
			for($zz = -1; $zz <= 1; ++$zz){
				$this->lockChunk($chunkX + $xx, $chunkZ + $zz, $chunkPopulationLockId);
				$this->registerChunkLoader($temporaryChunkLoader, $chunkX + $xx, $chunkZ + $zz);
			}
		}

		$centerChunk = $this->loadChunk($chunkX, $chunkZ);
		$adjacentChunks = $this->getAdjacentChunks($chunkX, $chunkZ);
		$task = new PopulationTask(
			$this->worldId,
			$chunkX,
			$chunkZ,
			$centerChunk,
			$adjacentChunks,
			function(Chunk $centerChunk, array $adjacentChunks) use ($chunkPopulationLockId, $chunkX, $chunkZ, $temporaryChunkLoader) : void{
				if(!$this->isLoaded()){
					return;
				}

				$this->generateChunkCallback($chunkPopulationLockId, $chunkX, $chunkZ, $centerChunk, $adjacentChunks, $temporaryChunkLoader);
			}
		);
		$workerId = $this->workerPool->selectWorker();
		if(!isset($this->workerPool->getRunningWorkers()[$workerId]) && isset($this->generatorRegisteredWorkers[$workerId])){
			$this->logger->debug("Selected worker $workerId previously had generator registered, but is now offline");
			unset($this->generatorRegisteredWorkers[$workerId]);
		}
		if(!isset($this->generatorRegisteredWorkers[$workerId])){
			$this->registerGeneratorToWorker($workerId);
		}
		$this->workerPool->submitTaskToWorker($task, $workerId);

		Timings::$population->stopTiming();
		return $resolver->getPromise();
	}

	/**
	 * @param Chunk[] $adjacentChunks chunkHash => chunk
	 * @phpstan-param array<int, Chunk> $adjacentChunks
	 */
	private function generateChunkCallback(ChunkLockId $chunkLockId, int $x, int $z, Chunk $chunk, array $adjacentChunks, ChunkLoader $temporaryChunkLoader) : void{
		Timings::$generationCallback->startTiming();

		$dirtyChunks = 0;
		for($xx = -1; $xx <= 1; ++$xx){
			for($zz = -1; $zz <= 1; ++$zz){
				$this->unregisterChunkLoader($temporaryChunkLoader, $x + $xx, $z + $zz);
				if(!$this->unlockChunk($x + $xx, $z + $zz, $chunkLockId)){
					$dirtyChunks++;
				}
			}
		}

		$index = World::chunkHash($x, $z);
		if(!isset($this->activeChunkPopulationTasks[$index])){
			throw new AssumptionFailedError("This should always be set, regardless of whether the task was orphaned or not");
		}
		if(!$this->activeChunkPopulationTasks[$index]){
			$this->logger->debug("Discarding orphaned population result for chunk x=$x,z=$z");
			unset($this->activeChunkPopulationTasks[$index]);
		}else{
			if($dirtyChunks === 0){
				$oldChunk = $this->loadChunk($x, $z);
				$this->setChunk($x, $z, $chunk);

				foreach($adjacentChunks as $relativeChunkHash => $adjacentChunk){
					World::getXZ($relativeChunkHash, $relativeX, $relativeZ);
					if($relativeX < -1 || $relativeX > 1 || $relativeZ < -1 || $relativeZ > 1){
						throw new AssumptionFailedError("Adjacent chunks should be in range -1 ... +1 coordinates");
					}
					$this->setChunk($x + $relativeX, $z + $relativeZ, $adjacentChunk);
				}

				if(($oldChunk === null || !$oldChunk->isPopulated()) && $chunk->isPopulated()){
					(new ChunkPopulateEvent($this, $x, $z, $chunk))->call();

					foreach($this->getChunkListeners($x, $z) as $listener){
						$listener->onChunkPopulated($x, $z, $chunk);
					}
				}
			}else{
				$this->logger->debug("Discarding population result for chunk x=$x,z=$z - terrain was modified on the main thread before async population completed");
			}

			//This needs to be in this specific spot because user code might call back to orderChunkPopulation().
			//If it does, and finds the promise, and doesn't find an active task associated with it, it will schedule
			//another PopulationTask. We don't want that because we're here processing the results.
			//We can't remove the promise from the array before setting the chunks in the world because that would lead
			//to the same problem. Therefore, it's necessary that this code be split into two if/else, with this in the
			//middle.
			unset($this->activeChunkPopulationTasks[$index]);

			if($dirtyChunks === 0){
				$promise = $this->chunkPopulationRequestMap[$index] ?? null;
				if($promise !== null){
					unset($this->chunkPopulationRequestMap[$index]);
					$promise->resolve($chunk);
				}else{
					//Handlers of ChunkPopulateEvent, ChunkLoadEvent, or just ChunkListeners can cause this
					$this->logger->debug("Unable to resolve population promise for chunk x=$x,z=$z - populated chunk was forcibly unloaded while setting modified chunks");
				}
			}else{
				//request failed, stick it back on the queue
				//we didn't resolve the promise or touch it in any way, so any fake chunk loaders are still valid and
				//don't need to be added a second time.
				$this->addChunkHashToPopulationRequestQueue($index);
			}

			$this->drainPopulationRequestQueue();
		}
		Timings::$generationCallback->stopTiming();
	}

	public function doChunkGarbageCollection() : void{
		$this->timings->doChunkGC->startTiming();

		foreach($this->chunks as $index => $chunk){
			if(!isset($this->unloadQueue[$index])){
				World::getXZ($index, $X, $Z);
				if(!$this->isSpawnChunk($X, $Z)){
					$this->unloadChunkRequest($X, $Z, true);
				}
			}
			$chunk->collectGarbage();
		}

		$this->provider->doGarbageCollection();

		$this->timings->doChunkGC->stopTiming();
	}

	public function unloadChunks(bool $force = false) : void{
		if(count($this->unloadQueue) > 0){
			$maxUnload = 96;
			$now = microtime(true);
			foreach($this->unloadQueue as $index => $time){
				World::getXZ($index, $X, $Z);

				if(!$force){
					if($maxUnload <= 0){
						break;
					}elseif($time > ($now - 30)){
						continue;
					}
				}

				//If the chunk can't be unloaded, it stays on the queue
				if($this->unloadChunk($X, $Z, true)){
					unset($this->unloadQueue[$index]);
					--$maxUnload;
				}
			}
		}
	}
}<|MERGE_RESOLUTION|>--- conflicted
+++ resolved
@@ -674,7 +674,7 @@
 				$pk = $sound->encode($pos);
 
 				if(count($pk) > 0){
-					$this->server->broadcastPackets($pl, $pk);
+					this->server->broadcastPackets($this->filterViewersForPosition($pos, $pl), $pk);
 				}
 			}
 		}else{
@@ -686,13 +686,8 @@
 						$this->broadcastPacketToViewers($pos, $e);
 					}
 				}else{
-					$this->server->broadcastPackets($players, $pk);
-				}
-<<<<<<< HEAD
-=======
-			}else{
-				$this->server->broadcastPackets($this->filterViewersForPosition($pos, $players), $pk);
->>>>>>> a9361b3f
+					this->server->broadcastPackets($this->filterViewersForPosition($pos, $players), $pk);
+				}
 			}
 		}
 	}
@@ -732,7 +727,7 @@
 				$pk = $particle->encode($pos);
 
 				if(count($pk) > 0){
-					$this->server->broadcastPackets($pl, $pk);
+					this->server->broadcastPackets($this->filterViewersForPosition($pos, $pl), $pk);
 				}
 			}
 		}else{
@@ -744,13 +739,8 @@
 						$this->broadcastPacketToViewers($pos, $e);
 					}
 				}else{
-					$this->server->broadcastPackets($players, $pk);
-				}
-<<<<<<< HEAD
-=======
-			}else{
-				$this->server->broadcastPackets($this->filterViewersForPosition($pos, $players), $pk);
->>>>>>> a9361b3f
+					this->server->broadcastPackets($this->filterViewersForPosition($pos, $players), $pk);
+				}
 			}
 		}
 	}
