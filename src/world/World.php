<?php

/*
 *
 *  ____            _        _   __  __ _                  __  __ ____
 * |  _ \ ___   ___| | _____| |_|  \/  (_)_ __   ___      |  \/  |  _ \
 * | |_) / _ \ / __| |/ / _ \ __| |\/| | | '_ \ / _ \_____| |\/| | |_) |
 * |  __/ (_) | (__|   <  __/ |_| |  | | | | | |  __/_____| |  | |  __/
 * |_|   \___/ \___|_|\_\___|\__|_|  |_|_|_| |_|\___|     |_|  |_|_|
 *
 * This program is free software: you can redistribute it and/or modify
 * it under the terms of the GNU Lesser General Public License as published by
 * the Free Software Foundation, either version 3 of the License, or
 * (at your option) any later version.
 *
 * @author PocketMine Team
 * @link http://www.pocketmine.net/
 *
 *
 */

declare(strict_types=1);

/**
 * All World related classes are here, like Generators, Populators, Noise, ...
 */
namespace pocketmine\world;

use DaveRandom\CallbackValidator\BuiltInTypes;
use DaveRandom\CallbackValidator\CallbackType;
use DaveRandom\CallbackValidator\ParameterType;
use DaveRandom\CallbackValidator\ReturnType;
use pocketmine\block\Air;
use pocketmine\block\Block;
use pocketmine\block\BlockTypeIds;
use pocketmine\block\RuntimeBlockStateRegistry;
use pocketmine\block\tile\Spawnable;
use pocketmine\block\tile\Tile;
use pocketmine\block\tile\TileFactory;
use pocketmine\block\UnknownBlock;
use pocketmine\block\VanillaBlocks;
use pocketmine\data\bedrock\BiomeIds;
use pocketmine\data\bedrock\block\BlockStateData;
use pocketmine\data\bedrock\block\BlockStateDeserializeException;
use pocketmine\data\SavedDataLoadingException;
use pocketmine\entity\Entity;
use pocketmine\entity\EntityFactory;
use pocketmine\entity\Location;
use pocketmine\entity\object\ExperienceOrb;
use pocketmine\entity\object\ItemEntity;
use pocketmine\event\block\BlockBreakEvent;
use pocketmine\event\block\BlockPlaceEvent;
use pocketmine\event\block\BlockUpdateEvent;
use pocketmine\event\entity\ItemEntityDropEvent;
use pocketmine\event\player\PlayerInteractEvent;
use pocketmine\event\world\ChunkLoadEvent;
use pocketmine\event\world\ChunkPopulateEvent;
use pocketmine\event\world\ChunkUnloadEvent;
use pocketmine\event\world\SpawnChangeEvent;
use pocketmine\event\world\WorldDifficultyChangeEvent;
use pocketmine\event\world\WorldDisplayNameChangeEvent;
use pocketmine\event\world\WorldParticleEvent;
use pocketmine\event\world\WorldSaveEvent;
use pocketmine\event\world\WorldSoundEvent;
use pocketmine\item\Item;
use pocketmine\item\ItemUseResult;
use pocketmine\item\LegacyStringToItemParser;
use pocketmine\item\StringToItemParser;
use pocketmine\item\VanillaItems;
use pocketmine\lang\KnownTranslationFactory;
use pocketmine\math\AxisAlignedBB;
use pocketmine\math\Facing;
use pocketmine\math\Vector3;
use pocketmine\nbt\tag\IntTag;
use pocketmine\nbt\tag\StringTag;
use pocketmine\network\mcpe\convert\TypeConverter;
use pocketmine\network\mcpe\NetworkBroadcastUtils;
use pocketmine\network\mcpe\protocol\BlockActorDataPacket;
use pocketmine\network\mcpe\protocol\ClientboundPacket;
use pocketmine\network\mcpe\protocol\types\BlockPosition;
use pocketmine\network\mcpe\protocol\UpdateBlockPacket;
use pocketmine\player\Player;
use pocketmine\promise\Promise;
use pocketmine\promise\PromiseResolver;
use pocketmine\scheduler\AsyncPool;
use pocketmine\Server;
use pocketmine\ServerConfigGroup;
use pocketmine\utils\AssumptionFailedError;
use pocketmine\utils\Limits;
use pocketmine\utils\ReversePriorityQueue;
use pocketmine\utils\Utils;
use pocketmine\world\biome\Biome;
use pocketmine\world\biome\BiomeRegistry;
use pocketmine\world\format\Chunk;
use pocketmine\world\format\io\ChunkData;
use pocketmine\world\format\io\exception\CorruptedChunkException;
use pocketmine\world\format\io\GlobalBlockStateHandlers;
use pocketmine\world\format\io\WritableWorldProvider;
use pocketmine\world\format\LightArray;
use pocketmine\world\format\SubChunk;
use pocketmine\world\generator\GeneratorManager;
use pocketmine\world\generator\GeneratorRegisterTask;
use pocketmine\world\generator\GeneratorUnregisterTask;
use pocketmine\world\generator\PopulationTask;
use pocketmine\world\light\BlockLightUpdate;
use pocketmine\world\light\LightPopulationTask;
use pocketmine\world\light\SkyLightUpdate;
use pocketmine\world\particle\BlockBreakParticle;
use pocketmine\world\particle\BlockParticle;
use pocketmine\world\particle\ItemParticle;
use pocketmine\world\particle\Particle;
use pocketmine\world\sound\BlockPlaceSound;
use pocketmine\world\sound\BlockSound;
use pocketmine\world\sound\Sound;
use pocketmine\world\utils\SubChunkExplorer;
use pocketmine\YmlServerProperties;
use function abs;
use function array_filter;
use function array_key_exists;
use function array_keys;
use function array_map;
use function array_merge;
use function array_sum;
use function assert;
use function cos;
use function count;
use function floor;
use function get_class;
use function gettype;
use function is_a;
use function is_object;
use function lcg_value;
use function max;
use function microtime;
use function min;
use function morton2d_decode;
use function morton2d_encode;
use function morton3d_decode;
use function morton3d_encode;
use function mt_rand;
use function preg_match;
use function spl_object_id;
use function strtolower;
use function trim;
use const M_PI;
use const PHP_INT_MAX;
use const PHP_INT_MIN;

#include <rules/World.h>

/**
 * @phpstan-type ChunkPosHash int
 * @phpstan-type TypeConverterHash int|null
 * @phpstan-type BlockPosHash int
 * @phpstan-type ChunkBlockPosHash int
 */
class World implements ChunkManager{

	private static int $worldIdCounter = 1;

	public const Y_MAX = 320;
	public const Y_MIN = -64;

	public const TIME_DAY = 1000;
	public const TIME_NOON = 6000;
	public const TIME_SUNSET = 12000;
	public const TIME_NIGHT = 13000;
	public const TIME_MIDNIGHT = 18000;
	public const TIME_SUNRISE = 23000;

	public const TIME_FULL = 24000;

	public const DIFFICULTY_PEACEFUL = 0;
	public const DIFFICULTY_EASY = 1;
	public const DIFFICULTY_NORMAL = 2;
	public const DIFFICULTY_HARD = 3;

	public const DEFAULT_TICKED_BLOCKS_PER_SUBCHUNK_PER_TICK = 3;

	/**
	 * @var Player[] entity runtime ID => Player
	 * @phpstan-var array<int, Player>
	 */
	private array $players = [];

	/**
	 * @var Entity[] entity runtime ID => Entity
	 * @phpstan-var array<int, Entity>
	 */
	private array $entities = [];
	/**
	 * @var Vector3[] entity runtime ID => Vector3
	 * @phpstan-var array<int, Vector3>
	 */
	private array $entityLastKnownPositions = [];

	/**
	 * @var Entity[][] chunkHash => [entity runtime ID => Entity]
	 * @phpstan-var array<ChunkPosHash, array<int, Entity>>
	 */
	private array $entitiesByChunk = [];

	/**
	 * @var Entity[] entity runtime ID => Entity
	 * @phpstan-var array<int, Entity>
	 */
	public array $updateEntities = [];

	private bool $inDynamicStateRecalculation = false;
	/**
	 * @var Block[][] chunkHash => [relativeBlockHash => Block]
	 * @phpstan-var array<ChunkPosHash, array<ChunkBlockPosHash, Block>>
	 */
	private array $blockCache = [];
	/**
	 * @var AxisAlignedBB[][][] chunkHash => [relativeBlockHash => AxisAlignedBB[]]
	 * @phpstan-var array<ChunkPosHash, array<ChunkBlockPosHash, list<AxisAlignedBB>>>
	 */
	private array $blockCollisionBoxCache = [];

	private int $sendTimeTicker = 0;

	private int $worldId;

	private int $providerGarbageCollectionTicker = 0;

	private int $minY;
	private int $maxY;

	/**
	 * @var ChunkTicker[][] chunkHash => [spl_object_id => ChunkTicker]
	 * @phpstan-var array<ChunkPosHash, array<int, ChunkTicker>>
	 */
	private array $registeredTickingChunks = [];

	/**
	 * Set of chunks which are definitely ready for ticking.
	 *
	 * @var int[]
	 * @phpstan-var array<ChunkPosHash, ChunkPosHash>
	 */
	private array $validTickingChunks = [];

	/**
	 * Set of chunks which might be ready for ticking. These will be checked at the next tick.
	 * @var int[]
	 * @phpstan-var array<ChunkPosHash, ChunkPosHash>
	 */
	private array $recheckTickingChunks = [];

	/**
	 * @var ChunkLoader[][] chunkHash => [spl_object_id => ChunkLoader]
	 * @phpstan-var array<ChunkPosHash, array<int, ChunkLoader>>
	 */
	private array $chunkLoaders = [];

	/**
	 * @var ChunkListener[][] chunkHash => [spl_object_id => ChunkListener]
	 * @phpstan-var array<ChunkPosHash, array<int, ChunkListener>>
	 */
	private array $chunkListeners = [];
	/**
	 * @var Player[][] chunkHash => [spl_object_id => Player]
	 * @phpstan-var array<ChunkPosHash, array<int, Player>>
	 */
	private array $playerChunkListeners = [];

	/**
	 * @var ClientboundPacket[][] chunkHash => ClientboundPacket[]
	 * @phpstan-var array<ChunkPosHash, list<ClientboundPacket>>
	 */
	private array $packetBuffersByChunk = [];
	/**
	 * @var \Closure[][] chunkHash => Closure[]
	 * @phpstan-var array<ChunkPosHash, list<\Closure(TypeConverter) : ClientboundPacket[]>>
	 */
	private array $packetBuffersByChunkTypeConverter = [];

	/**
	 * @var float[] chunkHash => timestamp of request
	 * @phpstan-var array<ChunkPosHash, float>
	 */
	private array $unloadQueue = [];

	private int $time;
	public bool $stopTime = false;

	private float $sunAnglePercentage = 0.0;
	private int $skyLightReduction = 0;

	private string $folderName;
	private string $displayName;

	/**
	 * @var Chunk[]
	 * @phpstan-var array<ChunkPosHash, Chunk>
	 */
	private array $chunks = [];

	/**
	 * @var Vector3[][] chunkHash => [relativeBlockHash => Vector3]
	 * @phpstan-var array<ChunkPosHash, array<ChunkBlockPosHash, Vector3>>
	 */
	private array $changedBlocks = [];

	/** @phpstan-var ReversePriorityQueue<int, Vector3> */
	private ReversePriorityQueue $scheduledBlockUpdateQueue;
	/**
	 * @var int[] blockHash => tick delay
	 * @phpstan-var array<BlockPosHash, int>
	 */
	private array $scheduledBlockUpdateQueueIndex = [];

	/** @phpstan-var \SplQueue<int> */
	private \SplQueue $neighbourBlockUpdateQueue;
	/**
	 * @var true[] blockhash => dummy
	 * @phpstan-var array<BlockPosHash, true>
	 */
	private array $neighbourBlockUpdateQueueIndex = [];

	/**
	 * @var bool[] chunkHash => isValid
	 * @phpstan-var array<ChunkPosHash, bool>
	 */
	private array $activeChunkPopulationTasks = [];
	/**
	 * @var ChunkLockId[]
	 * @phpstan-var array<ChunkPosHash, ChunkLockId>
	 */
	private array $chunkLock = [];
	private int $maxConcurrentChunkPopulationTasks = 2;
	/**
	 * @var PromiseResolver[] chunkHash => promise
	 * @phpstan-var array<ChunkPosHash, PromiseResolver<Chunk>>
	 */
	private array $chunkPopulationRequestMap = [];
	/**
	 * @var \SplQueue (queue of chunkHashes)
	 * @phpstan-var \SplQueue<ChunkPosHash>
	 */
	private \SplQueue $chunkPopulationRequestQueue;
	/**
	 * @var true[] chunkHash => dummy
	 * @phpstan-var array<ChunkPosHash, true>
	 */
	private array $chunkPopulationRequestQueueIndex = [];

	/**
	 * @var true[]
	 * @phpstan-var array<int, true>
	 */
	private array $generatorRegisteredWorkers = [];

	private bool $autoSave = true;

	private int $sleepTicks = 0;

	private int $chunkTickRadius;
	private int $tickedBlocksPerSubchunkPerTick = self::DEFAULT_TICKED_BLOCKS_PER_SUBCHUNK_PER_TICK;
	/**
	 * @var true[]
	 * @phpstan-var array<int, true>
	 */
	private array $randomTickBlocks = [];

	public WorldTimings $timings;

	public float $tickRateTime = 0;

	private bool $doingTick = false;

	/** @phpstan-var class-string<\pocketmine\world\generator\Generator> */
	private string $generator;

	private bool $unloaded = false;
	/**
	 * @var \Closure[]
	 * @phpstan-var array<int, \Closure() : void>
	 */
	private array $unloadCallbacks = [];

	private ?BlockLightUpdate $blockLightUpdate = null;
	private ?SkyLightUpdate $skyLightUpdate = null;

	private \Logger $logger;

	/**
	 * @phpstan-return ChunkPosHash
	 */
	public static function chunkHash(int $x, int $z) : int{
		return morton2d_encode($x, $z);
	}

	private const MORTON3D_BIT_SIZE = 21;
	private const BLOCKHASH_Y_BITS = 9;
	private const BLOCKHASH_Y_PADDING = 64; //size (in blocks) of padding after both boundaries of the Y axis
	private const BLOCKHASH_Y_OFFSET = self::BLOCKHASH_Y_PADDING - self::Y_MIN;
	private const BLOCKHASH_Y_MASK = (1 << self::BLOCKHASH_Y_BITS) - 1;
	private const BLOCKHASH_XZ_MASK = (1 << self::MORTON3D_BIT_SIZE) - 1;
	private const BLOCKHASH_XZ_EXTRA_BITS = (self::MORTON3D_BIT_SIZE - self::BLOCKHASH_Y_BITS) >> 1;
	private const BLOCKHASH_XZ_EXTRA_MASK = (1 << self::BLOCKHASH_XZ_EXTRA_BITS) - 1;
	private const BLOCKHASH_XZ_SIGN_SHIFT = 64 - self::MORTON3D_BIT_SIZE - self::BLOCKHASH_XZ_EXTRA_BITS;
	private const BLOCKHASH_X_SHIFT = self::BLOCKHASH_Y_BITS;
	private const BLOCKHASH_Z_SHIFT = self::BLOCKHASH_X_SHIFT + self::BLOCKHASH_XZ_EXTRA_BITS;

	/**
	 * @phpstan-return BlockPosHash
	 */
	public static function blockHash(int $x, int $y, int $z) : int{
		$shiftedY = $y + self::BLOCKHASH_Y_OFFSET;
		if(($shiftedY & (~0 << self::BLOCKHASH_Y_BITS)) !== 0){
			throw new \InvalidArgumentException("Y coordinate $y is out of range!");
		}
		//morton3d gives us 21 bits on each axis, but the Y axis only requires 9
		//so we use the extra space on Y (12 bits) and add 6 extra bits from X and Z instead.
		//if we ever need more space for Y (e.g. due to expansion), take bits from X/Z to compensate.
		return morton3d_encode(
			$x & self::BLOCKHASH_XZ_MASK,
			($shiftedY /* & self::BLOCKHASH_Y_MASK */) |
				((($x >> self::MORTON3D_BIT_SIZE) & self::BLOCKHASH_XZ_EXTRA_MASK) << self::BLOCKHASH_X_SHIFT) |
				((($z >> self::MORTON3D_BIT_SIZE) & self::BLOCKHASH_XZ_EXTRA_MASK) << self::BLOCKHASH_Z_SHIFT),
			$z & self::BLOCKHASH_XZ_MASK
		);
	}

	/**
	 * Computes a small index relative to chunk base from the given coordinates.
	 */
	public static function chunkBlockHash(int $x, int $y, int $z) : int{
		return morton3d_encode($x, $y, $z);
	}

	/**
	 * @phpstan-param BlockPosHash $hash
	 * @phpstan-param-out int      $x
	 * @phpstan-param-out int      $y
	 * @phpstan-param-out int      $z
	 */
	public static function getBlockXYZ(int $hash, ?int &$x, ?int &$y, ?int &$z) : void{
		[$baseX, $baseY, $baseZ] = morton3d_decode($hash);

		$extraX = ((($baseY >> self::BLOCKHASH_X_SHIFT) & self::BLOCKHASH_XZ_EXTRA_MASK) << self::MORTON3D_BIT_SIZE);
		$extraZ = ((($baseY >> self::BLOCKHASH_Z_SHIFT) & self::BLOCKHASH_XZ_EXTRA_MASK) << self::MORTON3D_BIT_SIZE);

		$x = (($baseX & self::BLOCKHASH_XZ_MASK) | $extraX) << self::BLOCKHASH_XZ_SIGN_SHIFT >> self::BLOCKHASH_XZ_SIGN_SHIFT;
		$y = ($baseY & self::BLOCKHASH_Y_MASK) - self::BLOCKHASH_Y_OFFSET;
		$z = (($baseZ & self::BLOCKHASH_XZ_MASK) | $extraZ) << self::BLOCKHASH_XZ_SIGN_SHIFT >> self::BLOCKHASH_XZ_SIGN_SHIFT;
	}

	/**
	 * @phpstan-param ChunkPosHash $hash
	 * @phpstan-param-out int      $x
	 * @phpstan-param-out int      $z
	 */
	public static function getXZ(int $hash, ?int &$x, ?int &$z) : void{
		[$x, $z] = morton2d_decode($hash);
	}

	public static function getDifficultyFromString(string $str) : int{
		switch(strtolower(trim($str))){
			case "0":
			case "peaceful":
			case "p":
				return World::DIFFICULTY_PEACEFUL;

			case "1":
			case "easy":
			case "e":
				return World::DIFFICULTY_EASY;

			case "2":
			case "normal":
			case "n":
				return World::DIFFICULTY_NORMAL;

			case "3":
			case "hard":
			case "h":
				return World::DIFFICULTY_HARD;
		}

		return -1;
	}

	/**
	 * Init the default world data
	 */
	public function __construct(
		private Server $server,
		string $name, //TODO: this should be folderName (named arguments BC break)
		private WritableWorldProvider $provider,
		private AsyncPool $workerPool
	){
		$this->folderName = $name;
		$this->worldId = self::$worldIdCounter++;

		$this->displayName = $this->provider->getWorldData()->getName();
		$this->logger = new \PrefixedLogger($server->getLogger(), "World: $this->displayName");

		$this->minY = $this->provider->getWorldMinY();
		$this->maxY = $this->provider->getWorldMaxY();

		$this->server->getLogger()->info($this->server->getLanguage()->translate(KnownTranslationFactory::pocketmine_level_preparing($this->displayName)));
		$generator = GeneratorManager::getInstance()->getGenerator($this->provider->getWorldData()->getGenerator()) ??
			throw new AssumptionFailedError("WorldManager should already have checked that the generator exists");
		$generator->validateGeneratorOptions($this->provider->getWorldData()->getGeneratorOptions());
		$this->generator = $generator->getGeneratorClass();
		$this->chunkPopulationRequestQueue = new \SplQueue();
		$this->addOnUnloadCallback(function() : void{
			$this->logger->debug("Cancelling unfulfilled generation requests");

			foreach($this->chunkPopulationRequestMap as $chunkHash => $promise){
				$promise->reject();
				unset($this->chunkPopulationRequestMap[$chunkHash]);
			}
			if(count($this->chunkPopulationRequestMap) !== 0){
				//TODO: this might actually get hit because generation rejection callbacks might try to schedule new
				//requests, and we can't prevent that right now because there's no way to detect "unloading" state
				throw new AssumptionFailedError("New generation requests scheduled during unload");
			}
		});

		$this->scheduledBlockUpdateQueue = new ReversePriorityQueue();
		$this->scheduledBlockUpdateQueue->setExtractFlags(\SplPriorityQueue::EXTR_BOTH);

		$this->neighbourBlockUpdateQueue = new \SplQueue();

		$this->time = $this->provider->getWorldData()->getTime();

		$cfg = $this->server->getConfigGroup();
		$this->chunkTickRadius = min($this->server->getViewDistance(), max(0, $cfg->getPropertyInt(YmlServerProperties::CHUNK_TICKING_TICK_RADIUS, 4)));
		if($cfg->getPropertyInt("chunk-ticking.per-tick", 40) <= 0){
			//TODO: this needs l10n
			$this->logger->warning("\"chunk-ticking.per-tick\" setting is deprecated, but you've used it to disable chunk ticking. Set \"chunk-ticking.tick-radius\" to 0 in \"pocketmine.yml\" instead.");
			$this->chunkTickRadius = 0;
		}
		$this->tickedBlocksPerSubchunkPerTick = $cfg->getPropertyInt(YmlServerProperties::CHUNK_TICKING_BLOCKS_PER_SUBCHUNK_PER_TICK, self::DEFAULT_TICKED_BLOCKS_PER_SUBCHUNK_PER_TICK);
		$this->maxConcurrentChunkPopulationTasks = $cfg->getPropertyInt(YmlServerProperties::CHUNK_GENERATION_POPULATION_QUEUE_SIZE, 2);

		$this->initRandomTickBlocksFromConfig($cfg);

		$this->timings = new WorldTimings($this);

		$this->workerPool->addWorkerStartHook($workerStartHook = function(int $workerId) : void{
			if(array_key_exists($workerId, $this->generatorRegisteredWorkers)){
				$this->logger->debug("Worker $workerId with previously registered generator restarted, flagging as unregistered");
				unset($this->generatorRegisteredWorkers[$workerId]);
			}
		});
		$workerPool = $this->workerPool;
		$this->addOnUnloadCallback(static function() use ($workerPool, $workerStartHook) : void{
			$workerPool->removeWorkerStartHook($workerStartHook);
		});
	}

	private function initRandomTickBlocksFromConfig(ServerConfigGroup $cfg) : void{
		$dontTickBlocks = [];
		$parser = StringToItemParser::getInstance();
		foreach($cfg->getProperty(YmlServerProperties::CHUNK_TICKING_DISABLE_BLOCK_TICKING, []) as $name){
			$name = (string) $name;
			$item = $parser->parse($name);
			if($item !== null){
				$block = $item->getBlock();
			}elseif(preg_match("/^-?\d+$/", $name) === 1){
				//TODO: this is a really sketchy hack - remove this as soon as possible
				try{
					$blockStateData = GlobalBlockStateHandlers::getUpgrader()->upgradeIntIdMeta((int) $name, 0);
				}catch(BlockStateDeserializeException){
					continue;
				}
				$block = RuntimeBlockStateRegistry::getInstance()->fromStateId(GlobalBlockStateHandlers::getDeserializer()->deserialize($blockStateData));
			}else{
				//TODO: we probably ought to log an error here
				continue;
			}

			if($block->getTypeId() !== BlockTypeIds::AIR){
				$dontTickBlocks[$block->getTypeId()] = $name;
			}
		}

		foreach(RuntimeBlockStateRegistry::getInstance()->getAllKnownStates() as $state){
			$dontTickName = $dontTickBlocks[$state->getTypeId()] ?? null;
			if($dontTickName === null && $state->ticksRandomly()){
				$this->randomTickBlocks[$state->getStateId()] = true;
			}
		}
	}

	public function getTickRateTime() : float{
		return $this->tickRateTime;
	}

	public function registerGeneratorToWorker(int $worker) : void{
		$this->logger->debug("Registering generator on worker $worker");
		$this->workerPool->submitTaskToWorker(new GeneratorRegisterTask($this, $this->generator, $this->provider->getWorldData()->getGeneratorOptions()), $worker);
		$this->generatorRegisteredWorkers[$worker] = true;
	}

	public function unregisterGenerator() : void{
		foreach($this->workerPool->getRunningWorkers() as $i){
			if(isset($this->generatorRegisteredWorkers[$i])){
				$this->workerPool->submitTaskToWorker(new GeneratorUnregisterTask($this), $i);
			}
		}
		$this->generatorRegisteredWorkers = [];
	}

	public function getServer() : Server{
		return $this->server;
	}

	public function getLogger() : \Logger{
		return $this->logger;
	}

	final public function getProvider() : WritableWorldProvider{
		return $this->provider;
	}

	/**
	 * Returns the unique world identifier
	 */
	final public function getId() : int{
		return $this->worldId;
	}

	public function isLoaded() : bool{
		return !$this->unloaded;
	}

	/**
	 * @internal
	 */
	public function onUnload() : void{
		if($this->unloaded){
			throw new \LogicException("Tried to close a world which is already closed");
		}

		foreach($this->unloadCallbacks as $callback){
			$callback();
		}
		$this->unloadCallbacks = [];

		foreach($this->chunks as $chunkHash => $chunk){
			self::getXZ($chunkHash, $chunkX, $chunkZ);
			$this->unloadChunk($chunkX, $chunkZ, false);
		}
		foreach($this->entitiesByChunk as $chunkHash => $entities){
			self::getXZ($chunkHash, $chunkX, $chunkZ);

			$leakedEntities = 0;
			foreach($entities as $entity){
				if(!$entity->isFlaggedForDespawn()){
					$leakedEntities++;
				}
				$entity->close();
			}
			if($leakedEntities !== 0){
				$this->logger->warning("$leakedEntities leaked entities found in ungenerated chunk $chunkX $chunkZ during unload, they won't be saved!");
			}
		}

		$this->save();

		$this->unregisterGenerator();

		$this->provider->close();
		$this->blockCache = [];
		$this->blockCollisionBoxCache = [];

		$this->unloaded = true;
	}

	/** @phpstan-param \Closure() : void $callback */
	public function addOnUnloadCallback(\Closure $callback) : void{
		$this->unloadCallbacks[spl_object_id($callback)] = $callback;
	}

	/** @phpstan-param \Closure() : void $callback */
	public function removeOnUnloadCallback(\Closure $callback) : void{
		unset($this->unloadCallbacks[spl_object_id($callback)]);
	}

	/**
	 * Returns a list of players who are in the given filter and also using the chunk containing the target position.
	 * Used for broadcasting sounds and particles with specific targets.
	 *
	 * @param Player[] $allowed
	 * @phpstan-param list<Player> $allowed
	 *
	 * @return array<int, Player>
	 */
	private function filterViewersForPosition(Vector3 $pos, array $allowed) : array{
		$candidates = $this->getViewersForPosition($pos);
		$filtered = [];
		foreach($allowed as $player){
			$k = spl_object_id($player);
			if(isset($candidates[$k])){
				$filtered[$k] = $candidates[$k];
			}
		}

		return $filtered;
	}

	/**
	 * @param Player[]|null $players
	 */
	public function addSound(Vector3 $pos, Sound $sound, ?array $players = null) : void{
		$players ??= $this->getViewersForPosition($pos);

		if(WorldSoundEvent::hasHandlers()){
			$ev = new WorldSoundEvent($this, $sound, $pos, $players);
			$ev->call();
			if($ev->isCancelled()){
				return;
			}

			$sound = $ev->getSound();
			$players = $ev->getRecipients();
		}

		if($sound instanceof BlockSound){
			$closure = function(TypeConverter $typeConverter) use ($sound, $pos) : array{
				$sound->setBlockTranslator($typeConverter->getBlockTranslator());
				return $sound->encode($pos);
			};

			if($players === $this->getViewersForPosition($pos)){
				$this->broadcastPacketToViewersByTypeConverter($pos, $closure);
			}else{
				TypeConverter::broadcastByTypeConverter($this->filterViewersForPosition($pos, $players), $closure);
			}
		}else{
			$pk = $sound->encode($pos);
			if(count($pk) > 0){
				if($players === $this->getViewersForPosition($pos)){
					foreach($pk as $e){
						$this->broadcastPacketToViewers($pos, $e);
					}
				}else{
					NetworkBroadcastUtils::broadcastPackets($this->filterViewersForPosition($pos, $players), $pk);
				}
			}
		}
	}

	/**
	 * @param Player[]|null $players
	 */
	public function addParticle(Vector3 $pos, Particle $particle, ?array $players = null) : void{
		$players ??= $this->getViewersForPosition($pos);

		if(WorldParticleEvent::hasHandlers()){
			$ev = new WorldParticleEvent($this, $particle, $pos, $players);
			$ev->call();
			if($ev->isCancelled()){
				return;
			}

			$particle = $ev->getParticle();
			$players = $ev->getRecipients();
		}

		if($particle instanceof BlockParticle || $particle instanceof ItemParticle){
			$closure = function(TypeConverter $typeConverter) use ($particle, $pos) : array{
				if($particle instanceof ItemParticle){
					$particle->setItemTranslator($typeConverter->getItemTranslator());
				}else{
					$particle->setBlockTranslator($typeConverter->getBlockTranslator());
				}

				return $particle->encode($pos);
			};

			if($players === $this->getViewersForPosition($pos)){
				$this->broadcastPacketToViewersByTypeConverter($pos, $closure);
			}else{
				TypeConverter::broadcastByTypeConverter($this->filterViewersForPosition($pos, $players), $closure);
			}
		}else{
			$pk = $particle->encode($pos);
			if(count($pk) > 0){
				if($players === $this->getViewersForPosition($pos)){
					foreach($pk as $e){
						$this->broadcastPacketToViewers($pos, $e);
					}
				}else{
					NetworkBroadcastUtils::broadcastPackets($this->filterViewersForPosition($pos, $players), $pk);
				}
			}
		}
	}

	public function getAutoSave() : bool{
		return $this->autoSave;
	}

	public function setAutoSave(bool $value) : void{
		$this->autoSave = $value;
	}

	/**
	 * @deprecated WARNING: This function has a misleading name. Contrary to what the name might imply, this function
	 * DOES NOT return players who are IN a chunk, rather, it returns players who can SEE the chunk.
	 *
	 * Returns a list of players who have the target chunk within their view distance.
	 *
	 * @return Player[] spl_object_id => Player
	 * @phpstan-return array<int, Player>
	 */
	public function getChunkPlayers(int $chunkX, int $chunkZ) : array{
		return $this->playerChunkListeners[World::chunkHash($chunkX, $chunkZ)] ?? [];
	}

	/**
	 * Gets the chunk loaders being used in a specific chunk
	 *
	 * @return ChunkLoader[]
	 * @phpstan-return array<int, ChunkLoader>
	 */
	public function getChunkLoaders(int $chunkX, int $chunkZ) : array{
		return $this->chunkLoaders[World::chunkHash($chunkX, $chunkZ)] ?? [];
	}

	/**
	 * Returns an array of players who have the target position within their view distance.
	 *
	 * @return Player[] spl_object_id => Player
	 * @phpstan-return array<int, Player>
	 */
	public function getViewersForPosition(Vector3 $pos) : array{
		return $this->getChunkPlayers($pos->getFloorX() >> Chunk::COORD_BIT_SIZE, $pos->getFloorZ() >> Chunk::COORD_BIT_SIZE);
	}

	/**
	 * Broadcasts a packet to every player who has the target position within their view distance.
	 */
	public function broadcastPacketToViewers(Vector3 $pos, ClientboundPacket $packet) : void{
		$this->broadcastPacketToPlayersUsingChunk($pos->getFloorX() >> Chunk::COORD_BIT_SIZE, $pos->getFloorZ() >> Chunk::COORD_BIT_SIZE, $packet);
	}

	/**
	 * Broadcasts packets to every player who has the target position within their view distance.
	 * @phpstan-param \Closure(TypeConverter) : ClientboundPacket[] $closure
	 */
	public function broadcastPacketToViewersByTypeConverter(Vector3 $pos, \Closure $closure) : void{
		$this->broadcastPacketToPlayersByTypeConverterUsingChunk($pos->getFloorX() >> Chunk::COORD_BIT_SIZE, $pos->getFloorZ() >> Chunk::COORD_BIT_SIZE, $closure);
	}

	/**
	 * @phpstan-param \Closure(TypeConverter) : ClientboundPacket[] $closure
	 */
	private function broadcastPacketToPlayersByTypeConverterUsingChunk(int $chunkX, int $chunkZ, \Closure $closure) : void{
		Utils::validateCallableSignature(new CallbackType(
			new ReturnType(BuiltInTypes::ARRAY, ReturnType::COVARIANT),
			new ParameterType('typeConverter', TypeConverter::class),
		), $closure);

		if(!isset($this->packetBuffersByChunkTypeConverter[$index = World::chunkHash($chunkX, $chunkZ)])){
			$this->packetBuffersByChunkTypeConverter[$index] = [$closure];
		}else{
			$this->packetBuffersByChunkTypeConverter[$index][] = $closure;
		}
	}

	private function broadcastPacketToPlayersUsingChunk(int $chunkX, int $chunkZ, ClientboundPacket $packet) : void{
		if(!isset($this->packetBuffersByChunk[$index = World::chunkHash($chunkX, $chunkZ)])){
			$this->packetBuffersByChunk[$index] = [$packet];
		}else{
			$this->packetBuffersByChunk[$index][] = $packet;
		}
	}

	public function registerChunkLoader(ChunkLoader $loader, int $chunkX, int $chunkZ, bool $autoLoad = true) : void{
		$loaderId = spl_object_id($loader);

		if(!isset($this->chunkLoaders[$chunkHash = World::chunkHash($chunkX, $chunkZ)])){
			$this->chunkLoaders[$chunkHash] = [];
		}elseif(isset($this->chunkLoaders[$chunkHash][$loaderId])){
			return;
		}

		$this->chunkLoaders[$chunkHash][$loaderId] = $loader;

		$this->cancelUnloadChunkRequest($chunkX, $chunkZ);

		if($autoLoad){
			$this->loadChunk($chunkX, $chunkZ);
		}
	}

	public function unregisterChunkLoader(ChunkLoader $loader, int $chunkX, int $chunkZ) : void{
		$chunkHash = World::chunkHash($chunkX, $chunkZ);
		$loaderId = spl_object_id($loader);
		if(isset($this->chunkLoaders[$chunkHash][$loaderId])){
			unset($this->chunkLoaders[$chunkHash][$loaderId]);
			if(count($this->chunkLoaders[$chunkHash]) === 0){
				unset($this->chunkLoaders[$chunkHash]);
				$this->unloadChunkRequest($chunkX, $chunkZ, true);
				if(isset($this->chunkPopulationRequestMap[$chunkHash]) && !isset($this->activeChunkPopulationTasks[$chunkHash])){
					$this->chunkPopulationRequestMap[$chunkHash]->reject();
					unset($this->chunkPopulationRequestMap[$chunkHash]);
				}
			}
		}
	}

	/**
	 * Registers a listener to receive events on a chunk.
	 */
	public function registerChunkListener(ChunkListener $listener, int $chunkX, int $chunkZ) : void{
		$hash = World::chunkHash($chunkX, $chunkZ);
		if(isset($this->chunkListeners[$hash])){
			$this->chunkListeners[$hash][spl_object_id($listener)] = $listener;
		}else{
			$this->chunkListeners[$hash] = [spl_object_id($listener) => $listener];
		}
		if($listener instanceof Player){
			$this->playerChunkListeners[$hash][spl_object_id($listener)] = $listener;
		}
	}

	/**
	 * Unregisters a chunk listener previously registered.
	 *
	 * @see World::registerChunkListener()
	 */
	public function unregisterChunkListener(ChunkListener $listener, int $chunkX, int $chunkZ) : void{
		$hash = World::chunkHash($chunkX, $chunkZ);
		if(isset($this->chunkListeners[$hash])){
			unset($this->chunkListeners[$hash][spl_object_id($listener)]);
			unset($this->playerChunkListeners[$hash][spl_object_id($listener)]);
			if(count($this->chunkListeners[$hash]) === 0){
				unset($this->chunkListeners[$hash]);
				unset($this->playerChunkListeners[$hash]);
			}
		}
	}

	/**
	 * Unregisters a chunk listener from all chunks it is listening on in this World.
	 */
	public function unregisterChunkListenerFromAll(ChunkListener $listener) : void{
		foreach($this->chunkListeners as $hash => $listeners){
			World::getXZ($hash, $chunkX, $chunkZ);
			$this->unregisterChunkListener($listener, $chunkX, $chunkZ);
		}
	}

	/**
	 * Returns all the listeners attached to this chunk.
	 *
	 * @return ChunkListener[]
	 * @phpstan-return array<int, ChunkListener>
	 */
	public function getChunkListeners(int $chunkX, int $chunkZ) : array{
		return $this->chunkListeners[World::chunkHash($chunkX, $chunkZ)] ?? [];
	}

	/**
	 * @internal
	 */
	public function sendTime(Player ...$targets) : void{
		if(count($targets) === 0){
			$targets = $this->players;
		}
		foreach($targets as $player){
			$player->getNetworkSession()->syncWorldTime($this->time);
		}
	}

	public function isDoingTick() : bool{
		return $this->doingTick;
	}

	/**
	 * @internal
	 */
	public function doTick(int $currentTick) : void{
		if($this->unloaded){
			throw new \LogicException("Attempted to tick a world which has been closed");
		}

		$this->timings->doTick->startTiming();
		$this->doingTick = true;
		try{
			$this->actuallyDoTick($currentTick);
		}finally{
			$this->doingTick = false;
			$this->timings->doTick->stopTiming();
		}
	}

	protected function actuallyDoTick(int $currentTick) : void{
		if(!$this->stopTime){
			//this simulates an overflow, as would happen in any language which doesn't do stupid things to var types
			if($this->time === PHP_INT_MAX){
				$this->time = PHP_INT_MIN;
			}else{
				$this->time++;
			}
		}

		$this->sunAnglePercentage = $this->computeSunAnglePercentage(); //Sun angle depends on the current time
		$this->skyLightReduction = $this->computeSkyLightReduction(); //Sky light reduction depends on the sun angle

		if(++$this->sendTimeTicker === 200){
			$this->sendTime();
			$this->sendTimeTicker = 0;
		}

		$this->unloadChunks();
		if(++$this->providerGarbageCollectionTicker >= 6000){
			$this->provider->doGarbageCollection();
			$this->providerGarbageCollectionTicker = 0;
		}

		//Do block updates
		$this->timings->scheduledBlockUpdates->startTiming();

		//Delayed updates
		while($this->scheduledBlockUpdateQueue->count() > 0 && $this->scheduledBlockUpdateQueue->current()["priority"] <= $currentTick){
			/** @var Vector3 $vec */
			$vec = $this->scheduledBlockUpdateQueue->extract()["data"];
			unset($this->scheduledBlockUpdateQueueIndex[World::blockHash($vec->x, $vec->y, $vec->z)]);
			if(!$this->isInLoadedTerrain($vec)){
				continue;
			}
			$block = $this->getBlock($vec);
			$block->onScheduledUpdate();
		}

		//Normal updates
		while($this->neighbourBlockUpdateQueue->count() > 0){
			$index = $this->neighbourBlockUpdateQueue->dequeue();
			unset($this->neighbourBlockUpdateQueueIndex[$index]);
			World::getBlockXYZ($index, $x, $y, $z);
			if(!$this->isChunkLoaded($x >> Chunk::COORD_BIT_SIZE, $z >> Chunk::COORD_BIT_SIZE)){
				continue;
			}

			$block = $this->getBlockAt($x, $y, $z);
			$replacement = $block->readStateFromWorld(); //for blocks like fences, force recalculation of connected AABBs
			if($replacement !== $block){
				$replacement->position($this, $x, $y, $z);
				$block = $replacement;
			}

			if(BlockUpdateEvent::hasHandlers()){
				$ev = new BlockUpdateEvent($block);
				$ev->call();
				if($ev->isCancelled()){
					continue;
				}
			}
			foreach($this->getNearbyEntities(AxisAlignedBB::one()->offset($x, $y, $z)) as $entity){
				$entity->onNearbyBlockChange();
			}
			$block->onNearbyBlockChange();
		}

		$this->timings->scheduledBlockUpdates->stopTiming();

		$this->timings->entityTick->startTiming();
		//Update entities that need update
		foreach($this->updateEntities as $id => $entity){
			if($entity->isClosed() || $entity->isFlaggedForDespawn() || !$entity->onUpdate($currentTick)){
				unset($this->updateEntities[$id]);
			}
			if($entity->isFlaggedForDespawn()){
				$entity->close();
			}
		}
		$this->timings->entityTick->stopTiming();

		$this->timings->randomChunkUpdates->startTiming();
		$this->tickChunks();
		$this->timings->randomChunkUpdates->stopTiming();

		$this->executeQueuedLightUpdates();

		if(count($this->changedBlocks) > 0){
			if(count($this->players) > 0){
				foreach($this->changedBlocks as $index => $blocks){
					if(count($blocks) === 0){ //blocks can be set normally and then later re-set with direct send
						continue;
					}
					World::getXZ($index, $chunkX, $chunkZ);
					if(count($blocks) > 512){
						$chunk = $this->getChunk($chunkX, $chunkZ);
						foreach($this->getChunkPlayers($chunkX, $chunkZ) as $p){
							$p->onChunkChanged($chunkX, $chunkZ, $chunk);
						}
					}else{
						$this->broadcastPacketToPlayersByTypeConverterUsingChunk($chunkX, $chunkZ, fn(TypeConverter $typeConverter) : array => $this->createBlockUpdatePackets($typeConverter, $blocks));
					}
				}
			}

			$this->changedBlocks = [];

		}

		if($this->sleepTicks > 0 && --$this->sleepTicks <= 0){
			$this->checkSleep();
		}

		foreach($this->packetBuffersByChunkTypeConverter as $index => $entries){
			World::getXZ($index, $chunkX, $chunkZ);
			TypeConverter::broadcastByTypeConverter($this->getChunkPlayers($chunkX, $chunkZ), function(TypeConverter $typeConverter) use ($index, $entries) : array{
				return array_merge($this->packetBuffersByChunk[$index] ?? [], ...array_map(function(\Closure $closure) use ($typeConverter) : array{
					return $closure($typeConverter);
				}, $entries));
			});

			unset($this->packetBuffersByChunk[$index]);
		}

		foreach($this->packetBuffersByChunk as $index => $entries){
			World::getXZ($index, $chunkX, $chunkZ);
			$chunkPlayers = $this->getChunkPlayers($chunkX, $chunkZ);
			if(count($chunkPlayers) > 0){
				NetworkBroadcastUtils::broadcastPackets($chunkPlayers, $entries);
			}
		}

		$this->packetBuffersByChunk = [];
		$this->packetBuffersByChunkTypeConverter = [];
	}

	public function checkSleep() : void{
		if(count($this->players) === 0){
			return;
		}

		$resetTime = true;
		foreach($this->getPlayers() as $p){
			if(!$p->isSleeping()){
				$resetTime = false;
				break;
			}
		}

		if($resetTime){
			$time = $this->getTimeOfDay();

			if($time >= World::TIME_NIGHT && $time < World::TIME_SUNRISE){
				$this->setTime($this->getTime() + World::TIME_FULL - $time);

				foreach($this->getPlayers() as $p){
					$p->stopSleep();
				}
			}
		}
	}

	public function setSleepTicks(int $ticks) : void{
		$this->sleepTicks = $ticks;
	}

	/**
	 * @param Vector3[] $blocks
	 * @phpstan-param list<Vector3> $blocks
	 *
	 * @return ClientboundPacket[]
	 * @phpstan-return list<ClientboundPacket>
	 */
	public function createBlockUpdatePackets(TypeConverter $typeConverter, array $blocks) : array{
		$packets = [];

		$blockTranslator = $typeConverter->getBlockTranslator();

		foreach($blocks as $b){
			if(!($b instanceof Vector3)){
				throw new \TypeError("Expected Vector3 in blocks array, got " . (is_object($b) ? get_class($b) : gettype($b)));
			}

			$fullBlock = $this->getBlockAt($b->x, $b->y, $b->z);
			$blockPosition = BlockPosition::fromVector3($b);

			$tile = $this->getTileAt($b->x, $b->y, $b->z);
<<<<<<< HEAD
			if($tile instanceof Spawnable && count($fakeStateProperties = $tile->getRenderUpdateBugWorkaroundStateProperties($fullBlock)) > 0){
				$originalStateData = $blockTranslator->internalIdToCurrentNetworkStateData($fullBlock->getStateId());
				$fakeStateData = new BlockStateData(
					$originalStateData->getName(),
					array_merge($originalStateData->getStates(), $fakeStateProperties),
					$originalStateData->getVersion()
				);
				$packets[] = UpdateBlockPacket::create(
					$blockPosition,
					$blockTranslator->getBlockStateDictionary()->lookupStateIdFromData($fakeStateData) ?? throw new AssumptionFailedError("Unmapped fake blockstate data: " . $fakeStateData->toNbt()),
					UpdateBlockPacket::FLAG_NETWORK,
					UpdateBlockPacket::DATA_LAYER_NORMAL
				);
=======
			if($tile instanceof Spawnable){
				$expectedClass = $fullBlock->getIdInfo()->getTileClass();
				if($expectedClass !== null && $tile instanceof $expectedClass && count($fakeStateProperties = $tile->getRenderUpdateBugWorkaroundStateProperties($fullBlock)) > 0){
					$originalStateData = $blockTranslator->internalIdToNetworkStateData($fullBlock->getStateId());
					$fakeStateData = new BlockStateData(
						$originalStateData->getName(),
						array_merge($originalStateData->getStates(), $fakeStateProperties),
						$originalStateData->getVersion()
					);
					$packets[] = UpdateBlockPacket::create(
						$blockPosition,
						$blockTranslator->getBlockStateDictionary()->lookupStateIdFromData($fakeStateData) ?? throw new AssumptionFailedError("Unmapped fake blockstate data: " . $fakeStateData->toNbt()),
						UpdateBlockPacket::FLAG_NETWORK,
						UpdateBlockPacket::DATA_LAYER_NORMAL
					);
				}
>>>>>>> 0b2fc848
			}
			$packets[] = UpdateBlockPacket::create(
				$blockPosition,
				$blockTranslator->internalIdToNetworkId($fullBlock->getStateId()),
				UpdateBlockPacket::FLAG_NETWORK,
				UpdateBlockPacket::DATA_LAYER_NORMAL
			);

			if($tile instanceof Spawnable){
				$packets[] = BlockActorDataPacket::create($blockPosition, $tile->getSerializedSpawnCompound($typeConverter));
			}
		}

		return $packets;
	}

	public function clearCache(bool $force = false) : void{
		if($force){
			$this->blockCache = [];
			$this->blockCollisionBoxCache = [];
		}else{
			$count = 0;
			foreach($this->blockCache as $list){
				$count += count($list);
				if($count > 2048){
					$this->blockCache = [];
					break;
				}
			}

			$count = 0;
			foreach($this->blockCollisionBoxCache as $list){
				$count += count($list);
				if($count > 2048){
					//TODO: Is this really the best logic?
					$this->blockCollisionBoxCache = [];
					break;
				}
			}
		}
	}

	/**
	 * @return true[] fullID => dummy
	 * @phpstan-return array<int, true>
	 */
	public function getRandomTickedBlocks() : array{
		return $this->randomTickBlocks;
	}

	public function addRandomTickedBlock(Block $block) : void{
		if($block instanceof UnknownBlock){
			throw new \InvalidArgumentException("Cannot do random-tick on unknown block");
		}
		$this->randomTickBlocks[$block->getStateId()] = true;
	}

	public function removeRandomTickedBlock(Block $block) : void{
		unset($this->randomTickBlocks[$block->getStateId()]);
	}

	/**
	 * Returns the radius of chunks to be ticked around each player. This is referred to as "simulation distance" in the
	 * Minecraft: Bedrock world options screen.
	 */
	public function getChunkTickRadius() : int{
		return $this->chunkTickRadius;
	}

	/**
	 * Sets the radius of chunks ticked around each player. This may not take effect immediately, since each player
	 * needs to recalculate their tick radius.
	 */
	public function setChunkTickRadius(int $radius) : void{
		$this->chunkTickRadius = $radius;
	}

	/**
	 * Returns a list of chunk position hashes (as returned by World::chunkHash()) which are currently valid for
	 * ticking.
	 *
	 * @return int[]
	 * @phpstan-return list<ChunkPosHash>
	 */
	public function getTickingChunks() : array{
		return array_keys($this->validTickingChunks);
	}

	/**
	 * Instructs the World to tick the specified chunk, for as long as this chunk ticker (or any other chunk ticker) is
	 * registered to it.
	 */
	public function registerTickingChunk(ChunkTicker $ticker, int $chunkX, int $chunkZ) : void{
		$chunkPosHash = World::chunkHash($chunkX, $chunkZ);
		$this->registeredTickingChunks[$chunkPosHash][spl_object_id($ticker)] = $ticker;
		$this->recheckTickingChunks[$chunkPosHash] = $chunkPosHash;
	}

	/**
	 * Unregisters the given chunk ticker from the specified chunk. If there are other tickers still registered to the
	 * chunk, it will continue to be ticked.
	 */
	public function unregisterTickingChunk(ChunkTicker $ticker, int $chunkX, int $chunkZ) : void{
		$chunkHash = World::chunkHash($chunkX, $chunkZ);
		$tickerId = spl_object_id($ticker);
		if(isset($this->registeredTickingChunks[$chunkHash][$tickerId])){
			unset($this->registeredTickingChunks[$chunkHash][$tickerId]);
			if(count($this->registeredTickingChunks[$chunkHash]) === 0){
				unset(
					$this->registeredTickingChunks[$chunkHash],
					$this->recheckTickingChunks[$chunkHash],
					$this->validTickingChunks[$chunkHash]
				);
			}
		}
	}

	private function tickChunks() : void{
		if($this->chunkTickRadius <= 0 || count($this->registeredTickingChunks) === 0){
			return;
		}

		if(count($this->recheckTickingChunks) > 0){
			$this->timings->randomChunkUpdatesChunkSelection->startTiming();

			$chunkTickableCache = [];

			foreach($this->recheckTickingChunks as $hash => $_){
				World::getXZ($hash, $chunkX, $chunkZ);
				if($this->isChunkTickable($chunkX, $chunkZ, $chunkTickableCache)){
					$this->validTickingChunks[$hash] = $hash;
				}
			}
			$this->recheckTickingChunks = [];

			$this->timings->randomChunkUpdatesChunkSelection->stopTiming();
		}

		foreach($this->validTickingChunks as $index => $_){
			World::getXZ($index, $chunkX, $chunkZ);

			$this->tickChunk($chunkX, $chunkZ);
		}
	}

	/**
	 * @param bool[] &$cache
	 *
	 * @phpstan-param array<int, bool> $cache
	 * @phpstan-param-out array<int, bool> $cache
	 */
	private function isChunkTickable(int $chunkX, int $chunkZ, array &$cache) : bool{
		for($cx = -1; $cx <= 1; ++$cx){
			for($cz = -1; $cz <= 1; ++$cz){
				$chunkHash = World::chunkHash($chunkX + $cx, $chunkZ + $cz);
				if(isset($cache[$chunkHash])){
					if(!$cache[$chunkHash]){
						return false;
					}
					continue;
				}
				if($this->isChunkLocked($chunkX + $cx, $chunkZ + $cz)){
					$cache[$chunkHash] = false;
					return false;
				}
				$adjacentChunk = $this->getChunk($chunkX + $cx, $chunkZ + $cz);
				if($adjacentChunk === null || !$adjacentChunk->isPopulated()){
					$cache[$chunkHash] = false;
					return false;
				}
				$lightPopulatedState = $adjacentChunk->isLightPopulated();
				if($lightPopulatedState !== true){
					if($lightPopulatedState === false){
						$this->orderLightPopulation($chunkX + $cx, $chunkZ + $cz);
					}
					$cache[$chunkHash] = false;
					return false;
				}

				$cache[$chunkHash] = true;
			}
		}

		return true;
	}

	/**
	 * Marks the 3x3 square of chunks centered on the specified chunk for chunk ticking eligibility recheck.
	 *
	 * This should be used whenever the chunk's eligibility to be ticked is changed. This includes:
	 * - Loading/unloading the chunk (the chunk may be registered for ticking before it is loaded)
	 * - Locking/unlocking the chunk (e.g. world population)
	 * - Light populated state change (i.e. scheduled for light population, or light population completed)
	 * - Arbitrary chunk replacement (i.e. setChunk() or similar)
	 */
	private function markTickingChunkForRecheck(int $chunkX, int $chunkZ) : void{
		for($cx = -1; $cx <= 1; ++$cx){
			for($cz = -1; $cz <= 1; ++$cz){
				$chunkHash = World::chunkHash($chunkX + $cx, $chunkZ + $cz);
				unset($this->validTickingChunks[$chunkHash]);
				if(isset($this->registeredTickingChunks[$chunkHash])){
					$this->recheckTickingChunks[$chunkHash] = $chunkHash;
				}else{
					unset($this->recheckTickingChunks[$chunkHash]);
				}
			}
		}
	}

	private function orderLightPopulation(int $chunkX, int $chunkZ) : void{
		$chunkHash = World::chunkHash($chunkX, $chunkZ);
		$lightPopulatedState = $this->chunks[$chunkHash]->isLightPopulated();
		if($lightPopulatedState === false){
			$this->chunks[$chunkHash]->setLightPopulated(null);
			$this->markTickingChunkForRecheck($chunkX, $chunkZ);

			$this->workerPool->submitTask(new LightPopulationTask(
				$this->chunks[$chunkHash],
				function(array $blockLight, array $skyLight, array $heightMap) use ($chunkX, $chunkZ) : void{
					/**
					 * TODO: phpstan can't infer these types yet :(
					 * @phpstan-var array<int, LightArray> $blockLight
					 * @phpstan-var array<int, LightArray> $skyLight
					 * @phpstan-var array<int, int>        $heightMap
					 */
					if($this->unloaded || ($chunk = $this->getChunk($chunkX, $chunkZ)) === null || $chunk->isLightPopulated() === true){
						return;
					}
					//TODO: calculated light information might not be valid if the terrain changed during light calculation

					$chunk->setHeightMapArray($heightMap);
					foreach($blockLight as $y => $lightArray){
						$chunk->getSubChunk($y)->setBlockLightArray($lightArray);
					}
					foreach($skyLight as $y => $lightArray){
						$chunk->getSubChunk($y)->setBlockSkyLightArray($lightArray);
					}
					$chunk->setLightPopulated(true);
					$this->markTickingChunkForRecheck($chunkX, $chunkZ);
				}
			));
		}
	}

	private function tickChunk(int $chunkX, int $chunkZ) : void{
		$chunk = $this->getChunk($chunkX, $chunkZ);
		if($chunk === null){
			//the chunk may have been unloaded during a previous chunk's update (e.g. during BlockGrowEvent)
			return;
		}
		foreach($this->getChunkEntities($chunkX, $chunkZ) as $entity){
			$entity->onRandomUpdate();
		}

		$blockFactory = RuntimeBlockStateRegistry::getInstance();
		foreach($chunk->getSubChunks() as $Y => $subChunk){
			if(!$subChunk->isEmptyFast()){
				$k = 0;
				for($i = 0; $i < $this->tickedBlocksPerSubchunkPerTick; ++$i){
					if(($i % 5) === 0){
						//60 bits will be used by 5 blocks (12 bits each)
						$k = mt_rand(0, (1 << 60) - 1);
					}
					$x = $k & SubChunk::COORD_MASK;
					$y = ($k >> SubChunk::COORD_BIT_SIZE) & SubChunk::COORD_MASK;
					$z = ($k >> (SubChunk::COORD_BIT_SIZE * 2)) & SubChunk::COORD_MASK;
					$k >>= (SubChunk::COORD_BIT_SIZE * 3);

					$state = $subChunk->getBlockStateId($x, $y, $z);

					if(isset($this->randomTickBlocks[$state])){
						$block = $blockFactory->fromStateId($state);
						$block->position($this, $chunkX * Chunk::EDGE_LENGTH + $x, ($Y << SubChunk::COORD_BIT_SIZE) + $y, $chunkZ * Chunk::EDGE_LENGTH + $z);
						$block->onRandomTick();
					}
				}
			}
		}
	}

	/**
	 * @return mixed[]
	 */
	public function __debugInfo() : array{
		return [];
	}

	public function save(bool $force = false) : bool{

		if(!$this->getAutoSave() && !$force){
			return false;
		}

		(new WorldSaveEvent($this))->call();

		$timings = $this->timings->syncDataSave;
		$timings->startTiming();

		$this->provider->getWorldData()->setTime($this->time);
		$this->saveChunks();
		$this->provider->getWorldData()->save();

		$timings->stopTiming();

		return true;
	}

	public function saveChunks() : void{
		$this->timings->syncChunkSave->startTiming();
		try{
			foreach($this->chunks as $chunkHash => $chunk){
				self::getXZ($chunkHash, $chunkX, $chunkZ);
				$this->provider->saveChunk($chunkX, $chunkZ, new ChunkData(
					$chunk->getSubChunks(),
					$chunk->isPopulated(),
					array_map(fn(Entity $e) => $e->saveNBT(), array_filter($this->getChunkEntities($chunkX, $chunkZ), fn(Entity $e) => $e->canSaveWithChunk())),
					array_map(fn(Tile $t) => $t->saveNBT(), $chunk->getTiles()),
				), $chunk->getTerrainDirtyFlags());
				$chunk->clearTerrainDirtyFlags();
			}
		}finally{
			$this->timings->syncChunkSave->stopTiming();
		}
	}

	/**
	 * Schedules a block update to be executed after the specified number of ticks.
	 * Blocks will be updated with the scheduled update type.
	 */
	public function scheduleDelayedBlockUpdate(Vector3 $pos, int $delay) : void{
		if(
			!$this->isInWorld($pos->x, $pos->y, $pos->z) ||
			(isset($this->scheduledBlockUpdateQueueIndex[$index = World::blockHash($pos->x, $pos->y, $pos->z)]) && $this->scheduledBlockUpdateQueueIndex[$index] <= $delay)
		){
			return;
		}
		$this->scheduledBlockUpdateQueueIndex[$index] = $delay;
		$this->scheduledBlockUpdateQueue->insert(new Vector3((int) $pos->x, (int) $pos->y, (int) $pos->z), $delay + $this->server->getTick());
	}

	private function tryAddToNeighbourUpdateQueue(Vector3 $pos) : void{
		if($this->isInWorld($pos->x, $pos->y, $pos->z)){
			$hash = World::blockHash($pos->x, $pos->y, $pos->z);
			if(!isset($this->neighbourBlockUpdateQueueIndex[$hash])){
				$this->neighbourBlockUpdateQueue->enqueue($hash);
				$this->neighbourBlockUpdateQueueIndex[$hash] = true;
			}
		}
	}

	/**
	 * Notify the blocks at and around the position that the block at the position may have changed.
	 * This will cause onNearbyBlockChange() to be called for these blocks.
	 *
	 * @see Block::onNearbyBlockChange()
	 */
	public function notifyNeighbourBlockUpdate(Vector3 $pos) : void{
		$this->tryAddToNeighbourUpdateQueue($pos);
		foreach($pos->sides() as $side){
			$this->tryAddToNeighbourUpdateQueue($side);
		}
	}

	/**
	 * @return Block[]
	 * @phpstan-return list<Block>
	 */
	public function getCollisionBlocks(AxisAlignedBB $bb, bool $targetFirst = false) : array{
		$minX = (int) floor($bb->minX - 1);
		$minY = (int) floor($bb->minY - 1);
		$minZ = (int) floor($bb->minZ - 1);
		$maxX = (int) floor($bb->maxX + 1);
		$maxY = (int) floor($bb->maxY + 1);
		$maxZ = (int) floor($bb->maxZ + 1);

		$collides = [];

		if($targetFirst){
			for($z = $minZ; $z <= $maxZ; ++$z){
				for($x = $minX; $x <= $maxX; ++$x){
					for($y = $minY; $y <= $maxY; ++$y){
						$block = $this->getBlockAt($x, $y, $z);
						if($block->collidesWithBB($bb)){
							return [$block];
						}
					}
				}
			}
		}else{
			for($z = $minZ; $z <= $maxZ; ++$z){
				for($x = $minX; $x <= $maxX; ++$x){
					for($y = $minY; $y <= $maxY; ++$y){
						$block = $this->getBlockAt($x, $y, $z);
						if($block->collidesWithBB($bb)){
							$collides[] = $block;
						}
					}
				}
			}
		}

		return $collides;
	}

	/**
	 * Returns a list of all block AABBs which overlap the full block area at the given coordinates.
	 * This checks a padding of 1 block around the coordinates to account for oversized AABBs of blocks like fences.
	 * Larger AABBs (>= 2 blocks on any axis) are not accounted for.
	 *
	 * @return AxisAlignedBB[]
	 */
	private function getCollisionBoxesForCell(int $x, int $y, int $z) : array{
		$block = $this->getBlockAt($x, $y, $z);
		$boxes = $block->getCollisionBoxes();

		$cellBB = AxisAlignedBB::one()->offset($x, $y, $z);
		foreach(Facing::ALL as $facing){
			$extraBoxes = $block->getSide($facing)->getCollisionBoxes();
			foreach($extraBoxes as $extraBox){
				if($extraBox->intersectsWith($cellBB)){
					$boxes[] = $extraBox;
				}
			}
		}

		return $boxes;
	}

	/**
	 * @return AxisAlignedBB[]
	 * @phpstan-return list<AxisAlignedBB>
	 */
	public function getCollisionBoxes(Entity $entity, AxisAlignedBB $bb, bool $entities = true) : array{
		$minX = (int) floor($bb->minX);
		$minY = (int) floor($bb->minY);
		$minZ = (int) floor($bb->minZ);
		$maxX = (int) floor($bb->maxX);
		$maxY = (int) floor($bb->maxY);
		$maxZ = (int) floor($bb->maxZ);

		$collides = [];

		for($z = $minZ; $z <= $maxZ; ++$z){
			for($x = $minX; $x <= $maxX; ++$x){
				$chunkPosHash = World::chunkHash($x >> Chunk::COORD_BIT_SIZE, $z >> Chunk::COORD_BIT_SIZE);
				for($y = $minY; $y <= $maxY; ++$y){
					$relativeBlockHash = World::chunkBlockHash($x, $y, $z);

					$boxes = $this->blockCollisionBoxCache[$chunkPosHash][$relativeBlockHash] ??= $this->getCollisionBoxesForCell($x, $y, $z);

					foreach($boxes as $blockBB){
						if($blockBB->intersectsWith($bb)){
							$collides[] = $blockBB;
						}
					}
				}
			}
		}

		if($entities){
			foreach($this->getCollidingEntities($bb->expandedCopy(0.25, 0.25, 0.25), $entity) as $ent){
				$collides[] = clone $ent->boundingBox;
			}
		}

		return $collides;
	}

	/**
	 * Computes the percentage of a circle away from noon the sun is currently at. This can be multiplied by 2 * M_PI to
	 * get an angle in radians, or by 360 to get an angle in degrees.
	 */
	public function computeSunAnglePercentage() : float{
		$timeProgress = ($this->time % self::TIME_FULL) / self::TIME_FULL;

		//0.0 needs to be high noon, not dusk
		$sunProgress = $timeProgress + ($timeProgress < 0.25 ? 0.75 : -0.25);

		//Offset the sun progress to be above the horizon longer at dusk and dawn
		//this is roughly an inverted sine curve, which pushes the sun progress back at dusk and forwards at dawn
		$diff = (((1 - ((cos($sunProgress * M_PI) + 1) / 2)) - $sunProgress) / 3);

		return $sunProgress + $diff;
	}

	/**
	 * Returns the percentage of a circle away from noon the sun is currently at.
	 */
	public function getSunAnglePercentage() : float{
		return $this->sunAnglePercentage;
	}

	/**
	 * Returns the current sun angle in radians.
	 */
	public function getSunAngleRadians() : float{
		return $this->sunAnglePercentage * 2 * M_PI;
	}

	/**
	 * Returns the current sun angle in degrees.
	 */
	public function getSunAngleDegrees() : float{
		return $this->sunAnglePercentage * 360.0;
	}

	/**
	 * Computes how many points of sky light is subtracted based on the current time. Used to offset raw chunk sky light
	 * to get a real light value.
	 */
	public function computeSkyLightReduction() : int{
		$percentage = max(0, min(1, -(cos($this->getSunAngleRadians()) * 2 - 0.5)));

		//TODO: check rain and thunder level

		return (int) ($percentage * 11);
	}

	/**
	 * Returns how many points of sky light is subtracted based on the current time.
	 */
	public function getSkyLightReduction() : int{
		return $this->skyLightReduction;
	}

	/**
	 * Returns the highest available level of any type of light at the given coordinates, adjusted for the current
	 * weather and time of day.
	 */
	public function getFullLight(Vector3 $pos) : int{
		return $this->getFullLightAt($pos->x, $pos->y, $pos->z);
	}

	/**
	 * Returns the highest available level of any type of light at the given coordinates, adjusted for the current
	 * weather and time of day.
	 */
	public function getFullLightAt(int $x, int $y, int $z) : int{
		$skyLight = $this->getRealBlockSkyLightAt($x, $y, $z);
		if($skyLight < 15){
			return max($skyLight, $this->getBlockLightAt($x, $y, $z));
		}else{
			return $skyLight;
		}
	}

	/**
	 * Returns the highest available level of any type of light at, or adjacent to, the given coordinates, adjusted for
	 * the current weather and time of day.
	 */
	public function getHighestAdjacentFullLightAt(int $x, int $y, int $z) : int{
		return $this->getHighestAdjacentLight($x, $y, $z, $this->getFullLightAt(...));
	}

	/**
	 * Returns the highest potential level of sky light at the target coordinates, regardless of the time of day or
	 * weather conditions.
	 * You usually don't want to use this for vanilla gameplay logic; prefer the real sky light instead.
	 * @see World::getRealBlockSkyLightAt()
	 *
	 * @return int 0-15
	 */
	public function getPotentialBlockSkyLightAt(int $x, int $y, int $z) : int{
		if(!$this->isInWorld($x, $y, $z)){
			return $y >= self::Y_MAX ? 15 : 0;
		}
		if(($chunk = $this->getChunk($x >> Chunk::COORD_BIT_SIZE, $z >> Chunk::COORD_BIT_SIZE)) !== null && $chunk->isLightPopulated() === true){
			return $chunk->getSubChunk($y >> Chunk::COORD_BIT_SIZE)->getBlockSkyLightArray()->get($x & SubChunk::COORD_MASK, $y & SubChunk::COORD_MASK, $z & SubChunk::COORD_MASK);
		}
		return 0; //TODO: this should probably throw instead (light not calculated yet)
	}

	/**
	 * Returns the sky light level at the specified coordinates, offset by the current time and weather.
	 *
	 * @return int 0-15
	 */
	public function getRealBlockSkyLightAt(int $x, int $y, int $z) : int{
		$light = $this->getPotentialBlockSkyLightAt($x, $y, $z) - $this->skyLightReduction;
		return $light < 0 ? 0 : $light;
	}

	/**
	 * Gets the raw block light level
	 *
	 * @return int 0-15
	 */
	public function getBlockLightAt(int $x, int $y, int $z) : int{
		if(!$this->isInWorld($x, $y, $z)){
			return 0;
		}
		if(($chunk = $this->getChunk($x >> Chunk::COORD_BIT_SIZE, $z >> Chunk::COORD_BIT_SIZE)) !== null && $chunk->isLightPopulated() === true){
			return $chunk->getSubChunk($y >> Chunk::COORD_BIT_SIZE)->getBlockLightArray()->get($x & SubChunk::COORD_MASK, $y & SubChunk::COORD_MASK, $z & SubChunk::COORD_MASK);
		}
		return 0; //TODO: this should probably throw instead (light not calculated yet)
	}

	public function updateAllLight(int $x, int $y, int $z) : void{
		if(($chunk = $this->getChunk($x >> Chunk::COORD_BIT_SIZE, $z >> Chunk::COORD_BIT_SIZE)) === null || $chunk->isLightPopulated() !== true){
			return;
		}

		$blockFactory = RuntimeBlockStateRegistry::getInstance();
		$this->timings->doBlockSkyLightUpdates->startTiming();
		if($this->skyLightUpdate === null){
			$this->skyLightUpdate = new SkyLightUpdate(new SubChunkExplorer($this), $blockFactory->lightFilter, $blockFactory->blocksDirectSkyLight);
		}
		$this->skyLightUpdate->recalculateNode($x, $y, $z);
		$this->timings->doBlockSkyLightUpdates->stopTiming();

		$this->timings->doBlockLightUpdates->startTiming();
		if($this->blockLightUpdate === null){
			$this->blockLightUpdate = new BlockLightUpdate(new SubChunkExplorer($this), $blockFactory->lightFilter, $blockFactory->light);
		}
		$this->blockLightUpdate->recalculateNode($x, $y, $z);
		$this->timings->doBlockLightUpdates->stopTiming();
	}

	/**
	 * @phpstan-param \Closure(int $x, int $y, int $z) : int $lightGetter
	 */
	private function getHighestAdjacentLight(int $x, int $y, int $z, \Closure $lightGetter) : int{
		$max = 0;
		foreach(Facing::OFFSET as [$offsetX, $offsetY, $offsetZ]){
			$x1 = $x + $offsetX;
			$y1 = $y + $offsetY;
			$z1 = $z + $offsetZ;
			if(
				!$this->isInWorld($x1, $y1, $z1) ||
				($chunk = $this->getChunk($x1 >> Chunk::COORD_BIT_SIZE, $z1 >> Chunk::COORD_BIT_SIZE)) === null ||
				$chunk->isLightPopulated() !== true
			){
				continue;
			}
			$max = max($max, $lightGetter($x1, $y1, $z1));
		}
		return $max;
	}

	/**
	 * Returns the highest potential level of sky light in the positions adjacent to the specified block coordinates.
	 */
	public function getHighestAdjacentPotentialBlockSkyLight(int $x, int $y, int $z) : int{
		return $this->getHighestAdjacentLight($x, $y, $z, $this->getPotentialBlockSkyLightAt(...));
	}

	/**
	 * Returns the highest block sky light available in the positions adjacent to the given coordinates, adjusted for
	 * the world's current time of day and weather conditions.
	 */
	public function getHighestAdjacentRealBlockSkyLight(int $x, int $y, int $z) : int{
		return $this->getHighestAdjacentPotentialBlockSkyLight($x, $y, $z) - $this->skyLightReduction;
	}

	/**
	 * Returns the highest block light level available in the positions adjacent to the specified block coordinates.
	 */
	public function getHighestAdjacentBlockLight(int $x, int $y, int $z) : int{
		return $this->getHighestAdjacentLight($x, $y, $z, $this->getBlockLightAt(...));
	}

	private function executeQueuedLightUpdates() : void{
		if($this->blockLightUpdate !== null){
			$this->timings->doBlockLightUpdates->startTiming();
			$this->blockLightUpdate->execute();
			$this->blockLightUpdate = null;
			$this->timings->doBlockLightUpdates->stopTiming();
		}

		if($this->skyLightUpdate !== null){
			$this->timings->doBlockSkyLightUpdates->startTiming();
			$this->skyLightUpdate->execute();
			$this->skyLightUpdate = null;
			$this->timings->doBlockSkyLightUpdates->stopTiming();
		}
	}

	public function isInWorld(int $x, int $y, int $z) : bool{
		return (
			$x <= Limits::INT32_MAX && $x >= Limits::INT32_MIN &&
			$y < $this->maxY && $y >= $this->minY &&
			$z <= Limits::INT32_MAX && $z >= Limits::INT32_MIN
		);
	}

	/**
	 * Gets the Block object at the Vector3 location. This method wraps around {@link getBlockAt}, converting the
	 * vector components to integers.
	 *
	 * Note: If you're using this for performance-sensitive code, and you're guaranteed to be supplying ints in the
	 * specified vector, consider using {@link getBlockAt} instead for better performance.
	 *
	 * @param bool $cached     Whether to use the block cache for getting the block (faster, but may be inaccurate)
	 * @param bool $addToCache Whether to cache the block object created by this method call.
	 */
	public function getBlock(Vector3 $pos, bool $cached = true, bool $addToCache = true) : Block{
		return $this->getBlockAt((int) floor($pos->x), (int) floor($pos->y), (int) floor($pos->z), $cached, $addToCache);
	}

	/**
	 * Gets the Block object at the specified coordinates.
	 *
	 * Note for plugin developers: If you are using this method a lot (thousands of times for many positions for
	 * example), you may want to set addToCache to false to avoid using excessive amounts of memory.
	 *
	 * @param bool $cached     Whether to use the block cache for getting the block (faster, but may be inaccurate)
	 * @param bool $addToCache Whether to cache the block object created by this method call.
	 */
	public function getBlockAt(int $x, int $y, int $z, bool $cached = true, bool $addToCache = true) : Block{
		$relativeBlockHash = null;
		$chunkHash = World::chunkHash($x >> Chunk::COORD_BIT_SIZE, $z >> Chunk::COORD_BIT_SIZE);

		if($this->isInWorld($x, $y, $z)){
			$relativeBlockHash = World::chunkBlockHash($x, $y, $z);

			if($cached && isset($this->blockCache[$chunkHash][$relativeBlockHash])){
				return $this->blockCache[$chunkHash][$relativeBlockHash];
			}

			$chunk = $this->chunks[$chunkHash] ?? null;
			if($chunk !== null){
				$block = RuntimeBlockStateRegistry::getInstance()->fromStateId($chunk->getBlockStateId($x & Chunk::COORD_MASK, $y, $z & Chunk::COORD_MASK));
			}else{
				$addToCache = false;
				$block = VanillaBlocks::AIR();
			}
		}else{
			$block = VanillaBlocks::AIR();
		}

		$block->position($this, $x, $y, $z);

		if($this->inDynamicStateRecalculation){
			//this call was generated by a parent getBlock() call calculating dynamic stateinfo
			//don't calculate dynamic state and don't add to block cache (since it won't have dynamic state calculated).
			//this ensures that it's impossible for dynamic state properties to recursively depend on each other.
			$addToCache = false;
		}else{
			$this->inDynamicStateRecalculation = true;
			$replacement = $block->readStateFromWorld();
			if($replacement !== $block){
				$replacement->position($this, $x, $y, $z);
				$block = $replacement;
			}
			$this->inDynamicStateRecalculation = false;
		}

		if($addToCache && $relativeBlockHash !== null){
			$this->blockCache[$chunkHash][$relativeBlockHash] = $block;
		}

		return $block;
	}

	/**
	 * Sets the block at the given Vector3 coordinates.
	 *
	 * @throws \InvalidArgumentException if the position is out of the world bounds
	 */
	public function setBlock(Vector3 $pos, Block $block, bool $update = true) : void{
		$this->setBlockAt((int) floor($pos->x), (int) floor($pos->y), (int) floor($pos->z), $block, $update);
	}

	/**
	 * Sets the block at the given coordinates.
	 *
	 * If $update is true, it'll get the neighbour blocks (6 sides) and update them, and also update local lighting.
	 * If you are doing big changes, you might want to set this to false, then update manually.
	 *
	 * @throws \InvalidArgumentException if the position is out of the world bounds
	 */
	public function setBlockAt(int $x, int $y, int $z, Block $block, bool $update = true) : void{
		if(!$this->isInWorld($x, $y, $z)){
			throw new \InvalidArgumentException("Pos x=$x,y=$y,z=$z is outside of the world bounds");
		}
		$chunkX = $x >> Chunk::COORD_BIT_SIZE;
		$chunkZ = $z >> Chunk::COORD_BIT_SIZE;
		if($this->loadChunk($chunkX, $chunkZ) === null){ //current expected behaviour is to try to load the terrain synchronously
			throw new WorldException("Cannot set a block in un-generated terrain");
		}

		$this->timings->setBlock->startTiming();

		$this->unlockChunk($chunkX, $chunkZ, null);

		$block = clone $block;

		$block->position($this, $x, $y, $z);
		$block->writeStateToWorld();
		$pos = new Vector3($x, $y, $z);

		$chunkHash = World::chunkHash($chunkX, $chunkZ);
		$relativeBlockHash = World::chunkBlockHash($x, $y, $z);

		unset($this->blockCache[$chunkHash][$relativeBlockHash]);
		unset($this->blockCollisionBoxCache[$chunkHash][$relativeBlockHash]);
		//blocks like fences have collision boxes that reach into neighbouring blocks, so we need to invalidate the
		//caches for those blocks as well
		foreach(Facing::OFFSET as [$offsetX, $offsetY, $offsetZ]){
			$sideChunkPosHash = World::chunkHash(($x + $offsetX) >> Chunk::COORD_BIT_SIZE, ($z + $offsetZ) >> Chunk::COORD_BIT_SIZE);
			$sideChunkBlockHash = World::chunkBlockHash($x + $offsetX, $y + $offsetY, $z + $offsetZ);
			unset($this->blockCollisionBoxCache[$sideChunkPosHash][$sideChunkBlockHash]);
		}

		if(!isset($this->changedBlocks[$chunkHash])){
			$this->changedBlocks[$chunkHash] = [];
		}
		$this->changedBlocks[$chunkHash][$relativeBlockHash] = $pos;

		foreach($this->getChunkListeners($chunkX, $chunkZ) as $listener){
			$listener->onBlockChanged($pos);
		}

		if($update){
			$this->updateAllLight($x, $y, $z);
			$this->notifyNeighbourBlockUpdate($pos);
		}

		$this->timings->setBlock->stopTiming();
	}

	public function dropItem(Vector3 $source, Item $item, ?Vector3 $motion = null, int $delay = 10) : ?ItemEntity{
		if($item->isNull()){
			return null;
		}

		$itemEntity = new ItemEntity(Location::fromObject($source, $this, lcg_value() * 360, 0), $item);

		$itemEntity->setPickupDelay($delay);
		$itemEntity->setMotion($motion ?? new Vector3(lcg_value() * 0.2 - 0.1, 0.2, lcg_value() * 0.2 - 0.1));

		$ev = new ItemEntityDropEvent($itemEntity);
		$ev->call();

		if($ev->isCancelled()){
			$itemEntity->flagForDespawn();
			return null;
		}

		$itemEntity->spawnToAll();

		return $itemEntity;
	}

	/**
	 * Drops XP orbs into the world for the specified amount, splitting the amount into several orbs if necessary.
	 *
	 * @return ExperienceOrb[]
	 * @phpstan-return list<ExperienceOrb>
	 */
	public function dropExperience(Vector3 $pos, int $amount) : array{
		/** @var ExperienceOrb[] $orbs */
		$orbs = [];

		foreach(ExperienceOrb::splitIntoOrbSizes($amount) as $split){
			$orb = new ExperienceOrb(Location::fromObject($pos, $this, lcg_value() * 360, 0), $split);

			$orb->setMotion(new Vector3((lcg_value() * 0.2 - 0.1) * 2, lcg_value() * 0.4, (lcg_value() * 0.2 - 0.1) * 2));
			$orb->spawnToAll();

			$orbs[] = $orb;
		}

		return $orbs;
	}

	/**
	 * Tries to break a block using a item, including Player time checks if available
	 * It'll try to lower the durability if Item is a tool, and set it to Air if broken.
	 *
	 * @param Item   &$item          reference parameter (if null, can break anything)
	 * @param Item[] &$returnedItems Items to be added to the target's inventory (or dropped, if the inventory is full)
	 * @phpstan-param-out Item $item
	 */
	public function useBreakOn(Vector3 $vector, Item &$item = null, ?Player $player = null, bool $createParticles = false, array &$returnedItems = []) : bool{
		$vector = $vector->floor();

		$chunkX = $vector->getFloorX() >> Chunk::COORD_BIT_SIZE;
		$chunkZ = $vector->getFloorZ() >> Chunk::COORD_BIT_SIZE;
		if(!$this->isChunkLoaded($chunkX, $chunkZ) || $this->isChunkLocked($chunkX, $chunkZ)){
			return false;
		}

		$target = $this->getBlock($vector);
		$affectedBlocks = $target->getAffectedBlocks();

		if($item === null){
			$item = VanillaItems::AIR();
		}

		$drops = [];
		if($player === null || $player->hasFiniteResources()){
			$drops = array_merge(...array_map(fn(Block $block) => $block->getDrops($item), $affectedBlocks));
		}

		$xpDrop = 0;
		if($player !== null && $player->hasFiniteResources()){
			$xpDrop = array_sum(array_map(fn(Block $block) => $block->getXpDropForTool($item), $affectedBlocks));
		}

		if($player !== null){
			$ev = new BlockBreakEvent($player, $target, $item, $player->isCreative(), $drops, $xpDrop);

			if($target instanceof Air || ($player->isSurvival() && !$target->getBreakInfo()->isBreakable()) || $player->isSpectator()){
				$ev->cancel();
			}

			if($player->isAdventure(true) && !$ev->isCancelled()){
				$canBreak = false;
				$itemParser = LegacyStringToItemParser::getInstance();
				foreach($item->getCanDestroy() as $v){
					$entry = $itemParser->parse($v);
					if($entry->getBlock()->hasSameTypeId($target)){
						$canBreak = true;
						break;
					}
				}

				if(!$canBreak){
					$ev->cancel();
				}
			}

			$ev->call();
			if($ev->isCancelled()){
				return false;
			}

			$drops = $ev->getDrops();
			$xpDrop = $ev->getXpDropAmount();

		}elseif(!$target->getBreakInfo()->isBreakable()){
			return false;
		}

		foreach($affectedBlocks as $t){
			$this->destroyBlockInternal($t, $item, $player, $createParticles, $returnedItems);
		}

		$item->onDestroyBlock($target, $returnedItems);

		if(count($drops) > 0){
			$dropPos = $vector->add(0.5, 0.5, 0.5);
			foreach($drops as $drop){
				if(!$drop->isNull()){
					$this->dropItem($dropPos, $drop);
				}
			}
		}

		if($xpDrop > 0){
			$this->dropExperience($vector->add(0.5, 0.5, 0.5), $xpDrop);
		}

		return true;
	}

	/**
	 * @param Item[] &$returnedItems
	 */
	private function destroyBlockInternal(Block $target, Item $item, ?Player $player, bool $createParticles, array &$returnedItems) : void{
		if($createParticles){
			$this->addParticle($target->getPosition()->add(0.5, 0.5, 0.5), new BlockBreakParticle($target));
		}

		$target->onBreak($item, $player, $returnedItems);

		$tile = $this->getTile($target->getPosition());
		if($tile !== null){
			$tile->onBlockDestroyed();
		}
	}

	/**
	 * Uses a item on a position and face, placing it or activating the block
	 *
	 * @param Player|null $player         default null
	 * @param bool        $playSound      Whether to play a block-place sound if the block was placed successfully.
	 * @param Item[]      &$returnedItems Items to be added to the target's inventory (or dropped if the inventory is full)
	 */
	public function useItemOn(Vector3 $vector, Item &$item, int $face, ?Vector3 $clickVector = null, ?Player $player = null, bool $playSound = false, array &$returnedItems = []) : bool{
		$blockClicked = $this->getBlock($vector);
		$blockReplace = $blockClicked->getSide($face);

		if($clickVector === null){
			$clickVector = new Vector3(0.0, 0.0, 0.0);
		}else{
			$clickVector = new Vector3(
				min(1.0, max(0.0, $clickVector->x)),
				min(1.0, max(0.0, $clickVector->y)),
				min(1.0, max(0.0, $clickVector->z))
			);
		}

		if(!$this->isInWorld($blockReplace->getPosition()->x, $blockReplace->getPosition()->y, $blockReplace->getPosition()->z)){
			//TODO: build height limit messages for custom world heights and mcregion cap
			return false;
		}
		$chunkX = $blockReplace->getPosition()->getFloorX() >> Chunk::COORD_BIT_SIZE;
		$chunkZ = $blockReplace->getPosition()->getFloorZ() >> Chunk::COORD_BIT_SIZE;
		if(!$this->isChunkLoaded($chunkX, $chunkZ) || $this->isChunkLocked($chunkX, $chunkZ)){
			return false;
		}

		//if($blockClicked->getTypeId() === BlockTypeIds::AIR){
		//	return false;
		//}

		if($player !== null){
			$ev = new PlayerInteractEvent($player, $item, $blockClicked, $clickVector, $face, PlayerInteractEvent::RIGHT_CLICK_BLOCK);
			if($player->isSpectator()){
				$ev->cancel(); //set it to cancelled so plugins can bypass this
			}

			$ev->call();
			if(!$ev->isCancelled()){
				if((!$player->isSneaking() || $item->isNull()) && $blockClicked->onInteract($item, $face, $clickVector, $player, $returnedItems)){
					return true;
				}

				$result = $item->onInteractBlock($player, $blockReplace, $blockClicked, $face, $clickVector, $returnedItems);
				if($result !== ItemUseResult::NONE){
					return $result === ItemUseResult::SUCCESS;
				}
			}else{
				return false;
			}
		}elseif($blockClicked->onInteract($item, $face, $clickVector, $player, $returnedItems)){
			return true;
		}

		if($item->isNull() || !$item->canBePlaced()){
			return false;
		}
		$hand = $item->getBlock($face);
		$hand->position($this, $blockReplace->getPosition()->x, $blockReplace->getPosition()->y, $blockReplace->getPosition()->z);

		if($blockClicked->getTypeId() !== BlockTypeIds::AIR && $hand->canBePlacedAt($blockClicked, $clickVector, $face, true)){
			$blockReplace = $blockClicked;
			//TODO: while this mimics the vanilla behaviour with replaceable blocks, we should really pass some other
			//value like NULL and let place() deal with it. This will look like a bug to anyone who doesn't know about
			//the vanilla behaviour.
			$face = Facing::UP;
			$hand->position($this, $blockReplace->getPosition()->x, $blockReplace->getPosition()->y, $blockReplace->getPosition()->z);
		}elseif(!$hand->canBePlacedAt($blockReplace, $clickVector, $face, false)){
			return false;
		}

		$tx = new BlockTransaction($this);
		if(!$hand->place($tx, $item, $blockReplace, $blockClicked, $face, $clickVector, $player)){
			return false;
		}

		foreach($tx->getBlocks() as [$x, $y, $z, $block]){
			$block->position($this, $x, $y, $z);
			foreach($block->getCollisionBoxes() as $collisionBox){
				if(count($this->getCollidingEntities($collisionBox)) > 0){
					return false;  //Entity in block
				}
			}
		}

		if($player !== null){
			$ev = new BlockPlaceEvent($player, $tx, $blockClicked, $item);
			if($player->isSpectator()){
				$ev->cancel();
			}

			if($player->isAdventure(true) && !$ev->isCancelled()){
				$canPlace = false;
				$itemParser = LegacyStringToItemParser::getInstance();
				foreach($item->getCanPlaceOn() as $v){
					$entry = $itemParser->parse($v);
					if($entry->getBlock()->hasSameTypeId($blockClicked)){
						$canPlace = true;
						break;
					}
				}

				if(!$canPlace){
					$ev->cancel();
				}
			}

			$ev->call();
			if($ev->isCancelled()){
				return false;
			}
		}

		if(!$tx->apply()){
			return false;
		}
		foreach($tx->getBlocks() as [$x, $y, $z, $_]){
			$tile = $this->getTileAt($x, $y, $z);
			if($tile !== null){
				//TODO: seal this up inside block placement
				$tile->copyDataFromItem($item);
			}

			$this->getBlockAt($x, $y, $z)->onPostPlace();
		}

		if($playSound){
			$this->addSound($hand->getPosition(), new BlockPlaceSound($hand));
		}

		$item->pop();

		return true;
	}

	public function getEntity(int $entityId) : ?Entity{
		return $this->entities[$entityId] ?? null;
	}

	/**
	 * Returns a list of all the entities in this world, indexed by their entity runtime IDs
	 *
	 * @return Entity[]
	 * @phpstan-return array<int, Entity>
	 */
	public function getEntities() : array{
		return $this->entities;
	}

	/**
	 * Returns all collidable entities whose bounding boxes intersect the given bounding box.
	 * If an entity is given, it will be excluded from the result.
	 * If a non-collidable entity is given, the result will be empty.
	 *
	 * This function is the same as {@link World::getNearbyEntities()}, but with additional collidability filters.
	 *
	 * @return Entity[]
	 * @phpstan-return array<int, Entity>
	 */
	public function getCollidingEntities(AxisAlignedBB $bb, ?Entity $entity = null) : array{
		$nearby = [];

		foreach($this->getNearbyEntities($bb, $entity) as $ent){
			if($ent->canBeCollidedWith() && ($entity === null || $entity->canCollideWith($ent))){
				$nearby[] = $ent;
			}
		}

		return $nearby;
	}

	/**
	 * Returns all entities whose bounding boxes intersect the given bounding box, excluding the given entity.
	 *
	 * @return Entity[]
	 * @phpstan-return array<int, Entity>
	 */
	public function getNearbyEntities(AxisAlignedBB $bb, ?Entity $entity = null) : array{
		$nearby = [];

		$minX = ((int) floor($bb->minX - 2)) >> Chunk::COORD_BIT_SIZE;
		$maxX = ((int) floor($bb->maxX + 2)) >> Chunk::COORD_BIT_SIZE;
		$minZ = ((int) floor($bb->minZ - 2)) >> Chunk::COORD_BIT_SIZE;
		$maxZ = ((int) floor($bb->maxZ + 2)) >> Chunk::COORD_BIT_SIZE;

		for($x = $minX; $x <= $maxX; ++$x){
			for($z = $minZ; $z <= $maxZ; ++$z){
				if(!$this->isChunkLoaded($x, $z)){
					continue;
				}
				foreach($this->getChunkEntities($x, $z) as $ent){
					if($ent !== $entity && $ent->boundingBox->intersectsWith($bb)){
						$nearby[] = $ent;
					}
				}
			}
		}

		return $nearby;
	}

	/**
	 * Returns the closest Entity to the specified position, within the given radius.
	 *
	 * @param string $entityType  Class of entity to use for instanceof
	 * @param bool   $includeDead Whether to include entitites which are dead
	 * @phpstan-template TEntity of Entity
	 * @phpstan-param class-string<TEntity> $entityType
	 *
	 * @return Entity|null an entity of type $entityType, or null if not found
	 * @phpstan-return TEntity
	 */
	public function getNearestEntity(Vector3 $pos, float $maxDistance, string $entityType = Entity::class, bool $includeDead = false) : ?Entity{
		assert(is_a($entityType, Entity::class, true));

		$minX = ((int) floor($pos->x - $maxDistance)) >> Chunk::COORD_BIT_SIZE;
		$maxX = ((int) floor($pos->x + $maxDistance)) >> Chunk::COORD_BIT_SIZE;
		$minZ = ((int) floor($pos->z - $maxDistance)) >> Chunk::COORD_BIT_SIZE;
		$maxZ = ((int) floor($pos->z + $maxDistance)) >> Chunk::COORD_BIT_SIZE;

		$currentTargetDistSq = $maxDistance ** 2;

		/**
		 * @var Entity|null $currentTarget
		 * @phpstan-var TEntity|null $currentTarget
		 */
		$currentTarget = null;

		for($x = $minX; $x <= $maxX; ++$x){
			for($z = $minZ; $z <= $maxZ; ++$z){
				if(!$this->isChunkLoaded($x, $z)){
					continue;
				}
				foreach($this->getChunkEntities($x, $z) as $entity){
					if(!($entity instanceof $entityType) || $entity->isFlaggedForDespawn() || (!$includeDead && !$entity->isAlive())){
						continue;
					}
					$distSq = $entity->getPosition()->distanceSquared($pos);
					if($distSq < $currentTargetDistSq){
						$currentTargetDistSq = $distSq;
						$currentTarget = $entity;
					}
				}
			}
		}

		return $currentTarget;
	}

	/**
	 * Returns a list of the players in this world
	 *
	 * @return Player[] entity runtime ID => Player
	 * @phpstan-return array<int, Player>
	 */
	public function getPlayers() : array{
		return $this->players;
	}

	/**
	 * Returns the Tile in a position, or null if not found.
	 *
	 * Note: This method wraps getTileAt(). If you're guaranteed to be passing integers, and you're using this method
	 * in performance-sensitive code, consider using getTileAt() instead of this method for better performance.
	 */
	public function getTile(Vector3 $pos) : ?Tile{
		return $this->getTileAt((int) floor($pos->x), (int) floor($pos->y), (int) floor($pos->z));
	}

	/**
	 * Returns the tile at the specified x,y,z coordinates, or null if it does not exist.
	 */
	public function getTileAt(int $x, int $y, int $z) : ?Tile{
		return ($chunk = $this->loadChunk($x >> Chunk::COORD_BIT_SIZE, $z >> Chunk::COORD_BIT_SIZE)) !== null ? $chunk->getTile($x & Chunk::COORD_MASK, $y, $z & Chunk::COORD_MASK) : null;
	}

	public function getBiomeId(int $x, int $y, int $z) : int{
		if(($chunk = $this->loadChunk($x >> Chunk::COORD_BIT_SIZE, $z >> Chunk::COORD_BIT_SIZE)) !== null){
			return $chunk->getBiomeId($x & Chunk::COORD_MASK, $y & Chunk::COORD_MASK, $z & Chunk::COORD_MASK);
		}
		return BiomeIds::OCEAN; //TODO: this should probably throw instead (terrain not generated yet)
	}

	public function getBiome(int $x, int $y, int $z) : Biome{
		return BiomeRegistry::getInstance()->getBiome($this->getBiomeId($x, $y, $z));
	}

	public function setBiomeId(int $x, int $y, int $z, int $biomeId) : void{
		$chunkX = $x >> Chunk::COORD_BIT_SIZE;
		$chunkZ = $z >> Chunk::COORD_BIT_SIZE;
		$this->unlockChunk($chunkX, $chunkZ, null);
		if(($chunk = $this->loadChunk($chunkX, $chunkZ)) !== null){
			$chunk->setBiomeId($x & Chunk::COORD_MASK, $y & Chunk::COORD_MASK, $z & Chunk::COORD_MASK, $biomeId);
		}else{
			//if we allowed this, the modifications would be lost when the chunk is created
			throw new WorldException("Cannot set biome in a non-generated chunk");
		}
	}

	/**
	 * @return Chunk[] chunkHash => Chunk
	 * @phpstan-return array<ChunkPosHash, Chunk>
	 */
	public function getLoadedChunks() : array{
		return $this->chunks;
	}

	public function getChunk(int $chunkX, int $chunkZ) : ?Chunk{
		return $this->chunks[World::chunkHash($chunkX, $chunkZ)] ?? null;
	}

	/**
	 * @return Entity[] entity runtime ID => Entity
	 * @phpstan-return array<int, Entity>
	 */
	public function getChunkEntities(int $chunkX, int $chunkZ) : array{
		return $this->entitiesByChunk[World::chunkHash($chunkX, $chunkZ)] ?? [];
	}

	/**
	 * Returns the chunk containing the given Vector3 position.
	 */
	public function getOrLoadChunkAtPosition(Vector3 $pos) : ?Chunk{
		return $this->loadChunk($pos->getFloorX() >> Chunk::COORD_BIT_SIZE, $pos->getFloorZ() >> Chunk::COORD_BIT_SIZE);
	}

	/**
	 * Returns the chunks adjacent to the specified chunk.
	 *
	 * @return Chunk[]|null[] chunkHash => Chunk|null
	 * @phpstan-return array<ChunkPosHash, Chunk|null>
	 */
	public function getAdjacentChunks(int $x, int $z) : array{
		$result = [];
		for($xx = -1; $xx <= 1; ++$xx){
			for($zz = -1; $zz <= 1; ++$zz){
				if($xx === 0 && $zz === 0){
					continue; //center chunk
				}
				$result[World::chunkHash($xx, $zz)] = $this->loadChunk($x + $xx, $z + $zz);
			}
		}

		return $result;
	}

	/**
	 * Flags a chunk as locked, usually for async modification.
	 *
	 * This is an **advisory lock**. This means that the lock does **not** prevent the chunk from being modified on the
	 * main thread, such as by setBlock() or setBiomeId(). However, you can use it to detect when such modifications
	 * have taken place - unlockChunk() with the same lockID will fail and return false if this happens.
	 *
	 * This is used internally by the generation system to ensure that two PopulationTasks don't try to modify the same
	 * chunk at the same time. Generation will respect these locks and won't try to do generation of chunks over which
	 * a lock is held.
	 *
	 * WARNING: Be sure to release all locks once you're done with them, or you WILL have problems with terrain not
	 * being generated.
	 */
	public function lockChunk(int $chunkX, int $chunkZ, ChunkLockId $lockId) : void{
		$chunkHash = World::chunkHash($chunkX, $chunkZ);
		if(isset($this->chunkLock[$chunkHash])){
			throw new \InvalidArgumentException("Chunk $chunkX $chunkZ is already locked");
		}
		$this->chunkLock[$chunkHash] = $lockId;
		$this->markTickingChunkForRecheck($chunkX, $chunkZ);
	}

	/**
	 * Unlocks a chunk previously locked by lockChunk().
	 *
	 * You must provide the same lockID as provided to lockChunk().
	 * If a null lockID is given, any existing lock will be removed from the chunk, regardless of who owns it.
	 *
	 * Returns true if unlocking was successful, false otherwise.
	 */
	public function unlockChunk(int $chunkX, int $chunkZ, ?ChunkLockId $lockId) : bool{
		$chunkHash = World::chunkHash($chunkX, $chunkZ);
		if(isset($this->chunkLock[$chunkHash]) && ($lockId === null || $this->chunkLock[$chunkHash] === $lockId)){
			unset($this->chunkLock[$chunkHash]);
			$this->markTickingChunkForRecheck($chunkX, $chunkZ);
			return true;
		}
		return false;
	}

	/**
	 * Returns whether anyone currently has a lock on the chunk at the given coordinates.
	 * You should check this to make sure that population tasks aren't currently modifying chunks that you want to use
	 * in async tasks.
	 */
	public function isChunkLocked(int $chunkX, int $chunkZ) : bool{
		return isset($this->chunkLock[World::chunkHash($chunkX, $chunkZ)]);
	}

	public function setChunk(int $chunkX, int $chunkZ, Chunk $chunk) : void{
		$chunkHash = World::chunkHash($chunkX, $chunkZ);
		$oldChunk = $this->loadChunk($chunkX, $chunkZ);
		if($oldChunk !== null && $oldChunk !== $chunk){
			$deletedTiles = 0;
			$transferredTiles = 0;
			foreach($oldChunk->getTiles() as $oldTile){
				$tilePosition = $oldTile->getPosition();
				$localX = $tilePosition->getFloorX() & Chunk::COORD_MASK;
				$localY = $tilePosition->getFloorY();
				$localZ = $tilePosition->getFloorZ() & Chunk::COORD_MASK;

				$newBlock = RuntimeBlockStateRegistry::getInstance()->fromStateId($chunk->getBlockStateId($localX, $localY, $localZ));
				$expectedTileClass = $newBlock->getIdInfo()->getTileClass();
				if(
					$expectedTileClass === null || //new block doesn't expect a tile
					!($oldTile instanceof $expectedTileClass) || //new block expects a different tile
					(($newTile = $chunk->getTile($localX, $localY, $localZ)) !== null && $newTile !== $oldTile) //new chunk already has a different tile
				){
					$oldTile->close();
					$deletedTiles++;
				}else{
					$transferredTiles++;
					$chunk->addTile($oldTile);
					$oldChunk->removeTile($oldTile);
				}
			}
			if($deletedTiles > 0 || $transferredTiles > 0){
				$this->logger->debug("Replacement of chunk $chunkX $chunkZ caused deletion of $deletedTiles obsolete/conflicted tiles, and transfer of $transferredTiles");
			}
		}

		$this->chunks[$chunkHash] = $chunk;

		unset($this->blockCache[$chunkHash]);
		unset($this->blockCollisionBoxCache[$chunkHash]);
		unset($this->changedBlocks[$chunkHash]);
		$chunk->setTerrainDirty();
		$this->markTickingChunkForRecheck($chunkX, $chunkZ); //this replacement chunk may not meet the conditions for ticking

		if(!$this->isChunkInUse($chunkX, $chunkZ)){
			$this->unloadChunkRequest($chunkX, $chunkZ);
		}

		if($oldChunk === null){
			if(ChunkLoadEvent::hasHandlers()){
				(new ChunkLoadEvent($this, $chunkX, $chunkZ, $chunk, true))->call();
			}

			foreach($this->getChunkListeners($chunkX, $chunkZ) as $listener){
				$listener->onChunkLoaded($chunkX, $chunkZ, $chunk);
			}
		}else{
			foreach($this->getChunkListeners($chunkX, $chunkZ) as $listener){
				$listener->onChunkChanged($chunkX, $chunkZ, $chunk);
			}
		}

		for($cX = -1; $cX <= 1; ++$cX){
			for($cZ = -1; $cZ <= 1; ++$cZ){
				foreach($this->getChunkEntities($chunkX + $cX, $chunkZ + $cZ) as $entity){
					$entity->onNearbyBlockChange();
				}
			}
		}
	}

	/**
	 * Gets the highest block Y value at a specific $x and $z
	 *
	 * @return int|null 0-255, or null if the column is empty
	 * @throws WorldException if the terrain is not generated
	 */
	public function getHighestBlockAt(int $x, int $z) : ?int{
		if(($chunk = $this->loadChunk($x >> Chunk::COORD_BIT_SIZE, $z >> Chunk::COORD_BIT_SIZE)) !== null){
			return $chunk->getHighestBlockAt($x & Chunk::COORD_MASK, $z & Chunk::COORD_MASK);
		}
		throw new WorldException("Cannot get highest block in an ungenerated chunk");
	}

	/**
	 * Returns whether the given position is in a loaded area of terrain.
	 */
	public function isInLoadedTerrain(Vector3 $pos) : bool{
		return $this->isChunkLoaded($pos->getFloorX() >> Chunk::COORD_BIT_SIZE, $pos->getFloorZ() >> Chunk::COORD_BIT_SIZE);
	}

	public function isChunkLoaded(int $x, int $z) : bool{
		return isset($this->chunks[World::chunkHash($x, $z)]);
	}

	public function isChunkGenerated(int $x, int $z) : bool{
		return $this->loadChunk($x, $z) !== null;
	}

	public function isChunkPopulated(int $x, int $z) : bool{
		$chunk = $this->loadChunk($x, $z);
		return $chunk !== null ? $chunk->isPopulated() : false;
	}

	/**
	 * Returns a Position pointing to the spawn
	 */
	public function getSpawnLocation() : Position{
		return Position::fromObject($this->provider->getWorldData()->getSpawn(), $this);
	}

	/**
	 * Sets the world spawn location
	 */
	public function setSpawnLocation(Vector3 $pos) : void{
		$previousSpawn = $this->getSpawnLocation();
		$this->provider->getWorldData()->setSpawn($pos);
		(new SpawnChangeEvent($this, $previousSpawn))->call();

		$location = Position::fromObject($pos, $this);
		foreach($this->players as $player){
			$player->getNetworkSession()->syncWorldSpawnPoint($location);
		}
	}

	/**
	 * @throws \InvalidArgumentException
	 */
	public function addEntity(Entity $entity) : void{
		if($entity->isClosed()){
			throw new \InvalidArgumentException("Attempted to add a garbage closed Entity to world");
		}
		if($entity->getWorld() !== $this){
			throw new \InvalidArgumentException("Invalid Entity world");
		}
		if(array_key_exists($entity->getId(), $this->entities)){
			if($this->entities[$entity->getId()] === $entity){
				throw new \InvalidArgumentException("Entity " . $entity->getId() . " has already been added to this world");
			}else{
				throw new AssumptionFailedError("Found two different entities sharing entity ID " . $entity->getId());
			}
		}
		$pos = $entity->getPosition()->asVector3();
		$this->entitiesByChunk[World::chunkHash($pos->getFloorX() >> Chunk::COORD_BIT_SIZE, $pos->getFloorZ() >> Chunk::COORD_BIT_SIZE)][$entity->getId()] = $entity;
		$this->entityLastKnownPositions[$entity->getId()] = $pos;

		if($entity instanceof Player){
			$this->players[$entity->getId()] = $entity;
		}
		$this->entities[$entity->getId()] = $entity;
	}

	/**
	 * Removes the entity from the world index
	 *
	 * @throws \InvalidArgumentException
	 */
	public function removeEntity(Entity $entity) : void{
		if($entity->getWorld() !== $this){
			throw new \InvalidArgumentException("Invalid Entity world");
		}
		if(!array_key_exists($entity->getId(), $this->entities)){
			throw new \InvalidArgumentException("Entity is not tracked by this world (possibly already removed?)");
		}
		$pos = $this->entityLastKnownPositions[$entity->getId()];
		$chunkHash = World::chunkHash($pos->getFloorX() >> Chunk::COORD_BIT_SIZE, $pos->getFloorZ() >> Chunk::COORD_BIT_SIZE);
		if(isset($this->entitiesByChunk[$chunkHash][$entity->getId()])){
			unset($this->entitiesByChunk[$chunkHash][$entity->getId()]);
			if(count($this->entitiesByChunk[$chunkHash]) === 0){
				unset($this->entitiesByChunk[$chunkHash]);
			}
		}
		unset($this->entityLastKnownPositions[$entity->getId()]);

		if($entity instanceof Player){
			unset($this->players[$entity->getId()]);
			$this->checkSleep();
		}

		unset($this->entities[$entity->getId()]);
		unset($this->updateEntities[$entity->getId()]);
	}

	/**
	 * @internal
	 */
	public function onEntityMoved(Entity $entity) : void{
		if(!array_key_exists($entity->getId(), $this->entityLastKnownPositions)){
			//this can happen if the entity was teleported before addEntity() was called
			return;
		}
		$oldPosition = $this->entityLastKnownPositions[$entity->getId()];
		$newPosition = $entity->getPosition();

		$oldChunkX = $oldPosition->getFloorX() >> Chunk::COORD_BIT_SIZE;
		$oldChunkZ = $oldPosition->getFloorZ() >> Chunk::COORD_BIT_SIZE;
		$newChunkX = $newPosition->getFloorX() >> Chunk::COORD_BIT_SIZE;
		$newChunkZ = $newPosition->getFloorZ() >> Chunk::COORD_BIT_SIZE;

		if($oldChunkX !== $newChunkX || $oldChunkZ !== $newChunkZ){
			$oldChunkHash = World::chunkHash($oldChunkX, $oldChunkZ);
			if(isset($this->entitiesByChunk[$oldChunkHash][$entity->getId()])){
				unset($this->entitiesByChunk[$oldChunkHash][$entity->getId()]);
				if(count($this->entitiesByChunk[$oldChunkHash]) === 0){
					unset($this->entitiesByChunk[$oldChunkHash]);
				}
			}

			$newViewers = $this->getViewersForPosition($newPosition);
			foreach($entity->getViewers() as $player){
				if(!isset($newViewers[spl_object_id($player)])){
					$entity->despawnFrom($player);
				}else{
					unset($newViewers[spl_object_id($player)]);
				}
			}
			foreach($newViewers as $player){
				$entity->spawnTo($player);
			}

			$newChunkHash = World::chunkHash($newChunkX, $newChunkZ);
			$this->entitiesByChunk[$newChunkHash][$entity->getId()] = $entity;
		}
		$this->entityLastKnownPositions[$entity->getId()] = $newPosition->asVector3();
	}

	/**
	 * @internal Tiles are now bound with blocks, and their creation is automatic. They should not be directly added.
	 * @throws \InvalidArgumentException
	 */
	public function addTile(Tile $tile) : void{
		if($tile->isClosed()){
			throw new \InvalidArgumentException("Attempted to add a garbage closed Tile to world");
		}
		$pos = $tile->getPosition();
		if(!$pos->isValid() || $pos->getWorld() !== $this){
			throw new \InvalidArgumentException("Invalid Tile world");
		}
		if(!$this->isInWorld($pos->getFloorX(), $pos->getFloorY(), $pos->getFloorZ())){
			throw new \InvalidArgumentException("Tile position is outside the world bounds");
		}

		$chunkX = $pos->getFloorX() >> Chunk::COORD_BIT_SIZE;
		$chunkZ = $pos->getFloorZ() >> Chunk::COORD_BIT_SIZE;

		if(isset($this->chunks[$hash = World::chunkHash($chunkX, $chunkZ)])){
			$this->chunks[$hash]->addTile($tile);
		}else{
			throw new \InvalidArgumentException("Attempted to create tile " . get_class($tile) . " in unloaded chunk $chunkX $chunkZ");
		}

		//delegate tile ticking to the corresponding block
		$this->scheduleDelayedBlockUpdate($pos->asVector3(), 1);
	}

	/**
	 * @internal Tiles are now bound with blocks, and their removal is automatic. They should not be directly removed.
	 * @throws \InvalidArgumentException
	 */
	public function removeTile(Tile $tile) : void{
		$pos = $tile->getPosition();
		if(!$pos->isValid() || $pos->getWorld() !== $this){
			throw new \InvalidArgumentException("Invalid Tile world");
		}

		$chunkX = $pos->getFloorX() >> Chunk::COORD_BIT_SIZE;
		$chunkZ = $pos->getFloorZ() >> Chunk::COORD_BIT_SIZE;

		if(isset($this->chunks[$hash = World::chunkHash($chunkX, $chunkZ)])){
			$this->chunks[$hash]->removeTile($tile);
		}
		foreach($this->getChunkListeners($chunkX, $chunkZ) as $listener){
			$listener->onBlockChanged($pos->asVector3());
		}
	}

	public function isChunkInUse(int $x, int $z) : bool{
		return isset($this->chunkLoaders[$index = World::chunkHash($x, $z)]) && count($this->chunkLoaders[$index]) > 0;
	}

	/**
	 * Attempts to load a chunk from the world provider (if not already loaded). If the chunk is already loaded, it is
	 * returned directly.
	 *
	 * @return Chunk|null the requested chunk, or null on failure.
	 */
	public function loadChunk(int $x, int $z) : ?Chunk{
		if(isset($this->chunks[$chunkHash = World::chunkHash($x, $z)])){
			return $this->chunks[$chunkHash];
		}

		$this->timings->syncChunkLoad->startTiming();

		$this->cancelUnloadChunkRequest($x, $z);

		$this->timings->syncChunkLoadData->startTiming();

		$loadedChunkData = null;

		try{
			$loadedChunkData = $this->provider->loadChunk($x, $z);
		}catch(CorruptedChunkException $e){
			$this->logger->critical("Failed to load chunk x=$x z=$z: " . $e->getMessage());
		}

		$this->timings->syncChunkLoadData->stopTiming();

		if($loadedChunkData === null){
			$this->timings->syncChunkLoad->stopTiming();
			return null;
		}

		$chunkData = $loadedChunkData->getData();
		$chunk = new Chunk($chunkData->getSubChunks(), $chunkData->isPopulated());
		if(!$loadedChunkData->isUpgraded()){
			$chunk->clearTerrainDirtyFlags();
		}else{
			$this->logger->debug("Chunk $x $z has been upgraded, will be saved at the next autosave opportunity");
		}
		$this->chunks[$chunkHash] = $chunk;
		unset($this->blockCache[$chunkHash]);
		unset($this->blockCollisionBoxCache[$chunkHash]);

		$this->initChunk($x, $z, $chunkData);

		if(ChunkLoadEvent::hasHandlers()){
			(new ChunkLoadEvent($this, $x, $z, $this->chunks[$chunkHash], false))->call();
		}

		if(!$this->isChunkInUse($x, $z)){
			$this->logger->debug("Newly loaded chunk $x $z has no loaders registered, will be unloaded at next available opportunity");
			$this->unloadChunkRequest($x, $z);
		}
		foreach($this->getChunkListeners($x, $z) as $listener){
			$listener->onChunkLoaded($x, $z, $this->chunks[$chunkHash]);
		}
		$this->markTickingChunkForRecheck($x, $z); //tickers may have been registered before the chunk was loaded

		$this->timings->syncChunkLoad->stopTiming();

		return $this->chunks[$chunkHash];
	}

	private function initChunk(int $chunkX, int $chunkZ, ChunkData $chunkData) : void{
		$logger = new \PrefixedLogger($this->logger, "Loading chunk $chunkX $chunkZ");

		if(count($chunkData->getEntityNBT()) !== 0){
			$this->timings->syncChunkLoadEntities->startTiming();
			$entityFactory = EntityFactory::getInstance();
			foreach($chunkData->getEntityNBT() as $k => $nbt){
				try{
					$entity = $entityFactory->createFromData($this, $nbt);
				}catch(SavedDataLoadingException $e){
					$logger->error("Bad entity data at list position $k: " . $e->getMessage());
					$logger->logException($e);
					continue;
				}
				if($entity === null){
					$saveIdTag = $nbt->getTag("identifier") ?? $nbt->getTag("id");
					$saveId = "<unknown>";
					if($saveIdTag instanceof StringTag){
						$saveId = $saveIdTag->getValue();
					}elseif($saveIdTag instanceof IntTag){ //legacy MCPE format
						$saveId = "legacy(" . $saveIdTag->getValue() . ")";
					}
					$logger->warning("Deleted unknown entity type $saveId");
				}
				//TODO: we can't prevent entities getting added to unloaded chunks if they were saved in the wrong place
				//here, because entities currently add themselves to the world
			}

			$this->timings->syncChunkLoadEntities->stopTiming();
		}

		if(count($chunkData->getTileNBT()) !== 0){
			$this->timings->syncChunkLoadTileEntities->startTiming();
			$tileFactory = TileFactory::getInstance();
			foreach($chunkData->getTileNBT() as $k => $nbt){
				try{
					$tile = $tileFactory->createFromData($this, $nbt);
				}catch(SavedDataLoadingException $e){
					$logger->error("Bad tile entity data at list position $k: " . $e->getMessage());
					$logger->logException($e);
					continue;
				}
				if($tile === null){
					$logger->warning("Deleted unknown tile entity type " . $nbt->getString("id", "<unknown>"));
					continue;
				}

				$tilePosition = $tile->getPosition();
				if(!$this->isChunkLoaded($tilePosition->getFloorX() >> Chunk::COORD_BIT_SIZE, $tilePosition->getFloorZ() >> Chunk::COORD_BIT_SIZE)){
					$logger->error("Found tile saved on wrong chunk - unable to fix due to correct chunk not loaded");
				}elseif(!$this->isInWorld($tilePosition->getFloorX(), $tilePosition->getFloorY(), $tilePosition->getFloorZ())){
					$logger->error("Cannot add tile with position outside the world bounds: x=$tilePosition->x,y=$tilePosition->y,z=$tilePosition->z");
				}elseif($this->getTile($tilePosition) !== null){
					$logger->error("Cannot add tile at x=$tilePosition->x,y=$tilePosition->y,z=$tilePosition->z: Another tile is already at that position");
				}else{
					$this->addTile($tile);
				}
			}

			$this->timings->syncChunkLoadTileEntities->stopTiming();
		}
	}

	private function queueUnloadChunk(int $x, int $z) : void{
		$this->unloadQueue[World::chunkHash($x, $z)] = microtime(true);
	}

	public function unloadChunkRequest(int $x, int $z, bool $safe = true) : bool{
		if(($safe && $this->isChunkInUse($x, $z)) || $this->isSpawnChunk($x, $z)){
			return false;
		}

		$this->queueUnloadChunk($x, $z);

		return true;
	}

	public function cancelUnloadChunkRequest(int $x, int $z) : void{
		unset($this->unloadQueue[World::chunkHash($x, $z)]);
	}

	public function unloadChunk(int $x, int $z, bool $safe = true, bool $trySave = true) : bool{
		if($safe && $this->isChunkInUse($x, $z)){
			return false;
		}

		if(!$this->isChunkLoaded($x, $z)){
			return true;
		}

		$this->timings->doChunkUnload->startTiming();

		$chunkHash = World::chunkHash($x, $z);

		$chunk = $this->chunks[$chunkHash] ?? null;

		if($chunk !== null){
			if(ChunkUnloadEvent::hasHandlers()){
				$ev = new ChunkUnloadEvent($this, $x, $z, $chunk);
				$ev->call();
				if($ev->isCancelled()){
					$this->timings->doChunkUnload->stopTiming();

					return false;
				}
			}

			if($trySave && $this->getAutoSave()){
				$this->timings->syncChunkSave->startTiming();
				try{
					$this->provider->saveChunk($x, $z, new ChunkData(
						$chunk->getSubChunks(),
						$chunk->isPopulated(),
						array_map(fn(Entity $e) => $e->saveNBT(), array_filter($this->getChunkEntities($x, $z), fn(Entity $e) => $e->canSaveWithChunk())),
						array_map(fn(Tile $t) => $t->saveNBT(), $chunk->getTiles()),
					), $chunk->getTerrainDirtyFlags());
				}finally{
					$this->timings->syncChunkSave->stopTiming();
				}
			}

			foreach($this->getChunkListeners($x, $z) as $listener){
				$listener->onChunkUnloaded($x, $z, $chunk);
			}

			foreach($this->getChunkEntities($x, $z) as $entity){
				if($entity instanceof Player){
					continue;
				}
				$entity->close();
			}

			$chunk->onUnload();
		}

		unset($this->chunks[$chunkHash]);
		unset($this->blockCache[$chunkHash]);
		unset($this->blockCollisionBoxCache[$chunkHash]);
		unset($this->changedBlocks[$chunkHash]);
		unset($this->registeredTickingChunks[$chunkHash]);
		$this->markTickingChunkForRecheck($x, $z);

		if(array_key_exists($chunkHash, $this->chunkPopulationRequestMap)){
			$this->logger->debug("Rejecting population promise for chunk $x $z");
			$this->chunkPopulationRequestMap[$chunkHash]->reject();
			unset($this->chunkPopulationRequestMap[$chunkHash]);
			if(isset($this->activeChunkPopulationTasks[$chunkHash])){
				$this->logger->debug("Marking population task for chunk $x $z as orphaned");
				$this->activeChunkPopulationTasks[$chunkHash] = false;
			}
		}

		$this->timings->doChunkUnload->stopTiming();

		return true;
	}

	/**
	 * Returns whether the chunk at the specified coordinates is a spawn chunk
	 */
	public function isSpawnChunk(int $X, int $Z) : bool{
		$spawn = $this->getSpawnLocation();
		$spawnX = $spawn->x >> Chunk::COORD_BIT_SIZE;
		$spawnZ = $spawn->z >> Chunk::COORD_BIT_SIZE;

		return abs($X - $spawnX) <= 1 && abs($Z - $spawnZ) <= 1;
	}

	/**
	 * Requests a safe spawn position near the given position, or near the world's spawn position if not provided.
	 * Terrain near the position will be loaded or generated as needed.
	 *
	 * @return Promise Resolved to a Position object, or rejected if the world is unloaded.
	 * @phpstan-return Promise<Position>
	 */
	public function requestSafeSpawn(?Vector3 $spawn = null) : Promise{
		$resolver = new PromiseResolver();
		$spawn ??= $this->getSpawnLocation();
		/*
		 * TODO: this relies on the assumption that getSafeSpawn() will only alter the Y coordinate of the provided
		 * position, which is currently OK, but might be a problem in the future.
		 */
		$this->requestChunkPopulation($spawn->getFloorX() >> Chunk::COORD_BIT_SIZE, $spawn->getFloorZ() >> Chunk::COORD_BIT_SIZE, null)->onCompletion(
			function() use ($spawn, $resolver) : void{
				$spawn = $this->getSafeSpawn($spawn);
				$resolver->resolve($spawn);
			},
			function() use ($resolver) : void{
				$resolver->reject();
			}
		);

		return $resolver->getPromise();
	}

	/**
	 * Returns a safe spawn position near the given position, or near the world's spawn position if not provided.
	 * This function will throw an exception if the terrain is not already generated in advance.
	 *
	 * @throws WorldException if the terrain is not generated
	 */
	public function getSafeSpawn(?Vector3 $spawn = null) : Position{
		if(!($spawn instanceof Vector3) || $spawn->y <= $this->minY){
			$spawn = $this->getSpawnLocation();
		}

		$max = $this->maxY;
		$v = $spawn->floor();
		$chunk = $this->getOrLoadChunkAtPosition($v);
		if($chunk === null){
			throw new WorldException("Cannot find a safe spawn point in non-generated terrain");
		}
		$x = (int) $v->x;
		$z = (int) $v->z;
		$y = (int) min($max - 2, $v->y);
		$wasAir = $this->getBlockAt($x, $y - 1, $z)->getTypeId() === BlockTypeIds::AIR; //TODO: bad hack, clean up
		for(; $y > $this->minY; --$y){
			if($this->getBlockAt($x, $y, $z)->isFullCube()){
				if($wasAir){
					$y++;
				}
				break;
			}else{
				$wasAir = true;
			}
		}

		for(; $y >= $this->minY && $y < $max; ++$y){
			if(!$this->getBlockAt($x, $y + 1, $z)->isFullCube()){
				if(!$this->getBlockAt($x, $y, $z)->isFullCube()){
					return new Position($spawn->x, $y === (int) $spawn->y ? $spawn->y : $y, $spawn->z, $this);
				}
			}else{
				++$y;
			}
		}

		return new Position($spawn->x, $y, $spawn->z, $this);
	}

	/**
	 * Gets the current time
	 */
	public function getTime() : int{
		return $this->time;
	}

	/**
	 * Returns the current time of day
	 */
	public function getTimeOfDay() : int{
		return $this->time % self::TIME_FULL;
	}

	/**
	 * Returns the World display name.
	 * WARNING: This is NOT guaranteed to be unique. Multiple worlds at runtime may share the same display name.
	 */
	public function getDisplayName() : string{
		return $this->displayName;
	}

	/**
	 * Sets the World display name.
	 */
	public function setDisplayName(string $name) : void{
		(new WorldDisplayNameChangeEvent($this, $this->displayName, $name))->call();

		$this->displayName = $name;
		$this->provider->getWorldData()->setName($name);
	}

	/**
	 * Returns the World folder name. This will not change at runtime and will be unique to a world per runtime.
	 */
	public function getFolderName() : string{
		return $this->folderName;
	}

	/**
	 * Sets the current time on the world
	 */
	public function setTime(int $time) : void{
		$this->time = $time;
		$this->sendTime();
	}

	/**
	 * Stops the time for the world, will not save the lock state to disk
	 */
	public function stopTime() : void{
		$this->stopTime = true;
		$this->sendTime();
	}

	/**
	 * Start the time again, if it was stopped
	 */
	public function startTime() : void{
		$this->stopTime = false;
		$this->sendTime();
	}

	/**
	 * Gets the world seed
	 */
	public function getSeed() : int{
		return $this->provider->getWorldData()->getSeed();
	}

	public function getMinY() : int{
		return $this->minY;
	}

	public function getMaxY() : int{
		return $this->maxY;
	}

	public function getDifficulty() : int{
		return $this->provider->getWorldData()->getDifficulty();
	}

	public function setDifficulty(int $difficulty) : void{
		if($difficulty < 0 || $difficulty > 3){
			throw new \InvalidArgumentException("Invalid difficulty level $difficulty");
		}
		(new WorldDifficultyChangeEvent($this, $this->getDifficulty(), $difficulty))->call();
		$this->provider->getWorldData()->setDifficulty($difficulty);

		foreach($this->players as $player){
			$player->getNetworkSession()->syncWorldDifficulty($this->getDifficulty());
		}
	}

	private function addChunkHashToPopulationRequestQueue(int $chunkHash) : void{
		if(!isset($this->chunkPopulationRequestQueueIndex[$chunkHash])){
			$this->chunkPopulationRequestQueue->enqueue($chunkHash);
			$this->chunkPopulationRequestQueueIndex[$chunkHash] = true;
		}
	}

	/**
	 * @phpstan-return Promise<Chunk>
	 */
	private function enqueuePopulationRequest(int $chunkX, int $chunkZ, ?ChunkLoader $associatedChunkLoader) : Promise{
		$chunkHash = World::chunkHash($chunkX, $chunkZ);
		$this->addChunkHashToPopulationRequestQueue($chunkHash);
		$resolver = $this->chunkPopulationRequestMap[$chunkHash] = new PromiseResolver();
		if($associatedChunkLoader === null){
			$temporaryLoader = new class implements ChunkLoader{};
			$this->registerChunkLoader($temporaryLoader, $chunkX, $chunkZ);
			$resolver->getPromise()->onCompletion(
				fn() => $this->unregisterChunkLoader($temporaryLoader, $chunkX, $chunkZ),
				static function() : void{}
			);
		}
		return $resolver->getPromise();
	}

	private function drainPopulationRequestQueue() : void{
		$failed = [];
		while(count($this->activeChunkPopulationTasks) < $this->maxConcurrentChunkPopulationTasks && !$this->chunkPopulationRequestQueue->isEmpty()){
			$nextChunkHash = $this->chunkPopulationRequestQueue->dequeue();
			unset($this->chunkPopulationRequestQueueIndex[$nextChunkHash]);
			World::getXZ($nextChunkHash, $nextChunkX, $nextChunkZ);
			if(isset($this->chunkPopulationRequestMap[$nextChunkHash])){
				assert(!($this->activeChunkPopulationTasks[$nextChunkHash] ?? false), "Population for chunk $nextChunkX $nextChunkZ already running");
				if(
					!$this->orderChunkPopulation($nextChunkX, $nextChunkZ, null)->isResolved() &&
					!isset($this->activeChunkPopulationTasks[$nextChunkHash])
				){
					$failed[] = $nextChunkHash;
				}
			}
		}

		//these requests failed even though they weren't rate limited; we can't directly re-add them to the back of the
		//queue because it would result in an infinite loop
		foreach($failed as $hash){
			$this->addChunkHashToPopulationRequestQueue($hash);
		}
	}

	/**
	 * Checks if a chunk needs to be populated, and whether it's ready to do so.
	 * @return bool[]|PromiseResolver[]|null[]
	 * @phpstan-return array{?PromiseResolver<Chunk>, bool}
	 */
	private function checkChunkPopulationPreconditions(int $chunkX, int $chunkZ) : array{
		$chunkHash = World::chunkHash($chunkX, $chunkZ);
		$resolver = $this->chunkPopulationRequestMap[$chunkHash] ?? null;
		if($resolver !== null && isset($this->activeChunkPopulationTasks[$chunkHash])){
			//generation is already running
			return [$resolver, false];
		}

		$temporaryChunkLoader = new class implements ChunkLoader{};
		$this->registerChunkLoader($temporaryChunkLoader, $chunkX, $chunkZ);
		$chunk = $this->loadChunk($chunkX, $chunkZ);
		$this->unregisterChunkLoader($temporaryChunkLoader, $chunkX, $chunkZ);
		if($chunk !== null && $chunk->isPopulated()){
			//chunk is already populated; return a pre-resolved promise that will directly fire callbacks assigned
			$resolver ??= new PromiseResolver();
			unset($this->chunkPopulationRequestMap[$chunkHash]);
			$resolver->resolve($chunk);
			return [$resolver, false];
		}
		return [$resolver, true];
	}

	/**
	 * Attempts to initiate asynchronous generation/population of the target chunk, if it's currently reasonable to do
	 * so (and if it isn't already generated/populated).
	 * If the generator is busy, the request will be put into a queue and delayed until a better time.
	 *
	 * A ChunkLoader can be associated with the generation request to ensure that the generation request is cancelled if
	 * no loaders are attached to the target chunk. If no loader is provided, one will be assigned (and automatically
	 * removed when the generation request completes).
	 *
	 * @phpstan-return Promise<Chunk>
	 */
	public function requestChunkPopulation(int $chunkX, int $chunkZ, ?ChunkLoader $associatedChunkLoader) : Promise{
		[$resolver, $proceedWithPopulation] = $this->checkChunkPopulationPreconditions($chunkX, $chunkZ);
		if(!$proceedWithPopulation){
			return $resolver?->getPromise() ?? $this->enqueuePopulationRequest($chunkX, $chunkZ, $associatedChunkLoader);
		}

		if(count($this->activeChunkPopulationTasks) >= $this->maxConcurrentChunkPopulationTasks){
			//too many chunks are already generating; delay resolution of the request until later
			return $resolver?->getPromise() ?? $this->enqueuePopulationRequest($chunkX, $chunkZ, $associatedChunkLoader);
		}
		return $this->internalOrderChunkPopulation($chunkX, $chunkZ, $associatedChunkLoader, $resolver);
	}

	/**
	 * Initiates asynchronous generation/population of the target chunk, if it's not already generated/populated.
	 * If generation has already been requested for the target chunk, the promise for the already active request will be
	 * returned directly.
	 *
	 * If the chunk is currently locked (for example due to another chunk using it for async generation), the request
	 * will be queued and executed at the earliest opportunity.
	 *
	 * @phpstan-return Promise<Chunk>
	 */
	public function orderChunkPopulation(int $chunkX, int $chunkZ, ?ChunkLoader $associatedChunkLoader) : Promise{
		[$resolver, $proceedWithPopulation] = $this->checkChunkPopulationPreconditions($chunkX, $chunkZ);
		if(!$proceedWithPopulation){
			return $resolver?->getPromise() ?? $this->enqueuePopulationRequest($chunkX, $chunkZ, $associatedChunkLoader);
		}

		return $this->internalOrderChunkPopulation($chunkX, $chunkZ, $associatedChunkLoader, $resolver);
	}

	/**
	 * @phpstan-param PromiseResolver<Chunk>|null $resolver
	 * @phpstan-return Promise<Chunk>
	 */
	private function internalOrderChunkPopulation(int $chunkX, int $chunkZ, ?ChunkLoader $associatedChunkLoader, ?PromiseResolver $resolver) : Promise{
		$chunkHash = World::chunkHash($chunkX, $chunkZ);

		$timings = $this->timings->chunkPopulationOrder;
		$timings->startTiming();

		try{
			for($xx = -1; $xx <= 1; ++$xx){
				for($zz = -1; $zz <= 1; ++$zz){
					if($this->isChunkLocked($chunkX + $xx, $chunkZ + $zz)){
						//chunk is already in use by another generation request; queue the request for later
						return $resolver?->getPromise() ?? $this->enqueuePopulationRequest($chunkX, $chunkZ, $associatedChunkLoader);
					}
				}
			}

			$this->activeChunkPopulationTasks[$chunkHash] = true;
			if($resolver === null){
				$resolver = new PromiseResolver();
				$this->chunkPopulationRequestMap[$chunkHash] = $resolver;
			}

			$chunkPopulationLockId = new ChunkLockId();

			$temporaryChunkLoader = new class implements ChunkLoader{
			};
			for($xx = -1; $xx <= 1; ++$xx){
				for($zz = -1; $zz <= 1; ++$zz){
					$this->lockChunk($chunkX + $xx, $chunkZ + $zz, $chunkPopulationLockId);
					$this->registerChunkLoader($temporaryChunkLoader, $chunkX + $xx, $chunkZ + $zz);
				}
			}

			$centerChunk = $this->loadChunk($chunkX, $chunkZ);
			$adjacentChunks = $this->getAdjacentChunks($chunkX, $chunkZ);
			$task = new PopulationTask(
				$this->worldId,
				$chunkX,
				$chunkZ,
				$centerChunk,
				$adjacentChunks,
				function(Chunk $centerChunk, array $adjacentChunks) use ($chunkPopulationLockId, $chunkX, $chunkZ, $temporaryChunkLoader) : void{
					if(!$this->isLoaded()){
						return;
					}

					$this->generateChunkCallback($chunkPopulationLockId, $chunkX, $chunkZ, $centerChunk, $adjacentChunks, $temporaryChunkLoader);
				}
			);
			$workerId = $this->workerPool->selectWorker();
			if(!isset($this->workerPool->getRunningWorkers()[$workerId]) && isset($this->generatorRegisteredWorkers[$workerId])){
				$this->logger->debug("Selected worker $workerId previously had generator registered, but is now offline");
				unset($this->generatorRegisteredWorkers[$workerId]);
			}
			if(!isset($this->generatorRegisteredWorkers[$workerId])){
				$this->registerGeneratorToWorker($workerId);
			}
			$this->workerPool->submitTaskToWorker($task, $workerId);

			return $resolver->getPromise();
		}finally{
			$timings->stopTiming();
		}
	}

	/**
	 * @param Chunk[] $adjacentChunks chunkHash => chunk
	 * @phpstan-param array<int, Chunk> $adjacentChunks
	 */
	private function generateChunkCallback(ChunkLockId $chunkLockId, int $x, int $z, Chunk $chunk, array $adjacentChunks, ChunkLoader $temporaryChunkLoader) : void{
		$timings = $this->timings->chunkPopulationCompletion;
		$timings->startTiming();

		$dirtyChunks = 0;
		for($xx = -1; $xx <= 1; ++$xx){
			for($zz = -1; $zz <= 1; ++$zz){
				$this->unregisterChunkLoader($temporaryChunkLoader, $x + $xx, $z + $zz);
				if(!$this->unlockChunk($x + $xx, $z + $zz, $chunkLockId)){
					$dirtyChunks++;
				}
			}
		}

		$index = World::chunkHash($x, $z);
		if(!isset($this->activeChunkPopulationTasks[$index])){
			throw new AssumptionFailedError("This should always be set, regardless of whether the task was orphaned or not");
		}
		if(!$this->activeChunkPopulationTasks[$index]){
			$this->logger->debug("Discarding orphaned population result for chunk x=$x,z=$z");
			unset($this->activeChunkPopulationTasks[$index]);
		}else{
			if($dirtyChunks === 0){
				$oldChunk = $this->loadChunk($x, $z);
				$this->setChunk($x, $z, $chunk);

				foreach($adjacentChunks as $relativeChunkHash => $adjacentChunk){
					World::getXZ($relativeChunkHash, $relativeX, $relativeZ);
					if($relativeX < -1 || $relativeX > 1 || $relativeZ < -1 || $relativeZ > 1){
						throw new AssumptionFailedError("Adjacent chunks should be in range -1 ... +1 coordinates");
					}
					$this->setChunk($x + $relativeX, $z + $relativeZ, $adjacentChunk);
				}

				if(($oldChunk === null || !$oldChunk->isPopulated()) && $chunk->isPopulated()){
					if(ChunkPopulateEvent::hasHandlers()){
						(new ChunkPopulateEvent($this, $x, $z, $chunk))->call();
					}

					foreach($this->getChunkListeners($x, $z) as $listener){
						$listener->onChunkPopulated($x, $z, $chunk);
					}
				}
			}else{
				$this->logger->debug("Discarding population result for chunk x=$x,z=$z - terrain was modified on the main thread before async population completed");
			}

			//This needs to be in this specific spot because user code might call back to orderChunkPopulation().
			//If it does, and finds the promise, and doesn't find an active task associated with it, it will schedule
			//another PopulationTask. We don't want that because we're here processing the results.
			//We can't remove the promise from the array before setting the chunks in the world because that would lead
			//to the same problem. Therefore, it's necessary that this code be split into two if/else, with this in the
			//middle.
			unset($this->activeChunkPopulationTasks[$index]);

			if($dirtyChunks === 0){
				$promise = $this->chunkPopulationRequestMap[$index] ?? null;
				if($promise !== null){
					unset($this->chunkPopulationRequestMap[$index]);
					$promise->resolve($chunk);
				}else{
					//Handlers of ChunkPopulateEvent, ChunkLoadEvent, or just ChunkListeners can cause this
					$this->logger->debug("Unable to resolve population promise for chunk x=$x,z=$z - populated chunk was forcibly unloaded while setting modified chunks");
				}
			}else{
				//request failed, stick it back on the queue
				//we didn't resolve the promise or touch it in any way, so any fake chunk loaders are still valid and
				//don't need to be added a second time.
				$this->addChunkHashToPopulationRequestQueue($index);
			}

			$this->drainPopulationRequestQueue();
		}
		$timings->stopTiming();
	}

	public function doChunkGarbageCollection() : void{
		$this->timings->doChunkGC->startTiming();

		foreach($this->chunks as $index => $chunk){
			if(!isset($this->unloadQueue[$index])){
				World::getXZ($index, $X, $Z);
				if(!$this->isSpawnChunk($X, $Z)){
					$this->unloadChunkRequest($X, $Z, true);
				}
			}
			$chunk->collectGarbage();
		}

		$this->provider->doGarbageCollection();

		$this->timings->doChunkGC->stopTiming();
	}

	public function unloadChunks(bool $force = false) : void{
		if(count($this->unloadQueue) > 0){
			$maxUnload = 96;
			$now = microtime(true);
			foreach($this->unloadQueue as $index => $time){
				World::getXZ($index, $X, $Z);

				if(!$force){
					if($maxUnload <= 0){
						break;
					}elseif($time > ($now - 30)){
						continue;
					}
				}

				//If the chunk can't be unloaded, it stays on the queue
				if($this->unloadChunk($X, $Z, true)){
					unset($this->unloadQueue[$index]);
					--$maxUnload;
				}
			}
		}
	}
}<|MERGE_RESOLUTION|>--- conflicted
+++ resolved
@@ -1181,22 +1181,6 @@
 			$fullBlock = $this->getBlockAt($b->x, $b->y, $b->z);
 			$blockPosition = BlockPosition::fromVector3($b);
 
-			$tile = $this->getTileAt($b->x, $b->y, $b->z);
-<<<<<<< HEAD
-			if($tile instanceof Spawnable && count($fakeStateProperties = $tile->getRenderUpdateBugWorkaroundStateProperties($fullBlock)) > 0){
-				$originalStateData = $blockTranslator->internalIdToCurrentNetworkStateData($fullBlock->getStateId());
-				$fakeStateData = new BlockStateData(
-					$originalStateData->getName(),
-					array_merge($originalStateData->getStates(), $fakeStateProperties),
-					$originalStateData->getVersion()
-				);
-				$packets[] = UpdateBlockPacket::create(
-					$blockPosition,
-					$blockTranslator->getBlockStateDictionary()->lookupStateIdFromData($fakeStateData) ?? throw new AssumptionFailedError("Unmapped fake blockstate data: " . $fakeStateData->toNbt()),
-					UpdateBlockPacket::FLAG_NETWORK,
-					UpdateBlockPacket::DATA_LAYER_NORMAL
-				);
-=======
 			if($tile instanceof Spawnable){
 				$expectedClass = $fullBlock->getIdInfo()->getTileClass();
 				if($expectedClass !== null && $tile instanceof $expectedClass && count($fakeStateProperties = $tile->getRenderUpdateBugWorkaroundStateProperties($fullBlock)) > 0){
@@ -1213,7 +1197,6 @@
 						UpdateBlockPacket::DATA_LAYER_NORMAL
 					);
 				}
->>>>>>> 0b2fc848
 			}
 			$packets[] = UpdateBlockPacket::create(
 				$blockPosition,
