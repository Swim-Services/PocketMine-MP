<?php

/*
 *
 *  ____            _        _   __  __ _                  __  __ ____
 * |  _ \ ___   ___| | _____| |_|  \/  (_)_ __   ___      |  \/  |  _ \
 * | |_) / _ \ / __| |/ / _ \ __| |\/| | | '_ \ / _ \_____| |\/| | |_) |
 * |  __/ (_) | (__|   <  __/ |_| |  | | | | | |  __/_____| |  | |  __/
 * |_|   \___/ \___|_|\_\___|\__|_|  |_|_|_| |_|\___|     |_|  |_|_|
 *
 * This program is free software: you can redistribute it and/or modify
 * it under the terms of the GNU Lesser General Public License as published by
 * the Free Software Foundation, either version 3 of the License, or
 * (at your option) any later version.
 *
 * @author PocketMine Team
 * @link http://www.pocketmine.net/
 *
 *
 */

declare(strict_types=1);

/**
 * All World related classes are here, like Generators, Populators, Noise, ...
 */
namespace pocketmine\world;

use pocketmine\block\Air;
use pocketmine\block\Block;
use pocketmine\block\BlockTypeIds;
use pocketmine\block\RuntimeBlockStateRegistry;
use pocketmine\block\tile\Spawnable;
use pocketmine\block\tile\Tile;
use pocketmine\block\tile\TileFactory;
use pocketmine\block\UnknownBlock;
use pocketmine\block\VanillaBlocks;
use pocketmine\data\bedrock\BiomeIds;
use pocketmine\data\bedrock\block\BlockStateData;
use pocketmine\data\SavedDataLoadingException;
use pocketmine\entity\Entity;
use pocketmine\entity\EntityFactory;
use pocketmine\entity\Location;
use pocketmine\entity\object\ExperienceOrb;
use pocketmine\entity\object\ItemEntity;
use pocketmine\event\block\BlockBreakEvent;
use pocketmine\event\block\BlockPlaceEvent;
use pocketmine\event\block\BlockUpdateEvent;
use pocketmine\event\entity\ItemEntityDropEvent;
use pocketmine\event\player\PlayerInteractEvent;
use pocketmine\event\world\ChunkLoadEvent;
use pocketmine\event\world\ChunkPopulateEvent;
use pocketmine\event\world\ChunkUnloadEvent;
use pocketmine\event\world\SpawnChangeEvent;
use pocketmine\event\world\WorldParticleEvent;
use pocketmine\event\world\WorldSaveEvent;
use pocketmine\event\world\WorldSoundEvent;
use pocketmine\item\Item;
use pocketmine\item\ItemUseResult;
use pocketmine\item\LegacyStringToItemParser;
use pocketmine\item\StringToItemParser;
use pocketmine\item\VanillaItems;
use pocketmine\lang\KnownTranslationFactory;
use pocketmine\math\AxisAlignedBB;
use pocketmine\math\Facing;
use pocketmine\math\Vector3;
use pocketmine\nbt\tag\IntTag;
use pocketmine\nbt\tag\StringTag;
use pocketmine\network\mcpe\convert\ItemTranslator;
use pocketmine\network\mcpe\convert\RuntimeBlockMapping;
use pocketmine\network\mcpe\NetworkBroadcastUtils;
use pocketmine\network\mcpe\protocol\BlockActorDataPacket;
use pocketmine\network\mcpe\protocol\ClientboundPacket;
use pocketmine\network\mcpe\protocol\types\BlockPosition;
use pocketmine\network\mcpe\protocol\UpdateBlockPacket;
use pocketmine\player\ChunkSelector;
use pocketmine\player\Player;
use pocketmine\promise\Promise;
use pocketmine\promise\PromiseResolver;
use pocketmine\scheduler\AsyncPool;
use pocketmine\Server;
use pocketmine\ServerConfigGroup;
use pocketmine\timings\Timings;
use pocketmine\utils\AssumptionFailedError;
use pocketmine\utils\Limits;
use pocketmine\utils\ReversePriorityQueue;
use pocketmine\world\biome\Biome;
use pocketmine\world\biome\BiomeRegistry;
use pocketmine\world\format\Chunk;
use pocketmine\world\format\io\ChunkData;
use pocketmine\world\format\io\exception\CorruptedChunkException;
use pocketmine\world\format\io\GlobalBlockStateHandlers;
use pocketmine\world\format\io\WritableWorldProvider;
use pocketmine\world\format\LightArray;
use pocketmine\world\format\SubChunk;
use pocketmine\world\generator\GeneratorManager;
use pocketmine\world\generator\GeneratorRegisterTask;
use pocketmine\world\generator\GeneratorUnregisterTask;
use pocketmine\world\generator\PopulationTask;
use pocketmine\world\light\BlockLightUpdate;
use pocketmine\world\light\LightPopulationTask;
use pocketmine\world\light\SkyLightUpdate;
use pocketmine\world\particle\BlockBreakParticle;
use pocketmine\world\particle\BlockParticle;
use pocketmine\world\particle\ItemParticle;
use pocketmine\world\particle\Particle;
use pocketmine\world\sound\BlockPlaceSound;
use pocketmine\world\sound\BlockSound;
use pocketmine\world\sound\Sound;
use pocketmine\world\utils\SubChunkExplorer;
use function abs;
use function array_filter;
use function array_key_exists;
use function array_map;
use function array_merge;
use function array_sum;
use function assert;
use function cos;
use function count;
use function floor;
use function get_class;
use function gettype;
use function is_a;
use function is_object;
use function lcg_value;
use function max;
use function microtime;
use function min;
use function morton2d_decode;
use function morton2d_encode;
use function morton3d_decode;
use function morton3d_encode;
use function mt_rand;
use function preg_match;
use function spl_object_id;
use function strtolower;
use function trim;
use const M_PI;
use const PHP_INT_MAX;
use const PHP_INT_MIN;

#include <rules/World.h>

/**
 * @phpstan-type ChunkPosHash int
 * @phpstan-type BlockPosHash int
 * @phpstan-type ChunkBlockPosHash int
 */
class World implements ChunkManager{

	private static int $worldIdCounter = 1;

	public const Y_MAX = 320;
	public const Y_MIN = -64;

	public const TIME_DAY = 1000;
	public const TIME_NOON = 6000;
	public const TIME_SUNSET = 12000;
	public const TIME_NIGHT = 13000;
	public const TIME_MIDNIGHT = 18000;
	public const TIME_SUNRISE = 23000;

	public const TIME_FULL = 24000;

	public const DIFFICULTY_PEACEFUL = 0;
	public const DIFFICULTY_EASY = 1;
	public const DIFFICULTY_NORMAL = 2;
	public const DIFFICULTY_HARD = 3;

	public const DEFAULT_TICKED_BLOCKS_PER_SUBCHUNK_PER_TICK = 3;

	/**
	 * @var Player[] entity runtime ID => Player
	 * @phpstan-var array<int, Player>
	 */
	private array $players = [];

	/**
	 * @var Entity[] entity runtime ID => Entity
	 * @phpstan-var array<int, Entity>
	 */
	private array $entities = [];
	/**
	 * @var Vector3[] entity runtime ID => Vector3
	 * @phpstan-var array<int, Vector3>
	 */
	private array $entityLastKnownPositions = [];

	/**
	 * @var Entity[][] chunkHash => [entity runtime ID => Entity]
	 * @phpstan-var array<ChunkPosHash, array<int, Entity>>
	 */
	private array $entitiesByChunk = [];

	/**
	 * @var Entity[] entity runtime ID => Entity
	 * @phpstan-var array<int, Entity>
	 */
	public array $updateEntities = [];

	private bool $inDynamicStateRecalculation = false;
	/**
	 * @var Block[][] chunkHash => [relativeBlockHash => Block]
	 * @phpstan-var array<ChunkPosHash, array<ChunkBlockPosHash, Block>>
	 */
	private array $blockCache = [];

	private int $sendTimeTicker = 0;

	private int $worldId;

	private int $providerGarbageCollectionTicker = 0;

	private int $minY;
	private int $maxY;

	/**
	 * @var TickingChunkLoader[] spl_object_id => TickingChunkLoader
	 * @phpstan-var array<int, TickingChunkLoader>
	 */
	private array $tickingLoaders = [];
	/**
	 * @var int[] spl_object_id => number of chunks
	 * @phpstan-var array<int, int>
	 */
	private array $tickingLoaderCounter = [];
	/**
	 * @var ChunkLoader[][] chunkHash => [spl_object_id => ChunkLoader]
	 * @phpstan-var array<ChunkPosHash, array<int, ChunkLoader>>
	 */
	private array $chunkLoaders = [];

	/**
	 * @var ChunkListener[][] chunkHash => [spl_object_id => ChunkListener]
	 * @phpstan-var array<ChunkPosHash, array<int, ChunkListener>>
	 */
	private array $chunkListeners = [];
	/**
	 * @var Player[][] chunkHash => [spl_object_id => Player]
	 * @phpstan-var array<ChunkPosHash, array<int, Player>>
	 */
	private array $playerChunkListeners = [];

	/**
	 * @var ClientboundPacket[][]
	 * @phpstan-var array<ChunkPosHash, list<ClientboundPacket>>
	 */
	private array $packetBuffersByChunk = [];

	/**
	 * @var float[] chunkHash => timestamp of request
	 * @phpstan-var array<ChunkPosHash, float>
	 */
	private array $unloadQueue = [];

	private int $time;
	public bool $stopTime = false;

	private float $sunAnglePercentage = 0.0;
	private int $skyLightReduction = 0;

	private string $folderName;
	private string $displayName;

	/**
	 * @var Chunk[]
	 * @phpstan-var array<ChunkPosHash, Chunk>
	 */
	private array $chunks = [];

	/**
	 * @var Vector3[][] chunkHash => [relativeBlockHash => Vector3]
	 * @phpstan-var array<ChunkPosHash, array<ChunkBlockPosHash, Vector3>>
	 */
	private array $changedBlocks = [];

	/** @phpstan-var ReversePriorityQueue<int, Vector3> */
	private ReversePriorityQueue $scheduledBlockUpdateQueue;
	/**
	 * @var int[] blockHash => tick delay
	 * @phpstan-var array<BlockPosHash, int>
	 */
	private array $scheduledBlockUpdateQueueIndex = [];

	/** @phpstan-var \SplQueue<int> */
	private \SplQueue $neighbourBlockUpdateQueue;
	/**
	 * @var true[] blockhash => dummy
	 * @phpstan-var array<BlockPosHash, true>
	 */
	private array $neighbourBlockUpdateQueueIndex = [];

	/**
	 * @var bool[] chunkHash => isValid
	 * @phpstan-var array<ChunkPosHash, bool>
	 */
	private array $activeChunkPopulationTasks = [];
	/**
	 * @var ChunkLockId[]
	 * @phpstan-var array<ChunkPosHash, ChunkLockId>
	 */
	private array $chunkLock = [];
	private int $maxConcurrentChunkPopulationTasks = 2;
	/**
	 * @var PromiseResolver[] chunkHash => promise
	 * @phpstan-var array<ChunkPosHash, PromiseResolver<Chunk>>
	 */
	private array $chunkPopulationRequestMap = [];
	/**
	 * @var \SplQueue (queue of chunkHashes)
	 * @phpstan-var \SplQueue<ChunkPosHash>
	 */
	private \SplQueue $chunkPopulationRequestQueue;
	/**
	 * @var true[] chunkHash => dummy
	 * @phpstan-var array<ChunkPosHash, true>
	 */
	private array $chunkPopulationRequestQueueIndex = [];

	/**
	 * @var true[]
	 * @phpstan-var array<int, true>
	 */
	private array $generatorRegisteredWorkers = [];

	private bool $autoSave = true;

	private int $sleepTicks = 0;

	private int $chunkTickRadius;
	private int $tickedBlocksPerSubchunkPerTick = self::DEFAULT_TICKED_BLOCKS_PER_SUBCHUNK_PER_TICK;
	/**
	 * @var true[]
	 * @phpstan-var array<int, true>
	 */
	private array $randomTickBlocks = [];

	public WorldTimings $timings;

	public float $tickRateTime = 0;

	private bool $doingTick = false;

	/** @phpstan-var class-string<\pocketmine\world\generator\Generator> */
	private string $generator;

	private bool $unloaded = false;
	/**
	 * @var \Closure[]
	 * @phpstan-var array<int, \Closure() : void>
	 */
	private array $unloadCallbacks = [];

	private ?BlockLightUpdate $blockLightUpdate = null;
	private ?SkyLightUpdate $skyLightUpdate = null;

	private \Logger $logger;

	/**
	 * @phpstan-return ChunkPosHash
	 */
	public static function chunkHash(int $x, int $z) : int{
		return morton2d_encode($x, $z);
	}

	private const MORTON3D_BIT_SIZE = 21;
	private const BLOCKHASH_Y_BITS = 9;
	private const BLOCKHASH_Y_PADDING = 64; //size (in blocks) of padding after both boundaries of the Y axis
	private const BLOCKHASH_Y_OFFSET = self::BLOCKHASH_Y_PADDING - self::Y_MIN;
	private const BLOCKHASH_Y_MASK = (1 << self::BLOCKHASH_Y_BITS) - 1;
	private const BLOCKHASH_XZ_MASK = (1 << self::MORTON3D_BIT_SIZE) - 1;
	private const BLOCKHASH_XZ_EXTRA_BITS = (self::MORTON3D_BIT_SIZE - self::BLOCKHASH_Y_BITS) >> 1;
	private const BLOCKHASH_XZ_EXTRA_MASK = (1 << self::BLOCKHASH_XZ_EXTRA_BITS) - 1;
	private const BLOCKHASH_XZ_SIGN_SHIFT = 64 - self::MORTON3D_BIT_SIZE - self::BLOCKHASH_XZ_EXTRA_BITS;
	private const BLOCKHASH_X_SHIFT = self::BLOCKHASH_Y_BITS;
	private const BLOCKHASH_Z_SHIFT = self::BLOCKHASH_X_SHIFT + self::BLOCKHASH_XZ_EXTRA_BITS;

	/**
	 * @phpstan-return BlockPosHash
	 */
	public static function blockHash(int $x, int $y, int $z) : int{
		$shiftedY = $y + self::BLOCKHASH_Y_OFFSET;
		if(($shiftedY & (~0 << self::BLOCKHASH_Y_BITS)) !== 0){
			throw new \InvalidArgumentException("Y coordinate $y is out of range!");
		}
		//morton3d gives us 21 bits on each axis, but the Y axis only requires 9
		//so we use the extra space on Y (12 bits) and add 6 extra bits from X and Z instead.
		//if we ever need more space for Y (e.g. due to expansion), take bits from X/Z to compensate.
		return morton3d_encode(
			$x & self::BLOCKHASH_XZ_MASK,
			($shiftedY /* & self::BLOCKHASH_Y_MASK */) |
				((($x >> self::MORTON3D_BIT_SIZE) & self::BLOCKHASH_XZ_EXTRA_MASK) << self::BLOCKHASH_X_SHIFT) |
				((($z >> self::MORTON3D_BIT_SIZE) & self::BLOCKHASH_XZ_EXTRA_MASK) << self::BLOCKHASH_Z_SHIFT),
			$z & self::BLOCKHASH_XZ_MASK
		);
	}

	/**
	 * Computes a small index relative to chunk base from the given coordinates.
	 */
	public static function chunkBlockHash(int $x, int $y, int $z) : int{
		return morton3d_encode($x, $y, $z);
	}

	/**
	 * @phpstan-param BlockPosHash $hash
	 * @phpstan-param-out int      $x
	 * @phpstan-param-out int      $y
	 * @phpstan-param-out int      $z
	 */
	public static function getBlockXYZ(int $hash, ?int &$x, ?int &$y, ?int &$z) : void{
		[$baseX, $baseY, $baseZ] = morton3d_decode($hash);

		$extraX = ((($baseY >> self::BLOCKHASH_X_SHIFT) & self::BLOCKHASH_XZ_EXTRA_MASK) << self::MORTON3D_BIT_SIZE);
		$extraZ = ((($baseY >> self::BLOCKHASH_Z_SHIFT) & self::BLOCKHASH_XZ_EXTRA_MASK) << self::MORTON3D_BIT_SIZE);

		$x = (($baseX & self::BLOCKHASH_XZ_MASK) | $extraX) << self::BLOCKHASH_XZ_SIGN_SHIFT >> self::BLOCKHASH_XZ_SIGN_SHIFT;
		$y = ($baseY & self::BLOCKHASH_Y_MASK) - self::BLOCKHASH_Y_OFFSET;
		$z = (($baseZ & self::BLOCKHASH_XZ_MASK) | $extraZ) << self::BLOCKHASH_XZ_SIGN_SHIFT >> self::BLOCKHASH_XZ_SIGN_SHIFT;
	}

	/**
	 * @phpstan-param ChunkPosHash $hash
	 * @phpstan-param-out int      $x
	 * @phpstan-param-out int      $z
	 */
	public static function getXZ(int $hash, ?int &$x, ?int &$z) : void{
		[$x, $z] = morton2d_decode($hash);
	}

	public static function getDifficultyFromString(string $str) : int{
		switch(strtolower(trim($str))){
			case "0":
			case "peaceful":
			case "p":
				return World::DIFFICULTY_PEACEFUL;

			case "1":
			case "easy":
			case "e":
				return World::DIFFICULTY_EASY;

			case "2":
			case "normal":
			case "n":
				return World::DIFFICULTY_NORMAL;

			case "3":
			case "hard":
			case "h":
				return World::DIFFICULTY_HARD;
		}

		return -1;
	}

	/**
	 * Init the default world data
	 */
	public function __construct(
		private Server $server,
		string $name, //TODO: this should be folderName (named arguments BC break)
		private WritableWorldProvider $provider,
		private AsyncPool $workerPool
	){
		$this->folderName = $name;
		$this->worldId = self::$worldIdCounter++;

		$this->displayName = $this->provider->getWorldData()->getName();
		$this->logger = new \PrefixedLogger($server->getLogger(), "World: $this->displayName");

		$this->minY = $this->provider->getWorldMinY();
		$this->maxY = $this->provider->getWorldMaxY();

		$this->server->getLogger()->info($this->server->getLanguage()->translate(KnownTranslationFactory::pocketmine_level_preparing($this->displayName)));
		$generator = GeneratorManager::getInstance()->getGenerator($this->provider->getWorldData()->getGenerator()) ??
			throw new AssumptionFailedError("WorldManager should already have checked that the generator exists");
		$generator->validateGeneratorOptions($this->provider->getWorldData()->getGeneratorOptions());
		$this->generator = $generator->getGeneratorClass();
		$this->chunkPopulationRequestQueue = new \SplQueue();
		$this->addOnUnloadCallback(function() : void{
			$this->logger->debug("Cancelling unfulfilled generation requests");

			foreach($this->chunkPopulationRequestMap as $chunkHash => $promise){
				$promise->reject();
				unset($this->chunkPopulationRequestMap[$chunkHash]);
			}
			if(count($this->chunkPopulationRequestMap) !== 0){
				//TODO: this might actually get hit because generation rejection callbacks might try to schedule new
				//requests, and we can't prevent that right now because there's no way to detect "unloading" state
				throw new AssumptionFailedError("New generation requests scheduled during unload");
			}
		});

		$this->scheduledBlockUpdateQueue = new ReversePriorityQueue();
		$this->scheduledBlockUpdateQueue->setExtractFlags(\SplPriorityQueue::EXTR_BOTH);

		$this->neighbourBlockUpdateQueue = new \SplQueue();

		$this->time = $this->provider->getWorldData()->getTime();

		$cfg = $this->server->getConfigGroup();
		$this->chunkTickRadius = min($this->server->getViewDistance(), max(1, $cfg->getPropertyInt("chunk-ticking.tick-radius", 4)));
		if($cfg->getPropertyInt("chunk-ticking.per-tick", 40) <= 0){
			//TODO: this needs l10n
			$this->logger->warning("\"chunk-ticking.per-tick\" setting is deprecated, but you've used it to disable chunk ticking. Set \"chunk-ticking.tick-radius\" to 0 in \"pocketmine.yml\" instead.");
			$this->chunkTickRadius = 0;
		}
		$this->tickedBlocksPerSubchunkPerTick = $cfg->getPropertyInt("chunk-ticking.blocks-per-subchunk-per-tick", self::DEFAULT_TICKED_BLOCKS_PER_SUBCHUNK_PER_TICK);
		$this->maxConcurrentChunkPopulationTasks = $cfg->getPropertyInt("chunk-generation.population-queue-size", 2);

		$this->initRandomTickBlocksFromConfig($cfg);

		$this->timings = new WorldTimings($this);

		$this->workerPool->addWorkerStartHook($workerStartHook = function(int $workerId) : void{
			if(array_key_exists($workerId, $this->generatorRegisteredWorkers)){
				$this->logger->debug("Worker $workerId with previously registered generator restarted, flagging as unregistered");
				unset($this->generatorRegisteredWorkers[$workerId]);
			}
		});
		$workerPool = $this->workerPool;
		$this->addOnUnloadCallback(static function() use ($workerPool, $workerStartHook) : void{
			$workerPool->removeWorkerStartHook($workerStartHook);
		});
	}

	private function initRandomTickBlocksFromConfig(ServerConfigGroup $cfg) : void{
		$dontTickBlocks = [];
		$parser = StringToItemParser::getInstance();
		foreach($cfg->getProperty("chunk-ticking.disable-block-ticking", []) as $name){
			$name = (string) $name;
			$item = $parser->parse($name);
			if($item !== null){
				$block = $item->getBlock();
			}elseif(preg_match("/^-?\d+$/", $name) === 1){
				//TODO: this may throw if the ID/meta was invalid
				$blockStateData = GlobalBlockStateHandlers::getUpgrader()->upgradeIntIdMeta((int) $name, 0);
				if($blockStateData === null){
					continue;
				}
				$block = RuntimeBlockStateRegistry::getInstance()->fromStateId(GlobalBlockStateHandlers::getDeserializer()->deserialize($blockStateData));
			}else{
				//TODO: we probably ought to log an error here
				continue;
			}

			if($block->getTypeId() !== BlockTypeIds::AIR){
				$dontTickBlocks[$block->getTypeId()] = $name;
			}
		}

		foreach(RuntimeBlockStateRegistry::getInstance()->getAllKnownStates() as $state){
			$dontTickName = $dontTickBlocks[$state->getTypeId()] ?? null;
			if($dontTickName === null && $state->ticksRandomly()){
				$this->randomTickBlocks[$state->getStateId()] = true;
			}
		}
	}

	public function getTickRateTime() : float{
		return $this->tickRateTime;
	}

	public function registerGeneratorToWorker(int $worker) : void{
		$this->logger->debug("Registering generator on worker $worker");
		$this->workerPool->submitTaskToWorker(new GeneratorRegisterTask($this, $this->generator, $this->provider->getWorldData()->getGeneratorOptions()), $worker);
		$this->generatorRegisteredWorkers[$worker] = true;
	}

	public function unregisterGenerator() : void{
		foreach($this->workerPool->getRunningWorkers() as $i){
			if(isset($this->generatorRegisteredWorkers[$i])){
				$this->workerPool->submitTaskToWorker(new GeneratorUnregisterTask($this), $i);
			}
		}
		$this->generatorRegisteredWorkers = [];
	}

	public function getServer() : Server{
		return $this->server;
	}

	public function getLogger() : \Logger{
		return $this->logger;
	}

	final public function getProvider() : WritableWorldProvider{
		return $this->provider;
	}

	/**
	 * Returns the unique world identifier
	 */
	final public function getId() : int{
		return $this->worldId;
	}

	public function isLoaded() : bool{
		return !$this->unloaded;
	}

	/**
	 * @internal
	 */
	public function onUnload() : void{
		if($this->unloaded){
			throw new \LogicException("Tried to close a world which is already closed");
		}

		foreach($this->unloadCallbacks as $callback){
			$callback();
		}
		$this->unloadCallbacks = [];

		foreach($this->chunks as $chunkHash => $chunk){
			self::getXZ($chunkHash, $chunkX, $chunkZ);
			$this->unloadChunk($chunkX, $chunkZ, false);
		}
		foreach($this->entitiesByChunk as $chunkHash => $entities){
			self::getXZ($chunkHash, $chunkX, $chunkZ);

			$leakedEntities = 0;
			foreach($entities as $entity){
				if(!$entity->isFlaggedForDespawn()){
					$leakedEntities++;
				}
				$entity->close();
			}
			if($leakedEntities !== 0){
				$this->logger->warning("$leakedEntities leaked entities found in ungenerated chunk $chunkX $chunkZ during unload, they won't be saved!");
			}
		}

		$this->save();

		$this->unregisterGenerator();

		$this->provider->close();
		$this->blockCache = [];

		$this->unloaded = true;
	}

	/** @phpstan-param \Closure() : void $callback */
	public function addOnUnloadCallback(\Closure $callback) : void{
		$this->unloadCallbacks[spl_object_id($callback)] = $callback;
	}

	/** @phpstan-param \Closure() : void $callback */
	public function removeOnUnloadCallback(\Closure $callback) : void{
		unset($this->unloadCallbacks[spl_object_id($callback)]);
	}

	/**
	 * Returns a list of players who are in the given filter and also using the chunk containing the target position.
	 * Used for broadcasting sounds and particles with specific targets.
	 *
	 * @param Player[] $allowed
	 * @phpstan-param list<Player> $allowed
	 *
	 * @return array<int, Player>
	 */
	private function filterViewersForPosition(Vector3 $pos, array $allowed) : array{
		$candidates = $this->getViewersForPosition($pos);
		$filtered = [];
		foreach($allowed as $player){
			$k = spl_object_id($player);
			if(isset($candidates[$k])){
				$filtered[$k] = $candidates[$k];
			}
		}

		return $filtered;
	}

	/**
	 * @param Player[]|null $players
	 */
	public function addSound(Vector3 $pos, Sound $sound, ?array $players = null) : void{
		$players ??= $this->getViewersForPosition($pos);
		$ev = new WorldSoundEvent($this, $sound, $pos, $players);

		$ev->call();

		if($ev->isCancelled()){
			return;
		}

		$players = $ev->getRecipients();
		if($sound instanceof BlockSound){
			foreach(RuntimeBlockMapping::sortByProtocol($players) as $mappingProtocol => $pl){
				$sound->setProtocolId($mappingProtocol);

				$pk = $sound->encode($pos);

				if(count($pk) > 0){
					$this->server->broadcastPackets($this->filterViewersForPosition($pos, $pl), $pk);
				}
			}
		}else{
			$pk = $sound->encode($pos);

			if(count($pk) > 0){
				if($players === $this->getViewersForPosition($pos)){
					foreach($pk as $e){
						$this->broadcastPacketToViewers($pos, $e);
					}
				}else{
					$this->server->broadcastPackets($this->filterViewersForPosition($pos, $players), $pk);
				}
<<<<<<< HEAD
=======
			}else{
				NetworkBroadcastUtils::broadcastPackets($this->filterViewersForPosition($pos, $players), $pk);
>>>>>>> cf0e7b42
			}
		}
	}

	/**
	 * @param Player[]|null $players
	 */
	public function addParticle(Vector3 $pos, Particle $particle, ?array $players = null) : void{
		$players ??= $this->getViewersForPosition($pos);
		$ev = new WorldParticleEvent($this, $particle, $pos, $players);

		$ev->call();

		if($ev->isCancelled()){
			return;
		}

		$players = $ev->getRecipients();
		if($particle instanceof BlockParticle){
			$sortedPlayers = RuntimeBlockMapping::sortByProtocol($players);
		} elseif($particle instanceof ItemParticle){
			$sortedPlayers = ItemTranslator::sortByProtocol($players);
		}else{
			$pk = $particle->encode($pos);

			if(count($pk) > 0){
				if($players === $this->getViewersForPosition($pos)){
					foreach($pk as $e){
						$this->broadcastPacketToViewers($pos, $e);
					}
				}else{
					$this->server->broadcastPackets($this->filterViewersForPosition($pos, $ev->getRecipients()), $pk);
				}
<<<<<<< HEAD
			}
			return;
		}

		foreach($sortedPlayers as $protocolId => $pl){
			$particle->setProtocolId($protocolId);

			$pk = $particle->encode($pos);

			if(count($pk) > 0){
				$this->server->broadcastPackets($this->filterViewersForPosition($pos, $pl), $pk);
=======
			}else{
				NetworkBroadcastUtils::broadcastPackets($this->filterViewersForPosition($pos, $ev->getRecipients()), $pk);
>>>>>>> cf0e7b42
			}
		}
	}

	public function getAutoSave() : bool{
		return $this->autoSave;
	}

	public function setAutoSave(bool $value) : void{
		$this->autoSave = $value;
	}

	/**
	 * @deprecated WARNING: This function has a misleading name. Contrary to what the name might imply, this function
	 * DOES NOT return players who are IN a chunk, rather, it returns players who can SEE the chunk.
	 *
	 * Returns a list of players who have the target chunk within their view distance.
	 *
	 * @return Player[] spl_object_id => Player
	 * @phpstan-return array<int, Player>
	 */
	public function getChunkPlayers(int $chunkX, int $chunkZ) : array{
		return $this->playerChunkListeners[World::chunkHash($chunkX, $chunkZ)] ?? [];
	}

	/**
	 * Gets the chunk loaders being used in a specific chunk
	 *
	 * @return ChunkLoader[]
	 * @phpstan-return array<int, ChunkLoader>
	 */
	public function getChunkLoaders(int $chunkX, int $chunkZ) : array{
		return $this->chunkLoaders[World::chunkHash($chunkX, $chunkZ)] ?? [];
	}

	/**
	 * Returns an array of players who have the target position within their view distance.
	 *
	 * @return Player[] spl_object_id => Player
	 * @phpstan-return array<int, Player>
	 */
	public function getViewersForPosition(Vector3 $pos) : array{
		return $this->getChunkPlayers($pos->getFloorX() >> Chunk::COORD_BIT_SIZE, $pos->getFloorZ() >> Chunk::COORD_BIT_SIZE);
	}

	/**
	 * Broadcasts a packet to every player who has the target position within their view distance.
	 */
	public function broadcastPacketToViewers(Vector3 $pos, ClientboundPacket $packet) : void{
		$this->broadcastPacketToPlayersUsingChunk($pos->getFloorX() >> Chunk::COORD_BIT_SIZE, $pos->getFloorZ() >> Chunk::COORD_BIT_SIZE, $packet);
	}

	private function broadcastPacketToPlayersUsingChunk(int $chunkX, int $chunkZ, ClientboundPacket $packet) : void{
		if(!isset($this->packetBuffersByChunk[$index = World::chunkHash($chunkX, $chunkZ)])){
			$this->packetBuffersByChunk[$index] = [$packet];
		}else{
			$this->packetBuffersByChunk[$index][] = $packet;
		}
	}

	public function registerChunkLoader(ChunkLoader $loader, int $chunkX, int $chunkZ, bool $autoLoad = true) : void{
		$loaderId = spl_object_id($loader);

		if(!isset($this->chunkLoaders[$chunkHash = World::chunkHash($chunkX, $chunkZ)])){
			$this->chunkLoaders[$chunkHash] = [];
		}elseif(isset($this->chunkLoaders[$chunkHash][$loaderId])){
			return;
		}

		$this->chunkLoaders[$chunkHash][$loaderId] = $loader;

		if($loader instanceof TickingChunkLoader){
			if(!isset($this->tickingLoaders[$loaderId])){
				$this->tickingLoaderCounter[$loaderId] = 1;
				$this->tickingLoaders[$loaderId] = $loader;
			}else{
				++$this->tickingLoaderCounter[$loaderId];
			}
		}

		$this->cancelUnloadChunkRequest($chunkX, $chunkZ);

		if($autoLoad){
			$this->loadChunk($chunkX, $chunkZ);
		}
	}

	public function unregisterChunkLoader(ChunkLoader $loader, int $chunkX, int $chunkZ) : void{
		$chunkHash = World::chunkHash($chunkX, $chunkZ);
		$loaderId = spl_object_id($loader);
		if(isset($this->chunkLoaders[$chunkHash][$loaderId])){
			unset($this->chunkLoaders[$chunkHash][$loaderId]);
			if(count($this->chunkLoaders[$chunkHash]) === 0){
				unset($this->chunkLoaders[$chunkHash]);
				$this->unloadChunkRequest($chunkX, $chunkZ, true);
				if(isset($this->chunkPopulationRequestMap[$chunkHash]) && !isset($this->activeChunkPopulationTasks[$chunkHash])){
					$this->chunkPopulationRequestMap[$chunkHash]->reject();
					unset($this->chunkPopulationRequestMap[$chunkHash]);
				}
			}

			if(isset($this->tickingLoaderCounter[$loaderId]) && --$this->tickingLoaderCounter[$loaderId] === 0){
				unset($this->tickingLoaderCounter[$loaderId]);
				unset($this->tickingLoaders[$loaderId]);
			}
		}
	}

	/**
	 * Registers a listener to receive events on a chunk.
	 */
	public function registerChunkListener(ChunkListener $listener, int $chunkX, int $chunkZ) : void{
		$hash = World::chunkHash($chunkX, $chunkZ);
		if(isset($this->chunkListeners[$hash])){
			$this->chunkListeners[$hash][spl_object_id($listener)] = $listener;
		}else{
			$this->chunkListeners[$hash] = [spl_object_id($listener) => $listener];
		}
		if($listener instanceof Player){
			$this->playerChunkListeners[$hash][spl_object_id($listener)] = $listener;
		}
	}

	/**
	 * Unregisters a chunk listener previously registered.
	 *
	 * @see World::registerChunkListener()
	 */
	public function unregisterChunkListener(ChunkListener $listener, int $chunkX, int $chunkZ) : void{
		$hash = World::chunkHash($chunkX, $chunkZ);
		if(isset($this->chunkListeners[$hash])){
			unset($this->chunkListeners[$hash][spl_object_id($listener)]);
			unset($this->playerChunkListeners[$hash][spl_object_id($listener)]);
			if(count($this->chunkListeners[$hash]) === 0){
				unset($this->chunkListeners[$hash]);
				unset($this->playerChunkListeners[$hash]);
			}
		}
	}

	/**
	 * Unregisters a chunk listener from all chunks it is listening on in this World.
	 */
	public function unregisterChunkListenerFromAll(ChunkListener $listener) : void{
		foreach($this->chunkListeners as $hash => $listeners){
			World::getXZ($hash, $chunkX, $chunkZ);
			$this->unregisterChunkListener($listener, $chunkX, $chunkZ);
		}
	}

	/**
	 * Returns all the listeners attached to this chunk.
	 *
	 * @return ChunkListener[]
	 * @phpstan-return array<int, ChunkListener>
	 */
	public function getChunkListeners(int $chunkX, int $chunkZ) : array{
		return $this->chunkListeners[World::chunkHash($chunkX, $chunkZ)] ?? [];
	}

	/**
	 * @internal
	 */
	public function sendTime(Player ...$targets) : void{
		if(count($targets) === 0){
			$targets = $this->players;
		}
		foreach($targets as $player){
			$player->getNetworkSession()->syncWorldTime($this->time);
		}
	}

	public function isDoingTick() : bool{
		return $this->doingTick;
	}

	/**
	 * @internal
	 */
	public function doTick(int $currentTick) : void{
		if($this->unloaded){
			throw new \LogicException("Attempted to tick a world which has been closed");
		}

		$this->timings->doTick->startTiming();
		$this->doingTick = true;
		try{
			$this->actuallyDoTick($currentTick);
		}finally{
			$this->doingTick = false;
			$this->timings->doTick->stopTiming();
		}
	}

	protected function actuallyDoTick(int $currentTick) : void{
		if(!$this->stopTime){
			//this simulates an overflow, as would happen in any language which doesn't do stupid things to var types
			if($this->time === PHP_INT_MAX){
				$this->time = PHP_INT_MIN;
			}else{
				$this->time++;
			}
		}

		$this->sunAnglePercentage = $this->computeSunAnglePercentage(); //Sun angle depends on the current time
		$this->skyLightReduction = $this->computeSkyLightReduction(); //Sky light reduction depends on the sun angle

		if(++$this->sendTimeTicker === 200){
			$this->sendTime();
			$this->sendTimeTicker = 0;
		}

		$this->unloadChunks();
		if(++$this->providerGarbageCollectionTicker >= 6000){
			$this->provider->doGarbageCollection();
			$this->providerGarbageCollectionTicker = 0;
		}

		//Do block updates
		$this->timings->scheduledBlockUpdates->startTiming();

		//Delayed updates
		while($this->scheduledBlockUpdateQueue->count() > 0 && $this->scheduledBlockUpdateQueue->current()["priority"] <= $currentTick){
			/** @var Vector3 $vec */
			$vec = $this->scheduledBlockUpdateQueue->extract()["data"];
			unset($this->scheduledBlockUpdateQueueIndex[World::blockHash($vec->x, $vec->y, $vec->z)]);
			if(!$this->isInLoadedTerrain($vec)){
				continue;
			}
			$block = $this->getBlock($vec);
			$block->onScheduledUpdate();
		}

		//Normal updates
		while($this->neighbourBlockUpdateQueue->count() > 0){
			$index = $this->neighbourBlockUpdateQueue->dequeue();
			unset($this->neighbourBlockUpdateQueueIndex[$index]);
			World::getBlockXYZ($index, $x, $y, $z);
			if(!$this->isChunkLoaded($x >> Chunk::COORD_BIT_SIZE, $z >> Chunk::COORD_BIT_SIZE)){
				continue;
			}

			$block = $this->getBlockAt($x, $y, $z);
			$replacement = $block->readStateFromWorld(); //for blocks like fences, force recalculation of connected AABBs
			if($replacement !== $block){
				$replacement->position($this, $x, $y, $z);
				$block = $replacement;
			}

			$ev = new BlockUpdateEvent($block);
			$ev->call();
			if(!$ev->isCancelled()){
				foreach($this->getNearbyEntities(AxisAlignedBB::one()->offset($x, $y, $z)) as $entity){
					$entity->onNearbyBlockChange();
				}
				$block->onNearbyBlockChange();
			}
		}

		$this->timings->scheduledBlockUpdates->stopTiming();

		$this->timings->entityTick->startTiming();
		//Update entities that need update
		Timings::$tickEntity->startTiming();
		foreach($this->updateEntities as $id => $entity){
			if($entity->isClosed() || $entity->isFlaggedForDespawn() || !$entity->onUpdate($currentTick)){
				unset($this->updateEntities[$id]);
			}
			if($entity->isFlaggedForDespawn()){
				$entity->close();
			}
		}
		Timings::$tickEntity->stopTiming();
		$this->timings->entityTick->stopTiming();

		$this->timings->randomChunkUpdates->startTiming();
		$this->tickChunks();
		$this->timings->randomChunkUpdates->stopTiming();

		$this->executeQueuedLightUpdates();

		if(count($this->changedBlocks) > 0){
			if(count($this->players) > 0){
				foreach($this->changedBlocks as $index => $blocks){
					if(count($blocks) === 0){ //blocks can be set normally and then later re-set with direct send
						continue;
					}
					World::getXZ($index, $chunkX, $chunkZ);
					if(count($blocks) > 512){
						$chunk = $this->getChunk($chunkX, $chunkZ);
						foreach($this->getChunkPlayers($chunkX, $chunkZ) as $p){
							$p->onChunkChanged($chunkX, $chunkZ, $chunk);
						}
					}else{
						foreach(RuntimeBlockMapping::sortByProtocol($this->getChunkPlayers($chunkX, $chunkZ)) as $mappingProtocol => $players){
							$this->server->broadcastPackets($players, $this->createBlockUpdatePackets($mappingProtocol, $blocks));
						}
					}
				}
			}

			$this->changedBlocks = [];

		}

		if($this->sleepTicks > 0 && --$this->sleepTicks <= 0){
			$this->checkSleep();
		}

		foreach($this->packetBuffersByChunk as $index => $entries){
			World::getXZ($index, $chunkX, $chunkZ);
			$chunkPlayers = $this->getChunkPlayers($chunkX, $chunkZ);
			if(count($chunkPlayers) > 0){
				NetworkBroadcastUtils::broadcastPackets($chunkPlayers, $entries);
			}
		}

		$this->packetBuffersByChunk = [];
	}

	public function checkSleep() : void{
		if(count($this->players) === 0){
			return;
		}

		$resetTime = true;
		foreach($this->getPlayers() as $p){
			if(!$p->isSleeping()){
				$resetTime = false;
				break;
			}
		}

		if($resetTime){
			$time = $this->getTimeOfDay();

			if($time >= World::TIME_NIGHT && $time < World::TIME_SUNRISE){
				$this->setTime($this->getTime() + World::TIME_FULL - $time);

				foreach($this->getPlayers() as $p){
					$p->stopSleep();
				}
			}
		}
	}

	public function setSleepTicks(int $ticks) : void{
		$this->sleepTicks = $ticks;
	}

	/**
	 * @param Vector3[] $blocks
	 * @phpstan-param list<Vector3> $blocks
	 *
	 * @return ClientboundPacket[]
	 * @phpstan-return list<ClientboundPacket>
	 */
	public function createBlockUpdatePackets(int $protocolId, array $blocks) : array{
		$packets = [];

		$blockMapping = RuntimeBlockMapping::getInstance($protocolId);

		foreach($blocks as $b){
			if(!($b instanceof Vector3)){
				throw new \TypeError("Expected Vector3 in blocks array, got " . (is_object($b) ? get_class($b) : gettype($b)));
			}

			$fullBlock = $this->getBlockAt($b->x, $b->y, $b->z);
			$blockPosition = BlockPosition::fromVector3($b);

			$tile = $this->getTileAt($b->x, $b->y, $b->z);
			if($tile instanceof Spawnable && count($fakeStateProperties = $tile->getRenderUpdateBugWorkaroundStateProperties($fullBlock)) > 0){
				$originalStateData = $blockMapping->toStateData($fullBlock->getStateId());
				$fakeStateData = new BlockStateData(
					$originalStateData->getName(),
					array_merge($originalStateData->getStates(), $fakeStateProperties),
					$originalStateData->getVersion()
				);
				$packets[] = UpdateBlockPacket::create(
					$blockPosition,
					$blockMapping->getBlockStateDictionary()->lookupStateIdFromData($fakeStateData) ?? throw new AssumptionFailedError("Unmapped fake blockstate data: " . $fakeStateData->toNbt()),
					UpdateBlockPacket::FLAG_NETWORK,
					UpdateBlockPacket::DATA_LAYER_NORMAL
				);
			}
			$packets[] = UpdateBlockPacket::create(
				$blockPosition,
				$blockMapping->toRuntimeId($fullBlock->getStateId()),
				UpdateBlockPacket::FLAG_NETWORK,
				UpdateBlockPacket::DATA_LAYER_NORMAL
			);

			if($tile instanceof Spawnable){
				$packets[] = BlockActorDataPacket::create($blockPosition, $tile->getSerializedSpawnCompound());
			}
		}

		return $packets;
	}

	public function clearCache(bool $force = false) : void{
		if($force){
			$this->blockCache = [];
		}else{
			$count = 0;
			foreach($this->blockCache as $list){
				$count += count($list);
				if($count > 2048){
					$this->blockCache = [];
					break;
				}
			}
		}
	}

	/**
	 * @return true[] fullID => dummy
	 * @phpstan-return array<int, true>
	 */
	public function getRandomTickedBlocks() : array{
		return $this->randomTickBlocks;
	}

	public function addRandomTickedBlock(Block $block) : void{
		if($block instanceof UnknownBlock){
			throw new \InvalidArgumentException("Cannot do random-tick on unknown block");
		}
		$this->randomTickBlocks[$block->getStateId()] = true;
	}

	public function removeRandomTickedBlock(Block $block) : void{
		unset($this->randomTickBlocks[$block->getStateId()]);
	}

	/**
	 * Returns the radius of chunks to be ticked around each ticking chunk loader (usually players). This is referred to
	 * as "simulation distance" in the Minecraft: Bedrock world options screen.
	 */
	public function getChunkTickRadius() : int{
		return $this->chunkTickRadius;
	}

	/**
	 * Sets the radius of chunks ticked around each ticking chunk loader (usually players).
	 */
	public function setChunkTickRadius(int $radius) : void{
		$this->chunkTickRadius = $radius;
	}

	private function tickChunks() : void{
		if($this->chunkTickRadius <= 0 || count($this->tickingLoaders) === 0){
			return;
		}

		$this->timings->randomChunkUpdatesChunkSelection->startTiming();

		/** @var bool[] $chunkTickList chunkhash => dummy */
		$chunkTickList = [];

		$chunkTickableCache = [];

		$centerChunks = [];

		$selector = new ChunkSelector();
		foreach($this->tickingLoaders as $loader){
			$centerChunkX = (int) floor($loader->getX()) >> Chunk::COORD_BIT_SIZE;
			$centerChunkZ = (int) floor($loader->getZ()) >> Chunk::COORD_BIT_SIZE;
			$centerChunkPosHash = World::chunkHash($centerChunkX, $centerChunkZ);
			if(isset($centerChunks[$centerChunkPosHash])){
				//we already queued chunks in this radius because of a previous loader on the same chunk
				continue;
			}
			$centerChunks[$centerChunkPosHash] = true;

			foreach($selector->selectChunks(
				$this->chunkTickRadius,
				$centerChunkX,
				$centerChunkZ
			) as $hash){
				World::getXZ($hash, $chunkX, $chunkZ);
				if(!isset($chunkTickList[$hash]) && isset($this->chunks[$hash]) && $this->isChunkTickable($chunkX, $chunkZ, $chunkTickableCache)){
					$chunkTickList[$hash] = true;
				}
			}
		}

		$this->timings->randomChunkUpdatesChunkSelection->stopTiming();

		foreach($chunkTickList as $index => $_){
			World::getXZ($index, $chunkX, $chunkZ);

			$this->tickChunk($chunkX, $chunkZ);
		}
	}

	/**
	 * @param bool[] &$cache
	 *
	 * @phpstan-param array<int, bool> $cache
	 * @phpstan-param-out array<int, bool> $cache
	 */
	private function isChunkTickable(int $chunkX, int $chunkZ, array &$cache) : bool{
		for($cx = -1; $cx <= 1; ++$cx){
			for($cz = -1; $cz <= 1; ++$cz){
				$chunkHash = World::chunkHash($chunkX + $cx, $chunkZ + $cz);
				if(isset($cache[$chunkHash])){
					if(!$cache[$chunkHash]){
						return false;
					}
					continue;
				}
				if($this->isChunkLocked($chunkX + $cx, $chunkZ + $cz)){
					$cache[$chunkHash] = false;
					return false;
				}
				$adjacentChunk = $this->getChunk($chunkX + $cx, $chunkZ + $cz);
				if($adjacentChunk === null || !$adjacentChunk->isPopulated()){
					$cache[$chunkHash] = false;
					return false;
				}
				$lightPopulatedState = $adjacentChunk->isLightPopulated();
				if($lightPopulatedState !== true){
					if($lightPopulatedState === false){
						$this->orderLightPopulation($chunkX + $cx, $chunkZ + $cz);
					}
					$cache[$chunkHash] = false;
					return false;
				}

				$cache[$chunkHash] = true;
			}
		}

		return true;
	}

	private function orderLightPopulation(int $chunkX, int $chunkZ) : void{
		$chunkHash = World::chunkHash($chunkX, $chunkZ);
		$lightPopulatedState = $this->chunks[$chunkHash]->isLightPopulated();
		if($lightPopulatedState === false){
			$this->chunks[$chunkHash]->setLightPopulated(null);

			$this->workerPool->submitTask(new LightPopulationTask(
				$this->chunks[$chunkHash],
				function(array $blockLight, array $skyLight, array $heightMap) use ($chunkX, $chunkZ) : void{
					/**
					 * TODO: phpstan can't infer these types yet :(
					 * @phpstan-var array<int, LightArray> $blockLight
					 * @phpstan-var array<int, LightArray> $skyLight
					 * @phpstan-var array<int, int>        $heightMap
					 */
					if($this->unloaded || ($chunk = $this->getChunk($chunkX, $chunkZ)) === null || $chunk->isLightPopulated() === true){
						return;
					}
					//TODO: calculated light information might not be valid if the terrain changed during light calculation

					$chunk->setHeightMapArray($heightMap);
					foreach($blockLight as $y => $lightArray){
						$chunk->getSubChunk($y)->setBlockLightArray($lightArray);
					}
					foreach($skyLight as $y => $lightArray){
						$chunk->getSubChunk($y)->setBlockSkyLightArray($lightArray);
					}
					$chunk->setLightPopulated(true);
				}
			));
		}
	}

	private function tickChunk(int $chunkX, int $chunkZ) : void{
		$chunk = $this->getChunk($chunkX, $chunkZ);
		if($chunk === null){
			//the chunk may have been unloaded during a previous chunk's update (e.g. during BlockGrowEvent)
			return;
		}
		foreach($this->getChunkEntities($chunkX, $chunkZ) as $entity){
			$entity->onRandomUpdate();
		}

		$blockFactory = RuntimeBlockStateRegistry::getInstance();
		foreach($chunk->getSubChunks() as $Y => $subChunk){
			if(!$subChunk->isEmptyFast()){
				$k = 0;
				for($i = 0; $i < $this->tickedBlocksPerSubchunkPerTick; ++$i){
					if(($i % 5) === 0){
						//60 bits will be used by 5 blocks (12 bits each)
						$k = mt_rand(0, (1 << 60) - 1);
					}
					$x = $k & SubChunk::COORD_MASK;
					$y = ($k >> SubChunk::COORD_BIT_SIZE) & SubChunk::COORD_MASK;
					$z = ($k >> (SubChunk::COORD_BIT_SIZE * 2)) & SubChunk::COORD_MASK;
					$k >>= (SubChunk::COORD_BIT_SIZE * 3);

					$state = $subChunk->getBlockStateId($x, $y, $z);

					if(isset($this->randomTickBlocks[$state])){
						$block = $blockFactory->fromStateId($state);
						$block->position($this, $chunkX * Chunk::EDGE_LENGTH + $x, ($Y << SubChunk::COORD_BIT_SIZE) + $y, $chunkZ * Chunk::EDGE_LENGTH + $z);
						$block->onRandomTick();
					}
				}
			}
		}
	}

	/**
	 * @return mixed[]
	 */
	public function __debugInfo() : array{
		return [];
	}

	public function save(bool $force = false) : bool{

		if(!$this->getAutoSave() && !$force){
			return false;
		}

		(new WorldSaveEvent($this))->call();

		$this->provider->getWorldData()->setTime($this->time);
		$this->saveChunks();
		$this->provider->getWorldData()->save();

		return true;
	}

	public function saveChunks() : void{
		$this->timings->syncChunkSave->startTiming();
		try{
			foreach($this->chunks as $chunkHash => $chunk){
				self::getXZ($chunkHash, $chunkX, $chunkZ);
				$this->provider->saveChunk($chunkX, $chunkZ, new ChunkData(
					$chunk,
					array_map(fn(Entity $e) => $e->saveNBT(), array_filter($this->getChunkEntities($chunkX, $chunkZ), fn(Entity $e) => $e->canSaveWithChunk())),
					array_map(fn(Tile $t) => $t->saveNBT(), $chunk->getTiles()),
				));
				$chunk->clearTerrainDirtyFlags();
			}
		}finally{
			$this->timings->syncChunkSave->stopTiming();
		}
	}

	/**
	 * Schedules a block update to be executed after the specified number of ticks.
	 * Blocks will be updated with the scheduled update type.
	 */
	public function scheduleDelayedBlockUpdate(Vector3 $pos, int $delay) : void{
		if(
			!$this->isInWorld($pos->x, $pos->y, $pos->z) ||
			(isset($this->scheduledBlockUpdateQueueIndex[$index = World::blockHash($pos->x, $pos->y, $pos->z)]) && $this->scheduledBlockUpdateQueueIndex[$index] <= $delay)
		){
			return;
		}
		$this->scheduledBlockUpdateQueueIndex[$index] = $delay;
		$this->scheduledBlockUpdateQueue->insert(new Vector3((int) $pos->x, (int) $pos->y, (int) $pos->z), $delay + $this->server->getTick());
	}

	private function tryAddToNeighbourUpdateQueue(Vector3 $pos) : void{
		if($this->isInWorld($pos->x, $pos->y, $pos->z)){
			$hash = World::blockHash($pos->x, $pos->y, $pos->z);
			if(!isset($this->neighbourBlockUpdateQueueIndex[$hash])){
				$this->neighbourBlockUpdateQueue->enqueue($hash);
				$this->neighbourBlockUpdateQueueIndex[$hash] = true;
			}
		}
	}

	/**
	 * Notify the blocks at and around the position that the block at the position may have changed.
	 * This will cause onNearbyBlockChange() to be called for these blocks.
	 *
	 * @see Block::onNearbyBlockChange()
	 */
	public function notifyNeighbourBlockUpdate(Vector3 $pos) : void{
		$this->tryAddToNeighbourUpdateQueue($pos);
		foreach($pos->sides() as $side){
			$this->tryAddToNeighbourUpdateQueue($side);
		}
	}

	/**
	 * @return Block[]
	 * @phpstan-return list<Block>
	 */
	public function getCollisionBlocks(AxisAlignedBB $bb, bool $targetFirst = false) : array{
		$minX = (int) floor($bb->minX - 1);
		$minY = (int) floor($bb->minY - 1);
		$minZ = (int) floor($bb->minZ - 1);
		$maxX = (int) floor($bb->maxX + 1);
		$maxY = (int) floor($bb->maxY + 1);
		$maxZ = (int) floor($bb->maxZ + 1);

		$collides = [];

		if($targetFirst){
			for($z = $minZ; $z <= $maxZ; ++$z){
				for($x = $minX; $x <= $maxX; ++$x){
					for($y = $minY; $y <= $maxY; ++$y){
						$block = $this->getBlockAt($x, $y, $z);
						if($block->collidesWithBB($bb)){
							return [$block];
						}
					}
				}
			}
		}else{
			for($z = $minZ; $z <= $maxZ; ++$z){
				for($x = $minX; $x <= $maxX; ++$x){
					for($y = $minY; $y <= $maxY; ++$y){
						$block = $this->getBlockAt($x, $y, $z);
						if($block->collidesWithBB($bb)){
							$collides[] = $block;
						}
					}
				}
			}
		}

		return $collides;
	}

	/**
	 * @return AxisAlignedBB[]
	 * @phpstan-return list<AxisAlignedBB>
	 */
	public function getCollisionBoxes(Entity $entity, AxisAlignedBB $bb, bool $entities = true) : array{
		$minX = (int) floor($bb->minX - 1);
		$minY = (int) floor($bb->minY - 1);
		$minZ = (int) floor($bb->minZ - 1);
		$maxX = (int) floor($bb->maxX + 1);
		$maxY = (int) floor($bb->maxY + 1);
		$maxZ = (int) floor($bb->maxZ + 1);

		$collides = [];

		for($z = $minZ; $z <= $maxZ; ++$z){
			for($x = $minX; $x <= $maxX; ++$x){
				for($y = $minY; $y <= $maxY; ++$y){
					$block = $this->getBlockAt($x, $y, $z);
					foreach($block->getCollisionBoxes() as $blockBB){
						if($blockBB->intersectsWith($bb)){
							$collides[] = $blockBB;
						}
					}
				}
			}
		}

		if($entities){
			foreach($this->getCollidingEntities($bb->expandedCopy(0.25, 0.25, 0.25), $entity) as $ent){
				$collides[] = clone $ent->boundingBox;
			}
		}

		return $collides;
	}

	/**
	 * Computes the percentage of a circle away from noon the sun is currently at. This can be multiplied by 2 * M_PI to
	 * get an angle in radians, or by 360 to get an angle in degrees.
	 */
	public function computeSunAnglePercentage() : float{
		$timeProgress = ($this->time % self::TIME_FULL) / self::TIME_FULL;

		//0.0 needs to be high noon, not dusk
		$sunProgress = $timeProgress + ($timeProgress < 0.25 ? 0.75 : -0.25);

		//Offset the sun progress to be above the horizon longer at dusk and dawn
		//this is roughly an inverted sine curve, which pushes the sun progress back at dusk and forwards at dawn
		$diff = (((1 - ((cos($sunProgress * M_PI) + 1) / 2)) - $sunProgress) / 3);

		return $sunProgress + $diff;
	}

	/**
	 * Returns the percentage of a circle away from noon the sun is currently at.
	 */
	public function getSunAnglePercentage() : float{
		return $this->sunAnglePercentage;
	}

	/**
	 * Returns the current sun angle in radians.
	 */
	public function getSunAngleRadians() : float{
		return $this->sunAnglePercentage * 2 * M_PI;
	}

	/**
	 * Returns the current sun angle in degrees.
	 */
	public function getSunAngleDegrees() : float{
		return $this->sunAnglePercentage * 360.0;
	}

	/**
	 * Computes how many points of sky light is subtracted based on the current time. Used to offset raw chunk sky light
	 * to get a real light value.
	 */
	public function computeSkyLightReduction() : int{
		$percentage = max(0, min(1, -(cos($this->getSunAngleRadians()) * 2 - 0.5)));

		//TODO: check rain and thunder level

		return (int) ($percentage * 11);
	}

	/**
	 * Returns how many points of sky light is subtracted based on the current time.
	 */
	public function getSkyLightReduction() : int{
		return $this->skyLightReduction;
	}

	/**
	 * Returns the highest available level of any type of light at the given coordinates, adjusted for the current
	 * weather and time of day.
	 */
	public function getFullLight(Vector3 $pos) : int{
		return $this->getFullLightAt($pos->x, $pos->y, $pos->z);
	}

	/**
	 * Returns the highest available level of any type of light at the given coordinates, adjusted for the current
	 * weather and time of day.
	 */
	public function getFullLightAt(int $x, int $y, int $z) : int{
		$skyLight = $this->getRealBlockSkyLightAt($x, $y, $z);
		if($skyLight < 15){
			return max($skyLight, $this->getBlockLightAt($x, $y, $z));
		}else{
			return $skyLight;
		}
	}

	/**
	 * Returns the highest available level of any type of light at, or adjacent to, the given coordinates, adjusted for
	 * the current weather and time of day.
	 */
	public function getHighestAdjacentFullLightAt(int $x, int $y, int $z) : int{
		return $this->getHighestAdjacentLight($x, $y, $z, \Closure::fromCallable([$this, 'getFullLightAt']));
	}

	/**
	 * Returns the highest potential level of sky light at the target coordinates, regardless of the time of day or
	 * weather conditions.
	 * You usually don't want to use this for vanilla gameplay logic; prefer the real sky light instead.
	 * @see World::getRealBlockSkyLightAt()
	 *
	 * @return int 0-15
	 */
	public function getPotentialBlockSkyLightAt(int $x, int $y, int $z) : int{
		if(!$this->isInWorld($x, $y, $z)){
			return $y >= self::Y_MAX ? 15 : 0;
		}
		if(($chunk = $this->getChunk($x >> Chunk::COORD_BIT_SIZE, $z >> Chunk::COORD_BIT_SIZE)) !== null && $chunk->isLightPopulated() === true){
			return $chunk->getSubChunk($y >> Chunk::COORD_BIT_SIZE)->getBlockSkyLightArray()->get($x & SubChunk::COORD_MASK, $y & SubChunk::COORD_MASK, $z & SubChunk::COORD_MASK);
		}
		return 0; //TODO: this should probably throw instead (light not calculated yet)
	}

	/**
	 * Returns the sky light level at the specified coordinates, offset by the current time and weather.
	 *
	 * @return int 0-15
	 */
	public function getRealBlockSkyLightAt(int $x, int $y, int $z) : int{
		$light = $this->getPotentialBlockSkyLightAt($x, $y, $z) - $this->skyLightReduction;
		return $light < 0 ? 0 : $light;
	}

	/**
	 * Gets the raw block light level
	 *
	 * @return int 0-15
	 */
	public function getBlockLightAt(int $x, int $y, int $z) : int{
		if(!$this->isInWorld($x, $y, $z)){
			return 0;
		}
		if(($chunk = $this->getChunk($x >> Chunk::COORD_BIT_SIZE, $z >> Chunk::COORD_BIT_SIZE)) !== null && $chunk->isLightPopulated() === true){
			return $chunk->getSubChunk($y >> Chunk::COORD_BIT_SIZE)->getBlockLightArray()->get($x & SubChunk::COORD_MASK, $y & SubChunk::COORD_MASK, $z & SubChunk::COORD_MASK);
		}
		return 0; //TODO: this should probably throw instead (light not calculated yet)
	}

	public function updateAllLight(int $x, int $y, int $z) : void{
		if(($chunk = $this->getChunk($x >> Chunk::COORD_BIT_SIZE, $z >> Chunk::COORD_BIT_SIZE)) === null || $chunk->isLightPopulated() !== true){
			return;
		}

		$blockFactory = RuntimeBlockStateRegistry::getInstance();
		$this->timings->doBlockSkyLightUpdates->startTiming();
		if($this->skyLightUpdate === null){
			$this->skyLightUpdate = new SkyLightUpdate(new SubChunkExplorer($this), $blockFactory->lightFilter, $blockFactory->blocksDirectSkyLight);
		}
		$this->skyLightUpdate->recalculateNode($x, $y, $z);
		$this->timings->doBlockSkyLightUpdates->stopTiming();

		$this->timings->doBlockLightUpdates->startTiming();
		if($this->blockLightUpdate === null){
			$this->blockLightUpdate = new BlockLightUpdate(new SubChunkExplorer($this), $blockFactory->lightFilter, $blockFactory->light);
		}
		$this->blockLightUpdate->recalculateNode($x, $y, $z);
		$this->timings->doBlockLightUpdates->stopTiming();
	}

	/**
	 * @phpstan-param \Closure(int $x, int $y, int $z) : int $lightGetter
	 */
	private function getHighestAdjacentLight(int $x, int $y, int $z, \Closure $lightGetter) : int{
		$max = 0;
		foreach([
			[$x + 1, $y, $z],
			[$x - 1, $y, $z],
			[$x, $y + 1, $z],
			[$x, $y - 1, $z],
			[$x, $y, $z + 1],
			[$x, $y, $z - 1]
		] as [$x1, $y1, $z1]){
			if(
				!$this->isInWorld($x1, $y1, $z1) ||
				($chunk = $this->getChunk($x1 >> Chunk::COORD_BIT_SIZE, $z1 >> Chunk::COORD_BIT_SIZE)) === null ||
				$chunk->isLightPopulated() !== true
			){
				continue;
			}
			$max = max($max, $lightGetter($x1, $y1, $z1));
		}
		return $max;
	}

	/**
	 * Returns the highest potential level of sky light in the positions adjacent to the specified block coordinates.
	 */
	public function getHighestAdjacentPotentialBlockSkyLight(int $x, int $y, int $z) : int{
		return $this->getHighestAdjacentLight($x, $y, $z, \Closure::fromCallable([$this, 'getPotentialBlockSkyLightAt']));
	}

	/**
	 * Returns the highest block sky light available in the positions adjacent to the given coordinates, adjusted for
	 * the world's current time of day and weather conditions.
	 */
	public function getHighestAdjacentRealBlockSkyLight(int $x, int $y, int $z) : int{
		return $this->getHighestAdjacentPotentialBlockSkyLight($x, $y, $z) - $this->skyLightReduction;
	}

	/**
	 * Returns the highest block light level available in the positions adjacent to the specified block coordinates.
	 */
	public function getHighestAdjacentBlockLight(int $x, int $y, int $z) : int{
		return $this->getHighestAdjacentLight($x, $y, $z, \Closure::fromCallable([$this, 'getBlockLightAt']));
	}

	private function executeQueuedLightUpdates() : void{
		if($this->blockLightUpdate !== null){
			$this->timings->doBlockLightUpdates->startTiming();
			$this->blockLightUpdate->execute();
			$this->blockLightUpdate = null;
			$this->timings->doBlockLightUpdates->stopTiming();
		}

		if($this->skyLightUpdate !== null){
			$this->timings->doBlockSkyLightUpdates->startTiming();
			$this->skyLightUpdate->execute();
			$this->skyLightUpdate = null;
			$this->timings->doBlockSkyLightUpdates->stopTiming();
		}
	}

	public function isInWorld(int $x, int $y, int $z) : bool{
		return (
			$x <= Limits::INT32_MAX && $x >= Limits::INT32_MIN &&
			$y < $this->maxY && $y >= $this->minY &&
			$z <= Limits::INT32_MAX && $z >= Limits::INT32_MIN
		);
	}

	/**
	 * Gets the Block object at the Vector3 location. This method wraps around {@link getBlockAt}, converting the
	 * vector components to integers.
	 *
	 * Note: If you're using this for performance-sensitive code, and you're guaranteed to be supplying ints in the
	 * specified vector, consider using {@link getBlockAt} instead for better performance.
	 *
	 * @param bool $cached     Whether to use the block cache for getting the block (faster, but may be inaccurate)
	 * @param bool $addToCache Whether to cache the block object created by this method call.
	 */
	public function getBlock(Vector3 $pos, bool $cached = true, bool $addToCache = true) : Block{
		return $this->getBlockAt((int) floor($pos->x), (int) floor($pos->y), (int) floor($pos->z), $cached, $addToCache);
	}

	/**
	 * Gets the Block object at the specified coordinates.
	 *
	 * Note for plugin developers: If you are using this method a lot (thousands of times for many positions for
	 * example), you may want to set addToCache to false to avoid using excessive amounts of memory.
	 *
	 * @param bool $cached     Whether to use the block cache for getting the block (faster, but may be inaccurate)
	 * @param bool $addToCache Whether to cache the block object created by this method call.
	 */
	public function getBlockAt(int $x, int $y, int $z, bool $cached = true, bool $addToCache = true) : Block{
		$relativeBlockHash = null;
		$chunkHash = World::chunkHash($x >> Chunk::COORD_BIT_SIZE, $z >> Chunk::COORD_BIT_SIZE);

		if($this->isInWorld($x, $y, $z)){
			$relativeBlockHash = World::chunkBlockHash($x, $y, $z);

			if($cached && isset($this->blockCache[$chunkHash][$relativeBlockHash])){
				return $this->blockCache[$chunkHash][$relativeBlockHash];
			}

			$chunk = $this->chunks[$chunkHash] ?? null;
			if($chunk !== null){
				$block = RuntimeBlockStateRegistry::getInstance()->fromStateId($chunk->getBlockStateId($x & Chunk::COORD_MASK, $y, $z & Chunk::COORD_MASK));
			}else{
				$addToCache = false;
				$block = VanillaBlocks::AIR();
			}
		}else{
			$block = VanillaBlocks::AIR();
		}

		$block->position($this, $x, $y, $z);

		if($this->inDynamicStateRecalculation){
			//this call was generated by a parent getBlock() call calculating dynamic stateinfo
			//don't calculate dynamic state and don't add to block cache (since it won't have dynamic state calculated).
			//this ensures that it's impossible for dynamic state properties to recursively depend on each other.
			$addToCache = false;
		}else{
			$this->inDynamicStateRecalculation = true;
			$replacement = $block->readStateFromWorld();
			if($replacement !== $block){
				$replacement->position($this, $x, $y, $z);
				$block = $replacement;
			}
			$this->inDynamicStateRecalculation = false;
		}

		if($addToCache && $relativeBlockHash !== null){
			$this->blockCache[$chunkHash][$relativeBlockHash] = $block;
		}

		return $block;
	}

	/**
	 * Sets the block at the given Vector3 coordinates.
	 *
	 * @throws \InvalidArgumentException if the position is out of the world bounds
	 */
	public function setBlock(Vector3 $pos, Block $block, bool $update = true) : void{
		$this->setBlockAt((int) floor($pos->x), (int) floor($pos->y), (int) floor($pos->z), $block, $update);
	}

	/**
	 * Sets the block at the given coordinates.
	 *
	 * If $update is true, it'll get the neighbour blocks (6 sides) and update them, and also update local lighting.
	 * If you are doing big changes, you might want to set this to false, then update manually.
	 *
	 * @throws \InvalidArgumentException if the position is out of the world bounds
	 */
	public function setBlockAt(int $x, int $y, int $z, Block $block, bool $update = true) : void{
		if(!$this->isInWorld($x, $y, $z)){
			throw new \InvalidArgumentException("Pos x=$x,y=$y,z=$z is outside of the world bounds");
		}
		$chunkX = $x >> Chunk::COORD_BIT_SIZE;
		$chunkZ = $z >> Chunk::COORD_BIT_SIZE;
		if($this->loadChunk($chunkX, $chunkZ) === null){ //current expected behaviour is to try to load the terrain synchronously
			throw new WorldException("Cannot set a block in un-generated terrain");
		}

		$this->timings->setBlock->startTiming();

		$this->unlockChunk($chunkX, $chunkZ, null);

		$block = clone $block;

		$block->position($this, $x, $y, $z);
		$block->writeStateToWorld();
		$pos = new Vector3($x, $y, $z);

		$chunkHash = World::chunkHash($chunkX, $chunkZ);
		$relativeBlockHash = World::chunkBlockHash($x, $y, $z);

		unset($this->blockCache[$chunkHash][$relativeBlockHash]);

		if(!isset($this->changedBlocks[$chunkHash])){
			$this->changedBlocks[$chunkHash] = [];
		}
		$this->changedBlocks[$chunkHash][$relativeBlockHash] = $pos;

		foreach($this->getChunkListeners($chunkX, $chunkZ) as $listener){
			$listener->onBlockChanged($pos);
		}

		if($update){
			$this->updateAllLight($x, $y, $z);
			$this->notifyNeighbourBlockUpdate($pos);
		}

		$this->timings->setBlock->stopTiming();
	}

	public function dropItem(Vector3 $source, Item $item, ?Vector3 $motion = null, int $delay = 10) : ?ItemEntity{
		if($item->isNull()){
			return null;
		}

		$itemEntity = new ItemEntity(Location::fromObject($source, $this, lcg_value() * 360, 0), $item);

		$itemEntity->setPickupDelay($delay);
		$itemEntity->setMotion($motion ?? new Vector3(lcg_value() * 0.2 - 0.1, 0.2, lcg_value() * 0.2 - 0.1));

		$ev = new ItemEntityDropEvent($itemEntity);
		$ev->call();

		if($ev->isCancelled()){
			$itemEntity->flagForDespawn();
			return null;
		}

		$itemEntity->spawnToAll();

		return $itemEntity;
	}

	/**
	 * Drops XP orbs into the world for the specified amount, splitting the amount into several orbs if necessary.
	 *
	 * @return ExperienceOrb[]
	 * @phpstan-return list<ExperienceOrb>
	 */
	public function dropExperience(Vector3 $pos, int $amount) : array{
		/** @var ExperienceOrb[] $orbs */
		$orbs = [];

		foreach(ExperienceOrb::splitIntoOrbSizes($amount) as $split){
			$orb = new ExperienceOrb(Location::fromObject($pos, $this, lcg_value() * 360, 0), $split);

			$orb->setMotion(new Vector3((lcg_value() * 0.2 - 0.1) * 2, lcg_value() * 0.4, (lcg_value() * 0.2 - 0.1) * 2));
			$orb->spawnToAll();

			$orbs[] = $orb;
		}

		return $orbs;
	}

	/**
	 * Tries to break a block using a item, including Player time checks if available
	 * It'll try to lower the durability if Item is a tool, and set it to Air if broken.
	 *
	 * @param Item   &$item          reference parameter (if null, can break anything)
	 * @param Item[] &$returnedItems Items to be added to the target's inventory (or dropped, if the inventory is full)
	 * @phpstan-param-out Item $item
	 */
	public function useBreakOn(Vector3 $vector, Item &$item = null, ?Player $player = null, bool $createParticles = false, array &$returnedItems = []) : bool{
		$vector = $vector->floor();

		$chunkX = $vector->getFloorX() >> Chunk::COORD_BIT_SIZE;
		$chunkZ = $vector->getFloorZ() >> Chunk::COORD_BIT_SIZE;
		if(!$this->isChunkLoaded($chunkX, $chunkZ) || $this->isChunkLocked($chunkX, $chunkZ)){
			return false;
		}

		$target = $this->getBlock($vector);
		$affectedBlocks = $target->getAffectedBlocks();

		if($item === null){
			$item = VanillaItems::AIR();
		}

		$drops = [];
		if($player === null || $player->hasFiniteResources()){
			$drops = array_merge(...array_map(fn(Block $block) => $block->getDrops($item), $affectedBlocks));
		}

		$xpDrop = 0;
		if($player !== null && $player->hasFiniteResources()){
			$xpDrop = array_sum(array_map(fn(Block $block) => $block->getXpDropForTool($item), $affectedBlocks));
		}

		if($player !== null){
			$ev = new BlockBreakEvent($player, $target, $item, $player->isCreative(), $drops, $xpDrop);

			if($target instanceof Air || ($player->isSurvival() && !$target->getBreakInfo()->isBreakable()) || $player->isSpectator()){
				$ev->cancel();
			}

			if($player->isAdventure(true) && !$ev->isCancelled()){
				$canBreak = false;
				$itemParser = LegacyStringToItemParser::getInstance();
				foreach($item->getCanDestroy() as $v){
					$entry = $itemParser->parse($v);
					if($entry->getBlock()->isSameType($target)){
						$canBreak = true;
						break;
					}
				}

				if(!$canBreak){
					$ev->cancel();
				}
			}

			$ev->call();
			if($ev->isCancelled()){
				return false;
			}

			$drops = $ev->getDrops();
			$xpDrop = $ev->getXpDropAmount();

		}elseif(!$target->getBreakInfo()->isBreakable()){
			return false;
		}

		foreach($affectedBlocks as $t){
			$this->destroyBlockInternal($t, $item, $player, $createParticles, $returnedItems);
		}

		$item->onDestroyBlock($target, $returnedItems);

		if(count($drops) > 0){
			$dropPos = $vector->add(0.5, 0.5, 0.5);
			foreach($drops as $drop){
				if(!$drop->isNull()){
					$this->dropItem($dropPos, $drop);
				}
			}
		}

		if($xpDrop > 0){
			$this->dropExperience($vector->add(0.5, 0.5, 0.5), $xpDrop);
		}

		return true;
	}

	/**
	 * @param Item[] &$returnedItems
	 */
	private function destroyBlockInternal(Block $target, Item $item, ?Player $player, bool $createParticles, array &$returnedItems) : void{
		if($createParticles){
			$this->addParticle($target->getPosition()->add(0.5, 0.5, 0.5), new BlockBreakParticle($target));
		}

		$target->onBreak($item, $player, $returnedItems);

		$tile = $this->getTile($target->getPosition());
		if($tile !== null){
			$tile->onBlockDestroyed();
		}
	}

	/**
	 * Uses a item on a position and face, placing it or activating the block
	 *
	 * @param Player|null $player         default null
	 * @param bool        $playSound      Whether to play a block-place sound if the block was placed successfully.
	 * @param Item[]      &$returnedItems Items to be added to the target's inventory (or dropped if the inventory is full)
	 */
	public function useItemOn(Vector3 $vector, Item &$item, int $face, ?Vector3 $clickVector = null, ?Player $player = null, bool $playSound = false, array &$returnedItems = []) : bool{
		$blockClicked = $this->getBlock($vector);
		$blockReplace = $blockClicked->getSide($face);

		if($clickVector === null){
			$clickVector = new Vector3(0.0, 0.0, 0.0);
		}

		if(!$this->isInWorld($blockReplace->getPosition()->x, $blockReplace->getPosition()->y, $blockReplace->getPosition()->z)){
			//TODO: build height limit messages for custom world heights and mcregion cap
			return false;
		}
		$chunkX = $blockReplace->getPosition()->getFloorX() >> Chunk::COORD_BIT_SIZE;
		$chunkZ = $blockReplace->getPosition()->getFloorZ() >> Chunk::COORD_BIT_SIZE;
		if(!$this->isChunkLoaded($chunkX, $chunkZ) || $this->isChunkLocked($chunkX, $chunkZ)){
			return false;
		}

		if($blockClicked->getTypeId() === BlockTypeIds::AIR){
			return false;
		}

		if($player !== null){
			$ev = new PlayerInteractEvent($player, $item, $blockClicked, $clickVector, $face, PlayerInteractEvent::RIGHT_CLICK_BLOCK);
			if($player->isSpectator()){
				$ev->cancel(); //set it to cancelled so plugins can bypass this
			}

			$ev->call();
			if(!$ev->isCancelled()){
				if((!$player->isSneaking() || $item->isNull()) && $blockClicked->onInteract($item, $face, $clickVector, $player, $returnedItems)){
					return true;
				}

				$result = $item->onInteractBlock($player, $blockReplace, $blockClicked, $face, $clickVector, $returnedItems);
				if(!$result->equals(ItemUseResult::NONE())){
					return $result->equals(ItemUseResult::SUCCESS());
				}
			}else{
				return false;
			}
		}elseif($blockClicked->onInteract($item, $face, $clickVector, $player, $returnedItems)){
			return true;
		}

		if($item->isNull() || !$item->canBePlaced()){
			return false;
		}
		$hand = $item->getBlock($face);
		$hand->position($this, $blockReplace->getPosition()->x, $blockReplace->getPosition()->y, $blockReplace->getPosition()->z);

		if($hand->canBePlacedAt($blockClicked, $clickVector, $face, true)){
			$blockReplace = $blockClicked;
			//TODO: while this mimics the vanilla behaviour with replaceable blocks, we should really pass some other
			//value like NULL and let place() deal with it. This will look like a bug to anyone who doesn't know about
			//the vanilla behaviour.
			$face = Facing::UP;
			$hand->position($this, $blockReplace->getPosition()->x, $blockReplace->getPosition()->y, $blockReplace->getPosition()->z);
		}elseif(!$hand->canBePlacedAt($blockReplace, $clickVector, $face, false)){
			return false;
		}

		$tx = new BlockTransaction($this);
		if(!$hand->place($tx, $item, $blockReplace, $blockClicked, $face, $clickVector, $player)){
			return false;
		}

		foreach($tx->getBlocks() as [$x, $y, $z, $block]){
			$block->position($this, $x, $y, $z);
			foreach($block->getCollisionBoxes() as $collisionBox){
				if(count($this->getCollidingEntities($collisionBox)) > 0){
					return false;  //Entity in block
				}
			}
		}

		if($player !== null){
			$ev = new BlockPlaceEvent($player, $tx, $blockClicked, $item);
			if($player->isSpectator()){
				$ev->cancel();
			}

			if($player->isAdventure(true) && !$ev->isCancelled()){
				$canPlace = false;
				$itemParser = LegacyStringToItemParser::getInstance();
				foreach($item->getCanPlaceOn() as $v){
					$entry = $itemParser->parse($v);
					if($entry->getBlock()->isSameType($blockClicked)){
						$canPlace = true;
						break;
					}
				}

				if(!$canPlace){
					$ev->cancel();
				}
			}

			$ev->call();
			if($ev->isCancelled()){
				return false;
			}
		}

		if(!$tx->apply()){
			return false;
		}
		foreach($tx->getBlocks() as [$x, $y, $z, $_]){
			$tile = $this->getTileAt($x, $y, $z);
			if($tile !== null){
				//TODO: seal this up inside block placement
				$tile->copyDataFromItem($item);
			}

			$this->getBlockAt($x, $y, $z)->onPostPlace();
		}

		if($playSound){
			$this->addSound($hand->getPosition(), new BlockPlaceSound($hand));
		}

		$item->pop();

		return true;
	}

	public function getEntity(int $entityId) : ?Entity{
		return $this->entities[$entityId] ?? null;
	}

	/**
	 * Returns a list of all the entities in this world, indexed by their entity runtime IDs
	 *
	 * @return Entity[]
	 * @phpstan-return array<int, Entity>
	 */
	public function getEntities() : array{
		return $this->entities;
	}

	/**
	 * Returns all collidable entities whose bounding boxes intersect the given bounding box.
	 * If an entity is given, it will be excluded from the result.
	 * If a non-collidable entity is given, the result will be empty.
	 *
	 * This function is the same as {@link World::getNearbyEntities()}, but with additional collidability filters.
	 *
	 * @return Entity[]
	 * @phpstan-return array<int, Entity>
	 */
	public function getCollidingEntities(AxisAlignedBB $bb, ?Entity $entity = null) : array{
		$nearby = [];

		foreach($this->getNearbyEntities($bb, $entity) as $ent){
			if($ent->canBeCollidedWith() && ($entity === null || $entity->canCollideWith($ent))){
				$nearby[] = $ent;
			}
		}

		return $nearby;
	}

	/**
	 * Returns all entities whose bounding boxes intersect the given bounding box, excluding the given entity.
	 *
	 * @return Entity[]
	 * @phpstan-return array<int, Entity>
	 */
	public function getNearbyEntities(AxisAlignedBB $bb, ?Entity $entity = null) : array{
		$nearby = [];

		$minX = ((int) floor($bb->minX - 2)) >> Chunk::COORD_BIT_SIZE;
		$maxX = ((int) floor($bb->maxX + 2)) >> Chunk::COORD_BIT_SIZE;
		$minZ = ((int) floor($bb->minZ - 2)) >> Chunk::COORD_BIT_SIZE;
		$maxZ = ((int) floor($bb->maxZ + 2)) >> Chunk::COORD_BIT_SIZE;

		for($x = $minX; $x <= $maxX; ++$x){
			for($z = $minZ; $z <= $maxZ; ++$z){
				if(!$this->isChunkLoaded($x, $z)){
					continue;
				}
				foreach($this->getChunkEntities($x, $z) as $ent){
					if($ent !== $entity && $ent->boundingBox->intersectsWith($bb)){
						$nearby[] = $ent;
					}
				}
			}
		}

		return $nearby;
	}

	/**
	 * Returns the closest Entity to the specified position, within the given radius.
	 *
	 * @param string $entityType  Class of entity to use for instanceof
	 * @param bool   $includeDead Whether to include entitites which are dead
	 * @phpstan-template TEntity of Entity
	 * @phpstan-param class-string<TEntity> $entityType
	 *
	 * @return Entity|null an entity of type $entityType, or null if not found
	 * @phpstan-return TEntity
	 */
	public function getNearestEntity(Vector3 $pos, float $maxDistance, string $entityType = Entity::class, bool $includeDead = false) : ?Entity{
		assert(is_a($entityType, Entity::class, true));

		$minX = ((int) floor($pos->x - $maxDistance)) >> Chunk::COORD_BIT_SIZE;
		$maxX = ((int) floor($pos->x + $maxDistance)) >> Chunk::COORD_BIT_SIZE;
		$minZ = ((int) floor($pos->z - $maxDistance)) >> Chunk::COORD_BIT_SIZE;
		$maxZ = ((int) floor($pos->z + $maxDistance)) >> Chunk::COORD_BIT_SIZE;

		$currentTargetDistSq = $maxDistance ** 2;

		/**
		 * @var Entity|null $currentTarget
		 * @phpstan-var TEntity|null $currentTarget
		 */
		$currentTarget = null;

		for($x = $minX; $x <= $maxX; ++$x){
			for($z = $minZ; $z <= $maxZ; ++$z){
				if(!$this->isChunkLoaded($x, $z)){
					continue;
				}
				foreach($this->getChunkEntities($x, $z) as $entity){
					if(!($entity instanceof $entityType) || $entity->isFlaggedForDespawn() || (!$includeDead && !$entity->isAlive())){
						continue;
					}
					$distSq = $entity->getPosition()->distanceSquared($pos);
					if($distSq < $currentTargetDistSq){
						$currentTargetDistSq = $distSq;
						$currentTarget = $entity;
					}
				}
			}
		}

		return $currentTarget;
	}

	/**
	 * Returns a list of the players in this world
	 *
	 * @return Player[] entity runtime ID => Player
	 * @phpstan-return array<int, Player>
	 */
	public function getPlayers() : array{
		return $this->players;
	}

	/**
	 * Returns the Tile in a position, or null if not found.
	 *
	 * Note: This method wraps getTileAt(). If you're guaranteed to be passing integers, and you're using this method
	 * in performance-sensitive code, consider using getTileAt() instead of this method for better performance.
	 */
	public function getTile(Vector3 $pos) : ?Tile{
		return $this->getTileAt((int) floor($pos->x), (int) floor($pos->y), (int) floor($pos->z));
	}

	/**
	 * Returns the tile at the specified x,y,z coordinates, or null if it does not exist.
	 */
	public function getTileAt(int $x, int $y, int $z) : ?Tile{
		return ($chunk = $this->loadChunk($x >> Chunk::COORD_BIT_SIZE, $z >> Chunk::COORD_BIT_SIZE)) !== null ? $chunk->getTile($x & Chunk::COORD_MASK, $y, $z & Chunk::COORD_MASK) : null;
	}

	public function getBiomeId(int $x, int $y, int $z) : int{
		if(($chunk = $this->loadChunk($x >> Chunk::COORD_BIT_SIZE, $z >> Chunk::COORD_BIT_SIZE)) !== null){
			return $chunk->getBiomeId($x & Chunk::COORD_MASK, $y & Chunk::COORD_MASK, $z & Chunk::COORD_MASK);
		}
		return BiomeIds::OCEAN; //TODO: this should probably throw instead (terrain not generated yet)
	}

	public function getBiome(int $x, int $y, int $z) : Biome{
		return BiomeRegistry::getInstance()->getBiome($this->getBiomeId($x, $y, $z));
	}

	public function setBiomeId(int $x, int $y, int $z, int $biomeId) : void{
		$chunkX = $x >> Chunk::COORD_BIT_SIZE;
		$chunkZ = $z >> Chunk::COORD_BIT_SIZE;
		$this->unlockChunk($chunkX, $chunkZ, null);
		if(($chunk = $this->loadChunk($chunkX, $chunkZ)) !== null){
			$chunk->setBiomeId($x & Chunk::COORD_MASK, $y & Chunk::COORD_MASK, $z & Chunk::COORD_MASK, $biomeId);
		}else{
			//if we allowed this, the modifications would be lost when the chunk is created
			throw new WorldException("Cannot set biome in a non-generated chunk");
		}
	}

	/**
	 * @return Chunk[] chunkHash => Chunk
	 * @phpstan-return array<ChunkPosHash, Chunk>
	 */
	public function getLoadedChunks() : array{
		return $this->chunks;
	}

	public function getChunk(int $chunkX, int $chunkZ) : ?Chunk{
		return $this->chunks[World::chunkHash($chunkX, $chunkZ)] ?? null;
	}

	/**
	 * @return Entity[] entity runtime ID => Entity
	 * @phpstan-return array<int, Entity>
	 */
	public function getChunkEntities(int $chunkX, int $chunkZ) : array{
		return $this->entitiesByChunk[World::chunkHash($chunkX, $chunkZ)] ?? [];
	}

	/**
	 * Returns the chunk containing the given Vector3 position.
	 */
	public function getOrLoadChunkAtPosition(Vector3 $pos) : ?Chunk{
		return $this->loadChunk($pos->getFloorX() >> Chunk::COORD_BIT_SIZE, $pos->getFloorZ() >> Chunk::COORD_BIT_SIZE);
	}

	/**
	 * Returns the chunks adjacent to the specified chunk.
	 *
	 * @return Chunk[]|null[] chunkHash => Chunk|null
	 * @phpstan-return array<ChunkPosHash, Chunk|null>
	 */
	public function getAdjacentChunks(int $x, int $z) : array{
		$result = [];
		for($xx = -1; $xx <= 1; ++$xx){
			for($zz = -1; $zz <= 1; ++$zz){
				if($xx === 0 && $zz === 0){
					continue; //center chunk
				}
				$result[World::chunkHash($xx, $zz)] = $this->loadChunk($x + $xx, $z + $zz);
			}
		}

		return $result;
	}

	/**
	 * Flags a chunk as locked, usually for async modification.
	 *
	 * This is an **advisory lock**. This means that the lock does **not** prevent the chunk from being modified on the
	 * main thread, such as by setBlock() or setBiomeId(). However, you can use it to detect when such modifications
	 * have taken place - unlockChunk() with the same lockID will fail and return false if this happens.
	 *
	 * This is used internally by the generation system to ensure that two PopulationTasks don't try to modify the same
	 * chunk at the same time. Generation will respect these locks and won't try to do generation of chunks over which
	 * a lock is held.
	 *
	 * WARNING: Be sure to release all locks once you're done with them, or you WILL have problems with terrain not
	 * being generated.
	 */
	public function lockChunk(int $chunkX, int $chunkZ, ChunkLockId $lockId) : void{
		$chunkHash = World::chunkHash($chunkX, $chunkZ);
		if(isset($this->chunkLock[$chunkHash])){
			throw new \InvalidArgumentException("Chunk $chunkX $chunkZ is already locked");
		}
		$this->chunkLock[$chunkHash] = $lockId;
	}

	/**
	 * Unlocks a chunk previously locked by lockChunk().
	 *
	 * You must provide the same lockID as provided to lockChunk().
	 * If a null lockID is given, any existing lock will be removed from the chunk, regardless of who owns it.
	 *
	 * Returns true if unlocking was successful, false otherwise.
	 */
	public function unlockChunk(int $chunkX, int $chunkZ, ?ChunkLockId $lockId) : bool{
		$chunkHash = World::chunkHash($chunkX, $chunkZ);
		if(isset($this->chunkLock[$chunkHash]) && ($lockId === null || $this->chunkLock[$chunkHash] === $lockId)){
			unset($this->chunkLock[$chunkHash]);
			return true;
		}
		return false;
	}

	/**
	 * Returns whether anyone currently has a lock on the chunk at the given coordinates.
	 * You should check this to make sure that population tasks aren't currently modifying chunks that you want to use
	 * in async tasks.
	 */
	public function isChunkLocked(int $chunkX, int $chunkZ) : bool{
		return isset($this->chunkLock[World::chunkHash($chunkX, $chunkZ)]);
	}

	public function setChunk(int $chunkX, int $chunkZ, Chunk $chunk) : void{
		$chunkHash = World::chunkHash($chunkX, $chunkZ);
		$oldChunk = $this->loadChunk($chunkX, $chunkZ);
		if($oldChunk !== null && $oldChunk !== $chunk){
			$deletedTiles = 0;
			$transferredTiles = 0;
			foreach($oldChunk->getTiles() as $oldTile){
				$tilePosition = $oldTile->getPosition();
				$localX = $tilePosition->getFloorX() & Chunk::COORD_MASK;
				$localY = $tilePosition->getFloorY();
				$localZ = $tilePosition->getFloorZ() & Chunk::COORD_MASK;

				$newBlock = RuntimeBlockStateRegistry::getInstance()->fromStateId($chunk->getBlockStateId($localX, $localY, $localZ));
				$expectedTileClass = $newBlock->getIdInfo()->getTileClass();
				if(
					$expectedTileClass === null || //new block doesn't expect a tile
					!($oldTile instanceof $expectedTileClass) || //new block expects a different tile
					(($newTile = $chunk->getTile($localX, $localY, $localZ)) !== null && $newTile !== $oldTile) //new chunk already has a different tile
				){
					$oldTile->close();
					$deletedTiles++;
				}else{
					$transferredTiles++;
					$chunk->addTile($oldTile);
					$oldChunk->removeTile($oldTile);
				}
			}
			if($deletedTiles > 0 || $transferredTiles > 0){
				$this->logger->debug("Replacement of chunk $chunkX $chunkZ caused deletion of $deletedTiles obsolete/conflicted tiles, and transfer of $transferredTiles");
			}
		}

		$this->chunks[$chunkHash] = $chunk;

		unset($this->blockCache[$chunkHash]);
		unset($this->changedBlocks[$chunkHash]);
		$chunk->setTerrainDirty();

		if(!$this->isChunkInUse($chunkX, $chunkZ)){
			$this->unloadChunkRequest($chunkX, $chunkZ);
		}

		if($oldChunk === null){
			(new ChunkLoadEvent($this, $chunkX, $chunkZ, $chunk, true))->call();

			foreach($this->getChunkListeners($chunkX, $chunkZ) as $listener){
				$listener->onChunkLoaded($chunkX, $chunkZ, $chunk);
			}
		}else{
			foreach($this->getChunkListeners($chunkX, $chunkZ) as $listener){
				$listener->onChunkChanged($chunkX, $chunkZ, $chunk);
			}
		}

		for($cX = -1; $cX <= 1; ++$cX){
			for($cZ = -1; $cZ <= 1; ++$cZ){
				foreach($this->getChunkEntities($chunkX + $cX, $chunkZ + $cZ) as $entity){
					$entity->onNearbyBlockChange();
				}
			}
		}
	}

	/**
	 * Gets the highest block Y value at a specific $x and $z
	 *
	 * @return int|null 0-255, or null if the column is empty
	 * @throws WorldException if the terrain is not generated
	 */
	public function getHighestBlockAt(int $x, int $z) : ?int{
		if(($chunk = $this->loadChunk($x >> Chunk::COORD_BIT_SIZE, $z >> Chunk::COORD_BIT_SIZE)) !== null){
			return $chunk->getHighestBlockAt($x & Chunk::COORD_MASK, $z & Chunk::COORD_MASK);
		}
		throw new WorldException("Cannot get highest block in an ungenerated chunk");
	}

	/**
	 * Returns whether the given position is in a loaded area of terrain.
	 */
	public function isInLoadedTerrain(Vector3 $pos) : bool{
		return $this->isChunkLoaded($pos->getFloorX() >> Chunk::COORD_BIT_SIZE, $pos->getFloorZ() >> Chunk::COORD_BIT_SIZE);
	}

	public function isChunkLoaded(int $x, int $z) : bool{
		return isset($this->chunks[World::chunkHash($x, $z)]);
	}

	public function isChunkGenerated(int $x, int $z) : bool{
		return $this->loadChunk($x, $z) !== null;
	}

	public function isChunkPopulated(int $x, int $z) : bool{
		$chunk = $this->loadChunk($x, $z);
		return $chunk !== null ? $chunk->isPopulated() : false;
	}

	/**
	 * Returns a Position pointing to the spawn
	 */
	public function getSpawnLocation() : Position{
		return Position::fromObject($this->provider->getWorldData()->getSpawn(), $this);
	}

	/**
	 * Sets the world spawn location
	 */
	public function setSpawnLocation(Vector3 $pos) : void{
		$previousSpawn = $this->getSpawnLocation();
		$this->provider->getWorldData()->setSpawn($pos);
		(new SpawnChangeEvent($this, $previousSpawn))->call();

		$location = Position::fromObject($pos, $this);
		foreach($this->players as $player){
			$player->getNetworkSession()->syncWorldSpawnPoint($location);
		}
	}

	/**
	 * @throws \InvalidArgumentException
	 */
	public function addEntity(Entity $entity) : void{
		if($entity->isClosed()){
			throw new \InvalidArgumentException("Attempted to add a garbage closed Entity to world");
		}
		if($entity->getWorld() !== $this){
			throw new \InvalidArgumentException("Invalid Entity world");
		}
		if(array_key_exists($entity->getId(), $this->entities)){
			if($this->entities[$entity->getId()] === $entity){
				throw new \InvalidArgumentException("Entity " . $entity->getId() . " has already been added to this world");
			}else{
				throw new AssumptionFailedError("Found two different entities sharing entity ID " . $entity->getId());
			}
		}
		$pos = $entity->getPosition()->asVector3();
		$this->entitiesByChunk[World::chunkHash($pos->getFloorX() >> Chunk::COORD_BIT_SIZE, $pos->getFloorZ() >> Chunk::COORD_BIT_SIZE)][$entity->getId()] = $entity;
		$this->entityLastKnownPositions[$entity->getId()] = $pos;

		if($entity instanceof Player){
			$this->players[$entity->getId()] = $entity;
		}
		$this->entities[$entity->getId()] = $entity;
	}

	/**
	 * Removes the entity from the world index
	 *
	 * @throws \InvalidArgumentException
	 */
	public function removeEntity(Entity $entity) : void{
		if($entity->getWorld() !== $this){
			throw new \InvalidArgumentException("Invalid Entity world");
		}
		if(!array_key_exists($entity->getId(), $this->entities)){
			throw new \InvalidArgumentException("Entity is not tracked by this world (possibly already removed?)");
		}
		$pos = $this->entityLastKnownPositions[$entity->getId()];
		$chunkHash = World::chunkHash($pos->getFloorX() >> Chunk::COORD_BIT_SIZE, $pos->getFloorZ() >> Chunk::COORD_BIT_SIZE);
		if(isset($this->entitiesByChunk[$chunkHash][$entity->getId()])){
			unset($this->entitiesByChunk[$chunkHash][$entity->getId()]);
			if(count($this->entitiesByChunk[$chunkHash]) === 0){
				unset($this->entitiesByChunk[$chunkHash]);
			}
		}
		unset($this->entityLastKnownPositions[$entity->getId()]);

		if($entity instanceof Player){
			unset($this->players[$entity->getId()]);
			$this->checkSleep();
		}

		unset($this->entities[$entity->getId()]);
		unset($this->updateEntities[$entity->getId()]);
	}

	/**
	 * @internal
	 */
	public function onEntityMoved(Entity $entity) : void{
		if(!array_key_exists($entity->getId(), $this->entityLastKnownPositions)){
			//this can happen if the entity was teleported before addEntity() was called
			return;
		}
		$oldPosition = $this->entityLastKnownPositions[$entity->getId()];
		$newPosition = $entity->getPosition();

		$oldChunkX = $oldPosition->getFloorX() >> Chunk::COORD_BIT_SIZE;
		$oldChunkZ = $oldPosition->getFloorZ() >> Chunk::COORD_BIT_SIZE;
		$newChunkX = $newPosition->getFloorX() >> Chunk::COORD_BIT_SIZE;
		$newChunkZ = $newPosition->getFloorZ() >> Chunk::COORD_BIT_SIZE;

		if($oldChunkX !== $newChunkX || $oldChunkZ !== $newChunkZ){
			$oldChunkHash = World::chunkHash($oldChunkX, $oldChunkZ);
			if(isset($this->entitiesByChunk[$oldChunkHash][$entity->getId()])){
				unset($this->entitiesByChunk[$oldChunkHash][$entity->getId()]);
				if(count($this->entitiesByChunk[$oldChunkHash]) === 0){
					unset($this->entitiesByChunk[$oldChunkHash]);
				}
			}

			$newViewers = $this->getViewersForPosition($newPosition);
			foreach($entity->getViewers() as $player){
				if(!isset($newViewers[spl_object_id($player)])){
					$entity->despawnFrom($player);
				}else{
					unset($newViewers[spl_object_id($player)]);
				}
			}
			foreach($newViewers as $player){
				$entity->spawnTo($player);
			}

			$newChunkHash = World::chunkHash($newChunkX, $newChunkZ);
			$this->entitiesByChunk[$newChunkHash][$entity->getId()] = $entity;
		}
		$this->entityLastKnownPositions[$entity->getId()] = $newPosition->asVector3();
	}

	/**
	 * @internal Tiles are now bound with blocks, and their creation is automatic. They should not be directly added.
	 * @throws \InvalidArgumentException
	 */
	public function addTile(Tile $tile) : void{
		if($tile->isClosed()){
			throw new \InvalidArgumentException("Attempted to add a garbage closed Tile to world");
		}
		$pos = $tile->getPosition();
		if(!$pos->isValid() || $pos->getWorld() !== $this){
			throw new \InvalidArgumentException("Invalid Tile world");
		}
		if(!$this->isInWorld($pos->getFloorX(), $pos->getFloorY(), $pos->getFloorZ())){
			throw new \InvalidArgumentException("Tile position is outside the world bounds");
		}

		$chunkX = $pos->getFloorX() >> Chunk::COORD_BIT_SIZE;
		$chunkZ = $pos->getFloorZ() >> Chunk::COORD_BIT_SIZE;

		if(isset($this->chunks[$hash = World::chunkHash($chunkX, $chunkZ)])){
			$this->chunks[$hash]->addTile($tile);
		}else{
			throw new \InvalidArgumentException("Attempted to create tile " . get_class($tile) . " in unloaded chunk $chunkX $chunkZ");
		}

		//delegate tile ticking to the corresponding block
		$this->scheduleDelayedBlockUpdate($pos->asVector3(), 1);
	}

	/**
	 * @internal Tiles are now bound with blocks, and their removal is automatic. They should not be directly removed.
	 * @throws \InvalidArgumentException
	 */
	public function removeTile(Tile $tile) : void{
		$pos = $tile->getPosition();
		if(!$pos->isValid() || $pos->getWorld() !== $this){
			throw new \InvalidArgumentException("Invalid Tile world");
		}

		$chunkX = $pos->getFloorX() >> Chunk::COORD_BIT_SIZE;
		$chunkZ = $pos->getFloorZ() >> Chunk::COORD_BIT_SIZE;

		if(isset($this->chunks[$hash = World::chunkHash($chunkX, $chunkZ)])){
			$this->chunks[$hash]->removeTile($tile);
		}
		foreach($this->getChunkListeners($chunkX, $chunkZ) as $listener){
			$listener->onBlockChanged($pos->asVector3());
		}
	}

	public function isChunkInUse(int $x, int $z) : bool{
		return isset($this->chunkLoaders[$index = World::chunkHash($x, $z)]) && count($this->chunkLoaders[$index]) > 0;
	}

	/**
	 * Attempts to load a chunk from the world provider (if not already loaded). If the chunk is already loaded, it is
	 * returned directly.
	 *
	 * @return Chunk|null the requested chunk, or null on failure.
	 */
	public function loadChunk(int $x, int $z) : ?Chunk{
		if(isset($this->chunks[$chunkHash = World::chunkHash($x, $z)])){
			return $this->chunks[$chunkHash];
		}

		$this->timings->syncChunkLoad->startTiming();

		$this->cancelUnloadChunkRequest($x, $z);

		$this->timings->syncChunkLoadData->startTiming();

		$chunk = null;

		try{
			$chunk = $this->provider->loadChunk($x, $z);
		}catch(CorruptedChunkException $e){
			$this->logger->critical("Failed to load chunk x=$x z=$z: " . $e->getMessage());
		}

		$this->timings->syncChunkLoadData->stopTiming();

		if($chunk === null){
			$this->timings->syncChunkLoad->stopTiming();
			return null;
		}

		$this->chunks[$chunkHash] = $chunk->getChunk();
		unset($this->blockCache[$chunkHash]);

		$this->initChunk($x, $z, $chunk);

		(new ChunkLoadEvent($this, $x, $z, $this->chunks[$chunkHash], false))->call();

		if(!$this->isChunkInUse($x, $z)){
			$this->logger->debug("Newly loaded chunk $x $z has no loaders registered, will be unloaded at next available opportunity");
			$this->unloadChunkRequest($x, $z);
		}
		foreach($this->getChunkListeners($x, $z) as $listener){
			$listener->onChunkLoaded($x, $z, $this->chunks[$chunkHash]);
		}

		$this->timings->syncChunkLoad->stopTiming();

		return $this->chunks[$chunkHash];
	}

	private function initChunk(int $chunkX, int $chunkZ, ChunkData $chunkData) : void{
		$logger = new \PrefixedLogger($this->logger, "Loading chunk $chunkX $chunkZ");

		if(count($chunkData->getEntityNBT()) !== 0){
			$this->timings->syncChunkLoadEntities->startTiming();
			$entityFactory = EntityFactory::getInstance();
			foreach($chunkData->getEntityNBT() as $k => $nbt){
				try{
					$entity = $entityFactory->createFromData($this, $nbt);
				}catch(SavedDataLoadingException $e){
					$logger->error("Bad entity data at list position $k: " . $e->getMessage());
					$logger->logException($e);
					continue;
				}
				if($entity === null){
					$saveIdTag = $nbt->getTag("identifier") ?? $nbt->getTag("id");
					$saveId = "<unknown>";
					if($saveIdTag instanceof StringTag){
						$saveId = $saveIdTag->getValue();
					}elseif($saveIdTag instanceof IntTag){ //legacy MCPE format
						$saveId = "legacy(" . $saveIdTag->getValue() . ")";
					}
					$logger->warning("Deleted unknown entity type $saveId");
				}
				//TODO: we can't prevent entities getting added to unloaded chunks if they were saved in the wrong place
				//here, because entities currently add themselves to the world
			}

			$this->timings->syncChunkLoadEntities->stopTiming();
		}

		if(count($chunkData->getTileNBT()) !== 0){
			$this->timings->syncChunkLoadTileEntities->startTiming();
			$tileFactory = TileFactory::getInstance();
			foreach($chunkData->getTileNBT() as $k => $nbt){
				try{
					$tile = $tileFactory->createFromData($this, $nbt);
				}catch(SavedDataLoadingException $e){
					$logger->error("Bad tile entity data at list position $k: " . $e->getMessage());
					$logger->logException($e);
					continue;
				}
				if($tile === null){
					$logger->warning("Deleted unknown tile entity type " . $nbt->getString("id", "<unknown>"));
					continue;
				}

				$tilePosition = $tile->getPosition();
				if(!$this->isChunkLoaded($tilePosition->getFloorX() >> Chunk::COORD_BIT_SIZE, $tilePosition->getFloorZ() >> Chunk::COORD_BIT_SIZE)){
					$logger->error("Found tile saved on wrong chunk - unable to fix due to correct chunk not loaded");
				}elseif(!$this->isInWorld($tilePosition->getFloorX(), $tilePosition->getFloorY(), $tilePosition->getFloorZ())){
					$logger->error("Cannot add tile with position outside the world bounds: x=$tilePosition->x,y=$tilePosition->y,z=$tilePosition->z");
				}elseif($this->getTile($tilePosition) !== null){
					$logger->error("Cannot add tile at x=$tilePosition->x,y=$tilePosition->y,z=$tilePosition->z: Another tile is already at that position");
				}else{
					$this->addTile($tile);
				}
			}

			$this->timings->syncChunkLoadTileEntities->stopTiming();
		}
	}

	private function queueUnloadChunk(int $x, int $z) : void{
		$this->unloadQueue[World::chunkHash($x, $z)] = microtime(true);
	}

	public function unloadChunkRequest(int $x, int $z, bool $safe = true) : bool{
		if(($safe && $this->isChunkInUse($x, $z)) || $this->isSpawnChunk($x, $z)){
			return false;
		}

		$this->queueUnloadChunk($x, $z);

		return true;
	}

	public function cancelUnloadChunkRequest(int $x, int $z) : void{
		unset($this->unloadQueue[World::chunkHash($x, $z)]);
	}

	public function unloadChunk(int $x, int $z, bool $safe = true, bool $trySave = true) : bool{
		if($safe && $this->isChunkInUse($x, $z)){
			return false;
		}

		if(!$this->isChunkLoaded($x, $z)){
			return true;
		}

		$this->timings->doChunkUnload->startTiming();

		$chunkHash = World::chunkHash($x, $z);

		$chunk = $this->chunks[$chunkHash] ?? null;

		if($chunk !== null){
			$ev = new ChunkUnloadEvent($this, $x, $z, $chunk);
			$ev->call();
			if($ev->isCancelled()){
				$this->timings->doChunkUnload->stopTiming();

				return false;
			}

			if($trySave && $this->getAutoSave()){
				$this->timings->syncChunkSave->startTiming();
				try{
					$this->provider->saveChunk($x, $z, new ChunkData(
						$chunk,
						array_map(fn(Entity $e) => $e->saveNBT(), array_filter($this->getChunkEntities($x, $z), fn(Entity $e) => $e->canSaveWithChunk())),
						array_map(fn(Tile $t) => $t->saveNBT(), $chunk->getTiles()),
					));
				}finally{
					$this->timings->syncChunkSave->stopTiming();
				}
			}

			foreach($this->getChunkListeners($x, $z) as $listener){
				$listener->onChunkUnloaded($x, $z, $chunk);
			}

			foreach($this->getChunkEntities($x, $z) as $entity){
				if($entity instanceof Player){
					continue;
				}
				$entity->close();
			}

			$chunk->onUnload();
		}

		unset($this->chunks[$chunkHash]);
		unset($this->blockCache[$chunkHash]);
		unset($this->changedBlocks[$chunkHash]);

		if(array_key_exists($chunkHash, $this->chunkPopulationRequestMap)){
			$this->logger->debug("Rejecting population promise for chunk $x $z");
			$this->chunkPopulationRequestMap[$chunkHash]->reject();
			unset($this->chunkPopulationRequestMap[$chunkHash]);
			if(isset($this->activeChunkPopulationTasks[$chunkHash])){
				$this->logger->debug("Marking population task for chunk $x $z as orphaned");
				$this->activeChunkPopulationTasks[$chunkHash] = false;
			}
		}

		$this->timings->doChunkUnload->stopTiming();

		return true;
	}

	/**
	 * Returns whether the chunk at the specified coordinates is a spawn chunk
	 */
	public function isSpawnChunk(int $X, int $Z) : bool{
		$spawn = $this->getSpawnLocation();
		$spawnX = $spawn->x >> Chunk::COORD_BIT_SIZE;
		$spawnZ = $spawn->z >> Chunk::COORD_BIT_SIZE;

		return abs($X - $spawnX) <= 1 && abs($Z - $spawnZ) <= 1;
	}

	/**
	 * Requests a safe spawn position near the given position, or near the world's spawn position if not provided.
	 * Terrain near the position will be loaded or generated as needed.
	 *
	 * @return Promise Resolved to a Position object, or rejected if the world is unloaded.
	 * @phpstan-return Promise<Position>
	 */
	public function requestSafeSpawn(?Vector3 $spawn = null) : Promise{
		$resolver = new PromiseResolver();
		$spawn ??= $this->getSpawnLocation();
		/*
		 * TODO: this relies on the assumption that getSafeSpawn() will only alter the Y coordinate of the provided
		 * position, which is currently OK, but might be a problem in the future.
		 */
		$this->requestChunkPopulation($spawn->getFloorX() >> Chunk::COORD_BIT_SIZE, $spawn->getFloorZ() >> Chunk::COORD_BIT_SIZE, null)->onCompletion(
			function() use ($spawn, $resolver) : void{
				$spawn = $this->getSafeSpawn($spawn);
				$resolver->resolve($spawn);
			},
			function() use ($resolver) : void{
				$resolver->reject();
			}
		);

		return $resolver->getPromise();
	}

	/**
	 * Returns a safe spawn position near the given position, or near the world's spawn position if not provided.
	 * This function will throw an exception if the terrain is not already generated in advance.
	 *
	 * @throws WorldException if the terrain is not generated
	 */
	public function getSafeSpawn(?Vector3 $spawn = null) : Position{
		if(!($spawn instanceof Vector3) || $spawn->y < 1){
			$spawn = $this->getSpawnLocation();
		}

		$max = $this->maxY;
		$v = $spawn->floor();
		$chunk = $this->getOrLoadChunkAtPosition($v);
		if($chunk === null){
			throw new WorldException("Cannot find a safe spawn point in non-generated terrain");
		}
		$x = (int) $v->x;
		$z = (int) $v->z;
		$y = (int) min($max - 2, $v->y);
		$wasAir = $this->getBlockAt($x, $y - 1, $z)->getTypeId() === BlockTypeIds::AIR; //TODO: bad hack, clean up
		for(; $y > $this->minY; --$y){
			if($this->getBlockAt($x, $y, $z)->isFullCube()){
				if($wasAir){
					$y++;
				}
				break;
			}else{
				$wasAir = true;
			}
		}

		for(; $y >= $this->minY && $y < $max; ++$y){
			if(!$this->getBlockAt($x, $y + 1, $z)->isFullCube()){
				if(!$this->getBlockAt($x, $y, $z)->isFullCube()){
					return new Position($spawn->x, $y === (int) $spawn->y ? $spawn->y : $y, $spawn->z, $this);
				}
			}else{
				++$y;
			}
		}

		return new Position($spawn->x, $y, $spawn->z, $this);
	}

	/**
	 * Gets the current time
	 */
	public function getTime() : int{
		return $this->time;
	}

	/**
	 * Returns the current time of day
	 */
	public function getTimeOfDay() : int{
		return $this->time % self::TIME_FULL;
	}

	/**
	 * Returns the World display name.
	 * WARNING: This is NOT guaranteed to be unique. Multiple worlds at runtime may share the same display name.
	 */
	public function getDisplayName() : string{
		return $this->displayName;
	}

	/**
	 * Returns the World folder name. This will not change at runtime and will be unique to a world per runtime.
	 */
	public function getFolderName() : string{
		return $this->folderName;
	}

	/**
	 * Sets the current time on the world
	 */
	public function setTime(int $time) : void{
		$this->time = $time;
		$this->sendTime();
	}

	/**
	 * Stops the time for the world, will not save the lock state to disk
	 */
	public function stopTime() : void{
		$this->stopTime = true;
		$this->sendTime();
	}

	/**
	 * Start the time again, if it was stopped
	 */
	public function startTime() : void{
		$this->stopTime = false;
		$this->sendTime();
	}

	/**
	 * Gets the world seed
	 */
	public function getSeed() : int{
		return $this->provider->getWorldData()->getSeed();
	}

	public function getMinY() : int{
		return $this->minY;
	}

	public function getMaxY() : int{
		return $this->maxY;
	}

	public function getDifficulty() : int{
		return $this->provider->getWorldData()->getDifficulty();
	}

	public function setDifficulty(int $difficulty) : void{
		if($difficulty < 0 || $difficulty > 3){
			throw new \InvalidArgumentException("Invalid difficulty level $difficulty");
		}
		$this->provider->getWorldData()->setDifficulty($difficulty);

		foreach($this->players as $player){
			$player->getNetworkSession()->syncWorldDifficulty($this->getDifficulty());
		}
	}

	private function addChunkHashToPopulationRequestQueue(int $chunkHash) : void{
		if(!isset($this->chunkPopulationRequestQueueIndex[$chunkHash])){
			$this->chunkPopulationRequestQueue->enqueue($chunkHash);
			$this->chunkPopulationRequestQueueIndex[$chunkHash] = true;
		}
	}

	/**
	 * @phpstan-return Promise<Chunk>
	 */
	private function enqueuePopulationRequest(int $chunkX, int $chunkZ, ?ChunkLoader $associatedChunkLoader) : Promise{
		$chunkHash = World::chunkHash($chunkX, $chunkZ);
		$this->addChunkHashToPopulationRequestQueue($chunkHash);
		$resolver = $this->chunkPopulationRequestMap[$chunkHash] = new PromiseResolver();
		if($associatedChunkLoader === null){
			$temporaryLoader = new class implements ChunkLoader{};
			$this->registerChunkLoader($temporaryLoader, $chunkX, $chunkZ);
			$resolver->getPromise()->onCompletion(
				fn() => $this->unregisterChunkLoader($temporaryLoader, $chunkX, $chunkZ),
				static function() : void{}
			);
		}
		return $resolver->getPromise();
	}

	private function drainPopulationRequestQueue() : void{
		$failed = [];
		while(count($this->activeChunkPopulationTasks) < $this->maxConcurrentChunkPopulationTasks && !$this->chunkPopulationRequestQueue->isEmpty()){
			$nextChunkHash = $this->chunkPopulationRequestQueue->dequeue();
			unset($this->chunkPopulationRequestQueueIndex[$nextChunkHash]);
			World::getXZ($nextChunkHash, $nextChunkX, $nextChunkZ);
			if(isset($this->chunkPopulationRequestMap[$nextChunkHash])){
				assert(!($this->activeChunkPopulationTasks[$nextChunkHash] ?? false), "Population for chunk $nextChunkX $nextChunkZ already running");
				if(
					!$this->orderChunkPopulation($nextChunkX, $nextChunkZ, null)->isResolved() &&
					!isset($this->activeChunkPopulationTasks[$nextChunkHash])
				){
					$failed[] = $nextChunkHash;
				}
			}
		}

		//these requests failed even though they weren't rate limited; we can't directly re-add them to the back of the
		//queue because it would result in an infinite loop
		foreach($failed as $hash){
			$this->addChunkHashToPopulationRequestQueue($hash);
		}
	}

	/**
	 * Checks if a chunk needs to be populated, and whether it's ready to do so.
	 * @return bool[]|PromiseResolver[]|null[]
	 * @phpstan-return array{?PromiseResolver<Chunk>, bool}
	 */
	private function checkChunkPopulationPreconditions(int $chunkX, int $chunkZ) : array{
		$chunkHash = World::chunkHash($chunkX, $chunkZ);
		$resolver = $this->chunkPopulationRequestMap[$chunkHash] ?? null;
		if($resolver !== null && isset($this->activeChunkPopulationTasks[$chunkHash])){
			//generation is already running
			return [$resolver, false];
		}

		$temporaryChunkLoader = new class implements ChunkLoader{};
		$this->registerChunkLoader($temporaryChunkLoader, $chunkX, $chunkZ);
		$chunk = $this->loadChunk($chunkX, $chunkZ);
		$this->unregisterChunkLoader($temporaryChunkLoader, $chunkX, $chunkZ);
		if($chunk !== null && $chunk->isPopulated()){
			//chunk is already populated; return a pre-resolved promise that will directly fire callbacks assigned
			$resolver ??= new PromiseResolver();
			unset($this->chunkPopulationRequestMap[$chunkHash]);
			$resolver->resolve($chunk);
			return [$resolver, false];
		}
		return [$resolver, true];
	}

	/**
	 * Attempts to initiate asynchronous generation/population of the target chunk, if it's currently reasonable to do
	 * so (and if it isn't already generated/populated).
	 * If the generator is busy, the request will be put into a queue and delayed until a better time.
	 *
	 * A ChunkLoader can be associated with the generation request to ensure that the generation request is cancelled if
	 * no loaders are attached to the target chunk. If no loader is provided, one will be assigned (and automatically
	 * removed when the generation request completes).
	 *
	 * @phpstan-return Promise<Chunk>
	 */
	public function requestChunkPopulation(int $chunkX, int $chunkZ, ?ChunkLoader $associatedChunkLoader) : Promise{
		[$resolver, $proceedWithPopulation] = $this->checkChunkPopulationPreconditions($chunkX, $chunkZ);
		if(!$proceedWithPopulation){
			return $resolver?->getPromise() ?? $this->enqueuePopulationRequest($chunkX, $chunkZ, $associatedChunkLoader);
		}

		if(count($this->activeChunkPopulationTasks) >= $this->maxConcurrentChunkPopulationTasks){
			//too many chunks are already generating; delay resolution of the request until later
			return $resolver?->getPromise() ?? $this->enqueuePopulationRequest($chunkX, $chunkZ, $associatedChunkLoader);
		}
		return $this->internalOrderChunkPopulation($chunkX, $chunkZ, $associatedChunkLoader, $resolver);
	}

	/**
	 * Initiates asynchronous generation/population of the target chunk, if it's not already generated/populated.
	 * If generation has already been requested for the target chunk, the promise for the already active request will be
	 * returned directly.
	 *
	 * If the chunk is currently locked (for example due to another chunk using it for async generation), the request
	 * will be queued and executed at the earliest opportunity.
	 *
	 * @phpstan-return Promise<Chunk>
	 */
	public function orderChunkPopulation(int $chunkX, int $chunkZ, ?ChunkLoader $associatedChunkLoader) : Promise{
		[$resolver, $proceedWithPopulation] = $this->checkChunkPopulationPreconditions($chunkX, $chunkZ);
		if(!$proceedWithPopulation){
			return $resolver?->getPromise() ?? $this->enqueuePopulationRequest($chunkX, $chunkZ, $associatedChunkLoader);
		}

		return $this->internalOrderChunkPopulation($chunkX, $chunkZ, $associatedChunkLoader, $resolver);
	}

	/**
	 * @phpstan-param PromiseResolver<Chunk>|null $resolver
	 * @phpstan-return Promise<Chunk>
	 */
	private function internalOrderChunkPopulation(int $chunkX, int $chunkZ, ?ChunkLoader $associatedChunkLoader, ?PromiseResolver $resolver) : Promise{
		$chunkHash = World::chunkHash($chunkX, $chunkZ);

		Timings::$population->startTiming();

		try{
			for($xx = -1; $xx <= 1; ++$xx){
				for($zz = -1; $zz <= 1; ++$zz){
					if($this->isChunkLocked($chunkX + $xx, $chunkZ + $zz)){
						//chunk is already in use by another generation request; queue the request for later
						return $resolver?->getPromise() ?? $this->enqueuePopulationRequest($chunkX, $chunkZ, $associatedChunkLoader);
					}
				}
			}

			$this->activeChunkPopulationTasks[$chunkHash] = true;
			if($resolver === null){
				$resolver = new PromiseResolver();
				$this->chunkPopulationRequestMap[$chunkHash] = $resolver;
			}

			$chunkPopulationLockId = new ChunkLockId();

			$temporaryChunkLoader = new class implements ChunkLoader{
			};
			for($xx = -1; $xx <= 1; ++$xx){
				for($zz = -1; $zz <= 1; ++$zz){
					$this->lockChunk($chunkX + $xx, $chunkZ + $zz, $chunkPopulationLockId);
					$this->registerChunkLoader($temporaryChunkLoader, $chunkX + $xx, $chunkZ + $zz);
				}
			}

			$centerChunk = $this->loadChunk($chunkX, $chunkZ);
			$adjacentChunks = $this->getAdjacentChunks($chunkX, $chunkZ);
			$task = new PopulationTask(
				$this->worldId,
				$chunkX,
				$chunkZ,
				$centerChunk,
				$adjacentChunks,
				function(Chunk $centerChunk, array $adjacentChunks) use ($chunkPopulationLockId, $chunkX, $chunkZ, $temporaryChunkLoader) : void{
					if(!$this->isLoaded()){
						return;
					}

					$this->generateChunkCallback($chunkPopulationLockId, $chunkX, $chunkZ, $centerChunk, $adjacentChunks, $temporaryChunkLoader);
				}
			);
			$workerId = $this->workerPool->selectWorker();
			if(!isset($this->workerPool->getRunningWorkers()[$workerId]) && isset($this->generatorRegisteredWorkers[$workerId])){
				$this->logger->debug("Selected worker $workerId previously had generator registered, but is now offline");
				unset($this->generatorRegisteredWorkers[$workerId]);
			}
			if(!isset($this->generatorRegisteredWorkers[$workerId])){
				$this->registerGeneratorToWorker($workerId);
			}
			$this->workerPool->submitTaskToWorker($task, $workerId);

			return $resolver->getPromise();
		}finally{
			Timings::$population->stopTiming();
		}
	}

	/**
	 * @param Chunk[] $adjacentChunks chunkHash => chunk
	 * @phpstan-param array<int, Chunk> $adjacentChunks
	 */
	private function generateChunkCallback(ChunkLockId $chunkLockId, int $x, int $z, Chunk $chunk, array $adjacentChunks, ChunkLoader $temporaryChunkLoader) : void{
		Timings::$generationCallback->startTiming();

		$dirtyChunks = 0;
		for($xx = -1; $xx <= 1; ++$xx){
			for($zz = -1; $zz <= 1; ++$zz){
				$this->unregisterChunkLoader($temporaryChunkLoader, $x + $xx, $z + $zz);
				if(!$this->unlockChunk($x + $xx, $z + $zz, $chunkLockId)){
					$dirtyChunks++;
				}
			}
		}

		$index = World::chunkHash($x, $z);
		if(!isset($this->activeChunkPopulationTasks[$index])){
			throw new AssumptionFailedError("This should always be set, regardless of whether the task was orphaned or not");
		}
		if(!$this->activeChunkPopulationTasks[$index]){
			$this->logger->debug("Discarding orphaned population result for chunk x=$x,z=$z");
			unset($this->activeChunkPopulationTasks[$index]);
		}else{
			if($dirtyChunks === 0){
				$oldChunk = $this->loadChunk($x, $z);
				$this->setChunk($x, $z, $chunk);

				foreach($adjacentChunks as $relativeChunkHash => $adjacentChunk){
					World::getXZ($relativeChunkHash, $relativeX, $relativeZ);
					if($relativeX < -1 || $relativeX > 1 || $relativeZ < -1 || $relativeZ > 1){
						throw new AssumptionFailedError("Adjacent chunks should be in range -1 ... +1 coordinates");
					}
					$this->setChunk($x + $relativeX, $z + $relativeZ, $adjacentChunk);
				}

				if(($oldChunk === null || !$oldChunk->isPopulated()) && $chunk->isPopulated()){
					(new ChunkPopulateEvent($this, $x, $z, $chunk))->call();

					foreach($this->getChunkListeners($x, $z) as $listener){
						$listener->onChunkPopulated($x, $z, $chunk);
					}
				}
			}else{
				$this->logger->debug("Discarding population result for chunk x=$x,z=$z - terrain was modified on the main thread before async population completed");
			}

			//This needs to be in this specific spot because user code might call back to orderChunkPopulation().
			//If it does, and finds the promise, and doesn't find an active task associated with it, it will schedule
			//another PopulationTask. We don't want that because we're here processing the results.
			//We can't remove the promise from the array before setting the chunks in the world because that would lead
			//to the same problem. Therefore, it's necessary that this code be split into two if/else, with this in the
			//middle.
			unset($this->activeChunkPopulationTasks[$index]);

			if($dirtyChunks === 0){
				$promise = $this->chunkPopulationRequestMap[$index] ?? null;
				if($promise !== null){
					unset($this->chunkPopulationRequestMap[$index]);
					$promise->resolve($chunk);
				}else{
					//Handlers of ChunkPopulateEvent, ChunkLoadEvent, or just ChunkListeners can cause this
					$this->logger->debug("Unable to resolve population promise for chunk x=$x,z=$z - populated chunk was forcibly unloaded while setting modified chunks");
				}
			}else{
				//request failed, stick it back on the queue
				//we didn't resolve the promise or touch it in any way, so any fake chunk loaders are still valid and
				//don't need to be added a second time.
				$this->addChunkHashToPopulationRequestQueue($index);
			}

			$this->drainPopulationRequestQueue();
		}
		Timings::$generationCallback->stopTiming();
	}

	public function doChunkGarbageCollection() : void{
		$this->timings->doChunkGC->startTiming();

		foreach($this->chunks as $index => $chunk){
			if(!isset($this->unloadQueue[$index])){
				World::getXZ($index, $X, $Z);
				if(!$this->isSpawnChunk($X, $Z)){
					$this->unloadChunkRequest($X, $Z, true);
				}
			}
			$chunk->collectGarbage();
		}

		$this->provider->doGarbageCollection();

		$this->timings->doChunkGC->stopTiming();
	}

	public function unloadChunks(bool $force = false) : void{
		if(count($this->unloadQueue) > 0){
			$maxUnload = 96;
			$now = microtime(true);
			foreach($this->unloadQueue as $index => $time){
				World::getXZ($index, $X, $Z);

				if(!$force){
					if($maxUnload <= 0){
						break;
					}elseif($time > ($now - 30)){
						continue;
					}
				}

				//If the chunk can't be unloaded, it stays on the queue
				if($this->unloadChunk($X, $Z, true)){
					unset($this->unloadQueue[$index]);
					--$maxUnload;
				}
			}
		}
	}
}<|MERGE_RESOLUTION|>--- conflicted
+++ resolved
@@ -707,13 +707,8 @@
 						$this->broadcastPacketToViewers($pos, $e);
 					}
 				}else{
-					$this->server->broadcastPackets($this->filterViewersForPosition($pos, $players), $pk);
-				}
-<<<<<<< HEAD
-=======
-			}else{
-				NetworkBroadcastUtils::broadcastPackets($this->filterViewersForPosition($pos, $players), $pk);
->>>>>>> cf0e7b42
+					NetworkBroadcastUtils::broadcastPackets($this->filterViewersForPosition($pos, $players), $pk);
+				}
 			}
 		}
 	}
@@ -745,9 +740,8 @@
 						$this->broadcastPacketToViewers($pos, $e);
 					}
 				}else{
-					$this->server->broadcastPackets($this->filterViewersForPosition($pos, $ev->getRecipients()), $pk);
-				}
-<<<<<<< HEAD
+					NetworkBroadcastUtils::broadcastPackets($this->filterViewersForPosition($pos, $ev->getRecipients()), $pk);
+				}
 			}
 			return;
 		}
@@ -758,11 +752,7 @@
 			$pk = $particle->encode($pos);
 
 			if(count($pk) > 0){
-				$this->server->broadcastPackets($this->filterViewersForPosition($pos, $pl), $pk);
-=======
-			}else{
-				NetworkBroadcastUtils::broadcastPackets($this->filterViewersForPosition($pos, $ev->getRecipients()), $pk);
->>>>>>> cf0e7b42
+				NetworkBroadcastUtils::broadcastPackets($this->filterViewersForPosition($pos, $pl), $pk);
 			}
 		}
 	}
