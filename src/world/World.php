<?php

/*
 *
 *  ____            _        _   __  __ _                  __  __ ____
 * |  _ \ ___   ___| | _____| |_|  \/  (_)_ __   ___      |  \/  |  _ \
 * | |_) / _ \ / __| |/ / _ \ __| |\/| | | '_ \ / _ \_____| |\/| | |_) |
 * |  __/ (_) | (__|   <  __/ |_| |  | | | | | |  __/_____| |  | |  __/
 * |_|   \___/ \___|_|\_\___|\__|_|  |_|_|_| |_|\___|     |_|  |_|_|
 *
 * This program is free software: you can redistribute it and/or modify
 * it under the terms of the GNU Lesser General Public License as published by
 * the Free Software Foundation, either version 3 of the License, or
 * (at your option) any later version.
 *
 * @author PocketMine Team
 * @link http://www.pocketmine.net/
 *
 *
*/

declare(strict_types=1);

/**
 * All World related classes are here, like Generators, Populators, Noise, ...
 */
namespace pocketmine\world;

use pocketmine\block\Air;
use pocketmine\block\Block;
use pocketmine\block\BlockFactory;
use pocketmine\block\BlockLegacyIds;
use pocketmine\block\tile\Spawnable;
use pocketmine\block\tile\Tile;
use pocketmine\block\tile\TileFactory;
use pocketmine\block\UnknownBlock;
use pocketmine\block\VanillaBlocks;
use pocketmine\data\bedrock\BiomeIds;
use pocketmine\entity\Entity;
use pocketmine\entity\EntityFactory;
use pocketmine\entity\Location;
use pocketmine\entity\object\ExperienceOrb;
use pocketmine\entity\object\ItemEntity;
use pocketmine\event\block\BlockBreakEvent;
use pocketmine\event\block\BlockPlaceEvent;
use pocketmine\event\block\BlockUpdateEvent;
use pocketmine\event\entity\ItemEntityDropEvent;
use pocketmine\event\player\PlayerInteractEvent;
use pocketmine\event\world\ChunkLoadEvent;
use pocketmine\event\world\ChunkPopulateEvent;
use pocketmine\event\world\ChunkUnloadEvent;
use pocketmine\event\world\SpawnChangeEvent;
use pocketmine\event\world\WorldSaveEvent;
use pocketmine\item\Item;
use pocketmine\item\ItemFactory;
use pocketmine\item\ItemUseResult;
use pocketmine\item\LegacyStringToItemParser;
use pocketmine\lang\KnownTranslationFactory;
use pocketmine\math\AxisAlignedBB;
use pocketmine\math\Vector3;
use pocketmine\nbt\NbtDataException;
use pocketmine\nbt\tag\IntTag;
use pocketmine\nbt\tag\StringTag;
use pocketmine\network\mcpe\convert\RuntimeBlockMapping;
use pocketmine\network\mcpe\protocol\BlockActorDataPacket;
use pocketmine\network\mcpe\protocol\ClientboundPacket;
use pocketmine\network\mcpe\protocol\types\BlockPosition;
use pocketmine\network\mcpe\protocol\UpdateBlockPacket;
use pocketmine\player\Player;
use pocketmine\scheduler\AsyncPool;
use pocketmine\Server;
use pocketmine\timings\Timings;
use pocketmine\utils\AssumptionFailedError;
use pocketmine\utils\Limits;
use pocketmine\utils\Promise;
use pocketmine\utils\ReversePriorityQueue;
use pocketmine\world\biome\Biome;
use pocketmine\world\biome\BiomeRegistry;
use pocketmine\world\format\Chunk;
use pocketmine\world\format\io\ChunkData;
use pocketmine\world\format\io\exception\CorruptedChunkException;
use pocketmine\world\format\io\WritableWorldProvider;
use pocketmine\world\format\LightArray;
use pocketmine\world\format\SubChunk;
use pocketmine\world\generator\GeneratorManager;
use pocketmine\world\generator\GeneratorRegisterTask;
use pocketmine\world\generator\GeneratorUnregisterTask;
use pocketmine\world\generator\PopulationTask;
use pocketmine\world\light\BlockLightUpdate;
use pocketmine\world\light\LightPopulationTask;
use pocketmine\world\light\SkyLightUpdate;
use pocketmine\world\particle\BlockBreakParticle;
use pocketmine\world\particle\MappingParticle;
use pocketmine\world\particle\Particle;
use pocketmine\world\particle\ProtocolParticle;
use pocketmine\world\sound\BlockPlaceSound;
use pocketmine\world\sound\MappingSound;
use pocketmine\world\sound\Sound;
use pocketmine\world\utils\SubChunkExplorer;
use function abs;
use function array_fill_keys;
use function array_filter;
use function array_key_exists;
use function array_map;
use function array_merge;
use function array_sum;
use function assert;
use function cos;
use function count;
use function floor;
use function get_class;
use function gettype;
use function is_a;
use function is_object;
use function lcg_value;
use function max;
use function microtime;
use function min;
use function morton2d_decode;
use function morton2d_encode;
use function morton3d_decode;
use function morton3d_encode;
use function mt_rand;
use function spl_object_id;
use function strtolower;
use function trim;
use const M_PI;
use const PHP_INT_MAX;
use const PHP_INT_MIN;

#include <rules/World.h>

class World implements ChunkManager{

	/** @var int */
	private static $worldIdCounter = 1;

	public const Y_MAX = 256;
	public const Y_MIN = 0;

	public const TIME_DAY = 1000;
	public const TIME_NOON = 6000;
	public const TIME_SUNSET = 12000;
	public const TIME_NIGHT = 13000;
	public const TIME_MIDNIGHT = 18000;
	public const TIME_SUNRISE = 23000;

	public const TIME_FULL = 24000;

	public const DIFFICULTY_PEACEFUL = 0;
	public const DIFFICULTY_EASY = 1;
	public const DIFFICULTY_NORMAL = 2;
	public const DIFFICULTY_HARD = 3;

	public const DEFAULT_TICKED_BLOCKS_PER_SUBCHUNK_PER_TICK = 3;

	/** @var Player[] */
	private $players = [];

	/** @var Entity[] */
	private $entities = [];
	/**
	 * @var Vector3[]
	 * @phpstan-var array<int, Vector3>
	 */
	private $entityLastKnownPositions = [];

	/**
	 * @var Entity[][]
	 * @phpstan-var array<int, array<int, Entity>>
	 */
	private array $entitiesByChunk = [];

	/** @var Entity[] */
	public $updateEntities = [];
	/** @var Block[][] */
	private $blockCache = [];

	/** @var int */
	private $sendTimeTicker = 0;

	/** @var Server */
	private $server;

	/** @var int */
	private $worldId;

	/** @var WritableWorldProvider */
	private $provider;
	/** @var int */
	private $providerGarbageCollectionTicker = 0;

	/** @var int */
	private $minY;
	/** @var int */
	private $maxY;

	/** @var TickingChunkLoader[] */
	private $tickingLoaders = [];
	/** @var int[] */
	private $tickingLoaderCounter = [];
	/** @var ChunkLoader[][] */
	private $chunkLoaders = [];

	/** @var ChunkListener[][] */
	private $chunkListeners = [];
	/** @var Player[][] */
	private $playerChunkListeners = [];

	/** @var ClientboundPacket[][] */
	private $packetBuffersByChunk = [];

	/** @var float[] */
	private $unloadQueue = [];

	/** @var int */
	private $time;
	/** @var bool */
	public $stopTime = false;

	/** @var float */
	private $sunAnglePercentage = 0.0;
	/** @var int */
	private $skyLightReduction = 0;

	/** @var string */
	private $folderName;
	/** @var string */
	private $displayName;

	/** @var Chunk[] */
	private $chunks = [];

	/** @var Vector3[][] */
	private $changedBlocks = [];

	/**
	 * @var ReversePriorityQueue
	 * @phpstan-var ReversePriorityQueue<int, Vector3>
	 */
	private $scheduledBlockUpdateQueue;
	/** @var int[] */
	private $scheduledBlockUpdateQueueIndex = [];

	/**
	 * @var \SplQueue
	 * @phpstan-var \SplQueue<int>
	 */
	private $neighbourBlockUpdateQueue;
	/** @var bool[] blockhash => dummy */
	private $neighbourBlockUpdateQueueIndex = [];

	/** @var bool[] */
	private $activeChunkPopulationTasks = [];
	/** @var bool[] */
	private $chunkLock = [];
	/** @var int */
	private $maxConcurrentChunkPopulationTasks = 2;
	/**
	 * @var Promise[] chunkHash => promise
	 * @phpstan-var array<int, Promise<Chunk>>
	 */
	private array $chunkPopulationRequestMap = [];
	/**
	 * @var \SplQueue (queue of chunkHashes)
	 * @phpstan-var \SplQueue<int>
	 */
	private \SplQueue $chunkPopulationRequestQueue;
	/** @var bool[] */
	private $generatorRegisteredWorkers = [];

	/** @var bool */
	private $autoSave = true;

	/** @var int */
	private $sleepTicks = 0;

	/** @var int */
	private $chunkTickRadius;
	/** @var int */
	private $chunksPerTick;
	/** @var int */
	private $tickedBlocksPerSubchunkPerTick = self::DEFAULT_TICKED_BLOCKS_PER_SUBCHUNK_PER_TICK;
	/** @var bool[] */
	private $randomTickBlocks = [];

	/** @var WorldTimings */
	public $timings;

	/** @var float */
	public $tickRateTime = 0;

	/** @var bool */
	private $doingTick = false;

	/**
	 * @var string
	 * @phpstan-var class-string<\pocketmine\world\generator\Generator>
	 */
	private $generator;

	/** @var bool */
	private $unloaded = false;
	/**
	 * @var \Closure[]
	 * @phpstan-var array<int, \Closure() : void>
	 */
	private $unloadCallbacks = [];

	/** @var BlockLightUpdate|null */
	private $blockLightUpdate = null;
	/** @var SkyLightUpdate|null */
	private $skyLightUpdate = null;

	/** @var \Logger */
	private $logger;

	/** @var AsyncPool */
	private $workerPool;

	public static function chunkHash(int $x, int $z) : int{
		return morton2d_encode($x, $z);
	}

	private const MORTON3D_BIT_SIZE = 21;
	private const BLOCKHASH_Y_BITS = 9;
	private const BLOCKHASH_Y_PADDING = 128; //size (in blocks) of padding after both boundaries of the Y axis
	private const BLOCKHASH_Y_OFFSET = self::BLOCKHASH_Y_PADDING - self::Y_MIN;
	private const BLOCKHASH_Y_MASK = (1 << self::BLOCKHASH_Y_BITS) - 1;
	private const BLOCKHASH_XZ_MASK = (1 << self::MORTON3D_BIT_SIZE) - 1;
	private const BLOCKHASH_XZ_EXTRA_BITS = 6;
	private const BLOCKHASH_XZ_EXTRA_MASK = (1 << self::BLOCKHASH_XZ_EXTRA_BITS) - 1;
	private const BLOCKHASH_XZ_SIGN_SHIFT = 64 - self::MORTON3D_BIT_SIZE - self::BLOCKHASH_XZ_EXTRA_BITS;
	private const BLOCKHASH_X_SHIFT = self::BLOCKHASH_Y_BITS;
	private const BLOCKHASH_Z_SHIFT = self::BLOCKHASH_X_SHIFT + self::BLOCKHASH_XZ_EXTRA_BITS;

	public static function blockHash(int $x, int $y, int $z) : int{
		$shiftedY = $y + self::BLOCKHASH_Y_OFFSET;
		if(($shiftedY & (~0 << self::BLOCKHASH_Y_BITS)) !== 0){
			throw new \InvalidArgumentException("Y coordinate $y is out of range!");
		}
		//morton3d gives us 21 bits on each axis, but the Y axis only requires 9
		//so we use the extra space on Y (12 bits) and add 6 extra bits from X and Z instead.
		//if we ever need more space for Y (e.g. due to expansion), take bits from X/Z to compensate.
		return morton3d_encode(
			$x & self::BLOCKHASH_XZ_MASK,
			($shiftedY /* & self::BLOCKHASH_Y_MASK */) |
				((($x >> self::MORTON3D_BIT_SIZE) & self::BLOCKHASH_XZ_EXTRA_MASK) << self::BLOCKHASH_X_SHIFT) |
				((($z >> self::MORTON3D_BIT_SIZE) & self::BLOCKHASH_XZ_EXTRA_MASK) << self::BLOCKHASH_Z_SHIFT),
			$z & self::BLOCKHASH_XZ_MASK
		);
	}

	/**
	 * Computes a small index relative to chunk base from the given coordinates.
	 */
	public static function chunkBlockHash(int $x, int $y, int $z) : int{
		return morton3d_encode($x, $y, $z);
	}

	public static function getBlockXYZ(int $hash, ?int &$x, ?int &$y, ?int &$z) : void{
		[$baseX, $baseY, $baseZ] = morton3d_decode($hash);

		$extraX = ((($baseY >> self::BLOCKHASH_X_SHIFT) & self::BLOCKHASH_XZ_EXTRA_MASK) << self::MORTON3D_BIT_SIZE);
		$extraZ = ((($baseY >> self::BLOCKHASH_Z_SHIFT) & self::BLOCKHASH_XZ_EXTRA_MASK) << self::MORTON3D_BIT_SIZE);

		$x = (($baseX & self::BLOCKHASH_XZ_MASK) | $extraX) << self::BLOCKHASH_XZ_SIGN_SHIFT >> self::BLOCKHASH_XZ_SIGN_SHIFT;
		$y = ($baseY & self::BLOCKHASH_Y_MASK) - self::BLOCKHASH_Y_OFFSET;
		$z = (($baseZ & self::BLOCKHASH_XZ_MASK) | $extraZ) << self::BLOCKHASH_XZ_SIGN_SHIFT >> self::BLOCKHASH_XZ_SIGN_SHIFT;
	}

	public static function getXZ(int $hash, ?int &$x, ?int &$z) : void{
		[$x, $z] = morton2d_decode($hash);
	}

	public static function getDifficultyFromString(string $str) : int{
		switch(strtolower(trim($str))){
			case "0":
			case "peaceful":
			case "p":
				return World::DIFFICULTY_PEACEFUL;

			case "1":
			case "easy":
			case "e":
				return World::DIFFICULTY_EASY;

			case "2":
			case "normal":
			case "n":
				return World::DIFFICULTY_NORMAL;

			case "3":
			case "hard":
			case "h":
				return World::DIFFICULTY_HARD;
		}

		return -1;
	}

	/**
	 * Init the default world data
	 */
	public function __construct(Server $server, string $name, WritableWorldProvider $provider, AsyncPool $workerPool){
		$this->worldId = self::$worldIdCounter++;
		$this->server = $server;

		$this->provider = $provider;
		$this->workerPool = $workerPool;

		$this->displayName = $this->provider->getWorldData()->getName();
		$this->logger = new \PrefixedLogger($server->getLogger(), "World: $this->displayName");

		$this->minY = $this->provider->getWorldMinY();
		$this->maxY = $this->provider->getWorldMaxY();

		$this->server->getLogger()->info($this->server->getLanguage()->translate(KnownTranslationFactory::pocketmine_level_preparing($this->displayName)));
		$generator = GeneratorManager::getInstance()->getGenerator($this->provider->getWorldData()->getGenerator()) ??
			throw new AssumptionFailedError("WorldManager should already have checked that the generator exists");
		$generator->validateGeneratorOptions($this->provider->getWorldData()->getGeneratorOptions());
		$this->generator = $generator->getGeneratorClass();
		$this->chunkPopulationRequestQueue = new \SplQueue();
		$this->addOnUnloadCallback(function() : void{
			$this->logger->debug("Cancelling unfulfilled generation requests");

			foreach($this->chunkPopulationRequestMap as $chunkHash => $promise){
				$promise->reject();
				unset($this->chunkPopulationRequestMap[$chunkHash]);
			}
			if(count($this->chunkPopulationRequestMap) !== 0){
				//TODO: this might actually get hit because generation rejection callbacks might try to schedule new
				//requests, and we can't prevent that right now because there's no way to detect "unloading" state
				throw new AssumptionFailedError("New generation requests scheduled during unload");
			}
		});

		$this->folderName = $name;

		$this->scheduledBlockUpdateQueue = new ReversePriorityQueue();
		$this->scheduledBlockUpdateQueue->setExtractFlags(\SplPriorityQueue::EXTR_BOTH);

		$this->neighbourBlockUpdateQueue = new \SplQueue();

		$this->time = $this->provider->getWorldData()->getTime();

		$cfg = $this->server->getConfigGroup();
		$this->chunkTickRadius = min($this->server->getViewDistance(), max(1, $cfg->getPropertyInt("chunk-ticking.tick-radius", 4)));
		$this->chunksPerTick = $cfg->getPropertyInt("chunk-ticking.per-tick", 40);
		$this->tickedBlocksPerSubchunkPerTick = $cfg->getPropertyInt("chunk-ticking.blocks-per-subchunk-per-tick", self::DEFAULT_TICKED_BLOCKS_PER_SUBCHUNK_PER_TICK);
		$this->maxConcurrentChunkPopulationTasks = $cfg->getPropertyInt("chunk-generation.population-queue-size", 2);

		$dontTickBlocks = array_fill_keys($cfg->getProperty("chunk-ticking.disable-block-ticking", []), true);

		foreach(BlockFactory::getInstance()->getAllKnownStates() as $state){
			if(!isset($dontTickBlocks[$state->getId()]) and $state->ticksRandomly()){
				$this->randomTickBlocks[$state->getFullId()] = true;
			}
		}

		$this->timings = new WorldTimings($this);

		$this->workerPool->addWorkerStartHook($workerStartHook = function(int $workerId) : void{
			if(array_key_exists($workerId, $this->generatorRegisteredWorkers)){
				$this->logger->debug("Worker $workerId with previously registered generator restarted, flagging as unregistered");
				unset($this->generatorRegisteredWorkers[$workerId]);
			}
		});
		$workerPool = $this->workerPool;
		$this->addOnUnloadCallback(static function() use ($workerPool, $workerStartHook) : void{
			$workerPool->removeWorkerStartHook($workerStartHook);
		});
	}

	public function getTickRateTime() : float{
		return $this->tickRateTime;
	}

	public function registerGeneratorToWorker(int $worker) : void{
		$this->logger->debug("Registering generator on worker $worker");
		$this->workerPool->submitTaskToWorker(new GeneratorRegisterTask($this, $this->generator, $this->provider->getWorldData()->getGeneratorOptions()), $worker);
		$this->generatorRegisteredWorkers[$worker] = true;
	}

	public function unregisterGenerator() : void{
		foreach($this->workerPool->getRunningWorkers() as $i){
			if(isset($this->generatorRegisteredWorkers[$i])){
				$this->workerPool->submitTaskToWorker(new GeneratorUnregisterTask($this), $i);
			}
		}
		$this->generatorRegisteredWorkers = [];
	}

	public function getServer() : Server{
		return $this->server;
	}

	public function getLogger() : \Logger{
		return $this->logger;
	}

	final public function getProvider() : WritableWorldProvider{
		return $this->provider;
	}

	/**
	 * Returns the unique world identifier
	 */
	final public function getId() : int{
		return $this->worldId;
	}

	public function isLoaded() : bool{
		return !$this->unloaded;
	}

	/**
	 * @internal
	 */
	public function onUnload() : void{
		if($this->unloaded){
			throw new \InvalidStateException("Tried to close a world which is already closed");
		}

		foreach($this->unloadCallbacks as $callback){
			$callback();
		}
		$this->unloadCallbacks = [];

		foreach($this->chunks as $chunkHash => $chunk){
			self::getXZ($chunkHash, $chunkX, $chunkZ);
			$this->unloadChunk($chunkX, $chunkZ, false);
		}
		foreach($this->entitiesByChunk as $chunkHash => $entities){
			self::getXZ($chunkHash, $chunkX, $chunkZ);

			$leakedEntities = 0;
			foreach($entities as $entity){
				if(!$entity->isFlaggedForDespawn()){
					$leakedEntities++;
				}
				$entity->close();
			}
			if($leakedEntities !== 0){
				$this->logger->warning("$leakedEntities leaked entities found in ungenerated chunk $chunkX $chunkZ during unload, they won't be saved!");
			}
		}

		$this->save();

		$this->unregisterGenerator();

		$this->provider->close();
		$this->blockCache = [];

		$this->unloaded = true;
	}

	/** @phpstan-param \Closure() : void $callback */
	public function addOnUnloadCallback(\Closure $callback) : void{
		$this->unloadCallbacks[spl_object_id($callback)] = $callback;
	}

	/** @phpstan-param \Closure() : void $callback */
	public function removeOnUnloadCallback(\Closure $callback) : void{
		unset($this->unloadCallbacks[spl_object_id($callback)]);
	}

	/**
	 * @param Player[]|null $players
	 */
	public function addSound(Vector3 $pos, Sound $sound, ?array $players = null) : void{
		if($sound instanceof MappingSound){
			if($players === null){
				$chunkX = $pos->getFloorX() >> 4;
				$chunkZ = $pos->getFloorZ() >> 4;

				$players = $this->getChunkPlayers($chunkX, $chunkZ);
			}

			foreach(RuntimeBlockMapping::sortByProtocol($players) as $mappingProtocol => $pl){
				$sound->setMappingProtocol($mappingProtocol);

				$pk = $sound->encode($pos);

				if(count($pk) > 0){
					$this->server->broadcastPackets($pl, $pk);
				}
			}
		}else{
			$pk = $sound->encode($pos);

			if(count($pk) > 0){
				if($players === null){
					foreach($pk as $e){
						$this->broadcastPacketToViewers($pos, $e);
					}
				}else{
					$this->server->broadcastPackets($players, $pk);
				}
			}
		}
	}

	/**
	 * @param Player[]|null $players
	 */
	public function addParticle(Vector3 $pos, Particle $particle, ?array $players = null) : void{
		if($particle instanceof MappingParticle){
			if($players === null){
				$chunkX = $pos->getFloorX() >> 4;
				$chunkZ = $pos->getFloorZ() >> 4;

				$players = $this->getChunkPlayers($chunkX, $chunkZ);
			}

			foreach(RuntimeBlockMapping::sortByProtocol($players) as $mappingProtocol => $pl){
				$particle->setMappingProtocol($mappingProtocol);

				$pk = $particle->encode($pos);

				if(count($pk) > 0){
					$this->server->broadcastPackets($pl, $pk);
				}
			}
		}elseif($particle instanceof ProtocolParticle){
			if($players === null){
				$chunkX = $pos->getFloorX() >> 4;
				$chunkZ = $pos->getFloorZ() >> 4;

				$players = $this->getChunkPlayers($chunkX, $chunkZ);
			}

			foreach(ProtocolParticle::sortByProtocol($players) as $particleProtocol => $pl){
				$particle->setParticleProtocol($particleProtocol);

				$pk = $particle->encode($pos);

				if(count($pk) > 0){
					$this->server->broadcastPackets($pl, $pk);
				}
			}
		}else{
			$pk = $particle->encode($pos);

			if(count($pk) > 0){
				if($players === null){
					foreach($pk as $e){
						$this->broadcastPacketToViewers($pos, $e);
					}
				}else{
					$this->server->broadcastPackets($players, $pk);
				}
			}
		}
	}

	public function getAutoSave() : bool{
		return $this->autoSave;
	}

	public function setAutoSave(bool $value) : void{
		$this->autoSave = $value;
	}

	/**
	 * @deprecated WARNING: This function has a misleading name. Contrary to what the name might imply, this function
	 * DOES NOT return players who are IN a chunk, rather, it returns players who can SEE the chunk.
	 *
	 * Returns a list of players who have the target chunk within their view distance.
	 *
	 * @return Player[]
	 */
	public function getChunkPlayers(int $chunkX, int $chunkZ) : array{
		return $this->playerChunkListeners[World::chunkHash($chunkX, $chunkZ)] ?? [];
	}

	/**
	 * Gets the chunk loaders being used in a specific chunk
	 *
	 * @return ChunkLoader[]
	 */
	public function getChunkLoaders(int $chunkX, int $chunkZ) : array{
		return $this->chunkLoaders[World::chunkHash($chunkX, $chunkZ)] ?? [];
	}

	/**
	 * Returns an array of players who have the target position within their view distance.
	 *
	 * @return Player[]
	 */
	public function getViewersForPosition(Vector3 $pos) : array{
		return $this->getChunkPlayers($pos->getFloorX() >> Chunk::COORD_BIT_SIZE, $pos->getFloorZ() >> Chunk::COORD_BIT_SIZE);
	}

	/**
	 * Broadcasts a packet to every player who has the target position within their view distance.
	 */
	public function broadcastPacketToViewers(Vector3 $pos, ClientboundPacket $packet) : void{
		$this->broadcastPacketToPlayersUsingChunk($pos->getFloorX() >> Chunk::COORD_BIT_SIZE, $pos->getFloorZ() >> Chunk::COORD_BIT_SIZE, $packet);
	}

	private function broadcastPacketToPlayersUsingChunk(int $chunkX, int $chunkZ, ClientboundPacket $packet) : void{
		if(!isset($this->packetBuffersByChunk[$index = World::chunkHash($chunkX, $chunkZ)])){
			$this->packetBuffersByChunk[$index] = [$packet];
		}else{
			$this->packetBuffersByChunk[$index][] = $packet;
		}
	}

	public function registerChunkLoader(ChunkLoader $loader, int $chunkX, int $chunkZ, bool $autoLoad = true) : void{
		$loaderId = spl_object_id($loader);

		if(!isset($this->chunkLoaders[$chunkHash = World::chunkHash($chunkX, $chunkZ)])){
			$this->chunkLoaders[$chunkHash] = [];
		}elseif(isset($this->chunkLoaders[$chunkHash][$loaderId])){
			return;
		}

		$this->chunkLoaders[$chunkHash][$loaderId] = $loader;

		if($loader instanceof TickingChunkLoader){
			if(!isset($this->tickingLoaders[$loaderId])){
				$this->tickingLoaderCounter[$loaderId] = 1;
				$this->tickingLoaders[$loaderId] = $loader;
			}else{
				++$this->tickingLoaderCounter[$loaderId];
			}
		}

		$this->cancelUnloadChunkRequest($chunkX, $chunkZ);

		if($autoLoad){
			$this->loadChunk($chunkX, $chunkZ);
		}
	}

	public function unregisterChunkLoader(ChunkLoader $loader, int $chunkX, int $chunkZ) : void{
		$chunkHash = World::chunkHash($chunkX, $chunkZ);
		$loaderId = spl_object_id($loader);
		if(isset($this->chunkLoaders[$chunkHash][$loaderId])){
			unset($this->chunkLoaders[$chunkHash][$loaderId]);
			if(count($this->chunkLoaders[$chunkHash]) === 0){
				unset($this->chunkLoaders[$chunkHash]);
				$this->unloadChunkRequest($chunkX, $chunkZ, true);
				if(isset($this->chunkPopulationRequestMap[$chunkHash]) && !isset($this->activeChunkPopulationTasks[$chunkHash])){
					$this->chunkPopulationRequestMap[$chunkHash]->reject();
					unset($this->chunkPopulationRequestMap[$chunkHash]);
				}
			}

			if(isset($this->tickingLoaderCounter[$loaderId]) && --$this->tickingLoaderCounter[$loaderId] === 0){
				unset($this->tickingLoaderCounter[$loaderId]);
				unset($this->tickingLoaders[$loaderId]);
			}
		}
	}

	/**
	 * Registers a listener to receive events on a chunk.
	 */
	public function registerChunkListener(ChunkListener $listener, int $chunkX, int $chunkZ) : void{
		$hash = World::chunkHash($chunkX, $chunkZ);
		if(isset($this->chunkListeners[$hash])){
			$this->chunkListeners[$hash][spl_object_id($listener)] = $listener;
		}else{
			$this->chunkListeners[$hash] = [spl_object_id($listener) => $listener];
		}
		if($listener instanceof Player){
			$this->playerChunkListeners[$hash][spl_object_id($listener)] = $listener;
		}
	}

	/**
	 * Unregisters a chunk listener previously registered.
	 *
	 * @see World::registerChunkListener()
	 */
	public function unregisterChunkListener(ChunkListener $listener, int $chunkX, int $chunkZ) : void{
		$hash = World::chunkHash($chunkX, $chunkZ);
		if(isset($this->chunkListeners[$hash])){
			unset($this->chunkListeners[$hash][spl_object_id($listener)]);
			unset($this->playerChunkListeners[$hash][spl_object_id($listener)]);
			if(count($this->chunkListeners[$hash]) === 0){
				unset($this->chunkListeners[$hash]);
				unset($this->playerChunkListeners[$hash]);
			}
		}
	}

	/**
	 * Unregisters a chunk listener from all chunks it is listening on in this World.
	 */
	public function unregisterChunkListenerFromAll(ChunkListener $listener) : void{
		$id = spl_object_id($listener);
		foreach($this->chunkListeners as $hash => $listeners){
			if(isset($listeners[$id])){
				unset($this->chunkListeners[$hash][$id]);
				if(count($this->chunkListeners[$hash]) === 0){
					unset($this->chunkListeners[$hash]);
				}
			}
		}
	}

	/**
	 * Returns all the listeners attached to this chunk.
	 *
	 * @return ChunkListener[]
	 */
	public function getChunkListeners(int $chunkX, int $chunkZ) : array{
		return $this->chunkListeners[World::chunkHash($chunkX, $chunkZ)] ?? [];
	}

	/**
	 * @internal
	 *
	 * @param Player ...$targets If empty, will send to all players in the world.
	 */
	public function sendTime(Player ...$targets) : void{
		if(count($targets) === 0){
			$targets = $this->players;
		}
		foreach($targets as $player){
			$player->getNetworkSession()->syncWorldTime($this->time);
		}
	}

	public function isDoingTick() : bool{
		return $this->doingTick;
	}

	/**
	 * @internal
	 */
	public function doTick(int $currentTick) : void{
		if($this->unloaded){
			throw new \InvalidStateException("Attempted to tick a world which has been closed");
		}

		$this->timings->doTick->startTiming();
		$this->doingTick = true;
		try{
			$this->actuallyDoTick($currentTick);
		}finally{
			$this->doingTick = false;
			$this->timings->doTick->stopTiming();
		}
	}

	protected function actuallyDoTick(int $currentTick) : void{
		if(!$this->stopTime){
			//this simulates an overflow, as would happen in any language which doesn't do stupid things to var types
			if($this->time === PHP_INT_MAX){
				$this->time = PHP_INT_MIN;
			}else{
				$this->time++;
			}
		}

		$this->sunAnglePercentage = $this->computeSunAnglePercentage(); //Sun angle depends on the current time
		$this->skyLightReduction = $this->computeSkyLightReduction(); //Sky light reduction depends on the sun angle

		if(++$this->sendTimeTicker === 200){
			$this->sendTime();
			$this->sendTimeTicker = 0;
		}

		$this->unloadChunks();
		if(++$this->providerGarbageCollectionTicker >= 6000){
			$this->provider->doGarbageCollection();
			$this->providerGarbageCollectionTicker = 0;
		}

		//Do block updates
		$this->timings->scheduledBlockUpdates->startTiming();

		//Delayed updates
		while($this->scheduledBlockUpdateQueue->count() > 0 and $this->scheduledBlockUpdateQueue->current()["priority"] <= $currentTick){
			/** @var Vector3 $vec */
			$vec = $this->scheduledBlockUpdateQueue->extract()["data"];
			unset($this->scheduledBlockUpdateQueueIndex[World::blockHash($vec->x, $vec->y, $vec->z)]);
			if(!$this->isInLoadedTerrain($vec)){
				continue;
			}
			$block = $this->getBlock($vec);
			$block->onScheduledUpdate();
		}

		//Normal updates
		while($this->neighbourBlockUpdateQueue->count() > 0){
			$index = $this->neighbourBlockUpdateQueue->dequeue();
			unset($this->neighbourBlockUpdateQueueIndex[$index]);
			World::getBlockXYZ($index, $x, $y, $z);
			if(!$this->isChunkLoaded($x >> Chunk::COORD_BIT_SIZE, $z >> Chunk::COORD_BIT_SIZE)){
				continue;
			}

			$block = $this->getBlockAt($x, $y, $z);
			$block->readStateFromWorld(); //for blocks like fences, force recalculation of connected AABBs

			$ev = new BlockUpdateEvent($block);
			$ev->call();
			if(!$ev->isCancelled()){
				foreach($this->getNearbyEntities(AxisAlignedBB::one()->offset($x, $y, $z)) as $entity){
					$entity->onNearbyBlockChange();
				}
				$block->onNearbyBlockChange();
			}
		}

		$this->timings->scheduledBlockUpdates->stopTiming();

		$this->timings->entityTick->startTiming();
		//Update entities that need update
		Timings::$tickEntity->startTiming();
		foreach($this->updateEntities as $id => $entity){
			if($entity->isClosed() or !$entity->onUpdate($currentTick)){
				unset($this->updateEntities[$id]);
			}
			if($entity->isFlaggedForDespawn()){
				$entity->close();
			}
		}
		Timings::$tickEntity->stopTiming();
		$this->timings->entityTick->stopTiming();

		$this->timings->randomChunkUpdates->startTiming();
		$this->tickChunks();
		$this->timings->randomChunkUpdates->stopTiming();

		$this->executeQueuedLightUpdates();

		if(count($this->changedBlocks) > 0){
			if(count($this->players) > 0){
				foreach($this->changedBlocks as $index => $blocks){
					if(count($blocks) === 0){ //blocks can be set normally and then later re-set with direct send
						continue;
					}
					World::getXZ($index, $chunkX, $chunkZ);
					if(count($blocks) > 512){
						$chunk = $this->getChunk($chunkX, $chunkZ);
						foreach($this->getChunkPlayers($chunkX, $chunkZ) as $p){
							$p->onChunkChanged($chunkX, $chunkZ, $chunk);
						}
					}else{
						foreach(RuntimeBlockMapping::sortByProtocol($this->getChunkPlayers($chunkX, $chunkZ)) as $mappingProtocol => $players){
							$this->server->broadcastPackets($players, $this->createBlockUpdatePackets($mappingProtocol, $blocks));
						}
					}
				}
			}

			$this->changedBlocks = [];

		}

		if($this->sleepTicks > 0 and --$this->sleepTicks <= 0){
			$this->checkSleep();
		}

		foreach($this->packetBuffersByChunk as $index => $entries){
			World::getXZ($index, $chunkX, $chunkZ);
			$chunkPlayers = $this->getChunkPlayers($chunkX, $chunkZ);
			if(count($chunkPlayers) > 0){
				$this->server->broadcastPackets($chunkPlayers, $entries);
			}
		}

		$this->packetBuffersByChunk = [];
	}

	public function checkSleep() : void{
		if(count($this->players) === 0){
			return;
		}

		$resetTime = true;
		foreach($this->getPlayers() as $p){
			if(!$p->isSleeping()){
				$resetTime = false;
				break;
			}
		}

		if($resetTime){
			$time = $this->getTimeOfDay();

			if($time >= World::TIME_NIGHT and $time < World::TIME_SUNRISE){
				$this->setTime($this->getTime() + World::TIME_FULL - $time);

				foreach($this->getPlayers() as $p){
					$p->stopSleep();
				}
			}
		}
	}

	public function setSleepTicks(int $ticks) : void{
		$this->sleepTicks = $ticks;
	}

	/**
	 * @param Vector3[] $blocks
	 *
	 * @return ClientboundPacket[]
	 */
	public function createBlockUpdatePackets(int $mappingProtocol, array $blocks) : array{
		$packets = [];

		foreach($blocks as $b){
			if(!($b instanceof Vector3)){
				throw new \TypeError("Expected Vector3 in blocks array, got " . (is_object($b) ? get_class($b) : gettype($b)));
			}

			$fullBlock = $this->getBlockAt($b->x, $b->y, $b->z);
<<<<<<< HEAD
			$packets[] = UpdateBlockPacket::create($b->x, $b->y, $b->z, RuntimeBlockMapping::getInstance()->toRuntimeId($fullBlock->getFullId(), $mappingProtocol));
=======
			$blockPosition = BlockPosition::fromVector3($b);
			$packets[] = UpdateBlockPacket::create(
				$blockPosition,
				RuntimeBlockMapping::getInstance()->toRuntimeId($fullBlock->getFullId()),
				UpdateBlockPacket::FLAG_NETWORK,
				UpdateBlockPacket::DATA_LAYER_NORMAL
			);
>>>>>>> 94f4ef58

			$tile = $this->getTileAt($b->x, $b->y, $b->z);
			if($tile instanceof Spawnable){
				$packets[] = BlockActorDataPacket::create($blockPosition, $tile->getSerializedSpawnCompound());
			}
		}

		return $packets;
	}

	public function clearCache(bool $force = false) : void{
		if($force){
			$this->blockCache = [];
		}else{
			$count = 0;
			foreach($this->blockCache as $list){
				$count += count($list);
				if($count > 2048){
					$this->blockCache = [];
					break;
				}
			}
		}
	}

	/**
	 * @return bool[] fullID => bool
	 */
	public function getRandomTickedBlocks() : array{
		return $this->randomTickBlocks;
	}

	public function addRandomTickedBlock(Block $block) : void{
		if($block instanceof UnknownBlock){
			throw new \InvalidArgumentException("Cannot do random-tick on unknown block");
		}
		$this->randomTickBlocks[$block->getFullId()] = true;
	}

	public function removeRandomTickedBlock(Block $block) : void{
		unset($this->randomTickBlocks[$block->getFullId()]);
	}

	private function tickChunks() : void{
		if($this->chunksPerTick <= 0 or count($this->tickingLoaders) === 0){
			return;
		}

		$this->timings->randomChunkUpdatesChunkSelection->startTiming();

		/** @var bool[] $chunkTickList chunkhash => dummy */
		$chunkTickList = [];

		$chunksPerLoader = min(200, max(1, (int) ((($this->chunksPerTick - count($this->tickingLoaders)) / count($this->tickingLoaders)) + 0.5)));
		$randRange = 3 + $chunksPerLoader / 30;
		$randRange = (int) ($randRange > $this->chunkTickRadius ? $this->chunkTickRadius : $randRange);

		foreach($this->tickingLoaders as $loader){
			$chunkX = (int) floor($loader->getX()) >> Chunk::COORD_BIT_SIZE;
			$chunkZ = (int) floor($loader->getZ()) >> Chunk::COORD_BIT_SIZE;

			for($chunk = 0; $chunk < $chunksPerLoader; ++$chunk){
				$dx = mt_rand(-$randRange, $randRange);
				$dz = mt_rand(-$randRange, $randRange);
				$hash = World::chunkHash($dx + $chunkX, $dz + $chunkZ);
				if(!isset($chunkTickList[$hash]) and isset($this->chunks[$hash]) and $this->isChunkTickable($dx + $chunkX, $dz + $chunkZ)){
					$chunkTickList[$hash] = true;
				}
			}
		}

		$this->timings->randomChunkUpdatesChunkSelection->stopTiming();

		foreach($chunkTickList as $index => $_){
			World::getXZ($index, $chunkX, $chunkZ);

			$this->tickChunk($chunkX, $chunkZ);
		}
	}

	private function isChunkTickable(int $chunkX, int $chunkZ) : bool{
		for($cx = -1; $cx <= 1; ++$cx){
			for($cz = -1; $cz <= 1; ++$cz){
				if($this->isChunkLocked($chunkX + $cx, $chunkZ + $cz)){
					return false;
				}
				$adjacentChunk = $this->getChunk($chunkX + $cx, $chunkZ + $cz);
				if($adjacentChunk === null || !$adjacentChunk->isPopulated()){
					return false;
				}
				$lightPopulatedState = $adjacentChunk->isLightPopulated();
				if($lightPopulatedState !== true){
					if($lightPopulatedState === false){
						$this->orderLightPopulation($chunkX + $cx, $chunkZ + $cz);
					}
					return false;
				}
			}
		}

		return true;
	}

	private function orderLightPopulation(int $chunkX, int $chunkZ) : void{
		$chunkHash = World::chunkHash($chunkX, $chunkZ);
		$lightPopulatedState = $this->chunks[$chunkHash]->isLightPopulated();
		if($lightPopulatedState === false){
			$this->chunks[$chunkHash]->setLightPopulated(null);

			$this->workerPool->submitTask(new LightPopulationTask(
				$this->chunks[$chunkHash],
				function(array $blockLight, array $skyLight, array $heightMap) use ($chunkX, $chunkZ) : void{
					/**
					 * TODO: phpstan can't infer these types yet :(
					 * @phpstan-var array<int, LightArray> $blockLight
					 * @phpstan-var array<int, LightArray> $skyLight
					 * @phpstan-var array<int, int>        $heightMap
					 */
					if($this->unloaded || ($chunk = $this->getChunk($chunkX, $chunkZ)) === null || $chunk->isLightPopulated() === true){
						return;
					}
					//TODO: calculated light information might not be valid if the terrain changed during light calculation

					$chunk->setHeightMapArray($heightMap);
					foreach($blockLight as $y => $lightArray){
						$chunk->getSubChunk($y)->setBlockLightArray($lightArray);
					}
					foreach($skyLight as $y => $lightArray){
						$chunk->getSubChunk($y)->setBlockSkyLightArray($lightArray);
					}
					$chunk->setLightPopulated(true);
				}
			));
		}
	}

	private function tickChunk(int $chunkX, int $chunkZ) : void{
		$chunk = $this->getChunk($chunkX, $chunkZ);
		if($chunk === null){
			throw new \InvalidArgumentException("Chunk is not loaded");
		}
		foreach($this->getChunkEntities($chunkX, $chunkZ) as $entity){
			$entity->onRandomUpdate();
		}

		foreach($chunk->getSubChunks() as $Y => $subChunk){
			if(!$subChunk->isEmptyFast()){
				$k = 0;
				for($i = 0; $i < $this->tickedBlocksPerSubchunkPerTick; ++$i){
					if(($i % 5) === 0){
						//60 bits will be used by 5 blocks (12 bits each)
						$k = mt_rand(0, (1 << 60) - 1);
					}
					$x = $k & SubChunk::COORD_MASK;
					$y = ($k >> SubChunk::COORD_BIT_SIZE) & SubChunk::COORD_MASK;
					$z = ($k >> (SubChunk::COORD_BIT_SIZE * 2)) & SubChunk::COORD_MASK;
					$k >>= (SubChunk::COORD_BIT_SIZE * 3);

					$state = $subChunk->getFullBlock($x, $y, $z);

					if(isset($this->randomTickBlocks[$state])){
						/** @var Block $block */
						$block = BlockFactory::getInstance()->fromFullBlock($state);
						$block->position($this, $chunkX * Chunk::EDGE_LENGTH + $x, ($Y << SubChunk::COORD_BIT_SIZE) + $y, $chunkZ * Chunk::EDGE_LENGTH + $z);
						$block->onRandomTick();
					}
				}
			}
		}
	}

	/**
	 * @return mixed[]
	 */
	public function __debugInfo() : array{
		return [];
	}

	public function save(bool $force = false) : bool{

		if(!$this->getAutoSave() and !$force){
			return false;
		}

		(new WorldSaveEvent($this))->call();

		$this->provider->getWorldData()->setTime($this->time);
		$this->saveChunks();
		$this->provider->getWorldData()->save();

		return true;
	}

	public function saveChunks() : void{
		$this->timings->syncChunkSave->startTiming();
		try{
			foreach($this->chunks as $chunkHash => $chunk){
				self::getXZ($chunkHash, $chunkX, $chunkZ);
				$this->provider->saveChunk($chunkX, $chunkZ, new ChunkData(
					$chunk,
					array_map(fn(Entity $e) => $e->saveNBT(), array_filter($this->getChunkEntities($chunkX, $chunkZ), fn(Entity $e) => $e->canSaveWithChunk())),
					array_map(fn(Tile $t) => $t->saveNBT(), $chunk->getTiles()),
				));
				$chunk->clearTerrainDirtyFlags();
			}
		}finally{
			$this->timings->syncChunkSave->stopTiming();
		}
	}

	/**
	 * Schedules a block update to be executed after the specified number of ticks.
	 * Blocks will be updated with the scheduled update type.
	 */
	public function scheduleDelayedBlockUpdate(Vector3 $pos, int $delay) : void{
		if(
			!$this->isInWorld($pos->x, $pos->y, $pos->z) or
			(isset($this->scheduledBlockUpdateQueueIndex[$index = World::blockHash($pos->x, $pos->y, $pos->z)]) and $this->scheduledBlockUpdateQueueIndex[$index] <= $delay)
		){
			return;
		}
		$this->scheduledBlockUpdateQueueIndex[$index] = $delay;
		$this->scheduledBlockUpdateQueue->insert(new Vector3((int) $pos->x, (int) $pos->y, (int) $pos->z), $delay + $this->server->getTick());
	}

	private function tryAddToNeighbourUpdateQueue(Vector3 $pos) : void{
		if($this->isInWorld($pos->x, $pos->y, $pos->z)){
			$hash = World::blockHash($pos->x, $pos->y, $pos->z);
			if(!isset($this->neighbourBlockUpdateQueueIndex[$hash])){
				$this->neighbourBlockUpdateQueue->enqueue($hash);
				$this->neighbourBlockUpdateQueueIndex[$hash] = true;
			}
		}
	}

	/**
	 * Notify the blocks at and around the position that the block at the position may have changed.
	 * This will cause onNeighbourBlockUpdate() to be called for these blocks.
	 */
	public function notifyNeighbourBlockUpdate(Vector3 $pos) : void{
		$this->tryAddToNeighbourUpdateQueue($pos);
		foreach($pos->sides() as $side){
			$this->tryAddToNeighbourUpdateQueue($side);
		}
	}

	/**
	 * @return Block[]
	 */
	public function getCollisionBlocks(AxisAlignedBB $bb, bool $targetFirst = false) : array{
		$minX = (int) floor($bb->minX - 1);
		$minY = (int) floor($bb->minY - 1);
		$minZ = (int) floor($bb->minZ - 1);
		$maxX = (int) floor($bb->maxX + 1);
		$maxY = (int) floor($bb->maxY + 1);
		$maxZ = (int) floor($bb->maxZ + 1);

		$collides = [];

		if($targetFirst){
			for($z = $minZ; $z <= $maxZ; ++$z){
				for($x = $minX; $x <= $maxX; ++$x){
					for($y = $minY; $y <= $maxY; ++$y){
						$block = $this->getBlockAt($x, $y, $z);
						if($block->collidesWithBB($bb)){
							return [$block];
						}
					}
				}
			}
		}else{
			for($z = $minZ; $z <= $maxZ; ++$z){
				for($x = $minX; $x <= $maxX; ++$x){
					for($y = $minY; $y <= $maxY; ++$y){
						$block = $this->getBlockAt($x, $y, $z);
						if($block->collidesWithBB($bb)){
							$collides[] = $block;
						}
					}
				}
			}
		}

		return $collides;
	}

	/**
	 * @return AxisAlignedBB[]
	 */
	public function getCollisionBoxes(Entity $entity, AxisAlignedBB $bb, bool $entities = true) : array{
		$minX = (int) floor($bb->minX - 1);
		$minY = (int) floor($bb->minY - 1);
		$minZ = (int) floor($bb->minZ - 1);
		$maxX = (int) floor($bb->maxX + 1);
		$maxY = (int) floor($bb->maxY + 1);
		$maxZ = (int) floor($bb->maxZ + 1);

		$collides = [];

		for($z = $minZ; $z <= $maxZ; ++$z){
			for($x = $minX; $x <= $maxX; ++$x){
				for($y = $minY; $y <= $maxY; ++$y){
					$block = $this->getBlockAt($x, $y, $z);
					foreach($block->getCollisionBoxes() as $blockBB){
						if($blockBB->intersectsWith($bb)){
							$collides[] = $blockBB;
						}
					}
				}
			}
		}

		if($entities){
			foreach($this->getCollidingEntities($bb->expandedCopy(0.25, 0.25, 0.25), $entity) as $ent){
				$collides[] = clone $ent->boundingBox;
			}
		}

		return $collides;
	}

	/**
	 * Computes the percentage of a circle away from noon the sun is currently at. This can be multiplied by 2 * M_PI to
	 * get an angle in radians, or by 360 to get an angle in degrees.
	 */
	public function computeSunAnglePercentage() : float{
		$timeProgress = ($this->time % 24000) / 24000;

		//0.0 needs to be high noon, not dusk
		$sunProgress = $timeProgress + ($timeProgress < 0.25 ? 0.75 : -0.25);

		//Offset the sun progress to be above the horizon longer at dusk and dawn
		//this is roughly an inverted sine curve, which pushes the sun progress back at dusk and forwards at dawn
		$diff = (((1 - ((cos($sunProgress * M_PI) + 1) / 2)) - $sunProgress) / 3);

		return $sunProgress + $diff;
	}

	/**
	 * Returns the percentage of a circle away from noon the sun is currently at.
	 */
	public function getSunAnglePercentage() : float{
		return $this->sunAnglePercentage;
	}

	/**
	 * Returns the current sun angle in radians.
	 */
	public function getSunAngleRadians() : float{
		return $this->sunAnglePercentage * 2 * M_PI;
	}

	/**
	 * Returns the current sun angle in degrees.
	 */
	public function getSunAngleDegrees() : float{
		return $this->sunAnglePercentage * 360.0;
	}

	/**
	 * Computes how many points of sky light is subtracted based on the current time. Used to offset raw chunk sky light
	 * to get a real light value.
	 */
	public function computeSkyLightReduction() : int{
		$percentage = max(0, min(1, -(cos($this->getSunAngleRadians()) * 2 - 0.5)));

		//TODO: check rain and thunder level

		return (int) ($percentage * 11);
	}

	/**
	 * Returns how many points of sky light is subtracted based on the current time.
	 */
	public function getSkyLightReduction() : int{
		return $this->skyLightReduction;
	}

	/**
	 * Returns the highest available level of any type of light at the given coordinates, adjusted for the current
	 * weather and time of day.
	 */
	public function getFullLight(Vector3 $pos) : int{
		return $this->getFullLightAt($pos->x, $pos->y, $pos->z);
	}

	/**
	 * Returns the highest available level of any type of light at the given coordinates, adjusted for the current
	 * weather and time of day.
	 */
	public function getFullLightAt(int $x, int $y, int $z) : int{
		$skyLight = $this->getRealBlockSkyLightAt($x, $y, $z);
		if($skyLight < 15){
			return max($skyLight, $this->getBlockLightAt($x, $y, $z));
		}else{
			return $skyLight;
		}
	}

	/**
	 * Returns the highest available level of any type of light at, or adjacent to, the given coordinates, adjusted for
	 * the current weather and time of day.
	 */
	public function getHighestAdjacentFullLightAt(int $x, int $y, int $z) : int{
		return $this->getHighestAdjacentLight($x, $y, $z, \Closure::fromCallable([$this, 'getFullLightAt']));
	}

	/**
	 * Returns the highest potential level of sky light at the target coordinates, regardless of the time of day or
	 * weather conditions.
	 * You usually don't want to use this for vanilla gameplay logic; prefer the real sky light instead.
	 * @see World::getRealBlockSkyLightAt()
	 *
	 * @return int 0-15
	 */
	public function getPotentialBlockSkyLightAt(int $x, int $y, int $z) : int{
		if(!$this->isInWorld($x, $y, $z)){
			return $y >= self::Y_MAX ? 15 : 0;
		}
		if(($chunk = $this->getChunk($x >> Chunk::COORD_BIT_SIZE, $z >> Chunk::COORD_BIT_SIZE)) !== null && $chunk->isLightPopulated() === true){
			return $chunk->getSubChunk($y >> Chunk::COORD_BIT_SIZE)->getBlockSkyLightArray()->get($x & SubChunk::COORD_MASK, $y & SubChunk::COORD_MASK, $z & SubChunk::COORD_MASK);
		}
		return 0; //TODO: this should probably throw instead (light not calculated yet)
	}

	/**
	 * Returns the sky light level at the specified coordinates, offset by the current time and weather.
	 *
	 * @return int 0-15
	 */
	public function getRealBlockSkyLightAt(int $x, int $y, int $z) : int{
		$light = $this->getPotentialBlockSkyLightAt($x, $y, $z) - $this->skyLightReduction;
		return $light < 0 ? 0 : $light;
	}

	/**
	 * Gets the raw block light level
	 *
	 * @return int 0-15
	 */
	public function getBlockLightAt(int $x, int $y, int $z) : int{
		if(!$this->isInWorld($x, $y, $z)){
			return 0;
		}
		if(($chunk = $this->getChunk($x >> Chunk::COORD_BIT_SIZE, $z >> Chunk::COORD_BIT_SIZE)) !== null && $chunk->isLightPopulated() === true){
			return $chunk->getSubChunk($y >> Chunk::COORD_BIT_SIZE)->getBlockLightArray()->get($x & SubChunk::COORD_MASK, $y & SubChunk::COORD_MASK, $z & SubChunk::COORD_MASK);
		}
		return 0; //TODO: this should probably throw instead (light not calculated yet)
	}

	public function updateAllLight(int $x, int $y, int $z) : void{
		if(($chunk = $this->getChunk($x >> Chunk::COORD_BIT_SIZE, $z >> Chunk::COORD_BIT_SIZE)) === null || $chunk->isLightPopulated() !== true){
			$this->logger->debug("Skipped runtime light update of x=$x,y=$y,z=$z because the target area has not received base light calculation");
			return;
		}

		$blockFactory = BlockFactory::getInstance();
		$this->timings->doBlockSkyLightUpdates->startTiming();
		if($this->skyLightUpdate === null){
			$this->skyLightUpdate = new SkyLightUpdate(new SubChunkExplorer($this), $blockFactory->lightFilter, $blockFactory->blocksDirectSkyLight);
		}
		$this->skyLightUpdate->recalculateNode($x, $y, $z);
		$this->timings->doBlockSkyLightUpdates->stopTiming();

		$this->timings->doBlockLightUpdates->startTiming();
		if($this->blockLightUpdate === null){
			$this->blockLightUpdate = new BlockLightUpdate(new SubChunkExplorer($this), $blockFactory->lightFilter, $blockFactory->light);
		}
		$this->blockLightUpdate->recalculateNode($x, $y, $z);
		$this->timings->doBlockLightUpdates->stopTiming();
	}

	/**
	 * @phpstan-param \Closure(int $x, int $y, int $z) : int $lightGetter
	 */
	private function getHighestAdjacentLight(int $x, int $y, int $z, \Closure $lightGetter) : int{
		$max = 0;
		foreach([
			[$x + 1, $y, $z],
			[$x - 1, $y, $z],
			[$x, $y + 1, $z],
			[$x, $y - 1, $z],
			[$x, $y, $z + 1],
			[$x, $y, $z - 1]
		] as [$x1, $y1, $z1]){
			if(
				!$this->isInWorld($x1, $y1, $z1) ||
				($chunk = $this->getChunk($x1 >> Chunk::COORD_BIT_SIZE, $z1 >> Chunk::COORD_BIT_SIZE)) === null ||
				$chunk->isLightPopulated() !== true
			){
				continue;
			}
			$max = max($max, $lightGetter($x1, $y1, $z1));
		}
		return $max;
	}

	/**
	 * Returns the highest potential level of sky light in the positions adjacent to the specified block coordinates.
	 */
	public function getHighestAdjacentPotentialBlockSkyLight(int $x, int $y, int $z) : int{
		return $this->getHighestAdjacentLight($x, $y, $z, \Closure::fromCallable([$this, 'getPotentialBlockSkyLightAt']));
	}

	/**
	 * Returns the highest block sky light available in the positions adjacent to the given coordinates, adjusted for
	 * the world's current time of day and weather conditions.
	 */
	public function getHighestAdjacentRealBlockSkyLight(int $x, int $y, int $z) : int{
		return $this->getHighestAdjacentPotentialBlockSkyLight($x, $y, $z) - $this->skyLightReduction;
	}

	/**
	 * Returns the highest block light level available in the positions adjacent to the specified block coordinates.
	 */
	public function getHighestAdjacentBlockLight(int $x, int $y, int $z) : int{
		return $this->getHighestAdjacentLight($x, $y, $z, \Closure::fromCallable([$this, 'getBlockLightAt']));
	}

	private function executeQueuedLightUpdates() : void{
		if($this->blockLightUpdate !== null){
			$this->timings->doBlockLightUpdates->startTiming();
			$this->blockLightUpdate->execute();
			$this->blockLightUpdate = null;
			$this->timings->doBlockLightUpdates->stopTiming();
		}

		if($this->skyLightUpdate !== null){
			$this->timings->doBlockSkyLightUpdates->startTiming();
			$this->skyLightUpdate->execute();
			$this->skyLightUpdate = null;
			$this->timings->doBlockSkyLightUpdates->stopTiming();
		}
	}

	public function isInWorld(int $x, int $y, int $z) : bool{
		return (
			$x <= Limits::INT32_MAX and $x >= Limits::INT32_MIN and
			$y < $this->maxY and $y >= $this->minY and
			$z <= Limits::INT32_MAX and $z >= Limits::INT32_MIN
		);
	}

	/**
	 * Gets the Block object at the Vector3 location. This method wraps around {@link getBlockAt}, converting the
	 * vector components to integers.
	 *
	 * Note: If you're using this for performance-sensitive code, and you're guaranteed to be supplying ints in the
	 * specified vector, consider using {@link getBlockAt} instead for better performance.
	 *
	 * @param bool    $cached Whether to use the block cache for getting the block (faster, but may be inaccurate)
	 * @param bool    $addToCache Whether to cache the block object created by this method call.
	 */
	public function getBlock(Vector3 $pos, bool $cached = true, bool $addToCache = true) : Block{
		return $this->getBlockAt((int) floor($pos->x), (int) floor($pos->y), (int) floor($pos->z), $cached, $addToCache);
	}

	/**
	 * Gets the Block object at the specified coordinates.
	 *
	 * Note for plugin developers: If you are using this method a lot (thousands of times for many positions for
	 * example), you may want to set addToCache to false to avoid using excessive amounts of memory.
	 *
	 * @param bool $cached Whether to use the block cache for getting the block (faster, but may be inaccurate)
	 * @param bool $addToCache Whether to cache the block object created by this method call.
	 */
	public function getBlockAt(int $x, int $y, int $z, bool $cached = true, bool $addToCache = true) : Block{
		$relativeBlockHash = null;
		$chunkHash = World::chunkHash($x >> Chunk::COORD_BIT_SIZE, $z >> Chunk::COORD_BIT_SIZE);

		if($this->isInWorld($x, $y, $z)){
			$relativeBlockHash = World::chunkBlockHash($x, $y, $z);

			if($cached and isset($this->blockCache[$chunkHash][$relativeBlockHash])){
				return $this->blockCache[$chunkHash][$relativeBlockHash];
			}

			$chunk = $this->chunks[$chunkHash] ?? null;
			if($chunk !== null){
				$block = BlockFactory::getInstance()->fromFullBlock($chunk->getFullBlock($x & Chunk::COORD_MASK, $y, $z & Chunk::COORD_MASK));
			}else{
				$addToCache = false;
				$block = VanillaBlocks::AIR();
			}
		}else{
			$block = VanillaBlocks::AIR();
		}

		$block->position($this, $x, $y, $z);

		static $dynamicStateRead = false;

		if($dynamicStateRead){
			//this call was generated by a parent getBlock() call calculating dynamic stateinfo
			//don't calculate dynamic state and don't add to block cache (since it won't have dynamic state calculated).
			//this ensures that it's impossible for dynamic state properties to recursively depend on each other.
			$addToCache = false;
		}else{
			$dynamicStateRead = true;
			$block->readStateFromWorld();
			$dynamicStateRead = false;
		}

		if($addToCache and $relativeBlockHash !== null){
			$this->blockCache[$chunkHash][$relativeBlockHash] = $block;
		}

		return $block;
	}

	/**
	 * Sets the block at the given Vector3 coordinates.
	 *
	 * @throws \InvalidArgumentException if the position is out of the world bounds
	 */
	public function setBlock(Vector3 $pos, Block $block, bool $update = true) : void{
		$this->setBlockAt((int) floor($pos->x), (int) floor($pos->y), (int) floor($pos->z), $block, $update);
	}

	/**
	 * Sets the block at the given coordinates.
	 *
	 * If $update is true, it'll get the neighbour blocks (6 sides) and update them, and also update local lighting.
	 * If you are doing big changes, you might want to set this to false, then update manually.
	 *
	 * @throws \InvalidArgumentException if the position is out of the world bounds
	 */
	public function setBlockAt(int $x, int $y, int $z, Block $block, bool $update = true) : void{
		if(!$this->isInWorld($x, $y, $z)){
			throw new \InvalidArgumentException("Pos x=$x,y=$y,z=$z is outside of the world bounds");
		}
		$chunkX = $x >> Chunk::COORD_BIT_SIZE;
		$chunkZ = $z >> Chunk::COORD_BIT_SIZE;
		if($this->isChunkLocked($chunkX, $chunkZ)){
			return;
		}
		if($this->loadChunk($chunkX, $chunkZ) === null){ //current expected behaviour is to try to load the terrain synchronously
			throw new WorldException("Cannot set a block in un-generated terrain");
		}

		$this->timings->setBlock->startTiming();

		$oldBlock = $this->getBlockAt($x, $y, $z, true, false);

		$block = clone $block;

		$block->position($this, $x, $y, $z);
		$block->writeStateToWorld();
		$pos = $block->getPosition();

		$chunkHash = World::chunkHash($x >> Chunk::COORD_BIT_SIZE, $z >> Chunk::COORD_BIT_SIZE);
		$relativeBlockHash = World::chunkBlockHash($x, $y, $z);

		unset($this->blockCache[$chunkHash][$relativeBlockHash]);

		if(!isset($this->changedBlocks[$chunkHash])){
			$this->changedBlocks[$chunkHash] = [];
		}
		$this->changedBlocks[$chunkHash][$relativeBlockHash] = $pos;

		foreach($this->getChunkListeners($x >> Chunk::COORD_BIT_SIZE, $z >> Chunk::COORD_BIT_SIZE) as $listener){
			$listener->onBlockChanged($pos);
		}

		if($update){
			if($oldBlock->getLightFilter() !== $block->getLightFilter() or $oldBlock->getLightLevel() !== $block->getLightLevel()){
				$this->updateAllLight($x, $y, $z);
			}
			$this->tryAddToNeighbourUpdateQueue($pos);
			foreach($pos->sides() as $side){
				$this->tryAddToNeighbourUpdateQueue($side);
			}
		}

		$this->timings->setBlock->stopTiming();
	}

	public function dropItem(Vector3 $source, Item $item, ?Vector3 $motion = null, int $delay = 10) : ?ItemEntity{
		if($item->isNull()){
			return null;
		}

		$itemEntity = new ItemEntity(Location::fromObject($source, $this, lcg_value() * 360, 0), $item);
		$itemEntity->setPickupDelay($delay);
		$itemEntity->setMotion($motion ?? new Vector3(lcg_value() * 0.2 - 0.1, 0.2, lcg_value() * 0.2 - 0.1));

		$ev = new ItemEntityDropEvent($itemEntity);
		$ev->call();

		if($ev->isCancelled()){
			$itemEntity->flagForDespawn();
			return null;
		}

		$itemEntity->spawnToAll();

		return $itemEntity;
	}

	/**
	 * Drops XP orbs into the world for the specified amount, splitting the amount into several orbs if necessary.
	 *
	 * @return ExperienceOrb[]
	 */
	public function dropExperience(Vector3 $pos, int $amount) : array{
		/** @var ExperienceOrb[] $orbs */
		$orbs = [];

		foreach(ExperienceOrb::splitIntoOrbSizes($amount) as $split){
			$orb = new ExperienceOrb(Location::fromObject($pos, $this, lcg_value() * 360, 0), $split);

			$orb->setMotion(new Vector3((lcg_value() * 0.2 - 0.1) * 2, lcg_value() * 0.4, (lcg_value() * 0.2 - 0.1) * 2));
			$orb->spawnToAll();

			$orbs[] = $orb;
		}

		return $orbs;
	}

	/**
	 * Tries to break a block using a item, including Player time checks if available
	 * It'll try to lower the durability if Item is a tool, and set it to Air if broken.
	 *
	 * @param Item    $item reference parameter (if null, can break anything)
	 */
	public function useBreakOn(Vector3 $vector, Item &$item = null, ?Player $player = null, bool $createParticles = false) : bool{
		$vector = $vector->floor();

		$chunkX = $vector->getFloorX() >> Chunk::COORD_BIT_SIZE;
		$chunkZ = $vector->getFloorZ() >> Chunk::COORD_BIT_SIZE;
		if(!$this->isChunkLoaded($chunkX, $chunkZ) || $this->isChunkLocked($chunkX, $chunkZ)){
			return false;
		}

		$target = $this->getBlock($vector);
		$affectedBlocks = $target->getAffectedBlocks();

		if($item === null){
			$item = ItemFactory::air();
		}

		$drops = [];
		if($player === null or $player->hasFiniteResources()){
			$drops = array_merge(...array_map(fn(Block $block) => $block->getDrops($item), $affectedBlocks));
		}

		$xpDrop = 0;
		if($player !== null and $player->hasFiniteResources()){
			$xpDrop = array_sum(array_map(fn(Block $block) => $block->getXpDropForTool($item), $affectedBlocks));
		}

		if($player !== null){
			$ev = new BlockBreakEvent($player, $target, $item, $player->isCreative(), $drops, $xpDrop);

			if($target instanceof Air or ($player->isSurvival() and !$target->getBreakInfo()->isBreakable()) or $player->isSpectator()){
				$ev->cancel();
			}

			if($player->isAdventure(true) and !$ev->isCancelled()){
				$canBreak = false;
				$itemParser = LegacyStringToItemParser::getInstance();
				foreach($item->getCanDestroy() as $v){
					$entry = $itemParser->parse($v);
					if($entry->getBlock()->isSameType($target)){
						$canBreak = true;
						break;
					}
				}

				if(!$canBreak){
					$ev->cancel();
				}
			}

			$ev->call();
			if($ev->isCancelled()){
				return false;
			}

			$drops = $ev->getDrops();
			$xpDrop = $ev->getXpDropAmount();

		}elseif(!$target->getBreakInfo()->isBreakable()){
			return false;
		}

		foreach($affectedBlocks as $t){
			$this->destroyBlockInternal($t, $item, $player, $createParticles);
		}

		$item->onDestroyBlock($target);

		if(count($drops) > 0){
			$dropPos = $vector->add(0.5, 0.5, 0.5);
			foreach($drops as $drop){
				if(!$drop->isNull()){
					$this->dropItem($dropPos, $drop);
				}
			}
		}

		if($xpDrop > 0){
			$this->dropExperience($vector->add(0.5, 0.5, 0.5), $xpDrop);
		}

		return true;
	}

	private function destroyBlockInternal(Block $target, Item $item, ?Player $player = null, bool $createParticles = false) : void{
		if($createParticles){
			$this->addParticle($target->getPosition()->add(0.5, 0.5, 0.5), new BlockBreakParticle($target));
		}

		$target->onBreak($item, $player);

		$tile = $this->getTile($target->getPosition());
		if($tile !== null){
			$tile->onBlockDestroyed();
		}
	}

	/**
	 * Uses a item on a position and face, placing it or activating the block
	 *
	 * @param Player|null  $player default null
	 * @param bool         $playSound Whether to play a block-place sound if the block was placed successfully.
	 */
	public function useItemOn(Vector3 $vector, Item &$item, int $face, ?Vector3 $clickVector = null, ?Player $player = null, bool $playSound = false) : bool{
		$blockClicked = $this->getBlock($vector);
		$blockReplace = $blockClicked->getSide($face);

		if($clickVector === null){
			$clickVector = new Vector3(0.0, 0.0, 0.0);
		}

		if(!$this->isInWorld($blockReplace->getPosition()->x, $blockReplace->getPosition()->y, $blockReplace->getPosition()->z)){
			//TODO: build height limit messages for custom world heights and mcregion cap
			return false;
		}
		$chunkX = $blockReplace->getPosition()->getFloorX() >> Chunk::COORD_BIT_SIZE;
		$chunkZ = $blockReplace->getPosition()->getFloorZ() >> Chunk::COORD_BIT_SIZE;
		if(!$this->isChunkLoaded($chunkX, $chunkZ) || $this->isChunkLocked($chunkX, $chunkZ)){
			return false;
		}

		//if($blockClicked->getId() === BlockLegacyIds::AIR){
		//	return false;
		//}

		if($player !== null){
			$ev = new PlayerInteractEvent($player, $item, $blockClicked, $clickVector, $face, PlayerInteractEvent::RIGHT_CLICK_BLOCK);
			if($player->isSpectator()){
				$ev->cancel(); //set it to cancelled so plugins can bypass this
			}

			$ev->call();
			if(!$ev->isCancelled()){
				if((!$player->isSneaking() or $item->isNull()) and $blockClicked->onInteract($item, $face, $clickVector, $player)){
					return true;
				}

				$result = $item->onInteractBlock($player, $blockReplace, $blockClicked, $face, $clickVector);
				if(!$result->equals(ItemUseResult::NONE())){
					return $result->equals(ItemUseResult::SUCCESS());
				}
			}else{
				return false;
			}
		}elseif($blockClicked->onInteract($item, $face, $clickVector, $player)){
			return true;
		}

		if($item->isNull() or !$item->canBePlaced()){
			return false;
		}
		$hand = $item->getBlock($face);
		$hand->position($this, $blockReplace->getPosition()->x, $blockReplace->getPosition()->y, $blockReplace->getPosition()->z);

		if($blockClicked->getId() !== BlockLegacyIds::AIR && $hand->canBePlacedAt($blockClicked, $clickVector, $face, true)){
			$blockReplace = $blockClicked;
			$hand->position($this, $blockReplace->getPosition()->x, $blockReplace->getPosition()->y, $blockReplace->getPosition()->z);
		}elseif(!$hand->canBePlacedAt($blockReplace, $clickVector, $face, false)){
			return false;
		}

		$tx = new BlockTransaction($this);
		if(!$hand->place($tx, $item, $blockReplace, $blockClicked, $face, $clickVector, $player)){
			return false;
		}

		foreach($tx->getBlocks() as [$x, $y, $z, $block]){
			$block->position($this, $x, $y, $z);
			foreach($block->getCollisionBoxes() as $collisionBox){
				if(count($this->getCollidingEntities($collisionBox)) > 0){
					return false;  //Entity in block
				}
			}
		}

		if($player !== null){
			$ev = new BlockPlaceEvent($player, $hand, $blockReplace, $blockClicked, $item);
			if($player->isSpectator()){
				$ev->cancel();
			}

			if($player->isAdventure(true) and !$ev->isCancelled()){
				$canPlace = false;
				$itemParser = LegacyStringToItemParser::getInstance();
				foreach($item->getCanPlaceOn() as $v){
					$entry = $itemParser->parse($v);
					if($entry->getBlock()->isSameType($blockClicked)){
						$canPlace = true;
						break;
					}
				}

				if(!$canPlace){
					$ev->cancel();
				}
			}

			$ev->call();
			if($ev->isCancelled()){
				return false;
			}
		}

		if(!$tx->apply()){
			return false;
		}
		foreach($tx->getBlocks() as [$x, $y, $z, $_]){
			$tile = $this->getTileAt($x, $y, $z);
			if($tile !== null){
				//TODO: seal this up inside block placement
				$tile->copyDataFromItem($item);
			}

			$this->getBlockAt($x, $y, $z)->onPostPlace();
		}

		if($playSound){
			$this->addSound($hand->getPosition(), new BlockPlaceSound($hand));
		}

		$item->pop();

		return true;
	}

	public function getEntity(int $entityId) : ?Entity{
		return $this->entities[$entityId] ?? null;
	}

	/**
	 * Gets the list of all the entities in this world
	 *
	 * @return Entity[]
	 */
	public function getEntities() : array{
		return $this->entities;
	}

	/**
	 * Returns the entities colliding the current one inside the AxisAlignedBB
	 *
	 * @return Entity[]
	 */
	public function getCollidingEntities(AxisAlignedBB $bb, ?Entity $entity = null) : array{
		$nearby = [];

		if($entity === null or $entity->canCollide){
			foreach($this->getNearbyEntities($bb, $entity) as $ent){
				if($ent->canBeCollidedWith() and ($entity === null or $entity->canCollideWith($ent))){
					$nearby[] = $ent;
				}
			}
		}

		return $nearby;
	}

	/**
	 * Returns the entities near the current one inside the AxisAlignedBB
	 *
	 * @return Entity[]
	 */
	public function getNearbyEntities(AxisAlignedBB $bb, ?Entity $entity = null) : array{
		$nearby = [];

		$minX = ((int) floor($bb->minX - 2)) >> Chunk::COORD_BIT_SIZE;
		$maxX = ((int) floor($bb->maxX + 2)) >> Chunk::COORD_BIT_SIZE;
		$minZ = ((int) floor($bb->minZ - 2)) >> Chunk::COORD_BIT_SIZE;
		$maxZ = ((int) floor($bb->maxZ + 2)) >> Chunk::COORD_BIT_SIZE;

		for($x = $minX; $x <= $maxX; ++$x){
			for($z = $minZ; $z <= $maxZ; ++$z){
				if(!$this->isChunkLoaded($x, $z)){
					continue;
				}
				foreach($this->getChunkEntities($x, $z) as $ent){
					if($ent !== $entity and $ent->boundingBox->intersectsWith($bb)){
						$nearby[] = $ent;
					}
				}
			}
		}

		return $nearby;
	}

	/**
	 * Returns the closest Entity to the specified position, within the given radius.
	 *
	 * @param string  $entityType Class of entity to use for instanceof
	 * @param bool    $includeDead Whether to include entitites which are dead
	 * @phpstan-template TEntity of Entity
	 * @phpstan-param class-string<TEntity> $entityType
	 *
	 * @return Entity|null an entity of type $entityType, or null if not found
	 * @phpstan-return TEntity
	 */
	public function getNearestEntity(Vector3 $pos, float $maxDistance, string $entityType = Entity::class, bool $includeDead = false) : ?Entity{
		assert(is_a($entityType, Entity::class, true));

		$minX = ((int) floor($pos->x - $maxDistance)) >> Chunk::COORD_BIT_SIZE;
		$maxX = ((int) floor($pos->x + $maxDistance)) >> Chunk::COORD_BIT_SIZE;
		$minZ = ((int) floor($pos->z - $maxDistance)) >> Chunk::COORD_BIT_SIZE;
		$maxZ = ((int) floor($pos->z + $maxDistance)) >> Chunk::COORD_BIT_SIZE;

		$currentTargetDistSq = $maxDistance ** 2;

		/**
		 * @var Entity|null $currentTarget
		 * @phpstan-var TEntity|null $currentTarget
		 */
		$currentTarget = null;

		for($x = $minX; $x <= $maxX; ++$x){
			for($z = $minZ; $z <= $maxZ; ++$z){
				if(!$this->isChunkLoaded($x, $z)){
					continue;
				}
				foreach($this->getChunkEntities($x, $z) as $entity){
					if(!($entity instanceof $entityType) or $entity->isFlaggedForDespawn() or (!$includeDead and !$entity->isAlive())){
						continue;
					}
					$distSq = $entity->getPosition()->distanceSquared($pos);
					if($distSq < $currentTargetDistSq){
						$currentTargetDistSq = $distSq;
						$currentTarget = $entity;
					}
				}
			}
		}

		return $currentTarget;
	}

	/**
	 * Returns a list of the players in this world
	 *
	 * @return Player[]
	 */
	public function getPlayers() : array{
		return $this->players;
	}

	/**
	 * Returns the Tile in a position, or null if not found.
	 *
	 * Note: This method wraps getTileAt(). If you're guaranteed to be passing integers, and you're using this method
	 * in performance-sensitive code, consider using getTileAt() instead of this method for better performance.
	 */
	public function getTile(Vector3 $pos) : ?Tile{
		return $this->getTileAt((int) floor($pos->x), (int) floor($pos->y), (int) floor($pos->z));
	}

	/**
	 * Returns the tile at the specified x,y,z coordinates, or null if it does not exist.
	 */
	public function getTileAt(int $x, int $y, int $z) : ?Tile{
		return ($chunk = $this->loadChunk($x >> Chunk::COORD_BIT_SIZE, $z >> Chunk::COORD_BIT_SIZE)) !== null ? $chunk->getTile($x & Chunk::COORD_MASK, $y, $z & Chunk::COORD_MASK) : null;
	}

	public function getBiomeId(int $x, int $z) : int{
		if(($chunk = $this->loadChunk($x >> Chunk::COORD_BIT_SIZE, $z >> Chunk::COORD_BIT_SIZE)) !== null){
			return $chunk->getBiomeId($x & Chunk::COORD_MASK, $z & Chunk::COORD_MASK);
		}
		return BiomeIds::OCEAN; //TODO: this should probably throw instead (terrain not generated yet)
	}

	public function getBiome(int $x, int $z) : Biome{
		return BiomeRegistry::getInstance()->getBiome($this->getBiomeId($x, $z));
	}

	public function setBiomeId(int $x, int $z, int $biomeId) : void{
		$chunkX = $x >> Chunk::COORD_BIT_SIZE;
		$chunkZ = $z >> Chunk::COORD_BIT_SIZE;
		if($this->isChunkLocked($chunkX, $chunkZ)){
			//the changes would be overwritten when the generation finishes
			throw new WorldException("Chunk is currently locked for async generation/population");
		}
		if(($chunk = $this->loadChunk($chunkX, $chunkZ)) !== null){
			$chunk->setBiomeId($x & Chunk::COORD_MASK, $z & Chunk::COORD_MASK, $biomeId);
		}else{
			//if we allowed this, the modifications would be lost when the chunk is created
			throw new WorldException("Cannot set biome in a non-generated chunk");
		}
	}

	/**
	 * @return Chunk[]
	 */
	public function getLoadedChunks() : array{
		return $this->chunks;
	}

	public function getChunk(int $chunkX, int $chunkZ) : ?Chunk{
		return $this->chunks[World::chunkHash($chunkX, $chunkZ)] ?? null;
	}

	/**
	 * @return Entity[]
	 */
	public function getChunkEntities(int $chunkX, int $chunkZ) : array{
		return $this->entitiesByChunk[World::chunkHash($chunkX, $chunkZ)] ?? [];
	}

	/**
	 * Returns the chunk containing the given Vector3 position.
	 */
	public function getOrLoadChunkAtPosition(Vector3 $pos) : ?Chunk{
		return $this->loadChunk($pos->getFloorX() >> Chunk::COORD_BIT_SIZE, $pos->getFloorZ() >> Chunk::COORD_BIT_SIZE);
	}

	/**
	 * Returns the chunks adjacent to the specified chunk.
	 *
	 * @return (Chunk|null)[]
	 */
	public function getAdjacentChunks(int $x, int $z) : array{
		$result = [];
		for($xx = 0; $xx <= 2; ++$xx){
			for($zz = 0; $zz <= 2; ++$zz){
				$i = $zz * 3 + $xx;
				if($i === 4){
					continue; //center chunk
				}
				$result[$i] = $this->loadChunk($x + $xx - 1, $z + $zz - 1);
			}
		}

		return $result;
	}

	public function lockChunk(int $chunkX, int $chunkZ) : void{
		$chunkHash = World::chunkHash($chunkX, $chunkZ);
		if(isset($this->chunkLock[$chunkHash])){
			throw new \InvalidArgumentException("Chunk $chunkX $chunkZ is already locked");
		}
		$this->chunkLock[$chunkHash] = true;
	}

	public function unlockChunk(int $chunkX, int $chunkZ) : void{
		unset($this->chunkLock[World::chunkHash($chunkX, $chunkZ)]);
	}

	public function isChunkLocked(int $chunkX, int $chunkZ) : bool{
		return isset($this->chunkLock[World::chunkHash($chunkX, $chunkZ)]);
	}

	private function drainPopulationRequestQueue() : void{
		$failed = [];
		while(count($this->activeChunkPopulationTasks) < $this->maxConcurrentChunkPopulationTasks && !$this->chunkPopulationRequestQueue->isEmpty()){
			$nextChunkHash = $this->chunkPopulationRequestQueue->dequeue();
			World::getXZ($nextChunkHash, $nextChunkX, $nextChunkZ);
			if(isset($this->chunkPopulationRequestMap[$nextChunkHash])){
				assert(!isset($this->activeChunkPopulationTasks[$nextChunkHash]), "Population for chunk $nextChunkX $nextChunkZ already running");
				$this->orderChunkPopulation($nextChunkX, $nextChunkZ, null);
				if(!isset($this->activeChunkPopulationTasks[$nextChunkHash])){
					$failed[] = $nextChunkHash;
				}
			}
		}

		//these requests failed even though they weren't rate limited; we can't directly re-add them to the back of the
		//queue because it would result in an infinite loop
		foreach($failed as $hash){
			$this->chunkPopulationRequestQueue->enqueue($hash);
		}
	}

	public function generateChunkCallback(int $x, int $z, ?Chunk $chunk) : void{
		Timings::$generationCallback->startTiming();
		if(isset($this->chunkPopulationRequestMap[$index = World::chunkHash($x, $z)]) && isset($this->activeChunkPopulationTasks[$index])){
			if($chunk === null){
				throw new AssumptionFailedError("Primary chunk should never be NULL");
			}
			for($xx = -1; $xx <= 1; ++$xx){
				for($zz = -1; $zz <= 1; ++$zz){
					$this->unlockChunk($x + $xx, $z + $zz);
				}
			}

			$oldChunk = $this->loadChunk($x, $z);
			$this->setChunk($x, $z, $chunk, false);
			if(($oldChunk === null or !$oldChunk->isPopulated()) and $chunk->isPopulated()){
				(new ChunkPopulateEvent($this, $x, $z, $chunk))->call();

				foreach($this->getChunkListeners($x, $z) as $listener){
					$listener->onChunkPopulated($x, $z, $chunk);
				}
			}
			unset($this->activeChunkPopulationTasks[$index]);
			$promise = $this->chunkPopulationRequestMap[$index];
			unset($this->chunkPopulationRequestMap[$index]);
			$promise->resolve($chunk);

			$this->drainPopulationRequestQueue();
		}elseif($this->isChunkLocked($x, $z)){
			$this->unlockChunk($x, $z);
			if($chunk !== null){
				$this->setChunk($x, $z, $chunk, false);
			}
			$this->drainPopulationRequestQueue();
		}elseif($chunk !== null){
			$this->setChunk($x, $z, $chunk, false);
		}
		Timings::$generationCallback->stopTiming();
	}

	/**
	 * @param bool       $deleteEntitiesAndTiles Whether to delete entities and tiles on the old chunk, or transfer them to the new one
	 */
	public function setChunk(int $chunkX, int $chunkZ, Chunk $chunk, bool $deleteEntitiesAndTiles = true) : void{
		$chunkHash = World::chunkHash($chunkX, $chunkZ);
		$oldChunk = $this->loadChunk($chunkX, $chunkZ);
		if($oldChunk !== null and $oldChunk !== $chunk){
			if($deleteEntitiesAndTiles){
				foreach($this->getChunkEntities($chunkX, $chunkZ) as $entity){
					if(!($entity instanceof Player)){
						$entity->close();
					}
				}
				foreach($oldChunk->getTiles() as $tile){
					$tile->close();
				}
			}else{
				foreach($oldChunk->getTiles() as $tile){
					$chunk->addTile($tile);
					$oldChunk->removeTile($tile);
				}
			}
		}

		$this->chunks[$chunkHash] = $chunk;

		unset($this->blockCache[$chunkHash]);
		unset($this->changedBlocks[$chunkHash]);
		$chunk->setTerrainDirty();

		if(!$this->isChunkInUse($chunkX, $chunkZ)){
			$this->unloadChunkRequest($chunkX, $chunkZ);
		}

		if($oldChunk === null){
			(new ChunkLoadEvent($this, $chunkX, $chunkZ, $chunk, true))->call();

			foreach($this->getChunkListeners($chunkX, $chunkZ) as $listener){
				$listener->onChunkLoaded($chunkX, $chunkZ, $chunk);
			}
		}else{
			foreach($this->getChunkListeners($chunkX, $chunkZ) as $listener){
				$listener->onChunkChanged($chunkX, $chunkZ, $chunk);
			}
		}
	}

	/**
	 * Gets the highest block Y value at a specific $x and $z
	 *
	 * @return int|null 0-255, or null if the column is empty
	 * @throws WorldException if the terrain is not generated
	 */
	public function getHighestBlockAt(int $x, int $z) : ?int{
		if(($chunk = $this->loadChunk($x >> Chunk::COORD_BIT_SIZE, $z >> Chunk::COORD_BIT_SIZE)) !== null){
			return $chunk->getHighestBlockAt($x & Chunk::COORD_MASK, $z & Chunk::COORD_MASK);
		}
		throw new WorldException("Cannot get highest block in an ungenerated chunk");
	}

	/**
	 * Returns whether the given position is in a loaded area of terrain.
	 */
	public function isInLoadedTerrain(Vector3 $pos) : bool{
		return $this->isChunkLoaded($pos->getFloorX() >> Chunk::COORD_BIT_SIZE, $pos->getFloorZ() >> Chunk::COORD_BIT_SIZE);
	}

	public function isChunkLoaded(int $x, int $z) : bool{
		return isset($this->chunks[World::chunkHash($x, $z)]);
	}

	public function isChunkGenerated(int $x, int $z) : bool{
		return $this->loadChunk($x, $z) !== null;
	}

	public function isChunkPopulated(int $x, int $z) : bool{
		$chunk = $this->loadChunk($x, $z);
		return $chunk !== null ? $chunk->isPopulated() : false;
	}

	/**
	 * Returns a Position pointing to the spawn
	 */
	public function getSpawnLocation() : Position{
		return Position::fromObject($this->provider->getWorldData()->getSpawn(), $this);
	}

	/**
	 * Sets the world spawn location
	 */
	public function setSpawnLocation(Vector3 $pos) : void{
		$previousSpawn = $this->getSpawnLocation();
		$this->provider->getWorldData()->setSpawn($pos);
		(new SpawnChangeEvent($this, $previousSpawn))->call();
	}

	/**
	 * @throws \InvalidArgumentException
	 */
	public function addEntity(Entity $entity) : void{
		if($entity->isClosed()){
			throw new \InvalidArgumentException("Attempted to add a garbage closed Entity to world");
		}
		if($entity->getWorld() !== $this){
			throw new \InvalidArgumentException("Invalid Entity world");
		}
		if(array_key_exists($entity->getId(), $this->entities)){
			if($this->entities[$entity->getId()] === $entity){
				throw new \InvalidArgumentException("Entity " . $entity->getId() . " has already been added to this world");
			}else{
				throw new AssumptionFailedError("Found two different entities sharing entity ID " . $entity->getId());
			}
		}
		$pos = $entity->getPosition()->asVector3();
		$this->entitiesByChunk[World::chunkHash($pos->getFloorX() >> Chunk::COORD_BIT_SIZE, $pos->getFloorZ() >> Chunk::COORD_BIT_SIZE)][$entity->getId()] = $entity;
		$this->entityLastKnownPositions[$entity->getId()] = $pos;

		if($entity instanceof Player){
			$this->players[$entity->getId()] = $entity;
		}
		$this->entities[$entity->getId()] = $entity;
	}

	/**
	 * Removes the entity from the world index
	 *
	 * @throws \InvalidArgumentException
	 */
	public function removeEntity(Entity $entity) : void{
		if($entity->getWorld() !== $this){
			throw new \InvalidArgumentException("Invalid Entity world");
		}
		if(!array_key_exists($entity->getId(), $this->entities)){
			throw new \InvalidArgumentException("Entity is not tracked by this world (possibly already removed?)");
		}
		$pos = $this->entityLastKnownPositions[$entity->getId()];
		$chunkHash = World::chunkHash($pos->getFloorX() >> Chunk::COORD_BIT_SIZE, $pos->getFloorZ() >> Chunk::COORD_BIT_SIZE);
		if(isset($this->entitiesByChunk[$chunkHash][$entity->getId()])){
			unset($this->entitiesByChunk[$chunkHash][$entity->getId()]);
			if(count($this->entitiesByChunk[$chunkHash]) === 0){
				unset($this->entitiesByChunk[$chunkHash]);
			}
		}
		unset($this->entityLastKnownPositions[$entity->getId()]);

		if($entity instanceof Player){
			unset($this->players[$entity->getId()]);
			$this->checkSleep();
		}

		unset($this->entities[$entity->getId()]);
		unset($this->updateEntities[$entity->getId()]);
	}

	/**
	 * @internal
	 */
	public function onEntityMoved(Entity $entity) : void{
		if(!array_key_exists($entity->getId(), $this->entityLastKnownPositions)){
			//this can happen if the entity was teleported before addEntity() was called
			return;
		}
		$oldPosition = $this->entityLastKnownPositions[$entity->getId()];
		$newPosition = $entity->getPosition();

		$oldChunkX = $oldPosition->getFloorX() >> Chunk::COORD_BIT_SIZE;
		$oldChunkZ = $oldPosition->getFloorZ() >> Chunk::COORD_BIT_SIZE;
		$newChunkX = $newPosition->getFloorX() >> Chunk::COORD_BIT_SIZE;
		$newChunkZ = $newPosition->getFloorZ() >> Chunk::COORD_BIT_SIZE;

		if($oldChunkX !== $newChunkX || $oldChunkZ !== $newChunkZ){
			$oldChunkHash = World::chunkHash($oldChunkX, $oldChunkZ);
			if(isset($this->entitiesByChunk[$oldChunkHash][$entity->getId()])){
				unset($this->entitiesByChunk[$oldChunkHash][$entity->getId()]);
				if(count($this->entitiesByChunk[$oldChunkHash]) === 0){
					unset($this->entitiesByChunk[$oldChunkHash]);
				}
			}

			$newViewers = $this->getViewersForPosition($newPosition);
			foreach($entity->getViewers() as $player){
				if(!isset($newViewers[spl_object_id($player)])){
					$entity->despawnFrom($player);
				}else{
					unset($newViewers[spl_object_id($player)]);
				}
			}
			foreach($newViewers as $player){
				$entity->spawnTo($player);
			}

			$newChunkHash = World::chunkHash($newChunkX, $newChunkZ);
			$this->entitiesByChunk[$newChunkHash][$entity->getId()] = $entity;
		}
		$this->entityLastKnownPositions[$entity->getId()] = $newPosition->asVector3();
	}

	/**
	 * @internal Tiles are now bound with blocks, and their creation is automatic. They should not be directly added.
	 * @throws \InvalidArgumentException
	 */
	public function addTile(Tile $tile) : void{
		if($tile->isClosed()){
			throw new \InvalidArgumentException("Attempted to add a garbage closed Tile to world");
		}
		$pos = $tile->getPosition();
		if(!$pos->isValid() || $pos->getWorld() !== $this){
			throw new \InvalidArgumentException("Invalid Tile world");
		}

		$chunkX = $pos->getFloorX() >> Chunk::COORD_BIT_SIZE;
		$chunkZ = $pos->getFloorZ() >> Chunk::COORD_BIT_SIZE;

		if(isset($this->chunks[$hash = World::chunkHash($chunkX, $chunkZ)])){
			$this->chunks[$hash]->addTile($tile);
		}else{
			$this->orderChunkPopulation($chunkX, $chunkZ, null)->onCompletion(
				function(Chunk $chunk) use ($tile): void{
					$chunk->addTile($tile);
					$this->scheduleDelayedBlockUpdate($tile->getPosition()->asVector3(), 1);
				},
				function() use ($tile, $chunkX, $chunkZ): void{
					$tile->close();
					$this->getLogger()->error("Tile (" . get_class($tile) . " in unloaded chunk ($chunkX, $chunkZ) was removed at " . $tile->getPosition()->__toString());
				}
			);
			return;
		}

		//delegate tile ticking to the corresponding block
		$this->scheduleDelayedBlockUpdate($pos->asVector3(), 1);
	}

	/**
	 * @internal Tiles are now bound with blocks, and their removal is automatic. They should not be directly removed.
	 * @throws \InvalidArgumentException
	 */
	public function removeTile(Tile $tile) : void{
		$pos = $tile->getPosition();
		if(!$pos->isValid() || $pos->getWorld() !== $this){
			throw new \InvalidArgumentException("Invalid Tile world");
		}

		$chunkX = $pos->getFloorX() >> Chunk::COORD_BIT_SIZE;
		$chunkZ = $pos->getFloorZ() >> Chunk::COORD_BIT_SIZE;

		if(isset($this->chunks[$hash = World::chunkHash($chunkX, $chunkZ)])){
			$this->chunks[$hash]->removeTile($tile);
		}
		foreach($this->getChunkListeners($chunkX, $chunkZ) as $listener){
			$listener->onBlockChanged($pos->asVector3());
		}
	}

	public function isChunkInUse(int $x, int $z) : bool{
		return isset($this->chunkLoaders[$index = World::chunkHash($x, $z)]) and count($this->chunkLoaders[$index]) > 0;
	}

	/**
	 * Attempts to load a chunk from the world provider (if not already loaded). If the chunk is already loaded, it is
	 * returned directly.
	 *
	 * @return Chunk|null the requested chunk, or null on failure.
	 *
	 * @throws \InvalidStateException
	 */
	public function loadChunk(int $x, int $z) : ?Chunk{
		if(isset($this->chunks[$chunkHash = World::chunkHash($x, $z)])){
			return $this->chunks[$chunkHash];
		}

		$this->timings->syncChunkLoad->startTiming();

		$this->cancelUnloadChunkRequest($x, $z);

		$this->timings->syncChunkLoadData->startTiming();

		$chunk = null;

		try{
			$chunk = $this->provider->loadChunk($x, $z);
		}catch(CorruptedChunkException $e){
			$this->logger->critical("Failed to load chunk x=$x z=$z: " . $e->getMessage());
		}

		$this->timings->syncChunkLoadData->stopTiming();

		if($chunk === null){
			$this->timings->syncChunkLoad->stopTiming();
			return null;
		}

		$this->chunks[$chunkHash] = $chunk->getChunk();
		unset($this->blockCache[$chunkHash]);

		$this->initChunk($x, $z, $chunk);

		(new ChunkLoadEvent($this, $x, $z, $this->chunks[$chunkHash], false))->call();

		if(!$this->isChunkInUse($x, $z)){
			$this->logger->debug("Newly loaded chunk $x $z has no loaders registered, will be unloaded at next available opportunity");
			$this->unloadChunkRequest($x, $z);
		}
		foreach($this->getChunkListeners($x, $z) as $listener){
			$listener->onChunkLoaded($x, $z, $this->chunks[$chunkHash]);
		}

		$this->timings->syncChunkLoad->stopTiming();

		return $this->chunks[$chunkHash];
	}

	private function initChunk(int $chunkX, int $chunkZ, ChunkData $chunkData) : void{
		if(count($chunkData->getEntityNBT()) !== 0){
			$this->timings->syncChunkLoadEntities->startTiming();
			$entityFactory = EntityFactory::getInstance();
			foreach($chunkData->getEntityNBT() as $k => $nbt){
				try{
					$entity = $entityFactory->createFromData($this, $nbt);
				}catch(NbtDataException $e){
					$this->getLogger()->error("Chunk $chunkX $chunkZ: Bad entity data at list position $k: " . $e->getMessage());
					$this->getLogger()->logException($e);
					continue;
				}
				if($entity === null){
					$saveIdTag = $nbt->getTag("id") ?? $nbt->getTag("identifier");
					$saveId = "<unknown>";
					if($saveIdTag instanceof StringTag){
						$saveId = $saveIdTag->getValue();
					}elseif($saveIdTag instanceof IntTag){ //legacy MCPE format
						$saveId = "legacy(" . $saveIdTag->getValue() . ")";
					}
					$this->getLogger()->warning("Chunk $chunkX $chunkZ: Deleted unknown entity type $saveId");
				}
				//TODO: we can't prevent entities getting added to unloaded chunks if they were saved in the wrong place
				//here, because entities currently add themselves to the world
			}

			$this->timings->syncChunkLoadEntities->stopTiming();
		}

		if(count($chunkData->getTileNBT()) !== 0){
			$this->timings->syncChunkLoadTileEntities->startTiming();
			$tileFactory = TileFactory::getInstance();
			foreach($chunkData->getTileNBT() as $k => $nbt){
				try{
					$tile = $tileFactory->createFromData($this, $nbt);
				}catch(NbtDataException $e){
					$this->getLogger()->error("Chunk $chunkX $chunkZ: Bad tile entity data at list position $k: " . $e->getMessage());
					$this->getLogger()->logException($e);
					continue;
				}
				if($tile === null){
					$this->getLogger()->warning("Chunk $chunkX $chunkZ: Deleted unknown tile entity type " . $nbt->getString("id", "<unknown>"));
				}elseif(!$this->isChunkLoaded($tile->getPosition()->getFloorX() >> Chunk::COORD_BIT_SIZE, $tile->getPosition()->getFloorZ() >> Chunk::COORD_BIT_SIZE)){
					$this->logger->error("Chunk $chunkX $chunkZ: Found tile saved on wrong chunk - unable to fix due to correct chunk not loaded");
				}else{
					$this->addTile($tile);
				}
			}

			$this->timings->syncChunkLoadTileEntities->stopTiming();
		}
	}

	private function queueUnloadChunk(int $x, int $z) : void{
		$this->unloadQueue[World::chunkHash($x, $z)] = microtime(true);
	}

	public function unloadChunkRequest(int $x, int $z, bool $safe = true) : bool{
		if(($safe and $this->isChunkInUse($x, $z)) or $this->isSpawnChunk($x, $z)){
			return false;
		}

		$this->queueUnloadChunk($x, $z);

		return true;
	}

	public function cancelUnloadChunkRequest(int $x, int $z) : void{
		unset($this->unloadQueue[World::chunkHash($x, $z)]);
	}

	public function unloadChunk(int $x, int $z, bool $safe = true, bool $trySave = true) : bool{
		if($safe and $this->isChunkInUse($x, $z)){
			return false;
		}

		if(!$this->isChunkLoaded($x, $z)){
			return true;
		}

		$this->timings->doChunkUnload->startTiming();

		$chunkHash = World::chunkHash($x, $z);

		$chunk = $this->chunks[$chunkHash] ?? null;

		if($chunk !== null){
			$ev = new ChunkUnloadEvent($this, $x, $z, $chunk);
			$ev->call();
			if($ev->isCancelled()){
				$this->timings->doChunkUnload->stopTiming();

				return false;
			}

			if($trySave and $this->getAutoSave()){
				$this->timings->syncChunkSave->startTiming();
				try{
					$this->provider->saveChunk($x, $z, new ChunkData(
						$chunk,
						array_map(fn(Entity $e) => $e->saveNBT(), array_filter($this->getChunkEntities($x, $z), fn(Entity $e) => $e->canSaveWithChunk())),
						array_map(fn(Tile $t) => $t->saveNBT(), $chunk->getTiles()),
					));
				}finally{
					$this->timings->syncChunkSave->stopTiming();
				}
			}

			foreach($this->getChunkListeners($x, $z) as $listener){
				$listener->onChunkUnloaded($x, $z, $chunk);
			}

			foreach($this->getChunkEntities($x, $z) as $entity){
				if($entity instanceof Player){
					continue;
				}
				$entity->close();
			}

			$chunk->onUnload();
		}

		unset($this->chunks[$chunkHash]);
		unset($this->blockCache[$chunkHash]);
		unset($this->changedBlocks[$chunkHash]);

		if(array_key_exists($chunkHash, $this->chunkPopulationRequestMap)){
			$this->chunkPopulationRequestMap[$chunkHash]->reject();
			unset($this->chunkPopulationRequestMap[$chunkHash]);
		}

		$this->timings->doChunkUnload->stopTiming();

		return true;
	}

	/**
	 * Returns whether the chunk at the specified coordinates is a spawn chunk
	 */
	public function isSpawnChunk(int $X, int $Z) : bool{
		$spawn = $this->getSpawnLocation();
		$spawnX = $spawn->x >> Chunk::COORD_BIT_SIZE;
		$spawnZ = $spawn->z >> Chunk::COORD_BIT_SIZE;

		return abs($X - $spawnX) <= 1 and abs($Z - $spawnZ) <= 1;
	}

	/**
	 * @throws WorldException if the terrain is not generated
	 */
	public function getSafeSpawn(?Vector3 $spawn = null) : Position{
		if(!($spawn instanceof Vector3) or $spawn->y < 1){
			$spawn = $this->getSpawnLocation();
		}

		$max = $this->maxY;
		$v = $spawn->floor();
		$chunk = $this->getOrLoadChunkAtPosition($v);
		if($chunk === null){
			throw new WorldException("Cannot find a safe spawn point in non-generated terrain");
		}
		$x = (int) $v->x;
		$z = (int) $v->z;
		$y = (int) min($max - 2, $v->y);
		$wasAir = $this->getBlockAt($x, $y - 1, $z)->getId() === BlockLegacyIds::AIR; //TODO: bad hack, clean up
		for(; $y > $this->minY; --$y){
			if($this->getBlockAt($x, $y, $z)->isFullCube()){
				if($wasAir){
					$y++;
					break;
				}
			}else{
				$wasAir = true;
			}
		}

		for(; $y >= $this->minY and $y < $max; ++$y){
			if(!$this->getBlockAt($x, $y + 1, $z)->isFullCube()){
				if(!$this->getBlockAt($x, $y, $z)->isFullCube()){
					return new Position($spawn->x, $y === (int) $spawn->y ? $spawn->y : $y, $spawn->z, $this);
				}
			}else{
				++$y;
			}
		}

		return new Position($spawn->x, $y, $spawn->z, $this);
	}

	/**
	 * Gets the current time
	 */
	public function getTime() : int{
		return $this->time;
	}

	/**
	 * Returns the current time of day
	 */
	public function getTimeOfDay() : int{
		return $this->time % self::TIME_FULL;
	}

	/**
	 * Returns the World display name.
	 * WARNING: This is NOT guaranteed to be unique. Multiple worlds at runtime may share the same display name.
	 */
	public function getDisplayName() : string{
		return $this->displayName;
	}

	/**
	 * Returns the World folder name. This will not change at runtime and will be unique to a world per runtime.
	 */
	public function getFolderName() : string{
		return $this->folderName;
	}

	/**
	 * Sets the current time on the world
	 */
	public function setTime(int $time) : void{
		$this->time = $time;
		$this->sendTime();
	}

	/**
	 * Stops the time for the world, will not save the lock state to disk
	 */
	public function stopTime() : void{
		$this->stopTime = true;
		$this->sendTime();
	}

	/**
	 * Start the time again, if it was stopped
	 */
	public function startTime() : void{
		$this->stopTime = false;
		$this->sendTime();
	}

	/**
	 * Gets the world seed
	 */
	public function getSeed() : int{
		return $this->provider->getWorldData()->getSeed();
	}

	public function getMinY() : int{
		return $this->minY;
	}

	public function getMaxY() : int{
		return $this->maxY;
	}

	public function getDifficulty() : int{
		return $this->provider->getWorldData()->getDifficulty();
	}

	public function setDifficulty(int $difficulty) : void{
		if($difficulty < 0 or $difficulty > 3){
			throw new \InvalidArgumentException("Invalid difficulty level $difficulty");
		}
		$this->provider->getWorldData()->setDifficulty($difficulty);

		foreach($this->players as $player){
			$player->getNetworkSession()->syncWorldDifficulty($this->getDifficulty());
		}
	}

	/**
	 * @phpstan-return Promise<Chunk>
	 */
	private function enqueuePopulationRequest(int $chunkX, int $chunkZ, ?ChunkLoader $associatedChunkLoader) : Promise{
		$chunkHash = World::chunkHash($chunkX, $chunkZ);
		$this->chunkPopulationRequestQueue->enqueue($chunkHash);
		$promise = $this->chunkPopulationRequestMap[$chunkHash] = new Promise();
		if($associatedChunkLoader === null){
			$temporaryLoader = new class implements ChunkLoader{};
			$this->registerChunkLoader($temporaryLoader, $chunkX, $chunkZ);
			$promise->onCompletion(
				fn() => $this->unregisterChunkLoader($temporaryLoader, $chunkX, $chunkZ),
				static function() : void{}
			);
		}
		return $promise;
	}

	/**
	 * Attempts to initiate asynchronous generation/population of the target chunk, if it's currently reasonable to do
	 * so (and if it isn't already generated/populated).
	 * If the generator is busy, the request will be put into a queue and delayed until a better time.
	 *
	 * A ChunkLoader can be associated with the generation request to ensure that the generation request is cancelled if
	 * no loaders are attached to the target chunk. If no loader is provided, one will be assigned (and automatically
	 * removed when the generation request completes).
	 *
	 * @phpstan-return Promise<Chunk>
	 */
	public function requestChunkPopulation(int $chunkX, int $chunkZ, ?ChunkLoader $associatedChunkLoader) : Promise{
		$chunkHash = World::chunkHash($chunkX, $chunkZ);
		$promise = $this->chunkPopulationRequestMap[$chunkHash] ?? null;
		if($promise !== null && isset($this->activeChunkPopulationTasks[$chunkHash])){
			//generation is already running
			return $promise;
		}
		if(count($this->activeChunkPopulationTasks) >= $this->maxConcurrentChunkPopulationTasks){
			//too many chunks are already generating; delay resolution of the request until later
			return $promise ?? $this->enqueuePopulationRequest($chunkX, $chunkZ, $associatedChunkLoader);
		}
		return $this->orderChunkPopulation($chunkX, $chunkZ, $associatedChunkLoader);
	}

	/**
	 * Initiates asynchronous generation/population of the target chunk, if it's not already generated/populated.
	 * If generation has already been requested for the target chunk, the promise for the already active request will be
	 * returned directly.
	 *
	 * If the chunk is currently locked (for example due to another chunk using it for async generation), the request
	 * will be queued and executed at the earliest opportunity.
	 *
	 * @phpstan-return Promise<Chunk>
	 */
	public function orderChunkPopulation(int $x, int $z, ?ChunkLoader $associatedChunkLoader) : Promise{
		$index = World::chunkHash($x, $z);
		$promise = $this->chunkPopulationRequestMap[$index] ?? null;
		if($promise !== null && isset($this->activeChunkPopulationTasks[$index])){
			//generation is already running
			return $promise;
		}
		for($xx = -1; $xx <= 1; ++$xx){
			for($zz = -1; $zz <= 1; ++$zz){
				if($this->isChunkLocked($x + $xx, $z + $zz)){
					//chunk is already in use by another generation request; queue the request for later
					return $promise ?? $this->enqueuePopulationRequest($x, $z, $associatedChunkLoader);
				}
			}
		}

		$chunk = $this->loadChunk($x, $z);
		if($chunk === null || !$chunk->isPopulated()){
			Timings::$population->startTiming();

			$this->activeChunkPopulationTasks[$index] = true;
			if($promise === null){
				$promise = new Promise();
				$this->chunkPopulationRequestMap[$index] = $promise;
			}

			for($xx = -1; $xx <= 1; ++$xx){
				for($zz = -1; $zz <= 1; ++$zz){
					$this->lockChunk($x + $xx, $z + $zz);
				}
			}

			$task = new PopulationTask($this, $x, $z, $chunk);
			$workerId = $this->workerPool->selectWorker();
			if(!isset($this->generatorRegisteredWorkers[$workerId])){
				$this->registerGeneratorToWorker($workerId);
			}
			$this->workerPool->submitTaskToWorker($task, $workerId);

			Timings::$population->stopTiming();
			return $promise;
		}

		//chunk is already populated; return a pre-resolved promise that will directly fire callbacks assigned
		$result = new Promise();
		$result->resolve($chunk);
		return $result;
	}

	public function doChunkGarbageCollection() : void{
		$this->timings->doChunkGC->startTiming();

		foreach($this->chunks as $index => $chunk){
			if(!isset($this->unloadQueue[$index])){
				World::getXZ($index, $X, $Z);
				if(!$this->isSpawnChunk($X, $Z)){
					$this->unloadChunkRequest($X, $Z, true);
				}
			}
			$chunk->collectGarbage();
		}

		$this->provider->doGarbageCollection();

		$this->timings->doChunkGC->stopTiming();
	}

	public function unloadChunks(bool $force = false) : void{
		if(count($this->unloadQueue) > 0){
			$maxUnload = 96;
			$now = microtime(true);
			foreach($this->unloadQueue as $index => $time){
				World::getXZ($index, $X, $Z);

				if(!$force){
					if($maxUnload <= 0){
						break;
					}elseif($time > ($now - 30)){
						continue;
					}
				}

				//If the chunk can't be unloaded, it stays on the queue
				if($this->unloadChunk($X, $Z, true)){
					unset($this->unloadQueue[$index]);
					--$maxUnload;
				}
			}
		}
	}
}<|MERGE_RESOLUTION|>--- conflicted
+++ resolved
@@ -1014,17 +1014,13 @@
 			}
 
 			$fullBlock = $this->getBlockAt($b->x, $b->y, $b->z);
-<<<<<<< HEAD
-			$packets[] = UpdateBlockPacket::create($b->x, $b->y, $b->z, RuntimeBlockMapping::getInstance()->toRuntimeId($fullBlock->getFullId(), $mappingProtocol));
-=======
 			$blockPosition = BlockPosition::fromVector3($b);
 			$packets[] = UpdateBlockPacket::create(
 				$blockPosition,
-				RuntimeBlockMapping::getInstance()->toRuntimeId($fullBlock->getFullId()),
+				RuntimeBlockMapping::getInstance()->toRuntimeId($fullBlock->getFullId(), $mappingProtocol),
 				UpdateBlockPacket::FLAG_NETWORK,
 				UpdateBlockPacket::DATA_LAYER_NORMAL
 			);
->>>>>>> 94f4ef58
 
 			$tile = $this->getTileAt($b->x, $b->y, $b->z);
 			if($tile instanceof Spawnable){
