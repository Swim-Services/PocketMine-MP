--- conflicted
+++ resolved
@@ -32,25 +32,15 @@
 /**
  * This particle appears when a player is attacking a block face in survival mode attempting to break it.
  */
-<<<<<<< HEAD
 class BlockPunchParticle extends MappingParticle{
-
-	/** @var int */
-	private $face;
-
-	public function __construct(Block $block, int $face){
+	public function __construct(
+		Block $block,
+		private int $face
+	){
 		parent::__construct($block);
-		$this->face = $face;
 	}
-=======
-class BlockPunchParticle implements Particle{
-	public function __construct(
-		private Block $block,
-		private int $face
-	){}
->>>>>>> c87a3b05
 
 	public function encode(Vector3 $pos) : array{
-		return [LevelEventPacket::create(LevelEvent::PARTICLE_PUNCH_BLOCK, RuntimeBlockMapping::getInstance()->toRuntimeId($this->block->getFullId(), $this->mappingProtocol) | ($this->face << 24), $pos)];
+		return [LevelEventPacket::create(LevelEvent::PARTICLE_PUNCH_BLOCK, RuntimeBlockMapping::getInstance()->toRuntimeId($this->b->getFullId(), $this->mappingProtocol) | ($this->face << 24), $pos)];
 	}
 }