--- conflicted
+++ resolved
@@ -42,31 +42,15 @@
 class FloatingTextParticle extends MappingParticle{
 	//TODO: HACK!
 
-<<<<<<< HEAD
-	/** @var string */
-	protected $text;
-	/** @var string */
-	protected $title;
-	/** @var int|null */
-	protected $entityId = null;
-	/** @var bool */
-	protected $invisible = false;
-
-	public function __construct(string $text, string $title = ""){
-		$this->text = $text;
-		$this->title = $title;
-
-		parent::__construct(VanillaBlocks::AIR());
-	}
-=======
 	protected ?int $entityId = null;
 	protected bool $invisible = false;
 
 	public function __construct(
 		protected string $text,
 		protected string $title = ""
-	){}
->>>>>>> 433b0ca6
+	){
+		parent::__construct(VanillaBlocks::AIR());
+	}
 
 	public function getText() : string{
 		return $this->text;
@@ -113,11 +97,7 @@
 				EntityMetadataProperties::BOUNDING_BOX_WIDTH => new FloatMetadataProperty(0.0),
 				EntityMetadataProperties::BOUNDING_BOX_HEIGHT => new FloatMetadataProperty(0.0),
 				EntityMetadataProperties::NAMETAG => new StringMetadataProperty($name),
-<<<<<<< HEAD
-				EntityMetadataProperties::VARIANT => new IntMetadataProperty(RuntimeBlockMapping::getInstance()->toRuntimeId($this->b->getFullId(), $this->mappingProtocol)),
-=======
-				EntityMetadataProperties::VARIANT => new IntMetadataProperty(RuntimeBlockMapping::getInstance()->toRuntimeId(VanillaBlocks::AIR()->getStateId())),
->>>>>>> 433b0ca6
+				EntityMetadataProperties::VARIANT => new IntMetadataProperty(RuntimeBlockMapping::getInstance($this->mappingProtocol)->toRuntimeId($this->b->getStateId())),
 				EntityMetadataProperties::ALWAYS_SHOW_NAMETAG => new ByteMetadataProperty(1),
 			];
 			$p[] = AddActorPacket::create(
