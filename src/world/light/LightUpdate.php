--- conflicted
+++ resolved
@@ -44,15 +44,6 @@
 	public const BASE_LIGHT_FILTER = 1;
 
 	/**
-<<<<<<< HEAD
-	 * @var int[]
-	 * @phpstan-var array<int, int>
-	 */
-	protected $lightFilters;
-
-	/**
-=======
->>>>>>> 38cf9fc6
 	 * @var int[][] blockhash => [x, y, z, new light level]
 	 * @phpstan-var array<int, array{int, int, int, int}>
 	 */
@@ -62,18 +53,10 @@
 	 * @param int[] $lightFilters
 	 * @phpstan-param array<int, int> $lightFilters
 	 */
-<<<<<<< HEAD
-	public function __construct(SubChunkExplorer $subChunkExplorer, array $lightFilters){
-		$this->lightFilters = $lightFilters;
-
-		$this->subChunkExplorer = $subChunkExplorer;
-	}
-=======
 	public function __construct(
 		protected SubChunkExplorer $subChunkExplorer,
-		protected \SplFixedArray $lightFilters
+		protected array $lightFilters
 	){}
->>>>>>> 38cf9fc6
 
 	abstract protected function getCurrentLightArray() : LightArray;
 
