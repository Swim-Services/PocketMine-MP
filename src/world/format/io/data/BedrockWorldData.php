<?php

/*
 *
 *  ____            _        _   __  __ _                  __  __ ____
 * |  _ \ ___   ___| | _____| |_|  \/  (_)_ __   ___      |  \/  |  _ \
 * | |_) / _ \ / __| |/ / _ \ __| |\/| | | '_ \ / _ \_____| |\/| | |_) |
 * |  __/ (_) | (__|   <  __/ |_| |  | | | | | |  __/_____| |  | |  __/
 * |_|   \___/ \___|_|\_\___|\__|_|  |_|_|_| |_|\___|     |_|  |_|_|
 *
 * This program is free software: you can redistribute it and/or modify
 * it under the terms of the GNU Lesser General Public License as published by
 * the Free Software Foundation, either version 3 of the License, or
 * (at your option) any later version.
 *
 * @author PocketMine Team
 * @link http://www.pocketmine.net/
 *
 *
 */

declare(strict_types=1);

namespace pocketmine\world\format\io\data;

use pocketmine\nbt\LittleEndianNbtSerializer;
use pocketmine\nbt\NbtDataException;
use pocketmine\nbt\tag\CompoundTag;
use pocketmine\nbt\tag\IntTag;
use pocketmine\nbt\tag\ListTag;
use pocketmine\nbt\tag\StringTag;
use pocketmine\nbt\TreeRoot;
use pocketmine\utils\Binary;
use pocketmine\utils\Filesystem;
use pocketmine\utils\Limits;
use pocketmine\VersionInfo;
use pocketmine\world\format\io\exception\CorruptedWorldException;
use pocketmine\world\format\io\exception\UnsupportedWorldFormatException;
use pocketmine\world\generator\Flat;
use pocketmine\world\generator\GeneratorManager;
use pocketmine\world\World;
use pocketmine\world\WorldCreationOptions;
use Symfony\Component\Filesystem\Path;
use function array_map;
use function file_put_contents;
use function strlen;
use function substr;
use function time;

class BedrockWorldData extends BaseNbtWorldData{

	public const CURRENT_STORAGE_VERSION = 10;
<<<<<<< HEAD
	public const CURRENT_STORAGE_NETWORK_VERSION = 582;
	public const CURRENT_CLIENT_VERSION_TARGET = [
		1, //major
		19, //minor
		80, //patch
		0, //revision
=======
	public const CURRENT_STORAGE_NETWORK_VERSION = 589;
	public const CURRENT_CLIENT_VERSION_TARGET = [
		1, //major
		20, //minor
		0, //patch
		1, //revision
>>>>>>> 9a67e3d6
		0 //is beta
	];

	public const GENERATOR_LIMITED = 0;
	public const GENERATOR_INFINITE = 1;
	public const GENERATOR_FLAT = 2;

	private const TAG_DAY_CYCLE_STOP_TIME = "DayCycleStopTime";
	private const TAG_DIFFICULTY = "Difficulty";
	private const TAG_FORCE_GAME_TYPE = "ForceGameType";
	private const TAG_GAME_TYPE = "GameType";
	private const TAG_GENERATOR = "Generator";
	private const TAG_LAST_PLAYED = "LastPlayed";
	private const TAG_NETWORK_VERSION = "NetworkVersion";
	private const TAG_STORAGE_VERSION = "StorageVersion";
	private const TAG_IS_EDU = "eduLevel";
	private const TAG_FALL_DAMAGE_ENABLED = "falldamage";
	private const TAG_FIRE_DAMAGE_ENABLED = "firedamage";
	private const TAG_ACHIEVEMENTS_DISABLED = "hasBeenLoadedInCreative";
	private const TAG_IMMUTABLE_WORLD = "immutableWorld";
	private const TAG_LIGHTNING_LEVEL = "lightningLevel";
	private const TAG_LIGHTNING_TIME = "lightningTime";
	private const TAG_PVP_ENABLED = "pvp";
	private const TAG_RAIN_LEVEL = "rainLevel";
	private const TAG_RAIN_TIME = "rainTime";
	private const TAG_SPAWN_MOBS = "spawnMobs";
	private const TAG_TEXTURE_PACKS_REQUIRED = "texturePacksRequired";
	private const TAG_LAST_OPENED_WITH_VERSION = "lastOpenedWithVersion";
	private const TAG_COMMANDS_ENABLED = "commandsEnabled";

	public static function generate(string $path, string $name, WorldCreationOptions $options) : void{
		switch($options->getGeneratorClass()){
			case Flat::class:
				$generatorType = self::GENERATOR_FLAT;
				break;
			default:
				$generatorType = self::GENERATOR_INFINITE;
			//TODO: add support for limited worlds
		}

		$worldData = CompoundTag::create()
			//Vanilla fields
			->setInt(self::TAG_DAY_CYCLE_STOP_TIME, -1)
			->setInt(self::TAG_DIFFICULTY, $options->getDifficulty())
			->setByte(self::TAG_FORCE_GAME_TYPE, 0)
			->setInt(self::TAG_GAME_TYPE, 0)
			->setInt(self::TAG_GENERATOR, $generatorType)
			->setLong(self::TAG_LAST_PLAYED, time())
			->setString(self::TAG_LEVEL_NAME, $name)
			->setInt(self::TAG_NETWORK_VERSION, self::CURRENT_STORAGE_NETWORK_VERSION)
			//->setInt("Platform", 2) //TODO: find out what the possible values are for
			->setLong(self::TAG_RANDOM_SEED, $options->getSeed())
			->setInt(self::TAG_SPAWN_X, $options->getSpawnPosition()->getFloorX())
			->setInt(self::TAG_SPAWN_Y, $options->getSpawnPosition()->getFloorY())
			->setInt(self::TAG_SPAWN_Z, $options->getSpawnPosition()->getFloorZ())
			->setInt(self::TAG_STORAGE_VERSION, self::CURRENT_STORAGE_VERSION)
			->setLong(self::TAG_TIME, 0)
			->setByte(self::TAG_IS_EDU, 0)
			->setByte(self::TAG_FALL_DAMAGE_ENABLED, 1)
			->setByte(self::TAG_FIRE_DAMAGE_ENABLED, 1)
			->setByte(self::TAG_ACHIEVEMENTS_DISABLED, 1) //badly named, this actually determines whether achievements can be earned in this world...
			->setByte(self::TAG_IMMUTABLE_WORLD, 0)
			->setFloat(self::TAG_LIGHTNING_LEVEL, 0.0)
			->setInt(self::TAG_LIGHTNING_TIME, 0)
			->setByte(self::TAG_PVP_ENABLED, 1)
			->setFloat(self::TAG_RAIN_LEVEL, 0.0)
			->setInt(self::TAG_RAIN_TIME, 0)
			->setByte(self::TAG_SPAWN_MOBS, 1)
			->setByte(self::TAG_TEXTURE_PACKS_REQUIRED, 0) //TODO
			->setByte(self::TAG_COMMANDS_ENABLED, 1)
			->setTag(self::TAG_LAST_OPENED_WITH_VERSION, new ListTag(array_map(fn(int $v) => new IntTag($v), self::CURRENT_CLIENT_VERSION_TARGET)))

			//Additional PocketMine-MP fields
			->setString(self::TAG_GENERATOR_NAME, GeneratorManager::getInstance()->getGeneratorName($options->getGeneratorClass()))
			->setString(self::TAG_GENERATOR_OPTIONS, $options->getGeneratorOptions());

		$nbt = new LittleEndianNbtSerializer();
		$buffer = $nbt->write(new TreeRoot($worldData));
		file_put_contents(Path::join($path, "level.dat"), Binary::writeLInt(self::CURRENT_STORAGE_VERSION) . Binary::writeLInt(strlen($buffer)) . $buffer);
	}

	protected function load() : CompoundTag{
		try{
			$rawLevelData = Filesystem::fileGetContents($this->dataPath);
		}catch(\RuntimeException $e){
			throw new CorruptedWorldException($e->getMessage(), 0, $e);
		}
		if(strlen($rawLevelData) <= 8){
			throw new CorruptedWorldException("Truncated level.dat");
		}
		$nbt = new LittleEndianNbtSerializer();
		try{
			$worldData = $nbt->read(substr($rawLevelData, 8))->mustGetCompoundTag();
		}catch(NbtDataException $e){
			throw new CorruptedWorldException($e->getMessage(), 0, $e);
		}

		$version = $worldData->getInt(self::TAG_STORAGE_VERSION, Limits::INT32_MAX);
		if($version > self::CURRENT_STORAGE_VERSION){
			throw new UnsupportedWorldFormatException("LevelDB world format version $version is currently unsupported");
		}
		//StorageVersion is rarely updated - instead, the game relies on the NetworkVersion tag, which is synced with
		//the network protocol version for that version.
		$protocolVersion = $worldData->getInt(self::TAG_NETWORK_VERSION, Limits::INT32_MAX);
		if($protocolVersion > self::CURRENT_STORAGE_NETWORK_VERSION){
			throw new UnsupportedWorldFormatException("LevelDB world protocol version $protocolVersion is currently unsupported");
		}

		return $worldData;
	}

	protected function fix() : void{
		$generatorNameTag = $this->compoundTag->getTag(self::TAG_GENERATOR_NAME);
		if(!($generatorNameTag instanceof StringTag)){
			if(($mcpeGeneratorTypeTag = $this->compoundTag->getTag(self::TAG_GENERATOR)) instanceof IntTag){
				switch($mcpeGeneratorTypeTag->getValue()){ //Detect correct generator from MCPE data
					case self::GENERATOR_FLAT:
						$this->compoundTag->setString(self::TAG_GENERATOR_NAME, "flat");
						$this->compoundTag->setString(self::TAG_GENERATOR_OPTIONS, "2;7,3,3,2;1");
						break;
					case self::GENERATOR_INFINITE:
						//TODO: add a null generator which does not generate missing chunks (to allow importing back to MCPE and generating more normal terrain without PocketMine messing things up)
						$this->compoundTag->setString(self::TAG_GENERATOR_NAME, "default");
						$this->compoundTag->setString(self::TAG_GENERATOR_OPTIONS, "");
						break;
					case self::GENERATOR_LIMITED:
						throw new UnsupportedWorldFormatException("Limited worlds are not currently supported");
					default:
						throw new UnsupportedWorldFormatException("Unknown LevelDB generator type");
				}
			}else{
				$this->compoundTag->setString(self::TAG_GENERATOR_NAME, "default");
			}
		}elseif(($generatorName = self::hackyFixForGeneratorClasspathInLevelDat($generatorNameTag->getValue())) !== null){
			$this->compoundTag->setString(self::TAG_GENERATOR_NAME, $generatorName);
		}

		if(!($this->compoundTag->getTag(self::TAG_GENERATOR_OPTIONS)) instanceof StringTag){
			$this->compoundTag->setString(self::TAG_GENERATOR_OPTIONS, "");
		}
	}

	public function save() : void{
		$this->compoundTag->setInt(self::TAG_NETWORK_VERSION, self::CURRENT_STORAGE_NETWORK_VERSION);
		$this->compoundTag->setInt(self::TAG_STORAGE_VERSION, self::CURRENT_STORAGE_VERSION);
		$this->compoundTag->setTag(self::TAG_LAST_OPENED_WITH_VERSION, new ListTag(array_map(fn(int $v) => new IntTag($v), self::CURRENT_CLIENT_VERSION_TARGET)));
		$this->compoundTag->setLong(VersionInfo::TAG_WORLD_DATA_VERSION, VersionInfo::WORLD_DATA_VERSION);

		$nbt = new LittleEndianNbtSerializer();
		$buffer = $nbt->write(new TreeRoot($this->compoundTag));
		Filesystem::safeFilePutContents($this->dataPath, Binary::writeLInt(self::CURRENT_STORAGE_VERSION) . Binary::writeLInt(strlen($buffer)) . $buffer);
	}

	public function getDifficulty() : int{
		return $this->compoundTag->getInt(self::TAG_DIFFICULTY, World::DIFFICULTY_NORMAL);
	}

	public function setDifficulty(int $difficulty) : void{
		$this->compoundTag->setInt(self::TAG_DIFFICULTY, $difficulty); //yes, this is intended! (in PE: int, PC: byte)
	}

	public function getRainTime() : int{
		return $this->compoundTag->getInt(self::TAG_RAIN_TIME, 0);
	}

	public function setRainTime(int $ticks) : void{
		$this->compoundTag->setInt(self::TAG_RAIN_TIME, $ticks);
	}

	public function getRainLevel() : float{
		return $this->compoundTag->getFloat(self::TAG_RAIN_LEVEL, 0.0);
	}

	public function setRainLevel(float $level) : void{
		$this->compoundTag->setFloat(self::TAG_RAIN_LEVEL, $level);
	}

	public function getLightningTime() : int{
		return $this->compoundTag->getInt(self::TAG_LIGHTNING_TIME, 0);
	}

	public function setLightningTime(int $ticks) : void{
		$this->compoundTag->setInt(self::TAG_LIGHTNING_TIME, $ticks);
	}

	public function getLightningLevel() : float{
		return $this->compoundTag->getFloat(self::TAG_LIGHTNING_LEVEL, 0.0);
	}

	public function setLightningLevel(float $level) : void{
		$this->compoundTag->setFloat(self::TAG_LIGHTNING_LEVEL, $level);
	}
}<|MERGE_RESOLUTION|>--- conflicted
+++ resolved
@@ -50,21 +50,12 @@
 class BedrockWorldData extends BaseNbtWorldData{
 
 	public const CURRENT_STORAGE_VERSION = 10;
-<<<<<<< HEAD
-	public const CURRENT_STORAGE_NETWORK_VERSION = 582;
-	public const CURRENT_CLIENT_VERSION_TARGET = [
-		1, //major
-		19, //minor
-		80, //patch
-		0, //revision
-=======
 	public const CURRENT_STORAGE_NETWORK_VERSION = 589;
 	public const CURRENT_CLIENT_VERSION_TARGET = [
 		1, //major
 		20, //minor
 		0, //patch
 		1, //revision
->>>>>>> 9a67e3d6
 		0 //is beta
 	];
 
