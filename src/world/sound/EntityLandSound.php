<?php

/*
 *
 *  ____            _        _   __  __ _                  __  __ ____
 * |  _ \ ___   ___| | _____| |_|  \/  (_)_ __   ___      |  \/  |  _ \
 * | |_) / _ \ / __| |/ / _ \ __| |\/| | | '_ \ / _ \_____| |\/| | |_) |
 * |  __/ (_) | (__|   <  __/ |_| |  | | | | | |  __/_____| |  | |  __/
 * |_|   \___/ \___|_|\_\___|\__|_|  |_|_|_| |_|\___|     |_|  |_|_|
 *
 * This program is free software: you can redistribute it and/or modify
 * it under the terms of the GNU Lesser General Public License as published by
 * the Free Software Foundation, either version 3 of the License, or
 * (at your option) any later version.
 *
 * @author PocketMine Team
 * @link http://www.pocketmine.net/
 *
 *
*/

declare(strict_types=1);

namespace pocketmine\world\sound;

use pocketmine\block\Block;
use pocketmine\entity\Entity;
use pocketmine\math\Vector3;
use pocketmine\network\mcpe\convert\RuntimeBlockMapping;
use pocketmine\network\mcpe\protocol\LevelSoundEventPacket;
use pocketmine\network\mcpe\protocol\types\LevelSoundEvent;

/**
 * Played when an entity hits the ground after falling a distance that doesn't cause damage, e.g. due to jumping.
 */
class EntityLandSound extends MappingSound{

	/** @var Entity */
	private $entity;
	/** @var Block */
	private $blockLandedOn;

	public function __construct(Entity $entity, Block $blockLandedOn){
		$this->entity = $entity;
		$this->blockLandedOn = $blockLandedOn;
	}

	public function encode(Vector3 $pos) : array{
		return [LevelSoundEventPacket::create(
			LevelSoundEvent::LAND,
			$pos,
<<<<<<< HEAD
			RuntimeBlockMapping::getInstance()->toRuntimeId($this->blockLandedOn->getFullId(), $this->mappingProtocol),
			$this->entity::getNetworkTypeId()
			//TODO: does isBaby have any relevance here?
=======
			RuntimeBlockMapping::getInstance()->toRuntimeId($this->blockLandedOn->getFullId()),
			$this->entity::getNetworkTypeId(),
			false, //TODO: does isBaby have any relevance here?
			false
>>>>>>> 94f4ef58
		)];
	}
}<|MERGE_RESOLUTION|>--- conflicted
+++ resolved
@@ -49,16 +49,10 @@
 		return [LevelSoundEventPacket::create(
 			LevelSoundEvent::LAND,
 			$pos,
-<<<<<<< HEAD
 			RuntimeBlockMapping::getInstance()->toRuntimeId($this->blockLandedOn->getFullId(), $this->mappingProtocol),
-			$this->entity::getNetworkTypeId()
-			//TODO: does isBaby have any relevance here?
-=======
-			RuntimeBlockMapping::getInstance()->toRuntimeId($this->blockLandedOn->getFullId()),
 			$this->entity::getNetworkTypeId(),
 			false, //TODO: does isBaby have any relevance here?
 			false
->>>>>>> 94f4ef58
 		)];
 	}
 }