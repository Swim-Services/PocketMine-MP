--- conflicted
+++ resolved
@@ -24,12 +24,8 @@
 namespace pocketmine\timings;
 
 use pocketmine\Server;
-<<<<<<< HEAD
 use pocketmine\utils\AssumptionFailedError;
-use function round;
-=======
 use function floor;
->>>>>>> a862cf51
 use function spl_object_id;
 
 /**
