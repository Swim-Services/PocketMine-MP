--- conflicted
+++ resolved
@@ -60,13 +60,9 @@
 				"Violations: " . $timings->getViolations(),
 				"RecordId: " . $timings->getId(),
 				"ParentRecordId: " . ($timings->getParentId() ?? "none"),
-<<<<<<< HEAD
-				"TimerId: " . $timings->getTimerId()
-=======
 				"TimerId: " . $timings->getTimerId(),
 				"Ticks: " . $timings->getTicksActive(),
 				"Peak: " . $timings->getPeakTime(),
->>>>>>> a0dadc6e
 			]);
 		}
 		$result = [];
