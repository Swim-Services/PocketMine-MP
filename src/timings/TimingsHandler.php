--- conflicted
+++ resolved
@@ -52,9 +52,6 @@
 			$avg = $time / $count;
 
 			$group = $timings->getGroup();
-<<<<<<< HEAD
-			$groups[$group][] = $timings->getName() . " Time: $time Count: " . $count . " Avg: $avg Violations: " . $timings->getViolations();
-=======
 			$groups[$group][] = implode(" ", [
 				$timings->getName(),
 				"Time: $time",
@@ -67,7 +64,6 @@
 				"Ticks: " . $timings->getTicksActive(),
 				"Peak: " . $timings->getPeakTime(),
 			]);
->>>>>>> 18b528f7
 		}
 		$result = [];
 
