<?php

/*
 *
 *  ____            _        _   __  __ _                  __  __ ____
 * |  _ \ ___   ___| | _____| |_|  \/  (_)_ __   ___      |  \/  |  _ \
 * | |_) / _ \ / __| |/ / _ \ __| |\/| | | '_ \ / _ \_____| |\/| | |_) |
 * |  __/ (_) | (__|   <  __/ |_| |  | | | | | |  __/_____| |  | |  __/
 * |_|   \___/ \___|_|\_\___|\__|_|  |_|_|_| |_|\___|     |_|  |_|_|
 *
 * This program is free software: you can redistribute it and/or modify
 * it under the terms of the GNU Lesser General Public License as published by
 * the Free Software Foundation, either version 3 of the License, or
 * (at your option) any later version.
 *
 * @author PocketMine Team
 * @link http://www.pocketmine.net/
 *
 *
 */

declare(strict_types=1);

namespace pocketmine\timings;

use pocketmine\block\tile\Tile;
use pocketmine\entity\Entity;
use pocketmine\event\Event;
use pocketmine\network\mcpe\protocol\ClientboundPacket;
use pocketmine\network\mcpe\protocol\ServerboundPacket;
use pocketmine\player\Player;
use pocketmine\scheduler\TaskHandler;
use function get_class;

abstract class Timings{
	public const INCLUDED_BY_OTHER_TIMINGS_PREFIX = "** ";

	private static bool $initialized = false;

	public static TimingsHandler $fullTick;
	public static TimingsHandler $serverTick;
	public static TimingsHandler $serverInterrupts;
	public static TimingsHandler $memoryManager;
	public static TimingsHandler $garbageCollector;
	public static TimingsHandler $titleTick;
	public static TimingsHandler $playerNetworkSend;
	public static TimingsHandler $playerNetworkSendCompress;
	public static TimingsHandler $playerNetworkSendCompressBroadcast;
	public static TimingsHandler $playerNetworkSendCompressSessionBuffer;
	public static TimingsHandler $playerNetworkSendEncrypt;
	public static TimingsHandler $playerNetworkSendInventorySync;
	public static TimingsHandler $playerNetworkReceive;
	public static TimingsHandler $playerNetworkReceiveDecompress;
	public static TimingsHandler $playerNetworkReceiveDecrypt;
	public static TimingsHandler $playerChunkOrder;
	public static TimingsHandler $playerChunkSend;
	public static TimingsHandler $connection;
	public static TimingsHandler $scheduler;
	public static TimingsHandler $serverCommand;
	public static TimingsHandler $worldLoad;
	public static TimingsHandler $worldSave;
	public static TimingsHandler $population;
	public static TimingsHandler $generationCallback;
	public static TimingsHandler $permissibleCalculation;
	public static TimingsHandler $permissibleCalculationDiff;
	public static TimingsHandler $permissibleCalculationCallback;
	public static TimingsHandler $entityMove;
	public static TimingsHandler $entityMoveCollision;
	public static TimingsHandler $projectileMove;
	public static TimingsHandler $projectileMoveRayTrace;
	public static TimingsHandler $playerCheckNearEntities;
	public static TimingsHandler $tickEntity;
	public static TimingsHandler $tickTileEntity;
	public static TimingsHandler $entityBaseTick;
	public static TimingsHandler $livingEntityBaseTick;
	public static TimingsHandler $itemEntityBaseTick;

	public static TimingsHandler $schedulerSync;
	public static TimingsHandler $schedulerAsync;

	public static TimingsHandler $playerCommand;
	public static TimingsHandler $craftingDataCacheRebuild;

	public static TimingsHandler $syncPlayerDataLoad;
	public static TimingsHandler $syncPlayerDataSave;

	/** @var TimingsHandler[] */
	public static array $entityTypeTimingMap = [];
	/** @var TimingsHandler[] */
	public static array $tileEntityTypeTimingMap = [];
	/** @var TimingsHandler[] */
	public static array $packetReceiveTimingMap = [];

	/** @var TimingsHandler[] */
	private static array $packetDecodeTimingMap = [];
	/** @var TimingsHandler[] */
	private static array $packetHandleTimingMap = [];

	/** @var TimingsHandler[] */
	private static array $packetEncodeTimingMap = [];

	/** @var TimingsHandler[] */
	public static array $packetSendTimingMap = [];
	/** @var TimingsHandler[] */
	public static array $pluginTaskTimingMap = [];

	/**
	 * @var TimingsHandler[]
	 * @phpstan-var array<string, TimingsHandler>
	 */
	private static array $commandTimingMap = [];

	public static TimingsHandler $broadcastPackets;

	public static TimingsHandler $playerMove;

	/** @var TimingsHandler[] */
	private static array $events = [];

	public static function init() : void{
		if(self::$initialized){
			return;
		}
		self::$initialized = true;

		self::$fullTick = new TimingsHandler("Full Server Tick");
		self::$serverTick = new TimingsHandler(self::INCLUDED_BY_OTHER_TIMINGS_PREFIX . "Server Tick Update Cycle", self::$fullTick);
		self::$serverInterrupts = new TimingsHandler(self::INCLUDED_BY_OTHER_TIMINGS_PREFIX . "Server Mid-Tick Processing", self::$fullTick);
		self::$memoryManager = new TimingsHandler("Memory Manager");
		self::$garbageCollector = new TimingsHandler("Garbage Collector", self::$memoryManager);
		self::$titleTick = new TimingsHandler("Console Title Tick");

		self::$connection = new TimingsHandler("Connection Handler");

		self::$playerNetworkSend = new TimingsHandler("Player Network Send", self::$connection);
		self::$playerNetworkSendCompress = new TimingsHandler(self::INCLUDED_BY_OTHER_TIMINGS_PREFIX . "Player Network Send - Compression", self::$playerNetworkSend);
		self::$playerNetworkSendCompressBroadcast = new TimingsHandler(self::INCLUDED_BY_OTHER_TIMINGS_PREFIX . "Player Network Send - Compression (Broadcast)", self::$playerNetworkSendCompress);
		self::$playerNetworkSendCompressSessionBuffer = new TimingsHandler(self::INCLUDED_BY_OTHER_TIMINGS_PREFIX . "Player Network Send - Compression (Session Buffer)", self::$playerNetworkSendCompress);
		self::$playerNetworkSendEncrypt = new TimingsHandler(self::INCLUDED_BY_OTHER_TIMINGS_PREFIX . "Player Network Send - Encryption", self::$playerNetworkSend);
		self::$playerNetworkSendInventorySync = new TimingsHandler(self::INCLUDED_BY_OTHER_TIMINGS_PREFIX . "Player Network Send - Inventory Sync", self::$playerNetworkSend);

		self::$playerNetworkReceive = new TimingsHandler("Player Network Receive", self::$connection);
		self::$playerNetworkReceiveDecompress = new TimingsHandler(self::INCLUDED_BY_OTHER_TIMINGS_PREFIX . "Player Network Receive - Decompression", self::$playerNetworkReceive);
		self::$playerNetworkReceiveDecrypt = new TimingsHandler(self::INCLUDED_BY_OTHER_TIMINGS_PREFIX . "Player Network Receive - Decryption", self::$playerNetworkReceive);

		self::$broadcastPackets = new TimingsHandler(self::INCLUDED_BY_OTHER_TIMINGS_PREFIX . "Broadcast Packets", self::$playerNetworkSend);

		self::$playerMove = new TimingsHandler("Player Movement");
		self::$playerChunkOrder = new TimingsHandler("Player Order Chunks");
		self::$playerChunkSend = new TimingsHandler(self::INCLUDED_BY_OTHER_TIMINGS_PREFIX . "Player Network Send - Chunks", self::$playerNetworkSend);
		self::$scheduler = new TimingsHandler("Scheduler");
		self::$serverCommand = new TimingsHandler("Server Command");
		self::$worldLoad = new TimingsHandler("World Load");
		self::$worldSave = new TimingsHandler("World Save");
		self::$population = new TimingsHandler("World Population");
		self::$generationCallback = new TimingsHandler("World Generation Callback");
		self::$permissibleCalculation = new TimingsHandler("Permissible Calculation");
		self::$permissibleCalculationDiff = new TimingsHandler(self::INCLUDED_BY_OTHER_TIMINGS_PREFIX . "Permissible Calculation - Diff", self::$permissibleCalculation);
		self::$permissibleCalculationCallback = new TimingsHandler(self::INCLUDED_BY_OTHER_TIMINGS_PREFIX . "Permissible Calculation - Callbacks", self::$permissibleCalculation);

		self::$syncPlayerDataLoad = new TimingsHandler("Player Data Load");
		self::$syncPlayerDataSave = new TimingsHandler("Player Data Save");

		self::$entityMove = new TimingsHandler(self::INCLUDED_BY_OTHER_TIMINGS_PREFIX . "Entity Movement");
		self::$entityMoveCollision = new TimingsHandler(self::INCLUDED_BY_OTHER_TIMINGS_PREFIX . "Entity Movement - Collision Checks", self::$entityMove);

		self::$projectileMove = new TimingsHandler(self::INCLUDED_BY_OTHER_TIMINGS_PREFIX . "Projectile Movement", self::$entityMove);
		self::$projectileMoveRayTrace = new TimingsHandler(self::INCLUDED_BY_OTHER_TIMINGS_PREFIX . "Projectile Movement - Ray Tracing", self::$projectileMove);

		self::$playerCheckNearEntities = new TimingsHandler(self::INCLUDED_BY_OTHER_TIMINGS_PREFIX . "checkNearEntities");
		self::$tickEntity = new TimingsHandler(self::INCLUDED_BY_OTHER_TIMINGS_PREFIX . "Entity Tick");
		self::$tickTileEntity = new TimingsHandler(self::INCLUDED_BY_OTHER_TIMINGS_PREFIX . "Block Entity Tick");

		self::$entityBaseTick = new TimingsHandler(self::INCLUDED_BY_OTHER_TIMINGS_PREFIX . "Entity Base Tick");
		self::$livingEntityBaseTick = new TimingsHandler(self::INCLUDED_BY_OTHER_TIMINGS_PREFIX . "Entity Base Tick - Living");
		self::$itemEntityBaseTick = new TimingsHandler(self::INCLUDED_BY_OTHER_TIMINGS_PREFIX . "Entity Base Tick - ItemEntity");

		self::$schedulerSync = new TimingsHandler(self::INCLUDED_BY_OTHER_TIMINGS_PREFIX . "Scheduler - Sync Tasks");
		self::$schedulerAsync = new TimingsHandler(self::INCLUDED_BY_OTHER_TIMINGS_PREFIX . "Scheduler - Async Tasks");

		self::$playerCommand = new TimingsHandler(self::INCLUDED_BY_OTHER_TIMINGS_PREFIX . "Player Command");
		self::$craftingDataCacheRebuild = new TimingsHandler(self::INCLUDED_BY_OTHER_TIMINGS_PREFIX . "Build CraftingDataPacket Cache");

	}

	public static function getScheduledTaskTimings(TaskHandler $task, int $period) : TimingsHandler{
		self::init();
		$name = "Task: " . $task->getOwnerName() . " Runnable: " . $task->getTaskName();

		if($period > 0){
			$name .= "(interval:" . $period . ")";
		}else{
			$name .= "(Single)";
		}

		if(!isset(self::$pluginTaskTimingMap[$name])){
			self::$pluginTaskTimingMap[$name] = new TimingsHandler($name, self::$schedulerSync);
		}

		return self::$pluginTaskTimingMap[$name];
	}

	public static function getEntityTimings(Entity $entity) : TimingsHandler{
<<<<<<< HEAD
		self::init();
		$entityType = (new \ReflectionClass($entity))->getShortName();
=======
		$reflect = new \ReflectionClass($entity);
		$entityType = $reflect->getShortName();
>>>>>>> f63d349b
		if(!isset(self::$entityTypeTimingMap[$entityType])){
			//the timings viewer calculates average player count by looking at this timer, so we need to ensure it has
			//a name it can identify. However, we also want to make it obvious if this is a custom Player class.
			if($entity instanceof Player && $reflect->getName() !== Player::class){
				$entityType = "Player (" . $reflect->getName() . ")";
			}
			self::$entityTypeTimingMap[$entityType] = new TimingsHandler(self::INCLUDED_BY_OTHER_TIMINGS_PREFIX . "Entity Tick - " . $entityType, self::$tickEntity);
		}

		return self::$entityTypeTimingMap[$entityType];
	}

	public static function getTileEntityTimings(Tile $tile) : TimingsHandler{
		self::init();
		$tileType = (new \ReflectionClass($tile))->getShortName();
		if(!isset(self::$tileEntityTypeTimingMap[$tileType])){
			self::$tileEntityTypeTimingMap[$tileType] = new TimingsHandler(self::INCLUDED_BY_OTHER_TIMINGS_PREFIX . "Block Entity Tick - " . $tileType, self::$tickTileEntity);
		}

		return self::$tileEntityTypeTimingMap[$tileType];
	}

	public static function getReceiveDataPacketTimings(ServerboundPacket $pk) : TimingsHandler{
		self::init();
		$pid = $pk->pid();
		if(!isset(self::$packetReceiveTimingMap[$pid])){
			self::$packetReceiveTimingMap[$pid] = new TimingsHandler(self::INCLUDED_BY_OTHER_TIMINGS_PREFIX . "Receive - " . $pk->getName(), self::$playerNetworkReceive);
		}

		return self::$packetReceiveTimingMap[$pid];
	}

	public static function getDecodeDataPacketTimings(ServerboundPacket $pk) : TimingsHandler{
		$pid = $pk->pid();
		return self::$packetDecodeTimingMap[$pid] ??= new TimingsHandler(
			self::INCLUDED_BY_OTHER_TIMINGS_PREFIX . "Decode - " . $pk->getName(),
			self::getReceiveDataPacketTimings($pk)
		);
	}

	public static function getHandleDataPacketTimings(ServerboundPacket $pk) : TimingsHandler{
		$pid = $pk->pid();
		return self::$packetHandleTimingMap[$pid] ??= new TimingsHandler(
			self::INCLUDED_BY_OTHER_TIMINGS_PREFIX . "Handler - " . $pk->getName(),
			self::getReceiveDataPacketTimings($pk)
		);
	}

	public static function getEncodeDataPacketTimings(ClientboundPacket $pk) : TimingsHandler{
		$pid = $pk->pid();
		return self::$packetEncodeTimingMap[$pid] ??= new TimingsHandler(
			self::INCLUDED_BY_OTHER_TIMINGS_PREFIX . "Encode - " . $pk->getName(),
			self::getSendDataPacketTimings($pk)
		);
	}

	public static function getSendDataPacketTimings(ClientboundPacket $pk) : TimingsHandler{
		self::init();
		$pid = $pk->pid();
		if(!isset(self::$packetSendTimingMap[$pid])){
			self::$packetSendTimingMap[$pid] = new TimingsHandler(self::INCLUDED_BY_OTHER_TIMINGS_PREFIX . "Send - " . $pk->getName(), self::$playerNetworkSend);
		}

		return self::$packetSendTimingMap[$pid];
	}

	public static function getCommandDispatchTimings(string $commandName) : TimingsHandler{
		self::init();

		return self::$commandTimingMap[$commandName] ??= new TimingsHandler(self::INCLUDED_BY_OTHER_TIMINGS_PREFIX . "Command - " . $commandName);
	}

	public static function getEventTimings(Event $event) : TimingsHandler{
		$eventClass = get_class($event);
		if(!isset(self::$events[$eventClass])){
			self::$events[$eventClass] = new TimingsHandler($eventClass, group: "Events");
		}

		return self::$events[$eventClass];
	}
}<|MERGE_RESOLUTION|>--- conflicted
+++ resolved
@@ -201,13 +201,9 @@
 	}
 
 	public static function getEntityTimings(Entity $entity) : TimingsHandler{
-<<<<<<< HEAD
-		self::init();
-		$entityType = (new \ReflectionClass($entity))->getShortName();
-=======
+		self::init();
 		$reflect = new \ReflectionClass($entity);
 		$entityType = $reflect->getShortName();
->>>>>>> f63d349b
 		if(!isset(self::$entityTypeTimingMap[$entityType])){
 			//the timings viewer calculates average player count by looking at this timer, so we need to ensure it has
 			//a name it can identify. However, we also want to make it obvious if this is a custom Player class.
