<?php

/*
 *
 *  ____            _        _   __  __ _                  __  __ ____
 * |  _ \ ___   ___| | _____| |_|  \/  (_)_ __   ___      |  \/  |  _ \
 * | |_) / _ \ / __| |/ / _ \ __| |\/| | | '_ \ / _ \_____| |\/| | |_) |
 * |  __/ (_) | (__|   <  __/ |_| |  | | | | | |  __/_____| |  | |  __/
 * |_|   \___/ \___|_|\_\___|\__|_|  |_|_|_| |_|\___|     |_|  |_|_|
 *
 * This program is free software: you can redistribute it and/or modify
 * it under the terms of the GNU Lesser General Public License as published by
 * the Free Software Foundation, either version 3 of the License, or
 * (at your option) any later version.
 *
 * @author PocketMine Team
 * @link http://www.pocketmine.net/
 *
 *
 */

declare(strict_types=1);

namespace pocketmine\timings;

use pocketmine\block\tile\Tile;
use pocketmine\entity\Entity;
use pocketmine\event\Event;
use pocketmine\network\mcpe\protocol\ClientboundPacket;
use pocketmine\network\mcpe\protocol\ServerboundPacket;
use pocketmine\player\Player;
use pocketmine\scheduler\TaskHandler;
use function get_class;
use function str_starts_with;

abstract class Timings{
	/**
	 * @deprecated This was used by the old timings viewer to make a timer appear in the Breakdown section of a timings
	 * report. Provide a group to your timer's constructor instead.
	 * @see Timings::GROUP_BREAKDOWN
	 */
	public const INCLUDED_BY_OTHER_TIMINGS_PREFIX = "** ";
	public const GROUP_BREAKDOWN = "Minecraft - Breakdown";

	private static bool $initialized = false;

	public static TimingsHandler $fullTick;
	public static TimingsHandler $serverTick;
	public static TimingsHandler $serverInterrupts;
	public static TimingsHandler $memoryManager;
	public static TimingsHandler $garbageCollector;
	public static TimingsHandler $titleTick;
	public static TimingsHandler $playerNetworkSend;
	public static TimingsHandler $playerNetworkSendCompress;
	public static TimingsHandler $playerNetworkSendCompressBroadcast;
	public static TimingsHandler $playerNetworkSendCompressSessionBuffer;
	public static TimingsHandler $playerNetworkSendEncrypt;
	public static TimingsHandler $playerNetworkSendInventorySync;
<<<<<<< HEAD
	public static TimingsHandler $playerNetworkReceive;
	public static TimingsHandler $playerNetworkReceiveDecompress;
	public static TimingsHandler $playerNetworkReceiveDecrypt;
	public static TimingsHandler $playerChunkOrder;
	public static TimingsHandler $playerChunkSend;
	public static TimingsHandler $connection;
	public static TimingsHandler $scheduler;
	public static TimingsHandler $serverCommand;
	public static TimingsHandler $worldLoad;
	public static TimingsHandler $worldSave;
	public static TimingsHandler $population;
	public static TimingsHandler $generationCallback;
	public static TimingsHandler $permissibleCalculation;
	public static TimingsHandler $permissibleCalculationDiff;
	public static TimingsHandler $permissibleCalculationCallback;
	public static TimingsHandler $entityMove;
=======
	public static TimingsHandler $playerNetworkSendPreSpawnGameData;

	/** @var TimingsHandler */
	public static $playerNetworkReceive;
	/** @var TimingsHandler */
	public static $playerNetworkReceiveDecompress;
	/** @var TimingsHandler */
	public static $playerNetworkReceiveDecrypt;
	/** @var TimingsHandler */
	public static $playerChunkOrder;
	/** @var TimingsHandler */
	public static $playerChunkSend;
	/** @var TimingsHandler */
	public static $connection;
	/** @var TimingsHandler */
	public static $scheduler;
	/** @var TimingsHandler */
	public static $serverCommand;
	/** @var TimingsHandler */
	public static $worldLoad;
	/** @var TimingsHandler */
	public static $worldSave;
	/** @var TimingsHandler */
	public static $population;
	/** @var TimingsHandler */
	public static $generationCallback;
	/** @var TimingsHandler */
	public static $permissibleCalculation;
	/** @var TimingsHandler */
	public static $permissibleCalculationDiff;
	/** @var TimingsHandler */
	public static $permissibleCalculationCallback;

	/** @var TimingsHandler */
	public static $entityMove;

>>>>>>> 9e9b4db0
	public static TimingsHandler $entityMoveCollision;
	public static TimingsHandler $projectileMove;
	public static TimingsHandler $projectileMoveRayTrace;
	public static TimingsHandler $playerCheckNearEntities;
	public static TimingsHandler $tickEntity;
	public static TimingsHandler $tickTileEntity;
	public static TimingsHandler $entityBaseTick;
	public static TimingsHandler $livingEntityBaseTick;
	public static TimingsHandler $itemEntityBaseTick;

	public static TimingsHandler $schedulerSync;
	public static TimingsHandler $schedulerAsync;

	public static TimingsHandler $playerCommand;
	public static TimingsHandler $craftingDataCacheRebuild;

	public static TimingsHandler $syncPlayerDataLoad;
	public static TimingsHandler $syncPlayerDataSave;

	/** @var TimingsHandler[] */
	public static array $entityTypeTimingMap = [];
	/** @var TimingsHandler[] */
	public static array $tileEntityTypeTimingMap = [];
	/** @var TimingsHandler[] */
	public static array $packetReceiveTimingMap = [];

	/** @var TimingsHandler[] */
	private static array $packetDecodeTimingMap = [];
	/** @var TimingsHandler[] */
	private static array $packetHandleTimingMap = [];

	/** @var TimingsHandler[] */
	private static array $packetEncodeTimingMap = [];

	/** @var TimingsHandler[] */
	public static array $packetSendTimingMap = [];
	/** @var TimingsHandler[] */
	public static array $pluginTaskTimingMap = [];

	/**
	 * @var TimingsHandler[]
	 * @phpstan-var array<string, TimingsHandler>
	 */
	private static array $commandTimingMap = [];

	public static TimingsHandler $broadcastPackets;

	public static TimingsHandler $playerMove;

	/** @var TimingsHandler[] */
	private static array $events = [];

	public static function init() : void{
		if(self::$initialized){
			return;
		}
		self::$initialized = true;

		self::$fullTick = new TimingsHandler("Full Server Tick");
		self::$serverTick = new TimingsHandler("Server Tick Update Cycle", self::$fullTick, group: self::GROUP_BREAKDOWN);
		self::$serverInterrupts = new TimingsHandler("Server Mid-Tick Processing", self::$fullTick, group: self::GROUP_BREAKDOWN);
		self::$memoryManager = new TimingsHandler("Memory Manager");
		self::$garbageCollector = new TimingsHandler("Garbage Collector", self::$memoryManager);
		self::$titleTick = new TimingsHandler("Console Title Tick");

		self::$connection = new TimingsHandler("Connection Handler");

		self::$playerNetworkSend = new TimingsHandler("Player Network Send", self::$connection);
		self::$playerNetworkSendCompress = new TimingsHandler("Player Network Send - Compression", self::$playerNetworkSend, group: self::GROUP_BREAKDOWN);
		self::$playerNetworkSendCompressBroadcast = new TimingsHandler("Player Network Send - Compression (Broadcast)", self::$playerNetworkSendCompress, group: self::GROUP_BREAKDOWN);
		self::$playerNetworkSendCompressSessionBuffer = new TimingsHandler("Player Network Send - Compression (Session Buffer)", self::$playerNetworkSendCompress, group: self::GROUP_BREAKDOWN);
		self::$playerNetworkSendEncrypt = new TimingsHandler("Player Network Send - Encryption", self::$playerNetworkSend, group: self::GROUP_BREAKDOWN);
		self::$playerNetworkSendInventorySync = new TimingsHandler("Player Network Send - Inventory Sync", self::$playerNetworkSend, group: self::GROUP_BREAKDOWN);
		self::$playerNetworkSendPreSpawnGameData = new TimingsHandler("Player Network Send - Pre-Spawn Game Data", self::$playerNetworkSend, group: self::GROUP_BREAKDOWN);

		self::$playerNetworkReceive = new TimingsHandler("Player Network Receive", self::$connection);
		self::$playerNetworkReceiveDecompress = new TimingsHandler("Player Network Receive - Decompression", self::$playerNetworkReceive, group: self::GROUP_BREAKDOWN);
		self::$playerNetworkReceiveDecrypt = new TimingsHandler("Player Network Receive - Decryption", self::$playerNetworkReceive, group: self::GROUP_BREAKDOWN);

		self::$broadcastPackets = new TimingsHandler("Broadcast Packets", self::$playerNetworkSend, group: self::GROUP_BREAKDOWN);

		self::$playerMove = new TimingsHandler("Player Movement");
		self::$playerChunkOrder = new TimingsHandler("Player Order Chunks");
		self::$playerChunkSend = new TimingsHandler("Player Network Send - Chunks", self::$playerNetworkSend, group: self::GROUP_BREAKDOWN);
		self::$scheduler = new TimingsHandler("Scheduler");
		self::$serverCommand = new TimingsHandler("Server Command");
		self::$worldLoad = new TimingsHandler("World Load");
		self::$worldSave = new TimingsHandler("World Save");
		self::$population = new TimingsHandler("World Population");
		self::$generationCallback = new TimingsHandler("World Generation Callback");
		self::$permissibleCalculation = new TimingsHandler("Permissible Calculation");
		self::$permissibleCalculationDiff = new TimingsHandler("Permissible Calculation - Diff", self::$permissibleCalculation, group: self::GROUP_BREAKDOWN);
		self::$permissibleCalculationCallback = new TimingsHandler("Permissible Calculation - Callbacks", self::$permissibleCalculation, group: self::GROUP_BREAKDOWN);

		self::$syncPlayerDataLoad = new TimingsHandler("Player Data Load");
		self::$syncPlayerDataSave = new TimingsHandler("Player Data Save");

		self::$entityMove = new TimingsHandler("Entity Movement", group: self::GROUP_BREAKDOWN);
		self::$entityMoveCollision = new TimingsHandler("Entity Movement - Collision Checks", self::$entityMove, group: self::GROUP_BREAKDOWN);

		self::$projectileMove = new TimingsHandler("Projectile Movement", self::$entityMove, group: self::GROUP_BREAKDOWN);
		self::$projectileMoveRayTrace = new TimingsHandler("Projectile Movement - Ray Tracing", self::$projectileMove, group: self::GROUP_BREAKDOWN);

		self::$playerCheckNearEntities = new TimingsHandler("checkNearEntities", group: self::GROUP_BREAKDOWN);
		self::$tickEntity = new TimingsHandler("Entity Tick", group: self::GROUP_BREAKDOWN);
		self::$tickTileEntity = new TimingsHandler("Block Entity Tick", group: self::GROUP_BREAKDOWN);

		self::$entityBaseTick = new TimingsHandler("Entity Base Tick", group: self::GROUP_BREAKDOWN);
		self::$livingEntityBaseTick = new TimingsHandler("Entity Base Tick - Living", group: self::GROUP_BREAKDOWN);
		self::$itemEntityBaseTick = new TimingsHandler("Entity Base Tick - ItemEntity", group: self::GROUP_BREAKDOWN);

		self::$schedulerSync = new TimingsHandler("Scheduler - Sync Tasks", group: self::GROUP_BREAKDOWN);
		self::$schedulerAsync = new TimingsHandler("Scheduler - Async Tasks", group: self::GROUP_BREAKDOWN);

		self::$playerCommand = new TimingsHandler("Player Command", group: self::GROUP_BREAKDOWN);
		self::$craftingDataCacheRebuild = new TimingsHandler("Build CraftingDataPacket Cache", group: self::GROUP_BREAKDOWN);

	}

	public static function getScheduledTaskTimings(TaskHandler $task, int $period) : TimingsHandler{
<<<<<<< HEAD
		self::init();
		$name = "Task: " . $task->getOwnerName() . " Runnable: " . $task->getTaskName();
=======
		$name = "Task: " . $task->getTaskName();
>>>>>>> 9e9b4db0

		if($period > 0){
			$name .= "(interval:" . $period . ")";
		}else{
			$name .= "(Single)";
		}

		if(!isset(self::$pluginTaskTimingMap[$name])){
			self::$pluginTaskTimingMap[$name] = new TimingsHandler($name, self::$schedulerSync, $task->getOwnerName());
		}

		return self::$pluginTaskTimingMap[$name];
	}

	public static function getEntityTimings(Entity $entity) : TimingsHandler{
		self::init();
		$reflect = new \ReflectionClass($entity);
		$entityType = $reflect->getShortName();
		if(!isset(self::$entityTypeTimingMap[$entityType])){
			//the timings viewer calculates average player count by looking at this timer, so we need to ensure it has
			//a name it can identify. However, we also want to make it obvious if this is a custom Player class.
			if($entity instanceof Player && $reflect->getName() !== Player::class){
				$entityType = "Player (" . $reflect->getName() . ")";
			}
			self::$entityTypeTimingMap[$entityType] = new TimingsHandler("Entity Tick - " . $entityType, self::$tickEntity, group: self::GROUP_BREAKDOWN);
		}

		return self::$entityTypeTimingMap[$entityType];
	}

	public static function getTileEntityTimings(Tile $tile) : TimingsHandler{
		self::init();
		$tileType = (new \ReflectionClass($tile))->getShortName();
		if(!isset(self::$tileEntityTypeTimingMap[$tileType])){
			self::$tileEntityTypeTimingMap[$tileType] = new TimingsHandler("Block Entity Tick - " . $tileType, self::$tickTileEntity, group: self::GROUP_BREAKDOWN);
		}

		return self::$tileEntityTypeTimingMap[$tileType];
	}

	public static function getReceiveDataPacketTimings(ServerboundPacket $pk) : TimingsHandler{
		self::init();
		$pid = $pk->pid();
		if(!isset(self::$packetReceiveTimingMap[$pid])){
			self::$packetReceiveTimingMap[$pid] = new TimingsHandler("Receive - " . $pk->getName(), self::$playerNetworkReceive, group: self::GROUP_BREAKDOWN);
		}

		return self::$packetReceiveTimingMap[$pid];
	}

	public static function getDecodeDataPacketTimings(ServerboundPacket $pk) : TimingsHandler{
		$pid = $pk->pid();
		return self::$packetDecodeTimingMap[$pid] ??= new TimingsHandler(
			"Decode - " . $pk->getName(),
			self::getReceiveDataPacketTimings($pk),
			group: self::GROUP_BREAKDOWN
		);
	}

	public static function getHandleDataPacketTimings(ServerboundPacket $pk) : TimingsHandler{
		$pid = $pk->pid();
		return self::$packetHandleTimingMap[$pid] ??= new TimingsHandler(
			"Handler - " . $pk->getName(),
			self::getReceiveDataPacketTimings($pk),
			group: self::GROUP_BREAKDOWN
		);
	}

	public static function getEncodeDataPacketTimings(ClientboundPacket $pk) : TimingsHandler{
		$pid = $pk->pid();
		return self::$packetEncodeTimingMap[$pid] ??= new TimingsHandler(
			"Encode - " . $pk->getName(),
			self::getSendDataPacketTimings($pk),
			group: self::GROUP_BREAKDOWN
		);
	}

	public static function getSendDataPacketTimings(ClientboundPacket $pk) : TimingsHandler{
		self::init();
		$pid = $pk->pid();
		if(!isset(self::$packetSendTimingMap[$pid])){
			self::$packetSendTimingMap[$pid] = new TimingsHandler("Send - " . $pk->getName(), self::$playerNetworkSend, group: self::GROUP_BREAKDOWN);
		}

		return self::$packetSendTimingMap[$pid];
	}

	public static function getCommandDispatchTimings(string $commandName) : TimingsHandler{
		self::init();

		return self::$commandTimingMap[$commandName] ??= new TimingsHandler(self::INCLUDED_BY_OTHER_TIMINGS_PREFIX . "Command - " . $commandName);
	}

	public static function getEventTimings(Event $event) : TimingsHandler{
		$eventClass = get_class($event);
		if(!isset(self::$events[$eventClass])){
			if(str_starts_with($eventClass, "pocketmine\\event\\")){
				$name = (new \ReflectionClass($event))->getShortName();
			}else{
				$name = $eventClass;
			}
			self::$events[$eventClass] = new TimingsHandler($name, group: "Events");
		}

		return self::$events[$eventClass];
	}
}<|MERGE_RESOLUTION|>--- conflicted
+++ resolved
@@ -56,7 +56,7 @@
 	public static TimingsHandler $playerNetworkSendCompressSessionBuffer;
 	public static TimingsHandler $playerNetworkSendEncrypt;
 	public static TimingsHandler $playerNetworkSendInventorySync;
-<<<<<<< HEAD
+	public static TimingsHandler $playerNetworkSendPreSpawnGameData;
 	public static TimingsHandler $playerNetworkReceive;
 	public static TimingsHandler $playerNetworkReceiveDecompress;
 	public static TimingsHandler $playerNetworkReceiveDecrypt;
@@ -73,44 +73,6 @@
 	public static TimingsHandler $permissibleCalculationDiff;
 	public static TimingsHandler $permissibleCalculationCallback;
 	public static TimingsHandler $entityMove;
-=======
-	public static TimingsHandler $playerNetworkSendPreSpawnGameData;
-
-	/** @var TimingsHandler */
-	public static $playerNetworkReceive;
-	/** @var TimingsHandler */
-	public static $playerNetworkReceiveDecompress;
-	/** @var TimingsHandler */
-	public static $playerNetworkReceiveDecrypt;
-	/** @var TimingsHandler */
-	public static $playerChunkOrder;
-	/** @var TimingsHandler */
-	public static $playerChunkSend;
-	/** @var TimingsHandler */
-	public static $connection;
-	/** @var TimingsHandler */
-	public static $scheduler;
-	/** @var TimingsHandler */
-	public static $serverCommand;
-	/** @var TimingsHandler */
-	public static $worldLoad;
-	/** @var TimingsHandler */
-	public static $worldSave;
-	/** @var TimingsHandler */
-	public static $population;
-	/** @var TimingsHandler */
-	public static $generationCallback;
-	/** @var TimingsHandler */
-	public static $permissibleCalculation;
-	/** @var TimingsHandler */
-	public static $permissibleCalculationDiff;
-	/** @var TimingsHandler */
-	public static $permissibleCalculationCallback;
-
-	/** @var TimingsHandler */
-	public static $entityMove;
-
->>>>>>> 9e9b4db0
 	public static TimingsHandler $entityMoveCollision;
 	public static TimingsHandler $projectileMove;
 	public static TimingsHandler $projectileMoveRayTrace;
@@ -231,12 +193,8 @@
 	}
 
 	public static function getScheduledTaskTimings(TaskHandler $task, int $period) : TimingsHandler{
-<<<<<<< HEAD
-		self::init();
-		$name = "Task: " . $task->getOwnerName() . " Runnable: " . $task->getTaskName();
-=======
+		self::init();
 		$name = "Task: " . $task->getTaskName();
->>>>>>> 9e9b4db0
 
 		if($period > 0){
 			$name .= "(interval:" . $period . ")";
@@ -327,7 +285,7 @@
 	public static function getCommandDispatchTimings(string $commandName) : TimingsHandler{
 		self::init();
 
-		return self::$commandTimingMap[$commandName] ??= new TimingsHandler(self::INCLUDED_BY_OTHER_TIMINGS_PREFIX . "Command - " . $commandName);
+		return self::$commandTimingMap[$commandName] ??= new TimingsHandler("Command - " . $commandName, group: self::GROUP_BREAKDOWN);
 	}
 
 	public static function getEventTimings(Event $event) : TimingsHandler{
