--- conflicted
+++ resolved
@@ -215,16 +215,7 @@
 	}
 
 	public static function getEntityTimings(Entity $entity) : TimingsHandler{
-<<<<<<< HEAD
-		self::init();
-		$reflect = new \ReflectionClass($entity);
-		$entityType = $reflect->getShortName();
-		if(!isset(self::$entityTypeTimingMap[$entityType])){
-			//the timings viewer calculates average player count by looking at this timer, so we need to ensure it has
-			//a name it can identify. However, we also want to make it obvious if this is a custom Player class.
-			if($entity instanceof Player && $reflect->getName() !== Player::class){
-				$entityType = "Player (" . $reflect->getName() . ")";
-=======
+		self::init();
 		if(!isset(self::$entityTypeTimingMap[$entity::class])){
 			if($entity instanceof Player){
 				//the timings viewer calculates average player count by looking at this timer, so we need to ensure it has
@@ -232,7 +223,6 @@
 				$displayName = $entity::class !== Player::class ? "Player (" . $entity::class . ")" : "Player";
 			}else{
 				$displayName = self::shortenCoreClassName($entity::class, "pocketmine\\entity\\");
->>>>>>> 84cb070d
 			}
 			self::$entityTypeTimingMap[$entity::class] = new TimingsHandler("Entity Tick - " . $displayName, self::$tickEntity, group: self::GROUP_BREAKDOWN);
 		}
@@ -241,34 +231,22 @@
 	}
 
 	public static function getTileEntityTimings(Tile $tile) : TimingsHandler{
-<<<<<<< HEAD
-		self::init();
-		$tileType = (new \ReflectionClass($tile))->getShortName();
-		if(!isset(self::$tileEntityTypeTimingMap[$tileType])){
-			self::$tileEntityTypeTimingMap[$tileType] = new TimingsHandler("Block Entity Tick - " . $tileType, self::$tickTileEntity, group: self::GROUP_BREAKDOWN);
-=======
+		self::init();
 		if(!isset(self::$tileEntityTypeTimingMap[$tile::class])){
 			self::$tileEntityTypeTimingMap[$tile::class] = new TimingsHandler(
 				"Block Entity Tick - " . self::shortenCoreClassName($tile::class, "pocketmine\\block\\tile\\"),
 				self::$tickTileEntity,
 				group: self::GROUP_BREAKDOWN
 			);
->>>>>>> 84cb070d
 		}
 
 		return self::$tileEntityTypeTimingMap[$tile::class];
 	}
 
 	public static function getReceiveDataPacketTimings(ServerboundPacket $pk) : TimingsHandler{
-<<<<<<< HEAD
-		self::init();
-		$pid = $pk->pid();
-		if(!isset(self::$packetReceiveTimingMap[$pid])){
-			self::$packetReceiveTimingMap[$pid] = new TimingsHandler("Receive - " . $pk->getName(), self::$playerNetworkReceive, group: self::GROUP_BREAKDOWN);
-=======
+		self::init();
 		if(!isset(self::$packetReceiveTimingMap[$pk::class])){
 			self::$packetReceiveTimingMap[$pk::class] = new TimingsHandler("Receive - " . $pk->getName(), self::$playerNetworkReceive, group: self::GROUP_BREAKDOWN);
->>>>>>> 84cb070d
 		}
 
 		return self::$packetReceiveTimingMap[$pk::class];
@@ -299,15 +277,9 @@
 	}
 
 	public static function getSendDataPacketTimings(ClientboundPacket $pk) : TimingsHandler{
-<<<<<<< HEAD
-		self::init();
-		$pid = $pk->pid();
-		if(!isset(self::$packetSendTimingMap[$pid])){
-			self::$packetSendTimingMap[$pid] = new TimingsHandler("Send - " . $pk->getName(), self::$playerNetworkSend, group: self::GROUP_BREAKDOWN);
-=======
+		self::init();
 		if(!isset(self::$packetSendTimingMap[$pk::class])){
 			self::$packetSendTimingMap[$pk::class] = new TimingsHandler("Send - " . $pk->getName(), self::$playerNetworkSend, group: self::GROUP_BREAKDOWN);
->>>>>>> 84cb070d
 		}
 
 		return self::$packetSendTimingMap[$pk::class];
