--- conflicted
+++ resolved
@@ -56,10 +56,7 @@
 	public static TimingsHandler $playerNetworkSendCompressSessionBuffer;
 	public static TimingsHandler $playerNetworkSendEncrypt;
 	public static TimingsHandler $playerNetworkSendInventorySync;
-<<<<<<< HEAD
-=======
 	public static TimingsHandler $playerNetworkSendPreSpawnGameData;
->>>>>>> a0dadc6e
 	public static TimingsHandler $playerNetworkReceive;
 	public static TimingsHandler $playerNetworkReceiveDecompress;
 	public static TimingsHandler $playerNetworkReceiveDecrypt;
@@ -197,11 +194,7 @@
 
 	public static function getScheduledTaskTimings(TaskHandler $task, int $period) : TimingsHandler{
 		self::init();
-<<<<<<< HEAD
-		$name = "Task: " . $task->getOwnerName() . " Runnable: " . $task->getTaskName();
-=======
 		$name = "Task: " . $task->getTaskName();
->>>>>>> a0dadc6e
 
 		if($period > 0){
 			$name .= "(interval:" . $period . ")";
@@ -292,11 +285,7 @@
 	public static function getCommandDispatchTimings(string $commandName) : TimingsHandler{
 		self::init();
 
-<<<<<<< HEAD
-		return self::$commandTimingMap[$commandName] ??= new TimingsHandler(self::INCLUDED_BY_OTHER_TIMINGS_PREFIX . "Command - " . $commandName);
-=======
 		return self::$commandTimingMap[$commandName] ??= new TimingsHandler("Command - " . $commandName, group: self::GROUP_BREAKDOWN);
->>>>>>> a0dadc6e
 	}
 
 	public static function getEventTimings(Event $event) : TimingsHandler{
