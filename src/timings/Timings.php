<?php

/*
 *
 *  ____            _        _   __  __ _                  __  __ ____
 * |  _ \ ___   ___| | _____| |_|  \/  (_)_ __   ___      |  \/  |  _ \
 * | |_) / _ \ / __| |/ / _ \ __| |\/| | | '_ \ / _ \_____| |\/| | |_) |
 * |  __/ (_) | (__|   <  __/ |_| |  | | | | | |  __/_____| |  | |  __/
 * |_|   \___/ \___|_|\_\___|\__|_|  |_|_|_| |_|\___|     |_|  |_|_|
 *
 * This program is free software: you can redistribute it and/or modify
 * it under the terms of the GNU Lesser General Public License as published by
 * the Free Software Foundation, either version 3 of the License, or
 * (at your option) any later version.
 *
 * @author PocketMine Team
 * @link http://www.pocketmine.net/
 *
 *
 */

declare(strict_types=1);

namespace pocketmine\timings;

use pocketmine\block\tile\Tile;
use pocketmine\entity\Entity;
use pocketmine\network\mcpe\protocol\ClientboundPacket;
use pocketmine\network\mcpe\protocol\ServerboundPacket;
use pocketmine\player\Player;
use pocketmine\scheduler\TaskHandler;
use function dechex;

abstract class Timings{
	public const INCLUDED_BY_OTHER_TIMINGS_PREFIX = "** ";

	private static bool $initialized = false;

	public static TimingsHandler $fullTick;
	public static TimingsHandler $serverTick;
	public static TimingsHandler $serverInterrupts;
	public static TimingsHandler $memoryManager;
	public static TimingsHandler $garbageCollector;
	public static TimingsHandler $titleTick;
	public static TimingsHandler $playerNetworkSend;
	public static TimingsHandler $playerNetworkSendCompress;
	public static TimingsHandler $playerNetworkSendEncrypt;
	public static TimingsHandler $playerNetworkReceive;
	public static TimingsHandler $playerNetworkReceiveDecompress;
	public static TimingsHandler $playerNetworkReceiveDecrypt;
	public static TimingsHandler $playerChunkOrder;
	public static TimingsHandler $playerChunkSend;
	public static TimingsHandler $connection;
	public static TimingsHandler $scheduler;
	public static TimingsHandler $serverCommand;
	public static TimingsHandler $worldLoad;
	public static TimingsHandler $worldSave;
	public static TimingsHandler $population;
	public static TimingsHandler $generationCallback;
	public static TimingsHandler $permissibleCalculation;
	public static TimingsHandler $permissibleCalculationDiff;
	public static TimingsHandler $permissibleCalculationCallback;
	public static TimingsHandler $entityMove;
	public static TimingsHandler $playerCheckNearEntities;
	public static TimingsHandler $tickEntity;
	public static TimingsHandler $tickTileEntity;
	public static TimingsHandler $entityBaseTick;
	public static TimingsHandler $livingEntityBaseTick;

	public static TimingsHandler $schedulerSync;
	public static TimingsHandler $schedulerAsync;

	public static TimingsHandler $playerCommand;

	public static TimingsHandler $craftingDataCacheRebuild;

	public static TimingsHandler $syncPlayerDataLoad;
	public static TimingsHandler $syncPlayerDataSave;

	/** @var TimingsHandler[] */
	public static array $entityTypeTimingMap = [];
	/** @var TimingsHandler[] */
	public static array $tileEntityTypeTimingMap = [];
	/** @var TimingsHandler[] */
	public static array $packetReceiveTimingMap = [];

	/** @var TimingsHandler[] */
	private static array $packetDecodeTimingMap = [];
	/** @var TimingsHandler[] */
	private static array $packetHandleTimingMap = [];

	/** @var TimingsHandler[] */
<<<<<<< HEAD
	public static array $packetSendTimingMap = [];
=======
	private static array $packetEncodeTimingMap = [];

	/** @var TimingsHandler[] */
	public static $packetSendTimingMap = [];
>>>>>>> c4ecb3d1
	/** @var TimingsHandler[] */
	public static array $pluginTaskTimingMap = [];

	/**
	 * @var TimingsHandler[]
	 * @phpstan-var array<string, TimingsHandler>
	 */
	private static array $commandTimingMap = [];

	public static TimingsHandler $broadcastPackets;

	public static function init() : void{
		if(self::$initialized){
			return;
		}
		self::$initialized = true;

		self::$fullTick = new TimingsHandler("Full Server Tick");
		self::$serverTick = new TimingsHandler(self::INCLUDED_BY_OTHER_TIMINGS_PREFIX . "Server Tick Update Cycle", self::$fullTick);
		self::$serverInterrupts = new TimingsHandler(self::INCLUDED_BY_OTHER_TIMINGS_PREFIX . "Server Mid-Tick Processing", self::$fullTick);
		self::$memoryManager = new TimingsHandler("Memory Manager");
		self::$garbageCollector = new TimingsHandler("Garbage Collector", self::$memoryManager);
		self::$titleTick = new TimingsHandler("Console Title Tick");

		self::$playerNetworkSend = new TimingsHandler("Player Network Send");
		self::$playerNetworkSendCompress = new TimingsHandler(self::INCLUDED_BY_OTHER_TIMINGS_PREFIX . "Player Network Send - Compression", self::$playerNetworkSend);
		self::$playerNetworkSendEncrypt = new TimingsHandler(self::INCLUDED_BY_OTHER_TIMINGS_PREFIX . "Player Network Send - Encryption", self::$playerNetworkSend);

		self::$playerNetworkReceive = new TimingsHandler("Player Network Receive");
		self::$playerNetworkReceiveDecompress = new TimingsHandler(self::INCLUDED_BY_OTHER_TIMINGS_PREFIX . "Player Network Receive - Decompression", self::$playerNetworkReceive);
		self::$playerNetworkReceiveDecrypt = new TimingsHandler(self::INCLUDED_BY_OTHER_TIMINGS_PREFIX . "Player Network Receive - Decryption", self::$playerNetworkReceive);

		self::$broadcastPackets = new TimingsHandler(self::INCLUDED_BY_OTHER_TIMINGS_PREFIX . "Broadcast Packets", self::$playerNetworkSend);

		self::$playerChunkOrder = new TimingsHandler("Player Order Chunks");
		self::$playerChunkSend = new TimingsHandler("Player Send Chunks");
		self::$connection = new TimingsHandler("Connection Handler");
		self::$scheduler = new TimingsHandler("Scheduler");
		self::$serverCommand = new TimingsHandler("Server Command");
		self::$worldLoad = new TimingsHandler("World Load");
		self::$worldSave = new TimingsHandler("World Save");
		self::$population = new TimingsHandler("World Population");
		self::$generationCallback = new TimingsHandler("World Generation Callback");
		self::$permissibleCalculation = new TimingsHandler("Permissible Calculation");
		self::$permissibleCalculationDiff = new TimingsHandler(self::INCLUDED_BY_OTHER_TIMINGS_PREFIX . "Permissible Calculation - Diff", self::$permissibleCalculation);
		self::$permissibleCalculationCallback = new TimingsHandler(self::INCLUDED_BY_OTHER_TIMINGS_PREFIX . "Permissible Calculation - Callbacks", self::$permissibleCalculation);

		self::$syncPlayerDataLoad = new TimingsHandler("Player Data Load");
		self::$syncPlayerDataSave = new TimingsHandler("Player Data Save");

		self::$entityMove = new TimingsHandler(self::INCLUDED_BY_OTHER_TIMINGS_PREFIX . "entityMove");
		self::$playerCheckNearEntities = new TimingsHandler(self::INCLUDED_BY_OTHER_TIMINGS_PREFIX . "checkNearEntities");
		self::$tickEntity = new TimingsHandler(self::INCLUDED_BY_OTHER_TIMINGS_PREFIX . "tickEntity");
		self::$tickTileEntity = new TimingsHandler(self::INCLUDED_BY_OTHER_TIMINGS_PREFIX . "tickTileEntity");

		self::$entityBaseTick = new TimingsHandler(self::INCLUDED_BY_OTHER_TIMINGS_PREFIX . "entityBaseTick");
		self::$livingEntityBaseTick = new TimingsHandler(self::INCLUDED_BY_OTHER_TIMINGS_PREFIX . "livingEntityBaseTick");

		self::$schedulerSync = new TimingsHandler(self::INCLUDED_BY_OTHER_TIMINGS_PREFIX . "Scheduler - Sync Tasks");
		self::$schedulerAsync = new TimingsHandler(self::INCLUDED_BY_OTHER_TIMINGS_PREFIX . "Scheduler - Async Tasks");

		self::$playerCommand = new TimingsHandler(self::INCLUDED_BY_OTHER_TIMINGS_PREFIX . "playerCommand");
		self::$craftingDataCacheRebuild = new TimingsHandler(self::INCLUDED_BY_OTHER_TIMINGS_PREFIX . "craftingDataCacheRebuild");

	}

	public static function getScheduledTaskTimings(TaskHandler $task, int $period) : TimingsHandler{
		self::init();
		$name = "Task: " . $task->getOwnerName() . " Runnable: " . $task->getTaskName();

		if($period > 0){
			$name .= "(interval:" . $period . ")";
		}else{
			$name .= "(Single)";
		}

		if(!isset(self::$pluginTaskTimingMap[$name])){
			self::$pluginTaskTimingMap[$name] = new TimingsHandler($name, self::$schedulerSync);
		}

		return self::$pluginTaskTimingMap[$name];
	}

	public static function getEntityTimings(Entity $entity) : TimingsHandler{
		self::init();
		$entityType = (new \ReflectionClass($entity))->getShortName();
		if(!isset(self::$entityTypeTimingMap[$entityType])){
			if($entity instanceof Player){
				self::$entityTypeTimingMap[$entityType] = new TimingsHandler(self::INCLUDED_BY_OTHER_TIMINGS_PREFIX . "tickEntity - EntityPlayer", self::$tickEntity);
			}else{
				self::$entityTypeTimingMap[$entityType] = new TimingsHandler(self::INCLUDED_BY_OTHER_TIMINGS_PREFIX . "tickEntity - " . $entityType, self::$tickEntity);
			}
		}

		return self::$entityTypeTimingMap[$entityType];
	}

	public static function getTileEntityTimings(Tile $tile) : TimingsHandler{
		self::init();
		$tileType = (new \ReflectionClass($tile))->getShortName();
		if(!isset(self::$tileEntityTypeTimingMap[$tileType])){
			self::$tileEntityTypeTimingMap[$tileType] = new TimingsHandler(self::INCLUDED_BY_OTHER_TIMINGS_PREFIX . "tickTileEntity - " . $tileType, self::$tickTileEntity);
		}

		return self::$tileEntityTypeTimingMap[$tileType];
	}

	public static function getReceiveDataPacketTimings(ServerboundPacket $pk) : TimingsHandler{
		self::init();
		$pid = $pk->pid();
		if(!isset(self::$packetReceiveTimingMap[$pid])){
			self::$packetReceiveTimingMap[$pid] = new TimingsHandler(self::INCLUDED_BY_OTHER_TIMINGS_PREFIX . "receivePacket - " . $pk->getName() . " [0x" . dechex($pid) . "]", self::$playerNetworkReceive);
		}

		return self::$packetReceiveTimingMap[$pid];
	}

	public static function getDecodeDataPacketTimings(ServerboundPacket $pk) : TimingsHandler{
		$pid = $pk->pid();
		return self::$packetDecodeTimingMap[$pid] ??= new TimingsHandler(
			self::INCLUDED_BY_OTHER_TIMINGS_PREFIX . "Decode - " . $pk->getName() . " [0x" . dechex($pid) . "]",
			self::getReceiveDataPacketTimings($pk)
		);
	}

	public static function getHandleDataPacketTimings(ServerboundPacket $pk) : TimingsHandler{
		$pid = $pk->pid();
		return self::$packetHandleTimingMap[$pid] ??= new TimingsHandler(
			self::INCLUDED_BY_OTHER_TIMINGS_PREFIX . "Handler - " . $pk->getName() . " [0x" . dechex($pid) . "]",
			self::getReceiveDataPacketTimings($pk)
		);
	}

	public static function getEncodeDataPacketTimings(ClientboundPacket $pk) : TimingsHandler{
		$pid = $pk->pid();
		return self::$packetEncodeTimingMap[$pid] ??= new TimingsHandler(
			self::INCLUDED_BY_OTHER_TIMINGS_PREFIX . "Encode - " . $pk->getName() . " [0x" . dechex($pid) . "]",
			self::getSendDataPacketTimings($pk)
		);
	}

	public static function getSendDataPacketTimings(ClientboundPacket $pk) : TimingsHandler{
		self::init();
		$pid = $pk->pid();
		if(!isset(self::$packetSendTimingMap[$pid])){
			self::$packetSendTimingMap[$pid] = new TimingsHandler(self::INCLUDED_BY_OTHER_TIMINGS_PREFIX . "sendPacket - " . $pk->getName() . " [0x" . dechex($pid) . "]", self::$playerNetworkSend);
		}

		return self::$packetSendTimingMap[$pid];
	}

	public static function getCommandDispatchTimings(string $commandName) : TimingsHandler{
		self::init();

		return self::$commandTimingMap[$commandName] ??= new TimingsHandler(self::INCLUDED_BY_OTHER_TIMINGS_PREFIX . "Command - " . $commandName);
	}
}<|MERGE_RESOLUTION|>--- conflicted
+++ resolved
@@ -90,14 +90,10 @@
 	private static array $packetHandleTimingMap = [];
 
 	/** @var TimingsHandler[] */
-<<<<<<< HEAD
+	private static array $packetEncodeTimingMap = [];
+
+	/** @var TimingsHandler[] */
 	public static array $packetSendTimingMap = [];
-=======
-	private static array $packetEncodeTimingMap = [];
-
-	/** @var TimingsHandler[] */
-	public static $packetSendTimingMap = [];
->>>>>>> c4ecb3d1
 	/** @var TimingsHandler[] */
 	public static array $pluginTaskTimingMap = [];
 
