--- conflicted
+++ resolved
@@ -31,11 +31,7 @@
 
 final class VersionInfo{
 	public const NAME = "PocketMine-MP";
-<<<<<<< HEAD
-	public const BASE_VERSION = "5.0.1";
-=======
 	public const BASE_VERSION = "5.0.2";
->>>>>>> 9a67e3d6
 	public const IS_DEVELOPMENT_BUILD = true;
 	public const BUILD_CHANNEL = "stable";
 
