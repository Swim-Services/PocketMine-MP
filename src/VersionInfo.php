--- conflicted
+++ resolved
@@ -31,11 +31,7 @@
 
 final class VersionInfo{
 	public const NAME = "PocketMine-MP";
-<<<<<<< HEAD
-	public const BASE_VERSION = "5.1.2";
-=======
 	public const BASE_VERSION = "5.1.3";
->>>>>>> 92bd88c7
 	public const IS_DEVELOPMENT_BUILD = true;
 	public const BUILD_CHANNEL = "stable";
 
