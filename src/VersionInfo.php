<?php

/*
 *
 *  ____            _        _   __  __ _                  __  __ ____
 * |  _ \ ___   ___| | _____| |_|  \/  (_)_ __   ___      |  \/  |  _ \
 * | |_) / _ \ / __| |/ / _ \ __| |\/| | | '_ \ / _ \_____| |\/| | |_) |
 * |  __/ (_) | (__|   <  __/ |_| |  | | | | | |  __/_____| |  | |  __/
 * |_|   \___/ \___|_|\_\___|\__|_|  |_|_|_| |_|\___|     |_|  |_|_|
 *
 * This program is free software: you can redistribute it and/or modify
 * it under the terms of the GNU Lesser General Public License as published by
 * the Free Software Foundation, either version 3 of the License, or
 * (at your option) any later version.
 *
 * @author PocketMine Team
 * @link http://www.pocketmine.net/
 *
 *
 */

declare(strict_types=1);

namespace pocketmine;

use pocketmine\utils\Git;
use pocketmine\utils\VersionString;
use function is_array;
use function is_int;
use function str_repeat;

final class VersionInfo{
	public const NAME = "PocketMine-MP";
<<<<<<< HEAD

	public const BASE_VERSION = "5.0.0-BETA3";
=======
	public const BASE_VERSION = "4.21.1";
>>>>>>> 6186fc0b
	public const IS_DEVELOPMENT_BUILD = true;
	public const BUILD_CHANNEL = "beta";

	private function __construct(){
		//NOOP
	}

	private static ?string $gitHash = null;

	public static function GIT_HASH() : string{
		if(self::$gitHash === null){
			$gitHash = str_repeat("00", 20);

			if(\Phar::running(true) === ""){
				$gitHash = Git::getRepositoryStatePretty(\pocketmine\PATH);
			}else{
				$phar = new \Phar(\Phar::running(false));
				$meta = $phar->getMetadata();
				if(isset($meta["git"])){
					$gitHash = $meta["git"];
				}
			}

			self::$gitHash = $gitHash;
		}

		return self::$gitHash;
	}

	private static ?int $buildNumber = null;

	public static function BUILD_NUMBER() : int{
		if(self::$buildNumber === null){
			self::$buildNumber = 0;
			if(\Phar::running(true) !== ""){
				$phar = new \Phar(\Phar::running(false));
				$meta = $phar->getMetadata();
				if(is_array($meta) && isset($meta["build"]) && is_int($meta["build"])){
					self::$buildNumber = $meta["build"];
				}
			}
		}

		return self::$buildNumber;
	}

	private static ?VersionString $fullVersion = null;

	public static function VERSION() : VersionString{
		if(self::$fullVersion === null){
			self::$fullVersion = new VersionString(self::BASE_VERSION, self::IS_DEVELOPMENT_BUILD, self::BUILD_NUMBER());
		}
		return self::$fullVersion;
	}
}<|MERGE_RESOLUTION|>--- conflicted
+++ resolved
@@ -31,12 +31,7 @@
 
 final class VersionInfo{
 	public const NAME = "PocketMine-MP";
-<<<<<<< HEAD
-
 	public const BASE_VERSION = "5.0.0-BETA3";
-=======
-	public const BASE_VERSION = "4.21.1";
->>>>>>> 6186fc0b
 	public const IS_DEVELOPMENT_BUILD = true;
 	public const BUILD_CHANNEL = "beta";
 
