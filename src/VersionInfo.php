<?php

/*
 *
 *  ____            _        _   __  __ _                  __  __ ____
 * |  _ \ ___   ___| | _____| |_|  \/  (_)_ __   ___      |  \/  |  _ \
 * | |_) / _ \ / __| |/ / _ \ __| |\/| | | '_ \ / _ \_____| |\/| | |_) |
 * |  __/ (_) | (__|   <  __/ |_| |  | | | | | |  __/_____| |  | |  __/
 * |_|   \___/ \___|_|\_\___|\__|_|  |_|_|_| |_|\___|     |_|  |_|_|
 *
 * This program is free software: you can redistribute it and/or modify
 * it under the terms of the GNU Lesser General Public License as published by
 * the Free Software Foundation, either version 3 of the License, or
 * (at your option) any later version.
 *
 * @author PocketMine Team
 * @link http://www.pocketmine.net/
 *
 *
 */

declare(strict_types=1);

namespace pocketmine;

use pocketmine\utils\Git;
use pocketmine\utils\VersionString;
use function is_array;
use function is_int;
use function str_repeat;

final class VersionInfo{
	public const NAME = "PocketMine-MP";
<<<<<<< HEAD
=======

>>>>>>> a4d34be6
	public const BASE_VERSION = "5.0.0-BETA2";
	public const IS_DEVELOPMENT_BUILD = true;
	public const BUILD_CHANNEL = "beta";

	private function __construct(){
		//NOOP
	}

	private static ?string $gitHash = null;

	public static function GIT_HASH() : string{
		if(self::$gitHash === null){
			$gitHash = str_repeat("00", 20);

			if(\Phar::running(true) === ""){
				$gitHash = Git::getRepositoryStatePretty(\pocketmine\PATH);
			}else{
				$phar = new \Phar(\Phar::running(false));
				$meta = $phar->getMetadata();
				if(isset($meta["git"])){
					$gitHash = $meta["git"];
				}
			}

			self::$gitHash = $gitHash;
		}

		return self::$gitHash;
	}

	private static ?int $buildNumber = null;

	public static function BUILD_NUMBER() : int{
		if(self::$buildNumber === null){
			self::$buildNumber = 0;
			if(\Phar::running(true) !== ""){
				$phar = new \Phar(\Phar::running(false));
				$meta = $phar->getMetadata();
				if(is_array($meta) && isset($meta["build"]) && is_int($meta["build"])){
					self::$buildNumber = $meta["build"];
				}
			}
		}

		return self::$buildNumber;
	}

	private static ?VersionString $fullVersion = null;

	public static function VERSION() : VersionString{
		if(self::$fullVersion === null){
			self::$fullVersion = new VersionString(self::BASE_VERSION, self::IS_DEVELOPMENT_BUILD, self::BUILD_NUMBER());
		}
		return self::$fullVersion;
	}
}<|MERGE_RESOLUTION|>--- conflicted
+++ resolved
@@ -31,10 +31,7 @@
 
 final class VersionInfo{
 	public const NAME = "PocketMine-MP";
-<<<<<<< HEAD
-=======
 
->>>>>>> a4d34be6
 	public const BASE_VERSION = "5.0.0-BETA2";
 	public const IS_DEVELOPMENT_BUILD = true;
 	public const BUILD_CHANNEL = "beta";
