--- conflicted
+++ resolved
@@ -31,11 +31,7 @@
 
 final class VersionInfo{
 	public const NAME = "PocketMine-MP";
-<<<<<<< HEAD
-	public const BASE_VERSION = "5.4.5";
-=======
 	public const BASE_VERSION = "5.5.0-BETA2";
->>>>>>> 9fdb6ba5
 	public const IS_DEVELOPMENT_BUILD = true;
 	public const BUILD_CHANNEL = "beta";
 
