<?php

/*
 *
 *  ____            _        _   __  __ _                  __  __ ____
 * |  _ \ ___   ___| | _____| |_|  \/  (_)_ __   ___      |  \/  |  _ \
 * | |_) / _ \ / __| |/ / _ \ __| |\/| | | '_ \ / _ \_____| |\/| | |_) |
 * |  __/ (_) | (__|   <  __/ |_| |  | | | | | |  __/_____| |  | |  __/
 * |_|   \___/ \___|_|\_\___|\__|_|  |_|_|_| |_|\___|     |_|  |_|_|
 *
 * This program is free software: you can redistribute it and/or modify
 * it under the terms of the GNU Lesser General Public License as published by
 * the Free Software Foundation, either version 3 of the License, or
 * (at your option) any later version.
 *
 * @author PocketMine Team
 * @link http://www.pocketmine.net/
 *
 *
 */

declare(strict_types=1);

namespace pocketmine;

use pocketmine\utils\Git;
use pocketmine\utils\VersionString;
use function is_array;
use function is_int;
use function str_repeat;

final class VersionInfo{
	public const NAME = "PocketMine-MP";
<<<<<<< HEAD
	public const BASE_VERSION = "4.18.0-ALPHA2";
=======
	public const BASE_VERSION = "4.17.2";
>>>>>>> 0b8193ae
	public const IS_DEVELOPMENT_BUILD = true;
	public const BUILD_CHANNEL = "alpha";

	private function __construct(){
		//NOOP
	}

	private static ?string $gitHash = null;

	public static function GIT_HASH() : string{
		if(self::$gitHash === null){
			$gitHash = str_repeat("00", 20);

			if(\Phar::running(true) === ""){
				$gitHash = Git::getRepositoryStatePretty(\pocketmine\PATH);
			}else{
				$phar = new \Phar(\Phar::running(false));
				$meta = $phar->getMetadata();
				if(isset($meta["git"])){
					$gitHash = $meta["git"];
				}
			}

			self::$gitHash = $gitHash;
		}

		return self::$gitHash;
	}

	private static ?int $buildNumber = null;

	public static function BUILD_NUMBER() : int{
		if(self::$buildNumber === null){
			self::$buildNumber = 0;
			if(\Phar::running(true) !== ""){
				$phar = new \Phar(\Phar::running(false));
				$meta = $phar->getMetadata();
				if(is_array($meta) && isset($meta["build"]) && is_int($meta["build"])){
					self::$buildNumber = $meta["build"];
				}
			}
		}

		return self::$buildNumber;
	}

	private static ?VersionString $fullVersion = null;

	public static function VERSION() : VersionString{
		if(self::$fullVersion === null){
			self::$fullVersion = new VersionString(self::BASE_VERSION, self::IS_DEVELOPMENT_BUILD, self::BUILD_NUMBER());
		}
		return self::$fullVersion;
	}
}<|MERGE_RESOLUTION|>--- conflicted
+++ resolved
@@ -31,11 +31,7 @@
 
 final class VersionInfo{
 	public const NAME = "PocketMine-MP";
-<<<<<<< HEAD
-	public const BASE_VERSION = "4.18.0-ALPHA2";
-=======
 	public const BASE_VERSION = "4.17.2";
->>>>>>> 0b8193ae
 	public const IS_DEVELOPMENT_BUILD = true;
 	public const BUILD_CHANNEL = "alpha";
 
