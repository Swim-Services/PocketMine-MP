<?php

/*
 *
 *  ____            _        _   __  __ _                  __  __ ____
 * |  _ \ ___   ___| | _____| |_|  \/  (_)_ __   ___      |  \/  |  _ \
 * | |_) / _ \ / __| |/ / _ \ __| |\/| | | '_ \ / _ \_____| |\/| | |_) |
 * |  __/ (_) | (__|   <  __/ |_| |  | | | | | |  __/_____| |  | |  __/
 * |_|   \___/ \___|_|\_\___|\__|_|  |_|_|_| |_|\___|     |_|  |_|_|
 *
 * This program is free software: you can redistribute it and/or modify
 * it under the terms of the GNU Lesser General Public License as published by
 * the Free Software Foundation, either version 3 of the License, or
 * (at your option) any later version.
 *
 * @author PocketMine Team
 * @link http://www.pocketmine.net/
 *
 *
 */

declare(strict_types=1);

/**
 * PocketMine-MP is the Minecraft: PE multiplayer server software
 * Homepage: http://www.pocketmine.net/
 */
namespace pocketmine;

use pocketmine\command\Command;
use pocketmine\command\CommandSender;
use pocketmine\command\SimpleCommandMap;
use pocketmine\console\ConsoleCommandSender;
use pocketmine\console\ConsoleReaderChildProcessDaemon;
use pocketmine\crafting\CraftingManager;
use pocketmine\crafting\CraftingManagerFromDataHelper;
use pocketmine\crash\CrashDump;
use pocketmine\crash\CrashDumpRenderer;
use pocketmine\entity\EntityDataHelper;
use pocketmine\entity\Location;
use pocketmine\event\HandlerListManager;
use pocketmine\event\player\PlayerCreationEvent;
use pocketmine\event\player\PlayerDataSaveEvent;
use pocketmine\event\player\PlayerLoginEvent;
use pocketmine\event\server\CommandEvent;
use pocketmine\event\server\QueryRegenerateEvent;
use pocketmine\lang\KnownTranslationFactory;
use pocketmine\lang\Language;
use pocketmine\lang\LanguageNotFoundException;
use pocketmine\lang\Translatable;
use pocketmine\nbt\tag\CompoundTag;
use pocketmine\network\mcpe\compression\CompressBatchPromise;
use pocketmine\network\mcpe\compression\CompressBatchTask;
use pocketmine\network\mcpe\compression\Compressor;
use pocketmine\network\mcpe\compression\ZlibCompressor;
use pocketmine\network\mcpe\convert\TypeConverter;
use pocketmine\network\mcpe\encryption\EncryptionContext;
use pocketmine\network\mcpe\EntityEventBroadcaster;
use pocketmine\network\mcpe\NetworkSession;
use pocketmine\network\mcpe\PacketBroadcaster;
use pocketmine\network\mcpe\protocol\ProtocolInfo;
use pocketmine\network\mcpe\protocol\types\CompressionAlgorithm;
use pocketmine\network\mcpe\raklib\RakLibInterface;
use pocketmine\network\mcpe\StandardEntityEventBroadcaster;
use pocketmine\network\mcpe\StandardPacketBroadcaster;
use pocketmine\network\Network;
use pocketmine\network\NetworkInterfaceStartException;
use pocketmine\network\query\DedicatedQueryNetworkInterface;
use pocketmine\network\query\QueryHandler;
use pocketmine\network\query\QueryInfo;
use pocketmine\network\upnp\UPnPNetworkInterface;
use pocketmine\permission\BanList;
use pocketmine\permission\DefaultPermissions;
use pocketmine\player\DatFilePlayerDataProvider;
use pocketmine\player\GameMode;
use pocketmine\player\OfflinePlayer;
use pocketmine\player\Player;
use pocketmine\player\PlayerDataLoadException;
use pocketmine\player\PlayerDataProvider;
use pocketmine\player\PlayerDataSaveException;
use pocketmine\player\PlayerInfo;
use pocketmine\plugin\PharPluginLoader;
use pocketmine\plugin\PluginEnableOrder;
use pocketmine\plugin\PluginGraylist;
use pocketmine\plugin\PluginManager;
use pocketmine\plugin\PluginOwned;
use pocketmine\plugin\ScriptPluginLoader;
use pocketmine\promise\Promise;
use pocketmine\promise\PromiseResolver;
use pocketmine\resourcepacks\ResourcePackManager;
use pocketmine\scheduler\AsyncPool;
use pocketmine\snooze\SleeperHandler;
use pocketmine\stats\SendUsageTask;
use pocketmine\thread\log\AttachableThreadSafeLogger;
use pocketmine\thread\ThreadCrashException;
use pocketmine\thread\ThreadSafeClassLoader;
use pocketmine\timings\Timings;
use pocketmine\timings\TimingsHandler;
use pocketmine\updater\UpdateChecker;
use pocketmine\utils\AssumptionFailedError;
use pocketmine\utils\BroadcastLoggerForwarder;
use pocketmine\utils\Config;
use pocketmine\utils\Filesystem;
use pocketmine\utils\Internet;
use pocketmine\utils\MainLogger;
use pocketmine\utils\NotCloneable;
use pocketmine\utils\NotSerializable;
use pocketmine\utils\ObjectSet;
use pocketmine\utils\Process;
use pocketmine\utils\SignalHandler;
use pocketmine\utils\Terminal;
use pocketmine\utils\TextFormat;
use pocketmine\utils\Utils;
use pocketmine\world\format\io\WorldProviderManager;
use pocketmine\world\format\io\WritableWorldProviderManagerEntry;
use pocketmine\world\generator\Generator;
use pocketmine\world\generator\GeneratorManager;
use pocketmine\world\generator\InvalidGeneratorOptionsException;
use pocketmine\world\Position;
use pocketmine\world\World;
use pocketmine\world\WorldCreationOptions;
use pocketmine\world\WorldManager;
use pocketmine\YmlServerProperties as Yml;
use Ramsey\Uuid\UuidInterface;
use Symfony\Component\Filesystem\Path;
use function array_fill;
use function array_sum;
use function base64_encode;
use function chr;
use function cli_set_process_title;
use function copy;
use function count;
use function date;
use function fclose;
use function file_exists;
use function file_put_contents;
use function filemtime;
use function fopen;
use function get_class;
use function ini_set;
use function is_array;
use function is_dir;
use function is_int;
use function is_object;
use function is_resource;
use function is_string;
use function json_decode;
use function max;
use function microtime;
use function min;
use function mkdir;
use function ob_end_flush;
use function preg_replace;
use function realpath;
use function register_shutdown_function;
use function rename;
use function round;
use function sleep;
use function spl_object_id;
use function sprintf;
use function str_repeat;
use function str_replace;
use function stripos;
use function strlen;
use function strrpos;
use function strtolower;
use function strval;
use function time;
use function touch;
use function trim;
use function yaml_parse;
use const DIRECTORY_SEPARATOR;
use const PHP_EOL;
use const PHP_INT_MAX;

/**
 * The class that manages everything
 */
class Server{
	use NotCloneable;
	use NotSerializable;

	public const BROADCAST_CHANNEL_ADMINISTRATIVE = "pocketmine.broadcast.admin";
	public const BROADCAST_CHANNEL_USERS = "pocketmine.broadcast.user";

	public const DEFAULT_SERVER_NAME = VersionInfo::NAME . " Server";
	public const DEFAULT_MAX_PLAYERS = 20;
	public const DEFAULT_PORT_IPV4 = 19132;
	public const DEFAULT_PORT_IPV6 = 19133;
	public const DEFAULT_MAX_VIEW_DISTANCE = 16;

	/**
	 * Worlds, network, commands and most other things are polled this many times per second on average.
	 * Between ticks, the server will sleep to ensure that the average tick rate is maintained.
	 * It may wake up between ticks if a Snooze notification source is triggered (e.g. to process network packets).
	 */
	public const TARGET_TICKS_PER_SECOND = 20;
	/**
	 * The average time between ticks, in seconds.
	 */
	public const TARGET_SECONDS_PER_TICK = 1 / self::TARGET_TICKS_PER_SECOND;
	public const TARGET_NANOSECONDS_PER_TICK = 1_000_000_000 / self::TARGET_TICKS_PER_SECOND;

	/**
	 * The TPS threshold below which the server will generate log warnings.
	 */
	private const TPS_OVERLOAD_WARNING_THRESHOLD = self::TARGET_TICKS_PER_SECOND * 0.6;

	private const TICKS_PER_WORLD_CACHE_CLEAR = 5 * self::TARGET_TICKS_PER_SECOND;
	private const TICKS_PER_TPS_OVERLOAD_WARNING = 5 * self::TARGET_TICKS_PER_SECOND;
	private const TICKS_PER_STATS_REPORT = 300 * self::TARGET_TICKS_PER_SECOND;

	private const DEFAULT_ASYNC_COMPRESSION_THRESHOLD = 10_000;

	private static ?Server $instance = null;

	private TimeTrackingSleeperHandler $tickSleeper;

	private BanList $banByName;

	private BanList $banByIP;

	private Config $operators;

	private Config $whitelist;

	private bool $isRunning = true;

	private bool $hasStopped = false;
	private bool $hasForceShutdown = false;

	private PluginManager $pluginManager;

	private float $profilingTickRate = self::TARGET_TICKS_PER_SECOND;

	private UpdateChecker $updater;

	private AsyncPool $asyncPool;

	/** Counts the ticks since the server start */
	private int $tickCounter = 0;
	private float $nextTick = 0;
	/** @var float[] */
	private array $tickAverage;
	/** @var float[] */
	private array $useAverage;
	private float $currentTPS = self::TARGET_TICKS_PER_SECOND;
	private float $currentUse = 0;
	private float $startTime;

	private bool $doTitleTick = true;

	private int $sendUsageTicker = 0;

	private MemoryManager $memoryManager;

	private ?ConsoleReaderChildProcessDaemon $console = null;
	private ?ConsoleCommandSender $consoleSender = null;

	private SimpleCommandMap $commandMap;

	private CraftingManager $craftingManager;

	private ResourcePackManager $resourceManager;

	private WorldManager $worldManager;

	private int $maxPlayers;

	private bool $onlineMode = true;

	private Network $network;
	private bool $networkCompressionAsync = true;
	private int $networkCompressionAsyncThreshold = self::DEFAULT_ASYNC_COMPRESSION_THRESHOLD;

	private Language $language;
	private bool $forceLanguage = false;

	private UuidInterface $serverID;

	private string $dataPath;
	private string $pluginPath;

	private PlayerDataProvider $playerDataProvider;

	/**
	 * @var string[]
	 * @phpstan-var array<string, string>
	 */
	private array $uniquePlayers = [];

	private QueryInfo $queryInfo;

	private ServerConfigGroup $configGroup;

	/** @var Player[] */
	private array $playerList = [];

	private SignalHandler $signalHandler;

	/**
	 * @var CommandSender[][]
	 * @phpstan-var array<string, array<int, CommandSender>>
	 */
	private array $broadcastSubscribers = [];

	/** @var array<int, PacketSerializerContext> */
	private array $packetSerializerContexts = [];
	/** @var array<int, PacketBroadcaster> */
	private array $packetBroadcasters = [];
	/** @var array<string, EntityEventBroadcaster> */
	private array $entityEventBroadcasters = [];

	public function getName() : string{
		return VersionInfo::NAME;
	}

	public function isRunning() : bool{
		return $this->isRunning;
	}

	public function hasForceShutdown() : bool{
		return $this->hasForceShutdown;
	}

	public function getPocketMineVersion() : string{
		return VersionInfo::VERSION()->getFullVersion(true);
	}

	public function getVersion() : string{
		return ProtocolInfo::MINECRAFT_VERSION;
	}

	public function getApiVersion() : string{
		return VersionInfo::BASE_VERSION;
	}

	public function getFilePath() : string{
		return \pocketmine\PATH;
	}

	public function getResourcePath() : string{
		return \pocketmine\RESOURCE_PATH;
	}

	public function getDataPath() : string{
		return $this->dataPath;
	}

	public function getPluginPath() : string{
		return $this->pluginPath;
	}

	public function getMaxPlayers() : int{
		return $this->maxPlayers;
	}

	/**
	 * Returns whether the server requires that players be authenticated to Xbox Live. If true, connecting players who
	 * are not logged into Xbox Live will be disconnected.
	 */
	public function getOnlineMode() : bool{
		return $this->onlineMode;
	}

	/**
	 * Alias of {@link #getOnlineMode()}.
	 */
	public function requiresAuthentication() : bool{
		return $this->getOnlineMode();
	}

	public function getPort() : int{
		return $this->configGroup->getConfigInt(ServerProperties::SERVER_PORT_IPV4, self::DEFAULT_PORT_IPV4);
	}

	public function getPortV6() : int{
		return $this->configGroup->getConfigInt(ServerProperties::SERVER_PORT_IPV6, self::DEFAULT_PORT_IPV6);
	}

	public function getViewDistance() : int{
		return max(2, $this->configGroup->getConfigInt(ServerProperties::VIEW_DISTANCE, self::DEFAULT_MAX_VIEW_DISTANCE));
	}

	/**
	 * Returns a view distance up to the currently-allowed limit.
	 */
	public function getAllowedViewDistance(int $distance) : int{
		return max(2, min($distance, $this->memoryManager->getViewDistance($this->getViewDistance())));
	}

	public function getIp() : string{
		$str = $this->configGroup->getConfigString(ServerProperties::SERVER_IPV4);
		return $str !== "" ? $str : "0.0.0.0";
	}

	public function getIpV6() : string{
		$str = $this->configGroup->getConfigString(ServerProperties::SERVER_IPV6);
		return $str !== "" ? $str : "::";
	}

	public function getServerUniqueId() : UuidInterface{
		return $this->serverID;
	}

	public function getGamemode() : GameMode{
		return GameMode::fromString($this->configGroup->getConfigString(ServerProperties::GAME_MODE)) ?? GameMode::SURVIVAL;
	}

	public function getForceGamemode() : bool{
		return $this->configGroup->getConfigBool(ServerProperties::FORCE_GAME_MODE, false);
	}

	/**
	 * Returns Server global difficulty. Note that this may be overridden in individual worlds.
	 */
	public function getDifficulty() : int{
		return $this->configGroup->getConfigInt(ServerProperties::DIFFICULTY, World::DIFFICULTY_NORMAL);
	}

	public function hasWhitelist() : bool{
		return $this->configGroup->getConfigBool(ServerProperties::WHITELIST, false);
	}

	public function isHardcore() : bool{
		return $this->configGroup->getConfigBool(ServerProperties::HARDCORE, false);
	}

	public function getMotd() : string{
		return $this->configGroup->getConfigString(ServerProperties::MOTD, self::DEFAULT_SERVER_NAME);
	}

	public function getLoader() : ThreadSafeClassLoader{
		return $this->autoloader;
	}

	public function getLogger() : AttachableThreadSafeLogger{
		return $this->logger;
	}

	public function getUpdater() : UpdateChecker{
		return $this->updater;
	}

	public function getPluginManager() : PluginManager{
		return $this->pluginManager;
	}

	public function getCraftingManager() : CraftingManager{
		return $this->craftingManager;
	}

	public function getResourcePackManager() : ResourcePackManager{
		return $this->resourceManager;
	}

	public function getWorldManager() : WorldManager{
		return $this->worldManager;
	}

	public function getAsyncPool() : AsyncPool{
		return $this->asyncPool;
	}

	public function getTick() : int{
		return $this->tickCounter;
	}

	/**
	 * Returns the last server TPS measure
	 */
	public function getTicksPerSecond() : float{
		return round($this->currentTPS, 2);
	}

	/**
	 * Returns the last server TPS average measure
	 */
	public function getTicksPerSecondAverage() : float{
		return round(array_sum($this->tickAverage) / count($this->tickAverage), 2);
	}

	/**
	 * Returns the TPS usage/load in %
	 */
	public function getTickUsage() : float{
		return round($this->currentUse * 100, 2);
	}

	/**
	 * Returns the TPS usage/load average in %
	 */
	public function getTickUsageAverage() : float{
		return round((array_sum($this->useAverage) / count($this->useAverage)) * 100, 2);
	}

	public function getStartTime() : float{
		return $this->startTime;
	}

	public function getCommandMap() : SimpleCommandMap{
		return $this->commandMap;
	}

	/**
	 * @return Player[]
	 */
	public function getOnlinePlayers() : array{
		return $this->playerList;
	}

	public function shouldSavePlayerData() : bool{
		return $this->configGroup->getPropertyBool(Yml::PLAYER_SAVE_PLAYER_DATA, true);
	}

	public function getOfflinePlayer(string $name) : Player|OfflinePlayer|null{
		$name = strtolower($name);
		$result = $this->getPlayerExact($name);

		if($result === null){
			$result = new OfflinePlayer($name, $this->getOfflinePlayerData($name));
		}

		return $result;
	}

	/**
	 * Returns whether the server has stored any saved data for this player.
	 */
	public function hasOfflinePlayerData(string $name) : bool{
		return $this->playerDataProvider->hasData($name);
	}

	public function getOfflinePlayerData(string $name) : ?CompoundTag{
		return Timings::$syncPlayerDataLoad->time(function() use ($name) : ?CompoundTag{
			try{
				return $this->playerDataProvider->loadData($name);
			}catch(PlayerDataLoadException $e){
				$this->logger->debug("Failed to load player data for $name: " . $e->getMessage());
				$this->logger->error($this->language->translate(KnownTranslationFactory::pocketmine_data_playerCorrupted($name)));
				return null;
			}
		});
	}

	public function saveOfflinePlayerData(string $name, CompoundTag $nbtTag) : void{
		$ev = new PlayerDataSaveEvent($nbtTag, $name, $this->getPlayerExact($name));
		if(!$this->shouldSavePlayerData()){
			$ev->cancel();
		}

		$ev->call();

		if(!$ev->isCancelled()){
			Timings::$syncPlayerDataSave->time(function() use ($name, $ev) : void{
				try{
					$this->playerDataProvider->saveData($name, $ev->getSaveData());
				}catch(PlayerDataSaveException $e){
					$this->logger->critical($this->language->translate(KnownTranslationFactory::pocketmine_data_saveError($name, $e->getMessage())));
					$this->logger->logException($e);
				}
			});
		}
	}

	/**
	 * @phpstan-return Promise<Player>
	 */
	public function createPlayer(NetworkSession $session, PlayerInfo $playerInfo, bool $authenticated, ?CompoundTag $offlinePlayerData) : Promise{
		/** @phpstan-var ObjectSet<Promise<null>> $promises */
		$promises = new ObjectSet();
		$ev = new PlayerCreationEvent($session, $promises);
		$ev->call();
		$class = $ev->getPlayerClass();

		if($offlinePlayerData !== null && ($world = $this->worldManager->getWorldByName($offlinePlayerData->getString(Player::TAG_LEVEL, ""))) !== null){
			$playerPos = EntityDataHelper::parseLocation($offlinePlayerData, $world);
		}else{
			$world = $this->worldManager->getDefaultWorld();
			if($world === null){
				throw new AssumptionFailedError("Default world should always be loaded");
			}
			$playerPos = null;
		}
		/** @phpstan-var PromiseResolver<Player> $playerPromiseResolver */
		$playerPromiseResolver = new PromiseResolver();

		$createPlayer = function(Location $location) use ($playerPromiseResolver, $class, $session, $playerInfo, $authenticated, $offlinePlayerData) : void{
			if(!$session->isConnected()){
				$playerPromiseResolver->reject();
				return;
			}

			/** @see Player::__construct() */
			$player = new $class($this, $session, $playerInfo, $authenticated, $location, $offlinePlayerData);
			if(!$player->hasPlayedBefore()){
				$player->onGround = true; //TODO: this hack is needed for new players in-air ticks - they don't get detected as on-ground until they move
			}
			$playerPromiseResolver->resolve($player);
		};

		$playerCreationRejected = function (Translatable|string $message) use ($playerPromiseResolver, $session) : void{
			if($session->isConnected()){
				$session->disconnectWithError($message);
			}
			$playerPromiseResolver->reject();
		};

		$promise = Promise::all($promises->toArray());
		$promise->onCompletion(function () use ($playerPos, $world, $createPlayer, $playerCreationRejected) : void{
			if($playerPos === null){ //new player or no valid position due to world not being loaded
				$world->requestSafeSpawn()->onCompletion(
					function(Position $spawn) use ($createPlayer, $world) : void{
						$createPlayer(Location::fromObject($spawn, $world));
					},
					function() use ($playerCreationRejected) : void{
						$playerCreationRejected(KnownTranslationFactory::pocketmine_disconnect_error_respawn());
					}
				);
			}else{ //returning player with a valid position - safe spawn not required
				$createPlayer($playerPos);
			}
		}, function () use ($playerCreationRejected) : void{
			$playerCreationRejected("Failed to create player");
		});

		return $playerPromiseResolver->getPromise();
	}

	/**
	 * @deprecated This method's results are unpredictable. The string "Steve" will return the player named "SteveJobs",
	 * until another player named "SteveJ" joins the server, at which point it will return that player instead. Prefer
	 * filtering the results of {@link Server::getOnlinePlayers()} yourself.
	 *
	 * Returns an online player whose name begins with or equals the given string (case insensitive).
	 * The closest match will be returned, or null if there are no online matches.
	 *
	 * @see Server::getPlayerExact()
	 */
	public function getPlayerByPrefix(string $name) : ?Player{
		$found = null;
		$name = strtolower($name);
		$delta = PHP_INT_MAX;
		foreach($this->getOnlinePlayers() as $player){
			if(stripos($player->getName(), $name) === 0){
				$curDelta = strlen($player->getName()) - strlen($name);
				if($curDelta < $delta){
					$found = $player;
					$delta = $curDelta;
				}
				if($curDelta === 0){
					break;
				}
			}
		}

		return $found;
	}

	/**
	 * Returns an online player with the given name (case insensitive), or null if not found.
	 */
	public function getPlayerExact(string $name) : ?Player{
		$name = strtolower($name);
		foreach($this->getOnlinePlayers() as $player){
			if(strtolower($player->getName()) === $name){
				return $player;
			}
		}

		return null;
	}

	/**
	 * Returns an online player with the given xuid, or null if not found.
	 */
	public function getPlayerByXuid(string $xuid) : ?Player{
		foreach($this->getOnlinePlayers() as $player){
			if($player->getXuid() === $xuid){
				return $player;
			}
		}

		return null;
	}

	/**
	 * Returns the player online with the specified raw UUID, or null if not found
	 */
	public function getPlayerByRawUUID(string $rawUUID) : ?Player{
		return $this->playerList[$rawUUID] ?? null;
	}

	/**
	 * Returns the player online with a UUID equivalent to the specified UuidInterface object, or null if not found
	 */
	public function getPlayerByUUID(UuidInterface $uuid) : ?Player{
		return $this->getPlayerByRawUUID($uuid->getBytes());
	}

	public function getConfigGroup() : ServerConfigGroup{
		return $this->configGroup;
	}

	/**
	 * @return Command|PluginOwned|null
	 * @phpstan-return (Command&PluginOwned)|null
	 */
	public function getPluginCommand(string $name){
		if(($command = $this->commandMap->getCommand($name)) instanceof PluginOwned){
			return $command;
		}else{
			return null;
		}
	}

	public function getNameBans() : BanList{
		return $this->banByName;
	}

	public function getIPBans() : BanList{
		return $this->banByIP;
	}

	public function addOp(string $name) : void{
		$this->operators->set(strtolower($name), true);

		if(($player = $this->getPlayerExact($name)) !== null){
			$player->setBasePermission(DefaultPermissions::ROOT_OPERATOR, true);
		}
		$this->operators->save();
	}

	public function removeOp(string $name) : void{
		$lowercaseName = strtolower($name);
		foreach($this->operators->getAll() as $operatorName => $_){
			$operatorName = (string) $operatorName;
			if($lowercaseName === strtolower($operatorName)){
				$this->operators->remove($operatorName);
			}
		}

		if(($player = $this->getPlayerExact($name)) !== null){
			$player->unsetBasePermission(DefaultPermissions::ROOT_OPERATOR);
		}
		$this->operators->save();
	}

	public function addWhitelist(string $name) : void{
		$this->whitelist->set(strtolower($name), true);
		$this->whitelist->save();
	}

	public function removeWhitelist(string $name) : void{
		$this->whitelist->remove(strtolower($name));
		$this->whitelist->save();
	}

	public function isWhitelisted(string $name) : bool{
		return !$this->hasWhitelist() || $this->operators->exists($name, true) || $this->whitelist->exists($name, true);
	}

	public function isOp(string $name) : bool{
		return $this->operators->exists($name, true);
	}

	public function getWhitelisted() : Config{
		return $this->whitelist;
	}

	public function getOps() : Config{
		return $this->operators;
	}

	/**
	 * @return string[][]
	 */
	public function getCommandAliases() : array{
		$section = $this->configGroup->getProperty(Yml::ALIASES);
		$result = [];
		if(is_array($section)){
			foreach($section as $key => $value){
				$commands = [];
				if(is_array($value)){
					$commands = $value;
				}else{
					$commands[] = (string) $value;
				}

				$result[$key] = $commands;
			}
		}

		return $result;
	}

	public static function getInstance() : Server{
		if(self::$instance === null){
			throw new \RuntimeException("Attempt to retrieve Server instance outside server thread");
		}
		return self::$instance;
	}

	public function __construct(
		private ThreadSafeClassLoader $autoloader,
		private AttachableThreadSafeLogger $logger,
		string $dataPath,
		string $pluginPath
	){
		if(self::$instance !== null){
			throw new \LogicException("Only one server instance can exist at once");
		}
		self::$instance = $this;
		$this->startTime = microtime(true);
		$this->tickAverage = array_fill(0, self::TARGET_TICKS_PER_SECOND, self::TARGET_TICKS_PER_SECOND);
		$this->useAverage = array_fill(0, self::TARGET_TICKS_PER_SECOND, 0);

		Timings::init();
		$this->tickSleeper = new TimeTrackingSleeperHandler(Timings::$serverInterrupts);

		$this->signalHandler = new SignalHandler(function() : void{
			$this->logger->info("Received signal interrupt, stopping the server");
			$this->shutdown();
		});

		try{
			foreach([
				$dataPath,
				$pluginPath,
				Path::join($dataPath, "worlds"),
				Path::join($dataPath, "players")
			] as $neededPath){
				if(!file_exists($neededPath)){
					mkdir($neededPath, 0777);
				}
			}

			$this->dataPath = realpath($dataPath) . DIRECTORY_SEPARATOR;
			$this->pluginPath = realpath($pluginPath) . DIRECTORY_SEPARATOR;

			$this->logger->info("Loading server configuration");
			$pocketmineYmlPath = Path::join($this->dataPath, "pocketmine.yml");
			if(!file_exists($pocketmineYmlPath)){
				$content = Filesystem::fileGetContents(Path::join(\pocketmine\RESOURCE_PATH, "pocketmine.yml"));
				if(VersionInfo::IS_DEVELOPMENT_BUILD){
					$content = str_replace("preferred-channel: stable", "preferred-channel: beta", $content);
				}
				@file_put_contents($pocketmineYmlPath, $content);
			}

			$this->configGroup = new ServerConfigGroup(
				new Config($pocketmineYmlPath, Config::YAML, []),
				new Config(Path::join($this->dataPath, "server.properties"), Config::PROPERTIES, [
					ServerProperties::MOTD => self::DEFAULT_SERVER_NAME,
					ServerProperties::SERVER_PORT_IPV4 => self::DEFAULT_PORT_IPV4,
					ServerProperties::SERVER_PORT_IPV6 => self::DEFAULT_PORT_IPV6,
					ServerProperties::ENABLE_IPV6 => true,
					ServerProperties::WHITELIST => false,
					ServerProperties::MAX_PLAYERS => self::DEFAULT_MAX_PLAYERS,
					ServerProperties::GAME_MODE => GameMode::SURVIVAL->name, //TODO: this probably shouldn't use the enum name directly
					ServerProperties::FORCE_GAME_MODE => false,
					ServerProperties::HARDCORE => false,
					ServerProperties::PVP => true,
					ServerProperties::DIFFICULTY => World::DIFFICULTY_NORMAL,
					ServerProperties::DEFAULT_WORLD_GENERATOR_SETTINGS => "",
					ServerProperties::DEFAULT_WORLD_NAME => "world",
					ServerProperties::DEFAULT_WORLD_SEED => "",
					ServerProperties::DEFAULT_WORLD_GENERATOR => "DEFAULT",
					ServerProperties::ENABLE_QUERY => true,
					ServerProperties::AUTO_SAVE => true,
					ServerProperties::VIEW_DISTANCE => self::DEFAULT_MAX_VIEW_DISTANCE,
					ServerProperties::XBOX_AUTH => true,
					ServerProperties::LANGUAGE => "eng"
				])
			);

			$debugLogLevel = $this->configGroup->getPropertyInt(Yml::DEBUG_LEVEL, 1);
			if($this->logger instanceof MainLogger){
				$this->logger->setLogDebug($debugLogLevel > 1);
			}

			$this->forceLanguage = $this->configGroup->getPropertyBool(Yml::SETTINGS_FORCE_LANGUAGE, false);
			$selectedLang = $this->configGroup->getConfigString(ServerProperties::LANGUAGE, $this->configGroup->getPropertyString("settings.language", Language::FALLBACK_LANGUAGE));
			try{
				$this->language = new Language($selectedLang);
			}catch(LanguageNotFoundException $e){
				$this->logger->error($e->getMessage());
				try{
					$this->language = new Language(Language::FALLBACK_LANGUAGE);
				}catch(LanguageNotFoundException $e){
					$this->logger->emergency("Fallback language \"" . Language::FALLBACK_LANGUAGE . "\" not found");
					return;
				}
			}

			$this->logger->info($this->language->translate(KnownTranslationFactory::language_selected($this->language->getName(), $this->language->getLang())));

			if(VersionInfo::IS_DEVELOPMENT_BUILD){
				if(!$this->configGroup->getPropertyBool(Yml::SETTINGS_ENABLE_DEV_BUILDS, false)){
					$this->logger->emergency($this->language->translate(KnownTranslationFactory::pocketmine_server_devBuild_error1(VersionInfo::NAME)));
					$this->logger->emergency($this->language->translate(KnownTranslationFactory::pocketmine_server_devBuild_error2()));
					$this->logger->emergency($this->language->translate(KnownTranslationFactory::pocketmine_server_devBuild_error3()));
					$this->logger->emergency($this->language->translate(KnownTranslationFactory::pocketmine_server_devBuild_error4(Yml::SETTINGS_ENABLE_DEV_BUILDS)));
					$this->logger->emergency($this->language->translate(KnownTranslationFactory::pocketmine_server_devBuild_error5("https://github.com/pmmp/PocketMine-MP/releases")));
					$this->forceShutdownExit();

					return;
				}

				$this->logger->warning(str_repeat("-", 40));
				$this->logger->warning($this->language->translate(KnownTranslationFactory::pocketmine_server_devBuild_warning1(VersionInfo::NAME)));
				$this->logger->warning($this->language->translate(KnownTranslationFactory::pocketmine_server_devBuild_warning2()));
				$this->logger->warning($this->language->translate(KnownTranslationFactory::pocketmine_server_devBuild_warning3()));
				$this->logger->warning(str_repeat("-", 40));
			}

			$this->memoryManager = new MemoryManager($this);

			$this->logger->info($this->language->translate(KnownTranslationFactory::pocketmine_server_start(TextFormat::AQUA . $this->getVersion() . TextFormat::RESET)));

			if(($poolSize = $this->configGroup->getPropertyString(Yml::SETTINGS_ASYNC_WORKERS, "auto")) === "auto"){
				$poolSize = 2;
				$processors = Utils::getCoreCount() - 2;

				if($processors > 0){
					$poolSize = max(1, $processors);
				}
			}else{
				$poolSize = max(1, (int) $poolSize);
			}

			$this->asyncPool = new AsyncPool($poolSize, max(-1, $this->configGroup->getPropertyInt(Yml::MEMORY_ASYNC_WORKER_HARD_LIMIT, 256)), $this->autoloader, $this->logger, $this->tickSleeper);

			$netCompressionThreshold = -1;
			if($this->configGroup->getPropertyInt(Yml::NETWORK_BATCH_THRESHOLD, 256) >= 0){
				$netCompressionThreshold = $this->configGroup->getPropertyInt(Yml::NETWORK_BATCH_THRESHOLD, 256);
			}
			if($netCompressionThreshold < 0){
				$netCompressionThreshold = null;
			}

			$netCompressionLevel = $this->configGroup->getPropertyInt(Yml::NETWORK_COMPRESSION_LEVEL, 6);
			if($netCompressionLevel < 1 || $netCompressionLevel > 9){
				$this->logger->warning("Invalid network compression level $netCompressionLevel set, setting to default 6");
				$netCompressionLevel = 6;
			}
			ZlibCompressor::setInstance(new ZlibCompressor($netCompressionLevel, $netCompressionThreshold, ZlibCompressor::DEFAULT_MAX_DECOMPRESSION_SIZE));

			$this->networkCompressionAsync = $this->configGroup->getPropertyBool(Yml::NETWORK_ASYNC_COMPRESSION, true);
			$this->networkCompressionAsyncThreshold = max(
				$this->configGroup->getPropertyInt(Yml::NETWORK_ASYNC_COMPRESSION_THRESHOLD, self::DEFAULT_ASYNC_COMPRESSION_THRESHOLD),
				$netCompressionThreshold ?? self::DEFAULT_ASYNC_COMPRESSION_THRESHOLD
			);

			EncryptionContext::$ENABLED = $this->configGroup->getPropertyBool(Yml::NETWORK_ENABLE_ENCRYPTION, true);

			$this->doTitleTick = $this->configGroup->getPropertyBool(Yml::CONSOLE_TITLE_TICK, true) && Terminal::hasFormattingCodes();

			$this->operators = new Config(Path::join($this->dataPath, "ops.txt"), Config::ENUM);
			$this->whitelist = new Config(Path::join($this->dataPath, "white-list.txt"), Config::ENUM);

			$bannedTxt = Path::join($this->dataPath, "banned.txt");
			$bannedPlayersTxt = Path::join($this->dataPath, "banned-players.txt");
			if(file_exists($bannedTxt) && !file_exists($bannedPlayersTxt)){
				@rename($bannedTxt, $bannedPlayersTxt);
			}
			@touch($bannedPlayersTxt);
			$this->banByName = new BanList($bannedPlayersTxt);
			$this->banByName->load();
			$bannedIpsTxt = Path::join($this->dataPath, "banned-ips.txt");
			@touch($bannedIpsTxt);
			$this->banByIP = new BanList($bannedIpsTxt);
			$this->banByIP->load();

			$this->maxPlayers = $this->configGroup->getConfigInt(ServerProperties::MAX_PLAYERS, self::DEFAULT_MAX_PLAYERS);

			$this->onlineMode = $this->configGroup->getConfigBool(ServerProperties::XBOX_AUTH, true);
			if($this->onlineMode){
				$this->logger->info($this->language->translate(KnownTranslationFactory::pocketmine_server_auth_enabled()));
			}else{
				$this->logger->warning($this->language->translate(KnownTranslationFactory::pocketmine_server_auth_disabled()));
				$this->logger->warning($this->language->translate(KnownTranslationFactory::pocketmine_server_authWarning()));
				$this->logger->warning($this->language->translate(KnownTranslationFactory::pocketmine_server_authProperty_disabled()));
			}

			if($this->configGroup->getConfigBool(ServerProperties::HARDCORE, false) && $this->getDifficulty() < World::DIFFICULTY_HARD){
				$this->configGroup->setConfigInt(ServerProperties::DIFFICULTY, World::DIFFICULTY_HARD);
			}

			@cli_set_process_title($this->getName() . " " . $this->getPocketMineVersion());

			$this->serverID = Utils::getMachineUniqueId($this->getIp() . $this->getPort());

			$this->logger->debug("Server unique id: " . $this->getServerUniqueId());
			$this->logger->debug("Machine unique id: " . Utils::getMachineUniqueId());

			$this->network = new Network($this->logger);
			$this->network->setName($this->getMotd());

			$this->logger->info($this->language->translate(KnownTranslationFactory::pocketmine_server_info(
				$this->getName(),
				(VersionInfo::IS_DEVELOPMENT_BUILD ? TextFormat::YELLOW : "") . $this->getPocketMineVersion() . TextFormat::RESET
			)));
			$this->logger->info($this->language->translate(KnownTranslationFactory::pocketmine_server_license($this->getName())));

			TimingsHandler::setEnabled($this->configGroup->getPropertyBool(Yml::SETTINGS_ENABLE_PROFILING, false));
			$this->profilingTickRate = $this->configGroup->getPropertyInt(Yml::SETTINGS_PROFILE_REPORT_TRIGGER, self::TARGET_TICKS_PER_SECOND);

			DefaultPermissions::registerCorePermissions();

			$this->commandMap = new SimpleCommandMap($this);

			$this->craftingManager = CraftingManagerFromDataHelper::make(Path::join(\pocketmine\BEDROCK_DATA_PATH, "recipes"));

			$this->resourceManager = new ResourcePackManager(Path::join($this->dataPath, "resource_packs"), $this->logger);

			$pluginGraylist = null;
			$graylistFile = Path::join($this->dataPath, "plugin_list.yml");
			if(!file_exists($graylistFile)){
				copy(Path::join(\pocketmine\RESOURCE_PATH, 'plugin_list.yml'), $graylistFile);
			}
			try{
				$pluginGraylist = PluginGraylist::fromArray(yaml_parse(Filesystem::fileGetContents($graylistFile)));
			}catch(\InvalidArgumentException $e){
				$this->logger->emergency("Failed to load $graylistFile: " . $e->getMessage());
				$this->forceShutdownExit();
				return;
			}
			$this->pluginManager = new PluginManager($this, $this->configGroup->getPropertyBool(Yml::PLUGINS_LEGACY_DATA_DIR, true) ? null : Path::join($this->dataPath, "plugin_data"), $pluginGraylist);
			$this->pluginManager->registerInterface(new PharPluginLoader($this->autoloader));
			$this->pluginManager->registerInterface(new ScriptPluginLoader());

			$providerManager = new WorldProviderManager();
			if(
				($format = $providerManager->getProviderByName($formatName = $this->configGroup->getPropertyString(Yml::LEVEL_SETTINGS_DEFAULT_FORMAT, ""))) !== null &&
				$format instanceof WritableWorldProviderManagerEntry
			){
				$providerManager->setDefault($format);
			}elseif($formatName !== ""){
				$this->logger->warning($this->language->translate(KnownTranslationFactory::pocketmine_level_badDefaultFormat($formatName)));
			}

			$this->worldManager = new WorldManager($this, Path::join($this->dataPath, "worlds"), $providerManager);
			$this->worldManager->setAutoSave($this->configGroup->getConfigBool(ServerProperties::AUTO_SAVE, $this->worldManager->getAutoSave()));
			$this->worldManager->setAutoSaveInterval($this->configGroup->getPropertyInt(Yml::TICKS_PER_AUTOSAVE, $this->worldManager->getAutoSaveInterval()));

			$this->updater = new UpdateChecker($this, $this->configGroup->getPropertyString(Yml::AUTO_UPDATER_HOST, "update.pmmp.io"));

			$this->queryInfo = new QueryInfo($this);

			$this->playerDataProvider = new DatFilePlayerDataProvider(Path::join($this->dataPath, "players"));

			register_shutdown_function($this->crashDump(...));

			$loadErrorCount = 0;
			$this->pluginManager->loadPlugins($this->pluginPath, $loadErrorCount);
			if($loadErrorCount > 0){
				$this->logger->emergency($this->language->translate(KnownTranslationFactory::pocketmine_plugin_someLoadErrors()));
				$this->forceShutdownExit();
				return;
			}
			if(!$this->enablePlugins(PluginEnableOrder::STARTUP)){
				$this->logger->emergency($this->language->translate(KnownTranslationFactory::pocketmine_plugin_someEnableErrors()));
				$this->forceShutdownExit();
				return;
			}

			if(!$this->startupPrepareWorlds()){
				$this->forceShutdownExit();
				return;
			}

			if(!$this->enablePlugins(PluginEnableOrder::POSTWORLD)){
				$this->logger->emergency($this->language->translate(KnownTranslationFactory::pocketmine_plugin_someEnableErrors()));
				$this->forceShutdownExit();
				return;
			}

			if(!$this->startupPrepareNetworkInterfaces()){
				$this->forceShutdownExit();
				return;
			}

			if($this->configGroup->getPropertyBool(Yml::ANONYMOUS_STATISTICS_ENABLED, true)){
				$this->sendUsageTicker = self::TICKS_PER_STATS_REPORT;
				$this->sendUsage(SendUsageTask::TYPE_OPEN);
			}

			$this->configGroup->save();

			$this->logger->info($this->language->translate(KnownTranslationFactory::pocketmine_server_defaultGameMode($this->getGamemode()->getTranslatableName())));
			$this->logger->info($this->language->translate(KnownTranslationFactory::pocketmine_server_donate(TextFormat::AQUA . "https://patreon.com/pocketminemp" . TextFormat::RESET)));
			$this->logger->info($this->language->translate(KnownTranslationFactory::pocketmine_server_startFinished(strval(round(microtime(true) - $this->startTime, 3)))));

			$forwarder = new BroadcastLoggerForwarder($this, $this->logger, $this->language);
			$this->subscribeToBroadcastChannel(self::BROADCAST_CHANNEL_ADMINISTRATIVE, $forwarder);
			$this->subscribeToBroadcastChannel(self::BROADCAST_CHANNEL_USERS, $forwarder);

			//TODO: move console parts to a separate component
			if($this->configGroup->getPropertyBool(Yml::CONSOLE_ENABLE_INPUT, true)){
				$this->console = new ConsoleReaderChildProcessDaemon($this->logger);
			}

			$this->tickProcessor();
			$this->forceShutdown();
		}catch(\Throwable $e){
			$this->exceptionHandler($e);
		}
	}

	private function startupPrepareWorlds() : bool{
		$getGenerator = function(string $generatorName, string $generatorOptions, string $worldName) : ?string{
			$generatorEntry = GeneratorManager::getInstance()->getGenerator($generatorName);
			if($generatorEntry === null){
				$this->logger->error($this->language->translate(KnownTranslationFactory::pocketmine_level_generationError(
					$worldName,
					KnownTranslationFactory::pocketmine_level_unknownGenerator($generatorName)
				)));
				return null;
			}
			try{
				$generatorEntry->validateGeneratorOptions($generatorOptions);
			}catch(InvalidGeneratorOptionsException $e){
				$this->logger->error($this->language->translate(KnownTranslationFactory::pocketmine_level_generationError(
					$worldName,
					KnownTranslationFactory::pocketmine_level_invalidGeneratorOptions($generatorOptions, $generatorName, $e->getMessage())
				)));
				return null;
			}
			return $generatorEntry->getGeneratorClass();
		};

		$anyWorldFailedToLoad = false;

		foreach((array) $this->configGroup->getProperty(Yml::WORLDS, []) as $name => $options){
			if($options === null){
				$options = [];
			}elseif(!is_array($options)){
				//TODO: this probably should be an error
				continue;
			}
			if(!$this->worldManager->loadWorld($name, true)){
				if($this->worldManager->isWorldGenerated($name)){
					//allow checking if other worlds are loadable, so the user gets all the errors in one go
					$anyWorldFailedToLoad = true;
					continue;
				}
				$creationOptions = WorldCreationOptions::create();
				//TODO: error checking

				$generatorName = $options["generator"] ?? "default";
				$generatorOptions = isset($options["preset"]) && is_string($options["preset"]) ? $options["preset"] : "";

				$generatorClass = $getGenerator($generatorName, $generatorOptions, $name);
				if($generatorClass === null){
					$anyWorldFailedToLoad = true;
					continue;
				}
				$creationOptions->setGeneratorClass($generatorClass);
				$creationOptions->setGeneratorOptions($generatorOptions);

				$creationOptions->setDifficulty($this->getDifficulty());
				if(isset($options["difficulty"]) && is_string($options["difficulty"])){
					$creationOptions->setDifficulty(World::getDifficultyFromString($options["difficulty"]));
				}

				if(isset($options["seed"])){
					$convertedSeed = Generator::convertSeed((string) ($options["seed"] ?? ""));
					if($convertedSeed !== null){
						$creationOptions->setSeed($convertedSeed);
					}
				}

				$this->worldManager->generateWorld($name, $creationOptions);
			}
		}

		if($this->worldManager->getDefaultWorld() === null){
			$default = $this->configGroup->getConfigString(ServerProperties::DEFAULT_WORLD_NAME, "world");
			if(trim($default) == ""){
				$this->logger->warning("level-name cannot be null, using default");
				$default = "world";
				$this->configGroup->setConfigString(ServerProperties::DEFAULT_WORLD_NAME, "world");
			}
			if(!$this->worldManager->loadWorld($default, true)){
				if($this->worldManager->isWorldGenerated($default)){
					$this->logger->emergency($this->language->translate(KnownTranslationFactory::pocketmine_level_defaultError()));

					return false;
				}
				$generatorName = $this->configGroup->getConfigString(ServerProperties::DEFAULT_WORLD_GENERATOR);
				$generatorOptions = $this->configGroup->getConfigString(ServerProperties::DEFAULT_WORLD_GENERATOR_SETTINGS);
				$generatorClass = $getGenerator($generatorName, $generatorOptions, $default);

				if($generatorClass === null){
					$this->logger->emergency($this->language->translate(KnownTranslationFactory::pocketmine_level_defaultError()));
					return false;
				}
				$creationOptions = WorldCreationOptions::create()
					->setGeneratorClass($generatorClass)
					->setGeneratorOptions($generatorOptions);
				$convertedSeed = Generator::convertSeed($this->configGroup->getConfigString(ServerProperties::DEFAULT_WORLD_SEED));
				if($convertedSeed !== null){
					$creationOptions->setSeed($convertedSeed);
				}
				$creationOptions->setDifficulty($this->getDifficulty());
				$this->worldManager->generateWorld($default, $creationOptions);
			}

			$world = $this->worldManager->getWorldByName($default);
			if($world === null){
				throw new AssumptionFailedError("We just loaded/generated the default world, so it must exist");
			}
			$this->worldManager->setDefaultWorld($world);
		}

		return !$anyWorldFailedToLoad;
	}

	private function startupPrepareConnectableNetworkInterfaces(
		string $ip,
		int $port,
		bool $ipV6,
		bool $useQuery,
		PacketBroadcaster $packetBroadcaster,
		EntityEventBroadcaster $entityEventBroadcaster,
		TypeConverter $typeConverter
	) : bool{
		$prettyIp = $ipV6 ? "[$ip]" : $ip;
		try{
			$rakLibRegistered = $this->network->registerInterface(new RakLibInterface($this, $ip, $port, $ipV6, $packetBroadcaster, $entityEventBroadcaster, $typeConverter));
		}catch(NetworkInterfaceStartException $e){
			$this->logger->emergency($this->language->translate(KnownTranslationFactory::pocketmine_server_networkStartFailed(
				$ip,
				(string) $port,
				$e->getMessage()
			)));
			return false;
		}
		if($rakLibRegistered){
			$this->logger->info($this->language->translate(KnownTranslationFactory::pocketmine_server_networkStart($prettyIp, (string) $port)));
		}
		if($useQuery){
			if(!$rakLibRegistered){
				//RakLib would normally handle the transport for Query packets
				//if it's not registered we need to make sure Query still works
				$this->network->registerInterface(new DedicatedQueryNetworkInterface($ip, $port, $ipV6, new \PrefixedLogger($this->logger, "Dedicated Query Interface")));
			}
			$this->logger->info($this->language->translate(KnownTranslationFactory::pocketmine_server_query_running($prettyIp, (string) $port)));
		}
		return true;
	}

	private function startupPrepareNetworkInterfaces() : bool{
		$useQuery = $this->configGroup->getConfigBool(ServerProperties::ENABLE_QUERY, true);

		$typeConverter = TypeConverter::getInstance();
<<<<<<< HEAD
		$packetSerializerContext = $this->getPacketSerializerContext($typeConverter);
		$packetBroadcaster = $this->getPacketBroadcaster($packetSerializerContext);
		$entityEventBroadcaster = $this->getEntityEventBroadcaster($packetBroadcaster, $typeConverter);
=======
		$packetBroadcaster = new StandardPacketBroadcaster($this);
		$entityEventBroadcaster = new StandardEntityEventBroadcaster($packetBroadcaster, $typeConverter);
>>>>>>> 72f3c0b4

		if(
			!$this->startupPrepareConnectableNetworkInterfaces($this->getIp(), $this->getPort(), false, $useQuery, $packetBroadcaster, $entityEventBroadcaster, $typeConverter) ||
			(
				$this->configGroup->getConfigBool(ServerProperties::ENABLE_IPV6, true) &&
				!$this->startupPrepareConnectableNetworkInterfaces($this->getIpV6(), $this->getPortV6(), true, $useQuery, $packetBroadcaster, $entityEventBroadcaster, $typeConverter)
			)
		){
			return false;
		}

		if($useQuery){
			$this->network->registerRawPacketHandler(new QueryHandler($this));
		}

		foreach($this->getIPBans()->getEntries() as $entry){
			$this->network->blockAddress($entry->getName(), -1);
		}

		if($this->configGroup->getPropertyBool(Yml::NETWORK_UPNP_FORWARDING, false)){
			$this->network->registerInterface(new UPnPNetworkInterface($this->logger, Internet::getInternalIP(), $this->getPort()));
		}

		return true;
	}

	/**
	 * Subscribes to a particular message broadcast channel.
	 * The channel ID can be any arbitrary string.
	 */
	public function subscribeToBroadcastChannel(string $channelId, CommandSender $subscriber) : void{
		$this->broadcastSubscribers[$channelId][spl_object_id($subscriber)] = $subscriber;
	}

	/**
	 * Unsubscribes from a particular message broadcast channel.
	 */
	public function unsubscribeFromBroadcastChannel(string $channelId, CommandSender $subscriber) : void{
		if(isset($this->broadcastSubscribers[$channelId][spl_object_id($subscriber)])){
			if(count($this->broadcastSubscribers[$channelId]) === 1){
				unset($this->broadcastSubscribers[$channelId]);
			}else{
				unset($this->broadcastSubscribers[$channelId][spl_object_id($subscriber)]);
			}
		}
	}

	/**
	 * Unsubscribes from all broadcast channels.
	 */
	public function unsubscribeFromAllBroadcastChannels(CommandSender $subscriber) : void{
		foreach(Utils::stringifyKeys($this->broadcastSubscribers) as $channelId => $recipients){
			$this->unsubscribeFromBroadcastChannel($channelId, $subscriber);
		}
	}

	/**
	 * Returns a list of all the CommandSenders subscribed to the given broadcast channel.
	 *
	 * @return CommandSender[]
	 * @phpstan-return array<int, CommandSender>
	 */
	public function getBroadcastChannelSubscribers(string $channelId) : array{
		return $this->broadcastSubscribers[$channelId] ?? [];
	}

	/**
	 * @param CommandSender[]|null $recipients
	 */
	public function broadcastMessage(Translatable|string $message, ?array $recipients = null) : int{
		$recipients = $recipients ?? $this->getBroadcastChannelSubscribers(self::BROADCAST_CHANNEL_USERS);

		foreach($recipients as $recipient){
			$recipient->sendMessage($message);
		}

		return count($recipients);
	}

	/**
	 * @return Player[]
	 */
	private function getPlayerBroadcastSubscribers(string $channelId) : array{
		/** @var Player[] $players */
		$players = [];
		foreach($this->broadcastSubscribers[$channelId] as $subscriber){
			if($subscriber instanceof Player){
				$players[spl_object_id($subscriber)] = $subscriber;
			}
		}
		return $players;
	}

	/**
	 * @param Player[]|null $recipients
	 */
	public function broadcastTip(string $tip, ?array $recipients = null) : int{
		$recipients = $recipients ?? $this->getPlayerBroadcastSubscribers(self::BROADCAST_CHANNEL_USERS);

		foreach($recipients as $recipient){
			$recipient->sendTip($tip);
		}

		return count($recipients);
	}

	/**
	 * @param Player[]|null $recipients
	 */
	public function broadcastPopup(string $popup, ?array $recipients = null) : int{
		$recipients = $recipients ?? $this->getPlayerBroadcastSubscribers(self::BROADCAST_CHANNEL_USERS);

		foreach($recipients as $recipient){
			$recipient->sendPopup($popup);
		}

		return count($recipients);
	}

	/**
	 * @param int           $fadeIn     Duration in ticks for fade-in. If -1 is given, client-sided defaults will be used.
	 * @param int           $stay       Duration in ticks to stay on screen for
	 * @param int           $fadeOut    Duration in ticks for fade-out.
	 * @param Player[]|null $recipients
	 */
	public function broadcastTitle(string $title, string $subtitle = "", int $fadeIn = -1, int $stay = -1, int $fadeOut = -1, ?array $recipients = null) : int{
		$recipients = $recipients ?? $this->getPlayerBroadcastSubscribers(self::BROADCAST_CHANNEL_USERS);

		foreach($recipients as $recipient){
			$recipient->sendTitle($title, $subtitle, $fadeIn, $stay, $fadeOut);
		}

		return count($recipients);
	}

	/**
	 * @internal
	 * Promises to compress the given batch buffer using the selected compressor, optionally on a separate thread.
	 *
	 * If the buffer is smaller than the batch-threshold (usually 256), the buffer will be compressed at level 0 if supported
	 * by the compressor. This means that the payload will be wrapped with the appropriate header and footer, but not
	 * actually compressed.
	 *
	 * If the buffer is larger than the async-compression-threshold (usually 10,000), the buffer may be compressed in
	 * a separate thread (if available).
	 *
	 * @param bool|null $sync Compression on the main thread (true) or workers (false). Default is automatic (null).
	 */
	public function prepareBatch(string $buffer, PacketSerializerContext $packetSerializerContext, Compressor $compressor, ?bool $sync = null, ?TimingsHandler $timings = null) : CompressBatchPromise|string{
		$timings ??= Timings::$playerNetworkSendCompress;
		try{
			$timings->startTiming();

			$threshold = $compressor->getCompressionThreshold();
			$protocolId = $packetSerializerContext->getProtocolId();
			if(($threshold === null || strlen($buffer) < $compressor->getCompressionThreshold()) && $protocolId >= ProtocolInfo::PROTOCOL_1_20_60){
				$compressionType = CompressionAlgorithm::NONE;
				$compressed = $buffer;

			}else{
				$sync ??= !$this->networkCompressionAsync;

				if(!$sync && strlen($buffer) >= $this->networkCompressionAsyncThreshold){
					$promise = new CompressBatchPromise();
					$task = new CompressBatchTask($buffer, $promise, $compressor, $protocolId);
					$this->asyncPool->submitTask($task);
					return $promise;
				}

				$compressionType = $compressor->getNetworkId();
				$compressed = $compressor->compress($buffer);
			}

			return ($protocolId >= ProtocolInfo::PROTOCOL_1_20_60 ? chr($compressionType) : '') . $compressed;
		}finally{
			$timings->stopTiming();
		}
	}

	public function enablePlugins(PluginEnableOrder $type) : bool{
		$allSuccess = true;
		foreach($this->pluginManager->getPlugins() as $plugin){
			if(!$plugin->isEnabled() && $plugin->getDescription()->getOrder() === $type){
				if(!$this->pluginManager->enablePlugin($plugin)){
					$allSuccess = false;
				}
			}
		}

		if($type === PluginEnableOrder::POSTWORLD){
			$this->commandMap->registerServerAliases();
		}

		return $allSuccess;
	}

	/**
	 * Executes a command from a CommandSender
	 */
	public function dispatchCommand(CommandSender $sender, string $commandLine, bool $internal = false) : bool{
		if(!$internal){
			$ev = new CommandEvent($sender, $commandLine);
			$ev->call();
			if($ev->isCancelled()){
				return false;
			}

			$commandLine = $ev->getCommand();
		}

		return $this->commandMap->dispatch($sender, $commandLine);
	}

	/**
	 * Shuts the server down correctly
	 */
	public function shutdown() : void{
		if($this->isRunning){
			$this->isRunning = false;
			$this->signalHandler->unregister();
		}
	}

	private function forceShutdownExit() : void{
		$this->forceShutdown();
		Process::kill(Process::pid());
	}

	public function forceShutdown() : void{
		if($this->hasStopped){
			return;
		}

		if($this->doTitleTick){
			echo "\x1b]0;\x07";
		}

		if($this->isRunning){
			$this->logger->emergency($this->language->translate(KnownTranslationFactory::pocketmine_server_forcingShutdown()));
			$this->hasForceShutdown = true;
		}
		try{
			if(!$this->isRunning()){
				$this->sendUsage(SendUsageTask::TYPE_CLOSE);
			}

			$this->hasStopped = true;

			$this->shutdown();

			if(isset($this->pluginManager)){
				$this->logger->debug("Disabling all plugins");
				$this->pluginManager->disablePlugins();
			}

			if(isset($this->network)){
				$this->network->getSessionManager()->close($this->configGroup->getPropertyString(Yml::SETTINGS_SHUTDOWN_MESSAGE, "Server closed"));
			}

			if(isset($this->worldManager)){
				$this->logger->debug("Unloading all worlds");
				foreach($this->worldManager->getWorlds() as $world){
					$this->worldManager->unloadWorld($world, true);
				}
			}

			$this->logger->debug("Removing event handlers");
			HandlerListManager::global()->unregisterAll();

			if(isset($this->asyncPool)){
				$this->logger->debug("Shutting down async task worker pool");
				$this->asyncPool->shutdown();
			}

			if(isset($this->configGroup)){
				$this->logger->debug("Saving properties");
				$this->configGroup->save();
			}

			if($this->console !== null){
				$this->logger->debug("Closing console");
				$this->console->quit();
			}

			if(isset($this->network)){
				$this->logger->debug("Stopping network interfaces");
				foreach($this->network->getInterfaces() as $interface){
					$this->logger->debug("Stopping network interface " . get_class($interface));
					$this->network->unregisterInterface($interface);
				}
			}
		}catch(\Throwable $e){
			$this->logger->logException($e);
			$this->logger->emergency("Crashed while crashing, killing process");
			@Process::kill(Process::pid());
		}

	}

	public function getQueryInformation() : QueryInfo{
		return $this->queryInfo;
	}

	/**
	 * @param mixed[][]|null $trace
	 * @phpstan-param list<array<string, mixed>>|null $trace
	 */
	public function exceptionHandler(\Throwable $e, ?array $trace = null) : void{
		while(@ob_end_flush()){}
		global $lastError;

		if($trace === null){
			$trace = $e->getTrace();
		}

		//If this is a thread crash, this logs where the exception came from on the main thread, as opposed to the
		//crashed thread. This is intentional, and might be useful for debugging
		//Assume that the thread already logged the original exception with the correct stack trace
		$this->logger->logException($e, $trace);

		if($e instanceof ThreadCrashException){
			$info = $e->getCrashInfo();
			$type = $info->getType();
			$errstr = $info->getMessage();
			$errfile = $info->getFile();
			$errline = $info->getLine();
			$printableTrace = $info->getTrace();
			$thread = $info->getThreadName();
		}else{
			$type = get_class($e);
			$errstr = $e->getMessage();
			$errfile = $e->getFile();
			$errline = $e->getLine();
			$printableTrace = Utils::printableTraceWithMetadata($trace);
			$thread = "Main";
		}

		$errstr = preg_replace('/\s+/', ' ', trim($errstr));

		$lastError = [
			"type" => $type,
			"message" => $errstr,
			"fullFile" => $errfile,
			"file" => Filesystem::cleanPath($errfile),
			"line" => $errline,
			"trace" => $printableTrace,
			"thread" => $thread
		];

		global $lastExceptionError, $lastError;
		$lastExceptionError = $lastError;
		$this->crashDump();
	}

	private function writeCrashDumpFile(CrashDump $dump) : string{
		$crashFolder = Path::join($this->dataPath, "crashdumps");
		if(!is_dir($crashFolder)){
			mkdir($crashFolder);
		}
		$crashDumpPath = Path::join($crashFolder, date("D_M_j-H.i.s-T_Y", (int) $dump->getData()->time) . ".log");

		$fp = @fopen($crashDumpPath, "wb");
		if(!is_resource($fp)){
			throw new \RuntimeException("Unable to open new file to generate crashdump");
		}
		$writer = new CrashDumpRenderer($fp, $dump->getData());
		$writer->renderHumanReadable();
		$dump->encodeData($writer);

		fclose($fp);
		return $crashDumpPath;
	}

	public function crashDump() : void{
		while(@ob_end_flush()){}
		if(!$this->isRunning){
			return;
		}
		if($this->sendUsageTicker > 0){
			$this->sendUsage(SendUsageTask::TYPE_CLOSE);
		}
		$this->hasStopped = false;

		ini_set("error_reporting", '0');
		ini_set("memory_limit", '-1'); //Fix error dump not dumped on memory problems
		try{
			$this->logger->emergency($this->language->translate(KnownTranslationFactory::pocketmine_crash_create()));
			$dump = new CrashDump($this, $this->pluginManager ?? null);

			$crashDumpPath = $this->writeCrashDumpFile($dump);

			$this->logger->emergency($this->language->translate(KnownTranslationFactory::pocketmine_crash_submit($crashDumpPath)));

			if($this->configGroup->getPropertyBool(Yml::AUTO_REPORT_ENABLED, true)){
				$report = true;

				$stamp = Path::join($this->dataPath, "crashdumps", ".last_crash");
				$crashInterval = 120; //2 minutes
				if(($lastReportTime = @filemtime($stamp)) !== false && $lastReportTime + $crashInterval >= time()){
					$report = false;
					$this->logger->debug("Not sending crashdump due to last crash less than $crashInterval seconds ago");
				}
				@touch($stamp); //update file timestamp

				if($dump->getData()->error["type"] === \ParseError::class){
					$report = false;
				}

				if(strrpos(VersionInfo::GIT_HASH(), "-dirty") !== false || VersionInfo::GIT_HASH() === str_repeat("00", 20)){
					$this->logger->debug("Not sending crashdump due to locally modified");
					$report = false; //Don't send crashdumps for locally modified builds
				}

				if($report){
					$url = ($this->configGroup->getPropertyBool(Yml::AUTO_REPORT_USE_HTTPS, true) ? "https" : "http") . "://" . $this->configGroup->getPropertyString(Yml::AUTO_REPORT_HOST, "crash.pmmp.io") . "/submit/api";
					$postUrlError = "Unknown error";
					$reply = Internet::postURL($url, [
						"report" => "yes",
						"name" => $this->getName() . " " . $this->getPocketMineVersion(),
						"email" => "crash@pocketmine.net",
						"reportPaste" => base64_encode($dump->getEncodedData())
					], 10, [], $postUrlError);

					if($reply !== null && is_object($data = json_decode($reply->getBody()))){
						if(isset($data->crashId) && is_int($data->crashId) && isset($data->crashUrl) && is_string($data->crashUrl)){
							$reportId = $data->crashId;
							$reportUrl = $data->crashUrl;
							$this->logger->emergency($this->language->translate(KnownTranslationFactory::pocketmine_crash_archive($reportUrl, (string) $reportId)));
						}elseif(isset($data->error) && is_string($data->error)){
							$this->logger->emergency("Automatic crash report submission failed: $data->error");
						}else{
							$this->logger->emergency("Invalid JSON response received from crash archive: " . $reply->getBody());
						}
					}else{
						$this->logger->emergency("Failed to communicate with crash archive: $postUrlError");
					}
				}
			}
		}catch(\Throwable $e){
			$this->logger->logException($e);
			try{
				$this->logger->critical($this->language->translate(KnownTranslationFactory::pocketmine_crash_error($e->getMessage())));
			}catch(\Throwable $e){}
		}

		$this->forceShutdown();
		$this->isRunning = false;

		//Force minimum uptime to be >= 120 seconds, to reduce the impact of spammy crash loops
		$spacing = ((int) $this->startTime) - time() + 120;
		if($spacing > 0){
			echo "--- Waiting $spacing seconds to throttle automatic restart (you can kill the process safely now) ---" . PHP_EOL;
			sleep($spacing);
		}
		@Process::kill(Process::pid());
		exit(1);
	}

	/**
	 * @return mixed[]
	 */
	public function __debugInfo() : array{
		return [];
	}

	public function getTickSleeper() : SleeperHandler{
		return $this->tickSleeper;
	}

	private function tickProcessor() : void{
		$this->nextTick = microtime(true);

		while($this->isRunning){
			$this->tick();

			//sleeps are self-correcting - if we undersleep 1ms on this tick, we'll sleep an extra ms on the next tick
			$this->tickSleeper->sleepUntil($this->nextTick);
		}
	}

	public function addOnlinePlayer(Player $player) : bool{
		$ev = new PlayerLoginEvent($player, "Plugin reason");
		$ev->call();
		if($ev->isCancelled() || !$player->isConnected()){
			$player->disconnect($ev->getKickMessage());

			return false;
		}

		$session = $player->getNetworkSession();
		$position = $player->getPosition();
		$this->logger->info($this->language->translate(KnownTranslationFactory::pocketmine_player_logIn(
			TextFormat::AQUA . $player->getName() . TextFormat::RESET,
			$session->getIp(),
			(string) $session->getPort(),
			(string) $player->getId(),
			$position->getWorld()->getDisplayName(),
			(string) round($position->x, 4),
			(string) round($position->y, 4),
			(string) round($position->z, 4)
		)));

		foreach($this->playerList as $p){
			$p->getNetworkSession()->onPlayerAdded($player);
		}
		$rawUUID = $player->getUniqueId()->getBytes();
		$this->playerList[$rawUUID] = $player;

		if($this->sendUsageTicker > 0){
			$this->uniquePlayers[$rawUUID] = $rawUUID;
		}

		return true;
	}

	public function removeOnlinePlayer(Player $player) : void{
		if(isset($this->playerList[$rawUUID = $player->getUniqueId()->getBytes()])){
			unset($this->playerList[$rawUUID]);
			foreach($this->playerList as $p){
				$p->getNetworkSession()->onPlayerRemoved($player);
			}
		}
	}

	public function sendUsage(int $type = SendUsageTask::TYPE_STATUS) : void{
		if($this->configGroup->getPropertyBool(Yml::ANONYMOUS_STATISTICS_ENABLED, true)){
			$this->asyncPool->submitTask(new SendUsageTask($this, $type, $this->uniquePlayers));
		}
		$this->uniquePlayers = [];
	}

	public function getLanguage() : Language{
		return $this->language;
	}

	public function isLanguageForced() : bool{
		return $this->forceLanguage;
	}

	public function getNetwork() : Network{
		return $this->network;
	}

	public function getMemoryManager() : MemoryManager{
		return $this->memoryManager;
	}

	private function titleTick() : void{
		Timings::$titleTick->startTiming();

		$u = Process::getAdvancedMemoryUsage();
		$usage = sprintf("%g/%g/%g MB @ %d threads", round(($u[0] / 1024) / 1024, 2), round(($u[1] / 1024) / 1024, 2), round(($u[2] / 1024) / 1024, 2), Process::getThreadCount());

		$online = count($this->playerList);
		$connecting = $this->network->getConnectionCount() - $online;
		$bandwidthStats = $this->network->getBandwidthTracker();

		echo "\x1b]0;" . $this->getName() . " " .
			$this->getPocketMineVersion() .
			" | Online $online/" . $this->maxPlayers .
			($connecting > 0 ? " (+$connecting connecting)" : "") .
			" | Memory " . $usage .
			" | U " . round($bandwidthStats->getSend()->getAverageBytes() / 1024, 2) .
			" D " . round($bandwidthStats->getReceive()->getAverageBytes() / 1024, 2) .
			" kB/s | TPS " . $this->getTicksPerSecondAverage() .
			" | Load " . $this->getTickUsageAverage() . "%\x07";

		Timings::$titleTick->stopTiming();
	}

	/**
	 * Tries to execute a server tick
	 */
	private function tick() : void{
		$tickTime = microtime(true);
		if(($tickTime - $this->nextTick) < -0.025){ //Allow half a tick of diff
			return;
		}

		Timings::$serverTick->startTiming();

		++$this->tickCounter;

		Timings::$scheduler->startTiming();
		$this->pluginManager->tickSchedulers($this->tickCounter);
		Timings::$scheduler->stopTiming();

		Timings::$schedulerAsync->startTiming();
		$this->asyncPool->collectTasks();
		Timings::$schedulerAsync->stopTiming();

		$this->worldManager->tick($this->tickCounter);

		Timings::$connection->startTiming();
		$this->network->tick();
		Timings::$connection->stopTiming();

		if(($this->tickCounter % self::TARGET_TICKS_PER_SECOND) === 0){
			if($this->doTitleTick){
				$this->titleTick();
			}
			$this->currentTPS = self::TARGET_TICKS_PER_SECOND;
			$this->currentUse = 0;

			$queryRegenerateEvent = new QueryRegenerateEvent(new QueryInfo($this));
			$queryRegenerateEvent->call();
			$this->queryInfo = $queryRegenerateEvent->getQueryInfo();

			$this->network->updateName();
			$this->network->getBandwidthTracker()->rotateAverageHistory();
		}

		if($this->sendUsageTicker > 0 && --$this->sendUsageTicker === 0){
			$this->sendUsageTicker = self::TICKS_PER_STATS_REPORT;
			$this->sendUsage(SendUsageTask::TYPE_STATUS);
		}

		if(($this->tickCounter % self::TICKS_PER_WORLD_CACHE_CLEAR) === 0){
			foreach($this->worldManager->getWorlds() as $world){
				$world->clearCache();
			}
		}

		if(($this->tickCounter % self::TICKS_PER_TPS_OVERLOAD_WARNING) === 0 && $this->getTicksPerSecondAverage() < self::TPS_OVERLOAD_WARNING_THRESHOLD){
			$this->logger->warning($this->language->translate(KnownTranslationFactory::pocketmine_server_tickOverload()));
		}

		$this->memoryManager->check();

		if($this->console !== null){
			Timings::$serverCommand->startTiming();
			while(($line = $this->console->readLine()) !== null){
				$this->consoleSender ??= new ConsoleCommandSender($this, $this->language);
				$this->dispatchCommand($this->consoleSender, $line);
			}
			Timings::$serverCommand->stopTiming();
		}

		Timings::$serverTick->stopTiming();

		$now = microtime(true);
		$totalTickTimeSeconds = $now - $tickTime + ($this->tickSleeper->getNotificationProcessingTime() / 1_000_000_000);
		$this->currentTPS = min(self::TARGET_TICKS_PER_SECOND, 1 / max(0.001, $totalTickTimeSeconds));
		$this->currentUse = min(1, $totalTickTimeSeconds / self::TARGET_SECONDS_PER_TICK);

		TimingsHandler::tick($this->currentTPS <= $this->profilingTickRate);

		$idx = $this->tickCounter % self::TARGET_TICKS_PER_SECOND;
		$this->tickAverage[$idx] = $this->currentTPS;
		$this->useAverage[$idx] = $this->currentUse;
		$this->tickSleeper->resetNotificationProcessingTime();

		if(($this->nextTick - $tickTime) < -1){
			$this->nextTick = $tickTime;
		}else{
			$this->nextTick += self::TARGET_SECONDS_PER_TICK;
		}
	}
	public function getPacketSerializerContext(TypeConverter $typeConverter) : PacketSerializerContext{
		return $this->packetSerializerContexts[spl_object_id($typeConverter)] ??= new PacketSerializerContext($typeConverter->getItemTypeDictionary(), $typeConverter->getProtocolId());
	}
	public function getPacketBroadcaster(PacketSerializerContext $packetSerializerContext) : PacketBroadcaster{
		return $this->packetBroadcasters[spl_object_id($packetSerializerContext)] ??= new StandardPacketBroadcaster($this, $packetSerializerContext);
	}
	public function getEntityEventBroadcaster(PacketBroadcaster $packetBroadcaster, TypeConverter $typeConverter) : EntityEventBroadcaster{
		return $this->entityEventBroadcasters[spl_object_id($packetBroadcaster) . ':' . spl_object_id($typeConverter)] ??= new StandardEntityEventBroadcaster($packetBroadcaster, $typeConverter);
	}
}<|MERGE_RESOLUTION|>--- conflicted
+++ resolved
@@ -1255,14 +1255,8 @@
 		$useQuery = $this->configGroup->getConfigBool(ServerProperties::ENABLE_QUERY, true);
 
 		$typeConverter = TypeConverter::getInstance();
-<<<<<<< HEAD
-		$packetSerializerContext = $this->getPacketSerializerContext($typeConverter);
-		$packetBroadcaster = $this->getPacketBroadcaster($packetSerializerContext);
+		$packetBroadcaster = $this->getPacketBroadcaster($typeConverter);
 		$entityEventBroadcaster = $this->getEntityEventBroadcaster($packetBroadcaster, $typeConverter);
-=======
-		$packetBroadcaster = new StandardPacketBroadcaster($this);
-		$entityEventBroadcaster = new StandardEntityEventBroadcaster($packetBroadcaster, $typeConverter);
->>>>>>> 72f3c0b4
 
 		if(
 			!$this->startupPrepareConnectableNetworkInterfaces($this->getIp(), $this->getPort(), false, $useQuery, $packetBroadcaster, $entityEventBroadcaster, $typeConverter) ||
@@ -1411,13 +1405,12 @@
 	 *
 	 * @param bool|null $sync Compression on the main thread (true) or workers (false). Default is automatic (null).
 	 */
-	public function prepareBatch(string $buffer, PacketSerializerContext $packetSerializerContext, Compressor $compressor, ?bool $sync = null, ?TimingsHandler $timings = null) : CompressBatchPromise|string{
+	public function prepareBatch(string $buffer, int $protocolId, Compressor $compressor, ?bool $sync = null, ?TimingsHandler $timings = null) : CompressBatchPromise|string{
 		$timings ??= Timings::$playerNetworkSendCompress;
 		try{
 			$timings->startTiming();
 
 			$threshold = $compressor->getCompressionThreshold();
-			$protocolId = $packetSerializerContext->getProtocolId();
 			if(($threshold === null || strlen($buffer) < $compressor->getCompressionThreshold()) && $protocolId >= ProtocolInfo::PROTOCOL_1_20_60){
 				$compressionType = CompressionAlgorithm::NONE;
 				$compressed = $buffer;
