--- conflicted
+++ resolved
@@ -1150,23 +1150,10 @@
 				$generatorName = $this->configGroup->getConfigString("level-type");
 				$generatorOptions = $this->configGroup->getConfigString("generator-settings");
 				$generatorClass = $getGenerator($generatorName, $generatorOptions, $default);
-<<<<<<< HEAD
 
 				if($generatorClass === null){
 					$this->getLogger()->emergency($this->getLanguage()->translate(KnownTranslationFactory::pocketmine_level_defaultError()));
 					return false;
-=======
-				if($generatorClass !== null){
-					$creationOptions = WorldCreationOptions::create()
-						->setGeneratorClass($generatorClass)
-						->setGeneratorOptions($generatorOptions);
-					$convertedSeed = Generator::convertSeed($this->configGroup->getConfigString("level-seed"));
-					if($convertedSeed !== null){
-						$creationOptions->setSeed($convertedSeed);
-					}
-					$creationOptions->setDifficulty($this->getDifficulty());
-					$this->worldManager->generateWorld($default, $creationOptions);
->>>>>>> 1591881b
 				}
 				$creationOptions = WorldCreationOptions::create()
 					->setGeneratorClass($generatorClass)
@@ -1175,6 +1162,7 @@
 				if($convertedSeed !== null){
 					$creationOptions->setSeed($convertedSeed);
 				}
+				$creationOptions->setDifficulty($this->getDifficulty());
 				$this->worldManager->generateWorld($default, $creationOptions);
 			}
 
