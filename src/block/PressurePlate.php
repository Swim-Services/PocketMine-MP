--- conflicted
+++ resolved
@@ -25,11 +25,7 @@
 
 use pocketmine\block\utils\SupportType;
 use pocketmine\entity\Entity;
-<<<<<<< HEAD
-use pocketmine\event\player\PlayerPressurePlateTriggerEvent;
-=======
 use pocketmine\event\block\PressurePlateUpdateEvent;
->>>>>>> efafc2c6
 use pocketmine\item\Item;
 use pocketmine\math\Axis;
 use pocketmine\math\AxisAlignedBB;
@@ -84,23 +80,6 @@
 		}
 	}
 
-<<<<<<< HEAD
-	public function onEntityInside(Entity $entity) : bool{
-		if($entity instanceof Player){
-			$ev = new PlayerPressurePlateTriggerEvent($entity, $this);
-			$ev->call();
-
-			if($ev->isCancelled()){
-				return false;
-			}
-		}
-
-		return parent::onEntityInside($entity);
-	}
-
-	public function hasEntityCollision() : bool{
-		return true;
-=======
 	public function hasEntityCollision() : bool{
 		return true;
 	}
@@ -185,6 +164,5 @@
 				$world->scheduleDelayedBlockUpdate($this->position, $this->deactivationDelayTicks);
 			}
 		}
->>>>>>> efafc2c6
 	}
 }