--- conflicted
+++ resolved
@@ -104,18 +104,12 @@
 
 		foreach(Facing::HORIZONTAL as $facing){
 			$block = $this->getSide($facing);
-<<<<<<< HEAD
-			if($block instanceof static || $block instanceof FenceGate || ($block->isSolid() && !$block->isTransparent())){
+			if($block instanceof static || $block instanceof FenceGate || $block instanceof Thin || ($block->isSolid() && !$block->isTransparent())){
 				if(!isset($this->connections[$facing])){
 					$this->connections[$facing] = WallConnectionType::SHORT();
 					$changed++;
 				}
 			}elseif(isset($this->connections[$facing])){
-=======
-			if($block instanceof static || $block instanceof FenceGate || $block instanceof Thin || ($block->isSolid() && !$block->isTransparent())){
-				$this->connections[$facing] = $facing;
-			}else{
->>>>>>> 91ac47ec
 				unset($this->connections[$facing]);
 				$changed++;
 			}
