<?php

/*
 *
 *  ____            _        _   __  __ _                  __  __ ____
 * |  _ \ ___   ___| | _____| |_|  \/  (_)_ __   ___      |  \/  |  _ \
 * | |_) / _ \ / __| |/ / _ \ __| |\/| | | '_ \ / _ \_____| |\/| | |_) |
 * |  __/ (_) | (__|   <  __/ |_| |  | | | | | |  __/_____| |  | |  __/
 * |_|   \___/ \___|_|\_\___|\__|_|  |_|_|_| |_|\___|     |_|  |_|_|
 *
 * This program is free software: you can redistribute it and/or modify
 * it under the terms of the GNU Lesser General Public License as published by
 * the Free Software Foundation, either version 3 of the License, or
 * (at your option) any later version.
 *
 * @author PocketMine Team
 * @link http://www.pocketmine.net/
 *
 *
 */

declare(strict_types=1);

namespace pocketmine\block;

use pocketmine\block\utils\SupportType;
use pocketmine\block\utils\WallConnectionType;
<<<<<<< HEAD
use pocketmine\data\runtime\RuntimeDataReader;
use pocketmine\data\runtime\RuntimeDataWriter;
=======
use pocketmine\data\runtime\RuntimeDataDescriber;
>>>>>>> 737a63b0
use pocketmine\math\Axis;
use pocketmine\math\AxisAlignedBB;
use pocketmine\math\Facing;

/**
 * @phpstan-type WallConnectionSet array<Facing::NORTH|Facing::EAST|Facing::SOUTH|Facing::WEST, WallConnectionType>
 */
class Wall extends Transparent{

	/**
	 * @var WallConnectionType[]
	 * @phpstan-var WallConnectionSet
	 */
	protected array $connections = [];
	protected bool $post = false;

<<<<<<< HEAD
	public function getRequiredStateDataBits() : int{ return 9; }

	protected function describeState(RuntimeDataReader|RuntimeDataWriter $w) : void{
=======
	protected function describeState(RuntimeDataDescriber $w) : void{
>>>>>>> 737a63b0
		$w->wallConnections($this->connections);
		$w->bool($this->post);
	}

	/**
	 * @return WallConnectionType[]
	 * @phpstan-return WallConnectionSet
	 */
	public function getConnections() : array{ return $this->connections; }

	public function getConnection(int $face) : ?WallConnectionType{
		return $this->connections[$face] ?? null;
	}
<<<<<<< HEAD

	/**
	 * @param WallConnectionType[] $connections
	 * @phpstan-param WallConnectionSet $connections
	 * @return $this
	 */
	public function setConnections(array $connections) : self{
		$this->connections = $connections;
		return $this;
	}

	/** @return $this */
	public function setConnection(int $face, ?WallConnectionType $type) : self{
		if($face !== Facing::NORTH && $face !== Facing::SOUTH && $face !== Facing::WEST && $face !== Facing::EAST){
			throw new \InvalidArgumentException("Facing can only be north, east, south or west");
		}
		if($type !== null){
			$this->connections[$face] = $type;
		}else{
			unset($this->connections[$face]);
		}
		return $this;
	}

	public function isPost() : bool{ return $this->post; }

=======

	/**
	 * @param WallConnectionType[] $connections
	 * @phpstan-param WallConnectionSet $connections
	 * @return $this
	 */
	public function setConnections(array $connections) : self{
		$this->connections = $connections;
		return $this;
	}

	/** @return $this */
	public function setConnection(int $face, ?WallConnectionType $type) : self{
		if($face !== Facing::NORTH && $face !== Facing::SOUTH && $face !== Facing::WEST && $face !== Facing::EAST){
			throw new \InvalidArgumentException("Facing can only be north, east, south or west");
		}
		if($type !== null){
			$this->connections[$face] = $type;
		}else{
			unset($this->connections[$face]);
		}
		return $this;
	}

	public function isPost() : bool{ return $this->post; }

>>>>>>> 737a63b0
	/** @return $this */
	public function setPost(bool $post) : self{
		$this->post = $post;
		return $this;
	}

	public function onNearbyBlockChange() : void{
		if($this->recalculateConnections()){
			$this->position->getWorld()->setBlock($this->position, $this);
		}
	}

	protected function recalculateConnections() : bool{
		$changed = 0;

		//TODO: implement tall/short connections - right now we only support short as per pre-1.16

		foreach(Facing::HORIZONTAL as $facing){
			$block = $this->getSide($facing);
			if($block instanceof static || $block instanceof FenceGate || $block instanceof Thin || ($block->isSolid() && !$block->isTransparent())){
				if(!isset($this->connections[$facing])){
					$this->connections[$facing] = WallConnectionType::SHORT();
					$changed++;
				}
			}elseif(isset($this->connections[$facing])){
				unset($this->connections[$facing]);
				$changed++;
			}
		}

		$up = $this->getSide(Facing::UP)->getTypeId() !== BlockTypeIds::AIR;
		if($up !== $this->post){
			$this->post = $up;
			$changed++;
		}

		return $changed > 0;
	}

	protected function recalculateCollisionBoxes() : array{
		//walls don't have any special collision boxes like fences do

		$north = isset($this->connections[Facing::NORTH]);
		$south = isset($this->connections[Facing::SOUTH]);
		$west = isset($this->connections[Facing::WEST]);
		$east = isset($this->connections[Facing::EAST]);

		$inset = 0.25;
		if(
			!$this->post && //if there is a block on top, it stays as a post
			(
				($north && $south && !$west && !$east) ||
				(!$north && !$south && $west && $east)
			)
		){
			//If connected to two sides on the same axis but not any others, AND there is not a block on top, there is no post and the wall is thinner
			$inset = 0.3125;
		}

		return [
			AxisAlignedBB::one()
				->extend(Facing::UP, 0.5)
				->trim(Facing::NORTH, $north ? 0 : $inset)
				->trim(Facing::SOUTH, $south ? 0 : $inset)
				->trim(Facing::WEST, $west ? 0 : $inset)
				->trim(Facing::EAST, $east ? 0 : $inset)
		];
	}

	public function getSupportType(int $facing) : SupportType{
		return Facing::axis($facing) === Axis::Y ? SupportType::CENTER() : SupportType::NONE();
	}
}<|MERGE_RESOLUTION|>--- conflicted
+++ resolved
@@ -25,12 +25,7 @@
 
 use pocketmine\block\utils\SupportType;
 use pocketmine\block\utils\WallConnectionType;
-<<<<<<< HEAD
-use pocketmine\data\runtime\RuntimeDataReader;
-use pocketmine\data\runtime\RuntimeDataWriter;
-=======
 use pocketmine\data\runtime\RuntimeDataDescriber;
->>>>>>> 737a63b0
 use pocketmine\math\Axis;
 use pocketmine\math\AxisAlignedBB;
 use pocketmine\math\Facing;
@@ -47,13 +42,7 @@
 	protected array $connections = [];
 	protected bool $post = false;
 
-<<<<<<< HEAD
-	public function getRequiredStateDataBits() : int{ return 9; }
-
-	protected function describeState(RuntimeDataReader|RuntimeDataWriter $w) : void{
-=======
 	protected function describeState(RuntimeDataDescriber $w) : void{
->>>>>>> 737a63b0
 		$w->wallConnections($this->connections);
 		$w->bool($this->post);
 	}
@@ -67,7 +56,6 @@
 	public function getConnection(int $face) : ?WallConnectionType{
 		return $this->connections[$face] ?? null;
 	}
-<<<<<<< HEAD
 
 	/**
 	 * @param WallConnectionType[] $connections
@@ -94,34 +82,6 @@
 
 	public function isPost() : bool{ return $this->post; }
 
-=======
-
-	/**
-	 * @param WallConnectionType[] $connections
-	 * @phpstan-param WallConnectionSet $connections
-	 * @return $this
-	 */
-	public function setConnections(array $connections) : self{
-		$this->connections = $connections;
-		return $this;
-	}
-
-	/** @return $this */
-	public function setConnection(int $face, ?WallConnectionType $type) : self{
-		if($face !== Facing::NORTH && $face !== Facing::SOUTH && $face !== Facing::WEST && $face !== Facing::EAST){
-			throw new \InvalidArgumentException("Facing can only be north, east, south or west");
-		}
-		if($type !== null){
-			$this->connections[$face] = $type;
-		}else{
-			unset($this->connections[$face]);
-		}
-		return $this;
-	}
-
-	public function isPost() : bool{ return $this->post; }
-
->>>>>>> 737a63b0
 	/** @return $this */
 	public function setPost(bool $post) : self{
 		$this->post = $post;
