--- conflicted
+++ resolved
@@ -93,13 +93,9 @@
 		$this->describeBlockOnlyState($calculator);
 		$this->requiredBlockOnlyStateDataBits = $calculator->getBitsUsed();
 
-<<<<<<< HEAD
-		$this->defaultState = clone $this;
-=======
 		$defaultState = clone $this;
 		$this->defaultState = $defaultState;
 		$defaultState->defaultState = $defaultState;
->>>>>>> 9a67e3d6
 	}
 
 	public function __clone(){
