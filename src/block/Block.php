--- conflicted
+++ resolved
@@ -29,13 +29,9 @@
 use pocketmine\block\tile\Spawnable;
 use pocketmine\block\tile\Tile;
 use pocketmine\block\utils\SupportType;
-<<<<<<< HEAD
-use pocketmine\data\runtime\RuntimeDataReader;
-=======
 use pocketmine\data\runtime\RuntimeDataDescriber;
 use pocketmine\data\runtime\RuntimeDataReader;
 use pocketmine\data\runtime\RuntimeDataSizeCalculator;
->>>>>>> 737a63b0
 use pocketmine\data\runtime\RuntimeDataWriter;
 use pocketmine\entity\Entity;
 use pocketmine\entity\projectile\Projectile;
@@ -128,8 +124,6 @@
 	 */
 	public function asItem() : Item{
 		return new ItemBlock($this);
-<<<<<<< HEAD
-=======
 	}
 
 	final public function getRequiredTypeDataBits() : int{
@@ -150,12 +144,7 @@
 		$calculator = new RuntimeDataSizeCalculator();
 		$this->describeState($calculator);
 		return self::$stateDataBits[$class] = $calculator->getBitsUsed();
->>>>>>> 737a63b0
-	}
-
-	public function getRequiredTypeDataBits() : int{ return 0; }
-
-	public function getRequiredStateDataBits() : int{ return 0; }
+	}
 
 	/**
 	 * @internal
@@ -214,11 +203,7 @@
 		$stateBits = $this->getRequiredStateDataBits();
 		$requiredBits = $typeBits + $stateBits;
 		$writer = new RuntimeDataWriter($requiredBits);
-<<<<<<< HEAD
-		$writer->int($typeBits, $this->computeTypeData());
-=======
 		$writer->writeInt($typeBits, $this->computeTypeData());
->>>>>>> 737a63b0
 
 		$this->describeState($writer);
 		$writtenBits = $writer->getOffset() - $typeBits;
@@ -229,19 +214,11 @@
 		return $writer->getValue();
 	}
 
-<<<<<<< HEAD
-	protected function describeType(RuntimeDataReader|RuntimeDataWriter $w) : void{
-		//NOOP
-	}
-
-	protected function describeState(RuntimeDataReader|RuntimeDataWriter $w) : void{
-=======
 	protected function describeType(RuntimeDataDescriber $w) : void{
 		//NOOP
 	}
 
 	protected function describeState(RuntimeDataDescriber $w) : void{
->>>>>>> 737a63b0
 		//NOOP
 	}
 
