<?php

/*
 *
 *  ____            _        _   __  __ _                  __  __ ____
 * |  _ \ ___   ___| | _____| |_|  \/  (_)_ __   ___      |  \/  |  _ \
 * | |_) / _ \ / __| |/ / _ \ __| |\/| | | '_ \ / _ \_____| |\/| | |_) |
 * |  __/ (_) | (__|   <  __/ |_| |  | | | | | |  __/_____| |  | |  __/
 * |_|   \___/ \___|_|\_\___|\__|_|  |_|_|_| |_|\___|     |_|  |_|_|
 *
 * This program is free software: you can redistribute it and/or modify
 * it under the terms of the GNU Lesser General Public License as published by
 * the Free Software Foundation, either version 3 of the License, or
 * (at your option) any later version.
 *
 * @author PocketMine Team
 * @link http://www.pocketmine.net/
 *
 *
 */

declare(strict_types=1);

namespace pocketmine\block;

use pocketmine\block\tile\Skull as TileSkull;
use pocketmine\block\utils\SkullType;
<<<<<<< HEAD
use pocketmine\data\runtime\RuntimeDataReader;
use pocketmine\data\runtime\RuntimeDataWriter;
=======
use pocketmine\data\runtime\RuntimeDataDescriber;
>>>>>>> 737a63b0
use pocketmine\item\Item;
use pocketmine\math\AxisAlignedBB;
use pocketmine\math\Facing;
use pocketmine\math\Vector3;
use pocketmine\player\Player;
use pocketmine\world\BlockTransaction;
use function assert;
use function floor;

class Skull extends Flowable{
	public const MIN_ROTATION = 0;
	public const MAX_ROTATION = 15;

	protected SkullType $skullType;

	protected int $facing = Facing::NORTH;
	protected int $rotation = self::MIN_ROTATION; //TODO: split this into floor skull and wall skull handling

	public function __construct(BlockIdentifier $idInfo, string $name, BlockTypeInfo $typeInfo){
		$this->skullType = SkullType::SKELETON(); //TODO: this should be a parameter
		parent::__construct($idInfo, $name, $typeInfo);
	}

<<<<<<< HEAD
	public function getRequiredTypeDataBits() : int{ return 3; }

	protected function describeType(RuntimeDataReader|RuntimeDataWriter $w) : void{
		$w->skullType($this->skullType);
	}

	public function getRequiredStateDataBits() : int{ return 3; }

	protected function describeState(RuntimeDataReader|RuntimeDataWriter $w) : void{
		$w->facingExcept($this->facing, Facing::DOWN);
	}

=======
	protected function describeType(RuntimeDataDescriber $w) : void{
		$w->skullType($this->skullType);
	}

	protected function describeState(RuntimeDataDescriber $w) : void{
		$w->facingExcept($this->facing, Facing::DOWN);
	}

>>>>>>> 737a63b0
	public function readStateFromWorld() : Block{
		parent::readStateFromWorld();
		$tile = $this->position->getWorld()->getTile($this->position);
		if($tile instanceof TileSkull){
			$this->skullType = $tile->getSkullType();
			$this->rotation = $tile->getRotation();
		}

		return $this;
	}

	public function writeStateToWorld() : void{
		parent::writeStateToWorld();
		//extra block properties storage hack
		$tile = $this->position->getWorld()->getTile($this->position);
		assert($tile instanceof TileSkull);
		$tile->setRotation($this->rotation);
		$tile->setSkullType($this->skullType);
	}

	public function getSkullType() : SkullType{
		return $this->skullType;
	}

	/** @return $this */
	public function setSkullType(SkullType $skullType) : self{
		$this->skullType = $skullType;
		return $this;
	}

	public function getFacing() : int{ return $this->facing; }

	/** @return $this */
	public function setFacing(int $facing) : self{
		if($facing === Facing::DOWN){
			throw new \InvalidArgumentException("Skull may not face DOWN");
		}
		$this->facing = $facing;
		return $this;
	}

	public function getRotation() : int{ return $this->rotation; }

	/** @return $this */
	public function setRotation(int $rotation) : self{
		if($rotation < self::MIN_ROTATION || $rotation > self::MAX_ROTATION){
			throw new \InvalidArgumentException("Rotation must be in range " . self::MIN_ROTATION . " ... " . self::MAX_ROTATION);
		}
		$this->rotation = $rotation;
		return $this;
	}

	/**
	 * @return AxisAlignedBB[]
	 */
	protected function recalculateCollisionBoxes() : array{
		$collisionBox = AxisAlignedBB::one()->contract(0.25, 0, 0.25)->trim(Facing::UP, 0.5);
		return match($this->facing){
			Facing::NORTH => [$collisionBox->offset(0, 0.25, 0.25)],
			Facing::SOUTH => [$collisionBox->offset(0, 0.25, -0.25)],
			Facing::WEST => [$collisionBox->offset(0.25, 0.25, 0)],
			Facing::EAST => [$collisionBox->offset(-0.25, 0.25, 0)],
			default => [$collisionBox]
		};
	}

	public function place(BlockTransaction $tx, Item $item, Block $blockReplace, Block $blockClicked, int $face, Vector3 $clickVector, ?Player $player = null) : bool{
		if($face === Facing::DOWN){
			return false;
		}

		$this->facing = $face;
		if($player !== null && $face === Facing::UP){
			$this->rotation = ((int) floor(($player->getLocation()->getYaw() * 16 / 360) + 0.5)) & 0xf;
		}
		return parent::place($tx, $item, $blockReplace, $blockClicked, $face, $clickVector, $player);
	}
}<|MERGE_RESOLUTION|>--- conflicted
+++ resolved
@@ -25,12 +25,7 @@
 
 use pocketmine\block\tile\Skull as TileSkull;
 use pocketmine\block\utils\SkullType;
-<<<<<<< HEAD
-use pocketmine\data\runtime\RuntimeDataReader;
-use pocketmine\data\runtime\RuntimeDataWriter;
-=======
 use pocketmine\data\runtime\RuntimeDataDescriber;
->>>>>>> 737a63b0
 use pocketmine\item\Item;
 use pocketmine\math\AxisAlignedBB;
 use pocketmine\math\Facing;
@@ -54,20 +49,6 @@
 		parent::__construct($idInfo, $name, $typeInfo);
 	}
 
-<<<<<<< HEAD
-	public function getRequiredTypeDataBits() : int{ return 3; }
-
-	protected function describeType(RuntimeDataReader|RuntimeDataWriter $w) : void{
-		$w->skullType($this->skullType);
-	}
-
-	public function getRequiredStateDataBits() : int{ return 3; }
-
-	protected function describeState(RuntimeDataReader|RuntimeDataWriter $w) : void{
-		$w->facingExcept($this->facing, Facing::DOWN);
-	}
-
-=======
 	protected function describeType(RuntimeDataDescriber $w) : void{
 		$w->skullType($this->skullType);
 	}
@@ -76,7 +57,6 @@
 		$w->facingExcept($this->facing, Facing::DOWN);
 	}
 
->>>>>>> 737a63b0
 	public function readStateFromWorld() : Block{
 		parent::readStateFromWorld();
 		$tile = $this->position->getWorld()->getTile($this->position);
