--- conflicted
+++ resolved
@@ -23,23 +23,12 @@
 
 namespace pocketmine\block;
 
-<<<<<<< HEAD
-use pocketmine\data\runtime\RuntimeDataReader;
-use pocketmine\data\runtime\RuntimeDataWriter;
-=======
 use pocketmine\data\runtime\RuntimeDataDescriber;
->>>>>>> 737a63b0
 
 class DetectorRail extends StraightOnlyRail{
 	protected bool $activated = false;
 
-<<<<<<< HEAD
-	public function getRequiredStateDataBits() : int{ return 4; }
-
-	protected function describeState(RuntimeDataReader|RuntimeDataWriter $w) : void{
-=======
 	protected function describeState(RuntimeDataDescriber $w) : void{
->>>>>>> 737a63b0
 		parent::describeState($w);
 		$w->bool($this->activated);
 	}
