<?php

/*
 *
 *  ____            _        _   __  __ _                  __  __ ____
 * |  _ \ ___   ___| | _____| |_|  \/  (_)_ __   ___      |  \/  |  _ \
 * | |_) / _ \ / __| |/ / _ \ __| |\/| | | '_ \ / _ \_____| |\/| | |_) |
 * |  __/ (_) | (__|   <  __/ |_| |  | | | | | |  __/_____| |  | |  __/
 * |_|   \___/ \___|_|\_\___|\__|_|  |_|_|_| |_|\___|     |_|  |_|_|
 *
 * This program is free software: you can redistribute it and/or modify
 * it under the terms of the GNU Lesser General Public License as published by
 * the Free Software Foundation, either version 3 of the License, or
 * (at your option) any later version.
 *
 * @author PocketMine Team
 * @link http://www.pocketmine.net/
 *
 *
 */

declare(strict_types=1);

namespace pocketmine\block\utils;

use pocketmine\block\Block;
<<<<<<< HEAD
use pocketmine\data\runtime\RuntimeDataReader;
use pocketmine\data\runtime\RuntimeDataWriter;
=======
use pocketmine\data\runtime\RuntimeDataDescriber;
>>>>>>> 737a63b0

trait ColoredTrait{
	/** @var DyeColor */
	private $color;

<<<<<<< HEAD
	public function getRequiredTypeDataBits() : int{ return 4; }

	/** @see Block::describeType() */
	protected function describeType(RuntimeDataReader|RuntimeDataWriter $w) : void{
=======
	/** @see Block::describeType() */
	protected function describeType(RuntimeDataDescriber $w) : void{
>>>>>>> 737a63b0
		$w->dyeColor($this->color);
	}

	public function getColor() : DyeColor{ return $this->color; }

	/** @return $this */
	public function setColor(DyeColor $color) : self{
		$this->color = $color;
		return $this;
	}
}<|MERGE_RESOLUTION|>--- conflicted
+++ resolved
@@ -24,26 +24,14 @@
 namespace pocketmine\block\utils;
 
 use pocketmine\block\Block;
-<<<<<<< HEAD
-use pocketmine\data\runtime\RuntimeDataReader;
-use pocketmine\data\runtime\RuntimeDataWriter;
-=======
 use pocketmine\data\runtime\RuntimeDataDescriber;
->>>>>>> 737a63b0
 
 trait ColoredTrait{
 	/** @var DyeColor */
 	private $color;
 
-<<<<<<< HEAD
-	public function getRequiredTypeDataBits() : int{ return 4; }
-
-	/** @see Block::describeType() */
-	protected function describeType(RuntimeDataReader|RuntimeDataWriter $w) : void{
-=======
 	/** @see Block::describeType() */
 	protected function describeType(RuntimeDataDescriber $w) : void{
->>>>>>> 737a63b0
 		$w->dyeColor($this->color);
 	}
 
