<?php

/*
 *
 *  ____            _        _   __  __ _                  __  __ ____
 * |  _ \ ___   ___| | _____| |_|  \/  (_)_ __   ___      |  \/  |  _ \
 * | |_) / _ \ / __| |/ / _ \ __| |\/| | | '_ \ / _ \_____| |\/| | |_) |
 * |  __/ (_) | (__|   <  __/ |_| |  | | | | | |  __/_____| |  | |  __/
 * |_|   \___/ \___|_|\_\___|\__|_|  |_|_|_| |_|\___|     |_|  |_|_|
 *
 * This program is free software: you can redistribute it and/or modify
 * it under the terms of the GNU Lesser General Public License as published by
 * the Free Software Foundation, either version 3 of the License, or
 * (at your option) any later version.
 *
 * @author PocketMine Team
 * @link http://www.pocketmine.net/
 *
 *
 */

declare(strict_types=1);

namespace pocketmine\block\utils;

use pocketmine\block\Block;
use pocketmine\block\VanillaBlocks;
use pocketmine\entity\Location;
use pocketmine\entity\object\FallingBlock;
use pocketmine\math\Facing;
use pocketmine\utils\AssumptionFailedError;
use pocketmine\world\Position;
use pocketmine\world\sound\Sound;

/**
 * This trait handles falling behaviour for blocks that need them.
 * TODO: convert this into a dynamic component
 * @see Fallable
 */
trait FallableTrait{

	abstract protected function getPosition() : Position;

	public function onNearbyBlockChange() : void{
		$pos = $this->getPosition();
		$world = $pos->getWorld();
		$down = $world->getBlock($pos->getSide(Facing::DOWN));
		if($down->canBeReplaced()){
			$world->setBlock($pos, VanillaBlocks::AIR());

			$block = $this;
			if(!($block instanceof Block)) throw new AssumptionFailedError(__TRAIT__ . " should only be used by Blocks");

			$fall = new FallingBlock(Location::fromObject($pos->add(0.5, 0, 0.5), $world), $block);
			$fall->spawnToAll();
		}
	}

	public function tickFalling() : ?Block{
		return null;
	}

	public function onHitGround(FallingBlock $blockEntity) : bool{
		return true;
	}

<<<<<<< HEAD
=======
	public function getFallDamagePerBlock() : float{
		return 0.0;
	}

	public function getMaxFallDamage() : float{
		return 0.0;
	}

>>>>>>> bea878e9
	public function getLandSound() : ?Sound{
		return null;
	}
}<|MERGE_RESOLUTION|>--- conflicted
+++ resolved
@@ -64,8 +64,6 @@
 		return true;
 	}
 
-<<<<<<< HEAD
-=======
 	public function getFallDamagePerBlock() : float{
 		return 0.0;
 	}
@@ -74,7 +72,6 @@
 		return 0.0;
 	}
 
->>>>>>> bea878e9
 	public function getLandSound() : ?Sound{
 		return null;
 	}
