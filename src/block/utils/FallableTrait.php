--- conflicted
+++ resolved
@@ -24,12 +24,6 @@
 namespace pocketmine\block\utils;
 
 use pocketmine\block\Block;
-<<<<<<< HEAD
-use pocketmine\block\BlockTypeIds;
-use pocketmine\block\Fire;
-use pocketmine\block\Liquid;
-=======
->>>>>>> 5a8983dd
 use pocketmine\block\VanillaBlocks;
 use pocketmine\entity\Location;
 use pocketmine\entity\object\FallingBlock;
@@ -49,11 +43,7 @@
 	public function onNearbyBlockChange() : void{
 		$pos = $this->getPosition();
 		$down = $pos->getWorld()->getBlock($pos->getSide(Facing::DOWN));
-<<<<<<< HEAD
-		if($down->getTypeId() === BlockTypeIds::AIR || $down instanceof Liquid || $down instanceof Fire){
-=======
 		if($down->canBeReplaced()){
->>>>>>> 5a8983dd
 			$pos->getWorld()->setBlock($pos, VanillaBlocks::AIR());
 
 			$block = $this;
