--- conflicted
+++ resolved
@@ -1202,14 +1202,11 @@
 		self::register("muddy_mangrove_roots", new SimplePillar(new BID(Ids::MUDDY_MANGROVE_ROOTS), "Muddy Mangrove Roots", new Info(BreakInfo::shovel(0.7), [Tags::MUD])));
 		self::register("froglight", new Froglight(new BID(Ids::FROGLIGHT), "Froglight", new Info(new BreakInfo(0.3))));
 		self::register("sculk", new Sculk(new BID(Ids::SCULK), "Sculk", new Info(new BreakInfo(0.6, ToolType::HOE))));
-<<<<<<< HEAD
-=======
 		self::register("reinforced_deepslate", new class(new BID(Ids::REINFORCED_DEEPSLATE), "Reinforced Deepslate", new Info(new BreakInfo(55.0, ToolType::NONE, 0, 3600.0))) extends Opaque{
 			public function getDropsForCompatibleTool(Item $item) : array{
 				return [];
 			}
 		});
->>>>>>> 737a63b0
 
 		self::registerBlocksR13();
 		self::registerBlocksR14();
