--- conflicted
+++ resolved
@@ -48,11 +48,7 @@
 
 	protected function describeBlockOnlyState(RuntimeDataDescriber $w) : void{
 		$w->horizontalFacing($this->facing);
-<<<<<<< HEAD
-		$w->boundedInt(2, 0, self::MAX_AGE, $this->age);
-=======
 		$w->boundedIntAuto(0, self::MAX_AGE, $this->age);
->>>>>>> 67ad2bad
 	}
 
 	/**
