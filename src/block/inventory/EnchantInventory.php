--- conflicted
+++ resolved
@@ -23,20 +23,6 @@
 
 namespace pocketmine\block\inventory;
 
-<<<<<<< HEAD
-use pocketmine\event\player\PlayerEnchantOptionsRequestEvent;
-use pocketmine\inventory\SimpleInventory;
-use pocketmine\inventory\TemporaryInventory;
-use pocketmine\item\enchantment\EnchantingMechanics;
-use pocketmine\item\enchantment\EnchantmentEntry;
-use pocketmine\item\Item;
-use pocketmine\network\mcpe\protocol\PlayerEnchantOptionsPacket;
-use pocketmine\player\Player;
-use pocketmine\utils\Random;
-use pocketmine\world\Position;
-use function array_map;
-use function assert;
-=======
 use pocketmine\event\player\PlayerEnchantingOptionsRequestEvent;
 use pocketmine\inventory\SimpleInventory;
 use pocketmine\inventory\TemporaryInventory;
@@ -45,7 +31,6 @@
 use pocketmine\item\Item;
 use pocketmine\world\Position;
 use function array_values;
->>>>>>> efafc2c6
 use function count;
 
 class EnchantInventory extends SimpleInventory implements BlockInventory, TemporaryInventory{
@@ -54,52 +39,15 @@
 	public const SLOT_INPUT = 0;
 	public const SLOT_LAPIS = 1;
 
-<<<<<<< HEAD
-	/** @var EnchantmentEntry[] */
-	private array $options = [];
-
-	public function __construct(Position $holder, private int $bookshelfCount = 0){
-=======
 	/** @var EnchantingOption[] $options */
 	private array $options = [];
 
 	public function __construct(Position $holder){
->>>>>>> efafc2c6
 		$this->holder = $holder;
 		parent::__construct(2);
 	}
 
 	protected function onSlotChange(int $index, Item $before) : void{
-<<<<<<< HEAD
-		parent::onSlotChange($index, $before);
-		$viewers = $this->getViewers();
-		assert(count($viewers) === 1);
-		if($index !== self::SLOT_INPUT){
-			return;
-		}
-		foreach($viewers as $player){
-			$this->refreshEnchantOptions($player, clone $this->getItem(self::SLOT_INPUT));
-			$player->getNetworkSession()->sendDataPacket(PlayerEnchantOptionsPacket::create(array_map(
-				fn(EnchantmentEntry $entry) => $entry->toEnchantOption(), $this->options
-			)));
-		}
-	}
-
-	private function refreshEnchantOptions(Player $player, Item $item) : void{
-		($ev = new PlayerEnchantOptionsRequestEvent($player, $item, EnchantingMechanics::generateEnchantOptions(
-			new Random($player->getXpSeed()), $this->bookshelfCount, $item
-		)))->call();
-		$this->options = $ev->getOptions();
-	}
-
-	public function getEnchantmentEntry(int $index) : ?EnchantmentEntry{
-		foreach($this->options as $option){
-			if($option->getIndex() === $index){
-				return $option;
-			}
-		}
-		return null;
-=======
 		if($index === self::SLOT_INPUT){
 			foreach($this->viewers as $viewer){
 				$this->options = [];
@@ -133,6 +81,5 @@
 
 	public function getOption(int $optionId) : ?EnchantingOption{
 		return $this->options[$optionId] ?? null;
->>>>>>> efafc2c6
 	}
 }