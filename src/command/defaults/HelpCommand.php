<?php

/*
 *
 *  ____            _        _   __  __ _                  __  __ ____
 * |  _ \ ___   ___| | _____| |_|  \/  (_)_ __   ___      |  \/  |  _ \
 * | |_) / _ \ / __| |/ / _ \ __| |\/| | | '_ \ / _ \_____| |\/| | |_) |
 * |  __/ (_) | (__|   <  __/ |_| |  | | | | | |  __/_____| |  | |  __/
 * |_|   \___/ \___|_|\_\___|\__|_|  |_|_|_| |_|\___|     |_|  |_|_|
 *
 * This program is free software: you can redistribute it and/or modify
 * it under the terms of the GNU Lesser General Public License as published by
 * the Free Software Foundation, either version 3 of the License, or
 * (at your option) any later version.
 *
 * @author PocketMine Team
 * @link http://www.pocketmine.net/
 *
 *
 */

declare(strict_types=1);

namespace pocketmine\command\defaults;

use pocketmine\command\Command;
use pocketmine\command\CommandSender;
use pocketmine\lang\KnownTranslationFactory;
use pocketmine\lang\Translatable;
use pocketmine\permission\DefaultPermissionNames;
use pocketmine\utils\TextFormat;
use function array_chunk;
use function array_pop;
use function count;
use function explode;
use function implode;
use function is_numeric;
use function ksort;
use function min;
use function sort;
use function strtolower;
use const SORT_FLAG_CASE;
use const SORT_NATURAL;

class HelpCommand extends VanillaCommand{

	public function __construct(string $name){
		parent::__construct(
			$name,
			KnownTranslationFactory::pocketmine_command_help_description(),
			KnownTranslationFactory::commands_help_usage(),
			["?"]
		);
		$this->setPermission(DefaultPermissionNames::COMMAND_HELP);
	}

	public function execute(CommandSender $sender, string $commandLabel, array $args){
		if(!$this->testPermission($sender)){
			return true;
		}

		if(count($args) === 0){
			$commandName = "";
			$pageNumber = 1;
		}elseif(is_numeric($args[count($args) - 1])){
			$pageNumber = (int) array_pop($args);
			if($pageNumber <= 0){
				$pageNumber = 1;
			}
			$commandName = implode(" ", $args);
		}else{
			$commandName = implode(" ", $args);
			$pageNumber = 1;
		}

		$pageHeight = $sender->getScreenLineHeight();

		if($commandName === ""){
			/** @var Command[][] $commands */
			$commands = [];
			foreach($sender->getServer()->getCommandMap()->getCommands() as $command){
				if($command->testPermissionSilent($sender)){
					$commands[$command->getLabel()] = $command;
				}
			}
			ksort($commands, SORT_NATURAL | SORT_FLAG_CASE);
			$commands = array_chunk($commands, $pageHeight);
			$pageNumber = min(count($commands), $pageNumber);
			if($pageNumber < 1){
				$pageNumber = 1;
			}
			$sender->sendMessage(KnownTranslationFactory::commands_help_header((string) $pageNumber, (string) count($commands)));
			$lang = $sender->getLanguage();
			if(isset($commands[$pageNumber - 1])){
				foreach($commands[$pageNumber - 1] as $command){
					$description = $command->getDescription();
					$descriptionString = $description instanceof Translatable ? $lang->translate($description) : $description;
<<<<<<< HEAD
					$sender->sendMessage(TextFormat::DARK_GREEN . "/" . $command->getName() . ": " . TextFormat::RESET . $descriptionString);
=======
					$sender->sendMessage(TextFormat::DARK_GREEN . "/" . $command->getLabel() . ": " . TextFormat::WHITE . $descriptionString);
>>>>>>> 6da467b1
				}
			}

			return true;
		}else{
			if(($cmd = $sender->getServer()->getCommandMap()->getCommand(strtolower($commandName))) instanceof Command){
				if($cmd->testPermissionSilent($sender)){
					$lang = $sender->getLanguage();
					$description = $cmd->getDescription();
					$descriptionString = $description instanceof Translatable ? $lang->translate($description) : $description;
<<<<<<< HEAD
					$sender->sendMessage(KnownTranslationFactory::pocketmine_command_help_specificCommand_header($cmd->getName())
						->format(TextFormat::YELLOW . "--------- " . TextFormat::RESET, TextFormat::YELLOW . " ---------"));
					$sender->sendMessage(KnownTranslationFactory::pocketmine_command_help_specificCommand_description(TextFormat::RESET . $descriptionString)
=======
					$sender->sendMessage(KnownTranslationFactory::pocketmine_command_help_specificCommand_header($cmd->getLabel())
						->format(TextFormat::YELLOW . "--------- " . TextFormat::WHITE, TextFormat::YELLOW . " ---------"));
					$sender->sendMessage(KnownTranslationFactory::pocketmine_command_help_specificCommand_description(TextFormat::WHITE . $descriptionString)
>>>>>>> 6da467b1
						->prefix(TextFormat::GOLD));

					$usage = $cmd->getUsage();
					$usageString = $usage instanceof Translatable ? $lang->translate($usage) : $usage;
					$sender->sendMessage(KnownTranslationFactory::pocketmine_command_help_specificCommand_usage(TextFormat::RESET . implode("\n" . TextFormat::RESET, explode("\n", $usageString)))
						->prefix(TextFormat::GOLD));

					$aliases = $cmd->getAliases();
					sort($aliases, SORT_NATURAL);
					$sender->sendMessage(KnownTranslationFactory::pocketmine_command_help_specificCommand_aliases(TextFormat::RESET . implode(", ", $aliases))
						->prefix(TextFormat::GOLD));

					return true;
				}
			}
			$sender->sendMessage(KnownTranslationFactory::pocketmine_command_notFound($commandName, "/help")->prefix(TextFormat::RED));

			return true;
		}
	}
}<|MERGE_RESOLUTION|>--- conflicted
+++ resolved
@@ -95,11 +95,7 @@
 				foreach($commands[$pageNumber - 1] as $command){
 					$description = $command->getDescription();
 					$descriptionString = $description instanceof Translatable ? $lang->translate($description) : $description;
-<<<<<<< HEAD
-					$sender->sendMessage(TextFormat::DARK_GREEN . "/" . $command->getName() . ": " . TextFormat::RESET . $descriptionString);
-=======
-					$sender->sendMessage(TextFormat::DARK_GREEN . "/" . $command->getLabel() . ": " . TextFormat::WHITE . $descriptionString);
->>>>>>> 6da467b1
+					$sender->sendMessage(TextFormat::DARK_GREEN . "/" . $command->getLabel() . ": " . TextFormat::RESET . $descriptionString);
 				}
 			}
 
@@ -110,15 +106,9 @@
 					$lang = $sender->getLanguage();
 					$description = $cmd->getDescription();
 					$descriptionString = $description instanceof Translatable ? $lang->translate($description) : $description;
-<<<<<<< HEAD
-					$sender->sendMessage(KnownTranslationFactory::pocketmine_command_help_specificCommand_header($cmd->getName())
+					$sender->sendMessage(KnownTranslationFactory::pocketmine_command_help_specificCommand_header($cmd->getLabel())
 						->format(TextFormat::YELLOW . "--------- " . TextFormat::RESET, TextFormat::YELLOW . " ---------"));
 					$sender->sendMessage(KnownTranslationFactory::pocketmine_command_help_specificCommand_description(TextFormat::RESET . $descriptionString)
-=======
-					$sender->sendMessage(KnownTranslationFactory::pocketmine_command_help_specificCommand_header($cmd->getLabel())
-						->format(TextFormat::YELLOW . "--------- " . TextFormat::WHITE, TextFormat::YELLOW . " ---------"));
-					$sender->sendMessage(KnownTranslationFactory::pocketmine_command_help_specificCommand_description(TextFormat::WHITE . $descriptionString)
->>>>>>> 6da467b1
 						->prefix(TextFormat::GOLD));
 
 					$usage = $cmd->getUsage();
