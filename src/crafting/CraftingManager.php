<?php

/*
 *
 *  ____            _        _   __  __ _                  __  __ ____
 * |  _ \ ___   ___| | _____| |_|  \/  (_)_ __   ___      |  \/  |  _ \
 * | |_) / _ \ / __| |/ / _ \ __| |\/| | | '_ \ / _ \_____| |\/| | |_) |
 * |  __/ (_) | (__|   <  __/ |_| |  | | | | | |  __/_____| |  | |  __/
 * |_|   \___/ \___|_|\_\___|\__|_|  |_|_|_| |_|\___|     |_|  |_|_|
 *
 * This program is free software: you can redistribute it and/or modify
 * it under the terms of the GNU Lesser General Public License as published by
 * the Free Software Foundation, either version 3 of the License, or
 * (at your option) any later version.
 *
 * @author PocketMine Team
 * @link http://www.pocketmine.net/
 *
 *
 */

declare(strict_types=1);

namespace pocketmine\crafting;

use pocketmine\item\Item;
use pocketmine\nbt\LittleEndianNbtSerializer;
use pocketmine\nbt\TreeRoot;
use pocketmine\utils\BinaryStream;
use pocketmine\utils\DestructorCallbackTrait;
use pocketmine\utils\ObjectSet;
use function morton2d_encode;
use function usort;

class CraftingManager{
	use DestructorCallbackTrait;

	/**
	 * @var ShapedRecipe[][]
	 * @phpstan-var array<string, list<ShapedRecipe>>
	 */
	protected array $shapedRecipes = [];
	/**
	 * @var ShapelessRecipe[][]
	 * @phpstan-var array<string, list<ShapelessRecipe>>
	 */
	protected array $shapelessRecipes = [];
<<<<<<< HEAD
=======

	/**
	 * @var CraftingRecipe[]
	 * @phpstan-var array<int, CraftingRecipe>
	 */
	private array $craftingRecipeIndex = [];
>>>>>>> a4d34be6

	/**
	 * @var FurnaceRecipeManager[]
	 * @phpstan-var array<int, FurnaceRecipeManager>
	 */
	protected array $furnaceRecipeManagers;

	/**
	 * @var PotionTypeRecipe[][]
	 * @phpstan-var list<PotionTypeRecipe>
<<<<<<< HEAD
	 */
	protected array $potionTypeRecipes = [];

	/**
	 * @var PotionContainerChangeRecipe[]
	 * @phpstan-var list<PotionContainerChangeRecipe>
	 */
	protected array $potionContainerChangeRecipes = [];

	/**
	 * @var BrewingRecipe[][]
	 * @phpstan-var array<int, array<int, BrewingRecipe>>
	 */
=======
	 */
	protected array $potionTypeRecipes = [];

	/**
	 * @var PotionContainerChangeRecipe[]
	 * @phpstan-var list<PotionContainerChangeRecipe>
	 */
	protected array $potionContainerChangeRecipes = [];

	/**
	 * @var BrewingRecipe[][]
	 * @phpstan-var array<int, array<int, BrewingRecipe>>
	 */
>>>>>>> a4d34be6
	private array $brewingRecipeCache = [];

	/** @phpstan-var ObjectSet<\Closure() : void> */
	private ObjectSet $recipeRegisteredCallbacks;

	public function __construct(){
		$this->recipeRegisteredCallbacks = new ObjectSet();
		foreach(FurnaceType::getAll() as $furnaceType){
			$this->furnaceRecipeManagers[$furnaceType->id()] = new FurnaceRecipeManager();
		}

		$recipeRegisteredCallbacks = $this->recipeRegisteredCallbacks;
		foreach($this->furnaceRecipeManagers as $furnaceRecipeManager){
			$furnaceRecipeManager->getRecipeRegisteredCallbacks()->add(static function(FurnaceRecipe $recipe) use ($recipeRegisteredCallbacks) : void{
				foreach($recipeRegisteredCallbacks as $callback){
					$callback();
				}
			});
		}
	}

	/** @phpstan-return ObjectSet<\Closure() : void> */
	public function getRecipeRegisteredCallbacks() : ObjectSet{ return $this->recipeRegisteredCallbacks; }

	/**
	 * Function used to arrange Shapeless Recipe ingredient lists into a consistent order.
	 */
	public static function sort(Item $i1, Item $i2) : int{
		//Use spaceship operator to compare each property, then try the next one if they are equivalent.
		($retval = $i1->getTypeId() <=> $i2->getTypeId()) === 0 && ($retval = $i1->computeTypeData() <=> $i2->computeTypeData()) === 0 && ($retval = $i1->getCount() <=> $i2->getCount()) === 0;

		return $retval;
	}

	/**
	 * @param Item[] $items
	 *
	 * @return Item[]
	 */
	private static function pack(array $items) : array{
		/** @var Item[] $result */
		$result = [];

		foreach($items as $i => $item){
			foreach($result as $otherItem){
				if($item->canStackWith($otherItem)){
					$otherItem->setCount($otherItem->getCount() + $item->getCount());
					continue 2;
				}
			}

			//No matching item found
			$result[] = clone $item;
		}

		return $result;
	}

	/**
	 * @param Item[] $outputs
	 */
	private static function hashOutputs(array $outputs) : string{
		$outputs = self::pack($outputs);
		usort($outputs, [self::class, "sort"]);
		$result = new BinaryStream();
		foreach($outputs as $o){
			//count is not written because the outputs might be from multiple repetitions of a single recipe
			//this reduces the accuracy of the hash, but it won't matter in most cases.
			$result->putVarInt(morton2d_encode($o->getTypeId(), $o->computeTypeData()));
			$result->put((new LittleEndianNbtSerializer())->write(new TreeRoot($o->getNamedTag())));
		}

		return $result->getBuffer();
	}

	/**
	 * @return ShapelessRecipe[][]
	 * @phpstan-return array<string, list<ShapelessRecipe>>
	 */
	public function getShapelessRecipes() : array{
		return $this->shapelessRecipes;
	}

	/**
	 * @return ShapedRecipe[][]
	 * @phpstan-return array<string, list<ShapedRecipe>>
	 */
	public function getShapedRecipes() : array{
		return $this->shapedRecipes;
	}

	/**
	 * @return CraftingRecipe[]
	 * @phpstan-return array<int, CraftingRecipe>
	 */
	public function getCraftingRecipeIndex() : array{
		return $this->craftingRecipeIndex;
	}

	public function getCraftingRecipeFromIndex(int $index) : ?CraftingRecipe{
		return $this->craftingRecipeIndex[$index] ?? null;
	}

	public function getFurnaceRecipeManager(FurnaceType $furnaceType) : FurnaceRecipeManager{
		return $this->furnaceRecipeManagers[$furnaceType->id()];
	}

	/**
	 * @return PotionTypeRecipe[]
	 * @phpstan-return list<PotionTypeRecipe>
	 */
	public function getPotionTypeRecipes() : array{
		return $this->potionTypeRecipes;
	}

	/**
	 * @return PotionContainerChangeRecipe[]
	 * @phpstan-return list<PotionContainerChangeRecipe>
	 */
	public function getPotionContainerChangeRecipes() : array{
		return $this->potionContainerChangeRecipes;
	}

	public function registerShapedRecipe(ShapedRecipe $recipe) : void{
		$this->shapedRecipes[self::hashOutputs($recipe->getResults())][] = $recipe;
		$this->craftingRecipeIndex[] = $recipe;

		foreach($this->recipeRegisteredCallbacks as $callback){
			$callback();
		}
	}

	public function registerShapelessRecipe(ShapelessRecipe $recipe) : void{
		$this->shapelessRecipes[self::hashOutputs($recipe->getResults())][] = $recipe;
		$this->craftingRecipeIndex[] = $recipe;

		foreach($this->recipeRegisteredCallbacks as $callback){
			$callback();
		}
	}

	public function registerPotionTypeRecipe(PotionTypeRecipe $recipe) : void{
		$this->potionTypeRecipes[] = $recipe;

		foreach($this->recipeRegisteredCallbacks as $callback){
			$callback();
		}
	}

	public function registerPotionContainerChangeRecipe(PotionContainerChangeRecipe $recipe) : void{
		$this->potionContainerChangeRecipes[] = $recipe;

		foreach($this->recipeRegisteredCallbacks as $callback){
			$callback();
		}
	}

	/**
	 * @param Item[] $outputs
	 */
	public function matchRecipe(CraftingGrid $grid, array $outputs) : ?CraftingRecipe{
		//TODO: try to match special recipes before anything else (first they need to be implemented!)

		$outputHash = self::hashOutputs($outputs);

		if(isset($this->shapedRecipes[$outputHash])){
			foreach($this->shapedRecipes[$outputHash] as $recipe){
				if($recipe->matchesCraftingGrid($grid)){
					return $recipe;
				}
			}
		}

		if(isset($this->shapelessRecipes[$outputHash])){
			foreach($this->shapelessRecipes[$outputHash] as $recipe){
				if($recipe->matchesCraftingGrid($grid)){
					return $recipe;
				}
			}
		}

		return null;
	}

	/**
	 * @param Item[] $outputs
	 *
	 * @return CraftingRecipe[]|\Generator
	 * @phpstan-return \Generator<int, CraftingRecipe, void, void>
	 */
	public function matchRecipeByOutputs(array $outputs) : \Generator{
		//TODO: try to match special recipes before anything else (first they need to be implemented!)

		$outputHash = self::hashOutputs($outputs);

		if(isset($this->shapedRecipes[$outputHash])){
			foreach($this->shapedRecipes[$outputHash] as $recipe){
				yield $recipe;
			}
		}

		if(isset($this->shapelessRecipes[$outputHash])){
			foreach($this->shapelessRecipes[$outputHash] as $recipe){
				yield $recipe;
			}
		}
	}

	public function matchBrewingRecipe(Item $input, Item $ingredient) : ?BrewingRecipe{
		$inputHash = morton2d_encode($input->getTypeId(), $input->computeTypeData());
		$ingredientHash = morton2d_encode($ingredient->getTypeId(), $ingredient->computeTypeData());
		$cached = $this->brewingRecipeCache[$inputHash][$ingredientHash] ?? null;
		if($cached !== null){
			return $cached;
		}

		foreach($this->potionContainerChangeRecipes as $recipe){
			if($recipe->getIngredient()->accepts($ingredient) && $recipe->getResultFor($input) !== null){
				return $this->brewingRecipeCache[$inputHash][$ingredientHash] = $recipe;
			}
		}

		foreach($this->potionTypeRecipes as $recipe){
			if($recipe->getIngredient()->accepts($ingredient) && $recipe->getResultFor($input) !== null){
				return $this->brewingRecipeCache[$inputHash][$ingredientHash] = $recipe;
			}
		}

		return null;
	}
}<|MERGE_RESOLUTION|>--- conflicted
+++ resolved
@@ -45,15 +45,12 @@
 	 * @phpstan-var array<string, list<ShapelessRecipe>>
 	 */
 	protected array $shapelessRecipes = [];
-<<<<<<< HEAD
-=======
 
 	/**
 	 * @var CraftingRecipe[]
 	 * @phpstan-var array<int, CraftingRecipe>
 	 */
 	private array $craftingRecipeIndex = [];
->>>>>>> a4d34be6
 
 	/**
 	 * @var FurnaceRecipeManager[]
@@ -64,7 +61,6 @@
 	/**
 	 * @var PotionTypeRecipe[][]
 	 * @phpstan-var list<PotionTypeRecipe>
-<<<<<<< HEAD
 	 */
 	protected array $potionTypeRecipes = [];
 
@@ -78,21 +74,6 @@
 	 * @var BrewingRecipe[][]
 	 * @phpstan-var array<int, array<int, BrewingRecipe>>
 	 */
-=======
-	 */
-	protected array $potionTypeRecipes = [];
-
-	/**
-	 * @var PotionContainerChangeRecipe[]
-	 * @phpstan-var list<PotionContainerChangeRecipe>
-	 */
-	protected array $potionContainerChangeRecipes = [];
-
-	/**
-	 * @var BrewingRecipe[][]
-	 * @phpstan-var array<int, array<int, BrewingRecipe>>
-	 */
->>>>>>> a4d34be6
 	private array $brewingRecipeCache = [];
 
 	/** @phpstan-var ObjectSet<\Closure() : void> */
