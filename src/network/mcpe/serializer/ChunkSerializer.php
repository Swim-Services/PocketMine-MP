--- conflicted
+++ resolved
@@ -53,13 +53,8 @@
 		return 0;
 	}
 
-<<<<<<< HEAD
-	public static function serialize(Chunk $chunk, RuntimeBlockMapping $blockMapper, int $mappingProtocol, ?string $tiles = null) : string{
-		$stream = new PacketSerializer();
-=======
-	public static function serialize(Chunk $chunk, RuntimeBlockMapping $blockMapper, PacketSerializerContext $encoderContext, ?string $tiles = null) : string{
+	public static function serialize(Chunk $chunk, RuntimeBlockMapping $blockMapper, PacketSerializerContext $encoderContext, int $mappingProtocol, ?string $tiles = null) : string{
 		$stream = PacketSerializer::encoder($encoderContext);
->>>>>>> ac8b13ee
 		$subChunkCount = self::getSubChunkCount($chunk);
 		for($y = 0; $y < $subChunkCount; ++$y){
 			$layers = $chunk->getSubChunk($y)->getBlockLayers();
