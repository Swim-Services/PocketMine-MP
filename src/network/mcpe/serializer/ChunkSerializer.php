<?php

/*
 *
 *  ____            _        _   __  __ _                  __  __ ____
 * |  _ \ ___   ___| | _____| |_|  \/  (_)_ __   ___      |  \/  |  _ \
 * | |_) / _ \ / __| |/ / _ \ __| |\/| | | '_ \ / _ \_____| |\/| | |_) |
 * |  __/ (_) | (__|   <  __/ |_| |  | | | | | |  __/_____| |  | |  __/
 * |_|   \___/ \___|_|\_\___|\__|_|  |_|_|_| |_|\___|     |_|  |_|_|
 *
 * This program is free software: you can redistribute it and/or modify
 * it under the terms of the GNU Lesser General Public License as published by
 * the Free Software Foundation, either version 3 of the License, or
 * (at your option) any later version.
 *
 * @author PocketMine Team
 * @link http://www.pocketmine.net/
 *
 *
 */

declare(strict_types=1);

namespace pocketmine\network\mcpe\serializer;

use pocketmine\block\tile\Spawnable;
use pocketmine\data\bedrock\BiomeIds;
use pocketmine\data\bedrock\LegacyBiomeIdToStringIdMap;
use pocketmine\nbt\TreeRoot;
use pocketmine\network\mcpe\convert\BlockTranslator;
use pocketmine\network\mcpe\convert\TypeConverter;
use pocketmine\network\mcpe\protocol\serializer\NetworkNbtSerializer;
use pocketmine\network\mcpe\protocol\serializer\PacketSerializer;
use pocketmine\network\mcpe\protocol\serializer\PacketSerializerContext;
use pocketmine\network\mcpe\protocol\types\DimensionIds;
use pocketmine\utils\Binary;
use pocketmine\utils\BinaryStream;
use pocketmine\world\format\Chunk;
use pocketmine\world\format\PalettedBlockArray;
use pocketmine\world\format\SubChunk;
use function count;

final class ChunkSerializer{
	private function __construct(){
		//NOOP
	}

	/**
	 * Returns the min/max subchunk index expected in the protocol.
	 * This has no relation to the world height supported by PM.
	 *
	 * @phpstan-param DimensionIds::* $dimensionId
	 * @return int[]
	 * @phpstan-return array{int, int}
	 */
	public static function getDimensionChunkBounds(int $dimensionId) : array{
		return match($dimensionId){
			DimensionIds::OVERWORLD => [-4, 19],
			DimensionIds::NETHER => [0, 7],
			DimensionIds::THE_END => [0, 15],
			default => throw new \InvalidArgumentException("Unknown dimension ID $dimensionId"),
		};
	}

	/**
	 * Returns the number of subchunks that will be sent from the given chunk.
	 * Chunks are sent in a stack, so every chunk below the top non-empty one must be sent.
	 *
	 * @phpstan-param DimensionIds::* $dimensionId
	 */
	public static function getSubChunkCount(Chunk $chunk, int $dimensionId) : int{
		//if the protocol world bounds ever exceed the PM supported bounds again in the future, we might need to
		//polyfill some stuff here
		[$minSubChunkIndex, $maxSubChunkIndex] = self::getDimensionChunkBounds($dimensionId);
		for($y = $maxSubChunkIndex, $count = $maxSubChunkIndex - $minSubChunkIndex + 1; $y >= $minSubChunkIndex; --$y, --$count){
			if($chunk->getSubChunk($y)->isEmptyFast()){
				continue;
			}
			return $count;
		}

		return 0;
	}

	/**
<<<<<<< HEAD
	 * @return string[]
	 */
	public static function serializeSubChunks(Chunk $chunk, BlockTranslator $blockTranslator, PacketSerializerContext $encoderContext) : array
	{
=======
	 * @phpstan-param DimensionIds::* $dimensionId
	 */
	public static function serializeFullChunk(Chunk $chunk, int $dimensionId, BlockTranslator $blockTranslator, PacketSerializerContext $encoderContext, ?string $tiles = null) : string{
>>>>>>> eaab1a87
		$stream = PacketSerializer::encoder($encoderContext);
		$subChunks = [];

<<<<<<< HEAD
		$subChunkCount = self::getSubChunkCount($chunk);
		for($y = Chunk::MIN_SUBCHUNK_INDEX, $writtenCount = 0; $writtenCount < $subChunkCount; ++$y, ++$writtenCount){
			$subChunkStream = clone $stream;
			self::serializeSubChunk($chunk->getSubChunk($y), $blockTranslator, $subChunkStream, false);
			$subChunks[] = $subChunkStream->getBuffer();
		}

		return $subChunks;
	}

	public static function serializeFullChunk(Chunk $chunk, TypeConverter $converter, PacketSerializerContext $encoderContext, ?string $tiles = null) : string{
		$stream = PacketSerializer::encoder($encoderContext);

		foreach(self::serializeSubChunks($chunk, $converter->getBlockTranslator(), $encoderContext) as $subChunk){
			$stream->put($subChunk);
=======
		$subChunkCount = self::getSubChunkCount($chunk, $dimensionId);
		$writtenCount = 0;

		[$minSubChunkIndex, $maxSubChunkIndex] = self::getDimensionChunkBounds($dimensionId);
		for($y = $minSubChunkIndex; $writtenCount < $subChunkCount; ++$y, ++$writtenCount){
			self::serializeSubChunk($chunk->getSubChunk($y), $blockTranslator, $stream, false);
>>>>>>> eaab1a87
		}

		self::serializeBiomes($chunk, $stream);
		self::serializeChunkData($chunk, $stream, $converter, $tiles);

		return $stream->getBuffer();
	}

	public static function serializeBiomes(Chunk $chunk, PacketSerializer $stream) : void{
		$biomeIdMap = LegacyBiomeIdToStringIdMap::getInstance();
		//all biomes must always be written :(
		for($y = $minSubChunkIndex; $y <= $maxSubChunkIndex; ++$y){
			self::serializeBiomePalette($chunk->getSubChunk($y)->getBiomeArray(), $biomeIdMap, $stream);
		}
	}

	public static function serializeBorderBlocks(PacketSerializer $stream) : void {
		$stream->putByte(0); //border block array count
		//Border block entry format: 1 byte (4 bits X, 4 bits Z). These are however useless since they crash the regular client.
	}

	public static function serializeChunkData(Chunk $chunk, PacketSerializer $stream, TypeConverter $typeConverter, ?string $tiles = null) : void{
		self::serializeBorderBlocks($stream);

		if($tiles !== null){
			$stream->put($tiles);
		}else{
			$stream->put(self::serializeTiles($chunk, $typeConverter));
		}
	}

	public static function serializeSubChunk(SubChunk $subChunk, BlockTranslator $blockTranslator, PacketSerializer $stream, bool $persistentBlockStates) : void{
		$layers = $subChunk->getBlockLayers();
		$stream->putByte(8); //version

		$stream->putByte(count($layers));

		$blockStateDictionary = $blockTranslator->getBlockStateDictionary();

		foreach($layers as $blocks){
			$bitsPerBlock = $blocks->getBitsPerBlock();
			$words = $blocks->getWordArray();
			$stream->putByte(($bitsPerBlock << 1) | ($persistentBlockStates ? 0 : 1));
			$stream->put($words);
			$palette = $blocks->getPalette();

			if($bitsPerBlock !== 0){
				//these LSHIFT by 1 uvarints are optimizations: the client expects zigzag varints here
				//but since we know they are always unsigned, we can avoid the extra fcall overhead of
				//zigzag and just shift directly.
				$stream->putUnsignedVarInt(count($palette) << 1); //yes, this is intentionally zigzag
			}
			if($persistentBlockStates){
				$nbtSerializer = new NetworkNbtSerializer();
				foreach($palette as $p){
					//TODO: introduce a binary cache for this
					$state = $blockStateDictionary->generateDataFromStateId($blockTranslator->internalIdToNetworkId($p));
					if($state === null){
						$state = $blockTranslator->getFallbackStateData();
					}

					$stream->put($nbtSerializer->write(new TreeRoot($state->toNbt())));
				}
			}else{
				foreach($palette as $p){
					$stream->put(Binary::writeUnsignedVarInt($blockTranslator->internalIdToNetworkId($p) << 1));
				}
			}
		}
	}

	private static function serializeBiomePalette(PalettedBlockArray $biomePalette, LegacyBiomeIdToStringIdMap $biomeIdMap, PacketSerializer $stream) : void{
		$biomePaletteBitsPerBlock = $biomePalette->getBitsPerBlock();
		$stream->putByte(($biomePaletteBitsPerBlock << 1) | 1); //the last bit is non-persistence (like for blocks), though it has no effect on biomes since they always use integer IDs
		$stream->put($biomePalette->getWordArray());

		//these LSHIFT by 1 uvarints are optimizations: the client expects zigzag varints here
		//but since we know they are always unsigned, we can avoid the extra fcall overhead of
		//zigzag and just shift directly.
		$biomePaletteArray = $biomePalette->getPalette();
		if($biomePaletteBitsPerBlock !== 0){
			$stream->putUnsignedVarInt(count($biomePaletteArray) << 1);
		}

		foreach($biomePaletteArray as $p){
			if($biomeIdMap->legacyToString($p) === null){
				//make sure we aren't sending bogus biomes - the 1.18.0 client crashes if we do this
				$p = BiomeIds::OCEAN;
			}
			$stream->put(Binary::writeUnsignedVarInt($p << 1));
		}
	}

	public static function serializeTiles(Chunk $chunk, TypeConverter $typeConverter) : string{
		$stream = new BinaryStream();
		foreach($chunk->getTiles() as $tile){
			if($tile instanceof Spawnable){
				$stream->put($tile->getSerializedSpawnCompound($typeConverter)->getEncodedNbt());
			}
		}

		return $stream->getBuffer();
	}
}<|MERGE_RESOLUTION|>--- conflicted
+++ resolved
@@ -83,22 +83,19 @@
 	}
 
 	/**
-<<<<<<< HEAD
+	 * @phpstan-param DimensionIds::* $dimensionId
 	 * @return string[]
 	 */
-	public static function serializeSubChunks(Chunk $chunk, BlockTranslator $blockTranslator, PacketSerializerContext $encoderContext) : array
+	public static function serializeSubChunks(Chunk $chunk, int $dimensionId, BlockTranslator $blockTranslator, PacketSerializerContext $encoderContext) : array
 	{
-=======
-	 * @phpstan-param DimensionIds::* $dimensionId
-	 */
-	public static function serializeFullChunk(Chunk $chunk, int $dimensionId, BlockTranslator $blockTranslator, PacketSerializerContext $encoderContext, ?string $tiles = null) : string{
->>>>>>> eaab1a87
 		$stream = PacketSerializer::encoder($encoderContext);
 		$subChunks = [];
 
-<<<<<<< HEAD
-		$subChunkCount = self::getSubChunkCount($chunk);
-		for($y = Chunk::MIN_SUBCHUNK_INDEX, $writtenCount = 0; $writtenCount < $subChunkCount; ++$y, ++$writtenCount){
+		$subChunkCount = self::getSubChunkCount($chunk, $dimensionId);
+		$writtenCount = 0;
+
+		[$minSubChunkIndex, $maxSubChunkIndex] = self::getDimensionChunkBounds($dimensionId);
+		for($y = $minSubChunkIndex; $writtenCount < $subChunkCount; ++$y, ++$writtenCount){
 			$subChunkStream = clone $stream;
 			self::serializeSubChunk($chunk->getSubChunk($y), $blockTranslator, $subChunkStream, false);
 			$subChunks[] = $subChunkStream->getBuffer();
@@ -107,28 +104,21 @@
 		return $subChunks;
 	}
 
-	public static function serializeFullChunk(Chunk $chunk, TypeConverter $converter, PacketSerializerContext $encoderContext, ?string $tiles = null) : string{
+	public static function serializeFullChunk(Chunk $chunk, int $dimensionId, TypeConverter $converter, PacketSerializerContext $encoderContext, ?string $tiles = null) : string{
 		$stream = PacketSerializer::encoder($encoderContext);
 
-		foreach(self::serializeSubChunks($chunk, $converter->getBlockTranslator(), $encoderContext) as $subChunk){
+		foreach(self::serializeSubChunks($chunk, $dimensionId, $converter->getBlockTranslator(), $encoderContext) as $subChunk){
 			$stream->put($subChunk);
-=======
-		$subChunkCount = self::getSubChunkCount($chunk, $dimensionId);
-		$writtenCount = 0;
-
+		}
+
+		self::serializeBiomes($chunk, $dimensionId, $stream);
+		self::serializeChunkData($chunk, $stream, $converter, $tiles);
+
+		return $stream->getBuffer();
+	}
+
+	public static function serializeBiomes(Chunk $chunk, int $dimensionId, PacketSerializer $stream) : void{
 		[$minSubChunkIndex, $maxSubChunkIndex] = self::getDimensionChunkBounds($dimensionId);
-		for($y = $minSubChunkIndex; $writtenCount < $subChunkCount; ++$y, ++$writtenCount){
-			self::serializeSubChunk($chunk->getSubChunk($y), $blockTranslator, $stream, false);
->>>>>>> eaab1a87
-		}
-
-		self::serializeBiomes($chunk, $stream);
-		self::serializeChunkData($chunk, $stream, $converter, $tiles);
-
-		return $stream->getBuffer();
-	}
-
-	public static function serializeBiomes(Chunk $chunk, PacketSerializer $stream) : void{
 		$biomeIdMap = LegacyBiomeIdToStringIdMap::getInstance();
 		//all biomes must always be written :(
 		for($y = $minSubChunkIndex; $y <= $maxSubChunkIndex; ++$y){
