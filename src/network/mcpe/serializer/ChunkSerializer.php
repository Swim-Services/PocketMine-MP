--- conflicted
+++ resolved
@@ -32,10 +32,7 @@
 use pocketmine\nbt\TreeRoot;
 use pocketmine\network\mcpe\convert\BlockTranslator;
 use pocketmine\network\mcpe\convert\TypeConverter;
-<<<<<<< HEAD
 use pocketmine\network\mcpe\protocol\ProtocolInfo;
-=======
->>>>>>> 1ca275e8
 use pocketmine\network\mcpe\protocol\serializer\NetworkNbtSerializer;
 use pocketmine\network\mcpe\protocol\serializer\PacketSerializer;
 use pocketmine\network\mcpe\protocol\serializer\PacketSerializerContext;
@@ -91,30 +88,19 @@
 	}
 
 	/**
-<<<<<<< HEAD
+	 * @phpstan-param DimensionIds::* $dimensionId
 	 * @return string[]
 	 */
-	public static function serializeSubChunks(Chunk $chunk, BlockTranslator $blockTranslator, PacketSerializerContext $encoderContext, int $mappingProtocol) : array
-=======
-	 * @phpstan-param DimensionIds::* $dimensionId
-	 * @return string[]
-	 */
 	public static function serializeSubChunks(Chunk $chunk, int $dimensionId, BlockTranslator $blockTranslator, PacketSerializerContext $encoderContext) : array
->>>>>>> 1ca275e8
 	{
 		$stream = PacketSerializer::encoder($encoderContext);
 		$subChunks = [];
 
-<<<<<<< HEAD
-		$subChunkCount = self::getSubChunkCount($chunk);
-		for($y = Chunk::MIN_SUBCHUNK_INDEX, $writtenCount = 0; $writtenCount < $subChunkCount; ++$y, ++$writtenCount){
-=======
 		$subChunkCount = self::getSubChunkCount($chunk, $dimensionId);
 		$writtenCount = 0;
 
 		[$minSubChunkIndex, $maxSubChunkIndex] = self::getDimensionChunkBounds($dimensionId);
 		for($y = $minSubChunkIndex; $writtenCount < $subChunkCount; ++$y, ++$writtenCount){
->>>>>>> 1ca275e8
 			$subChunkStream = clone $stream;
 			self::serializeSubChunk($chunk->getSubChunk($y), $blockTranslator, $subChunkStream, false);
 			$subChunks[] = $subChunkStream->getBuffer();
@@ -123,60 +109,6 @@
 		return $subChunks;
 	}
 
-<<<<<<< HEAD
-	public static function serializeFullChunk(Chunk $chunk, TypeConverter $converter, PacketSerializerContext $encoderContext, int $mappingProtocol, ?string $tiles = null) : string{
-
-		if ($converter->getProtocolId() >= ProtocolInfo::PROTOCOL_1_18_0) {
-			$stream = PacketSerializer::encoder($encoderContext);
-
-			foreach(self::serializeSubChunks($chunk, $converter->getBlockTranslator(), $encoderContext, $mappingProtocol) as $subChunk){
-				$stream->put($subChunk);
-			}
-
-			self::serializeBiomes($chunk, $stream);
-			self::serializeChunkData($chunk, $stream, $converter, $tiles);
-
-			return $stream->getBuffer();
-		} else {
-			$stream = PacketSerializer::encoder($encoderContext);
-			$subChunkCount = self::getSubChunkCount($chunk);
-			for($y = 0; $y < $subChunkCount; ++$y){
-				self::serializeSubChunk($chunk->getSubChunk($y), $converter->getBlockTranslator(), $stream, false);
-			}
-	
-			$biome = str_repeat(chr(BiomeIds::OCEAN), 256); //2d biome array
-			for($x = 0; $x < 16; ++$x){
-				for($z = 0; $z < 16; ++$z){
-					$biome[($z << 4) | $x] = chr($chunk->getBiomeId($x, $chunk->getHighestBlockAt($x, $z) ?? BiomeIds::OCEAN, $z));
-				}
-			}
-			$stream->put($biome);
-	
-			$stream->putByte(0); //border block array count
-			//Border block entry format: 1 byte (4 bits X, 4 bits Z). These are however useless since they crash the regular client.
-	
-			if($tiles !== null){
-				$stream->put($tiles);
-			}else{
-				$stream->put(self::serializeTiles($chunk, $converter));
-			}
-			return $stream->getBuffer();
-		}
-	}
-
-	public static function serializeBiomes(Chunk $chunk, PacketSerializer $stream) : void{
-		if($stream->getProtocolId() >= ProtocolInfo::PROTOCOL_1_18_0){
-			$biomeIdMap = LegacyBiomeIdToStringIdMap::getInstance();
-			//all biomes must always be written :(
-			for($y = Chunk::MIN_SUBCHUNK_INDEX; $y <= Chunk::MAX_SUBCHUNK_INDEX; ++$y){
-				self::serializeBiomePalette($chunk->getSubChunk($y)->getBiomeArray(), $biomeIdMap, $stream);
-			}
-		} else {
-			$stream->put("");
-		}
-	}
-
-=======
 	/**
 	 * @phpstan-param DimensionIds::* $dimensionId
 	 */
@@ -205,7 +137,6 @@
 		}
 	}
 
->>>>>>> 1ca275e8
 	public static function serializeBorderBlocks(PacketSerializer $stream) : void {
 		$stream->putByte(0); //border block array count
 		//Border block entry format: 1 byte (4 bits X, 4 bits Z). These are however useless since they crash the regular client.
@@ -288,7 +219,6 @@
 		$nbtSerializer = new NetworkNbtSerializer();
 		foreach($chunk->getTiles() as $tile){
 			if($tile instanceof Spawnable){
-<<<<<<< HEAD
 				if($typeConverter->getProtocolId() === ProtocolInfo::PROTOCOL_1_19_10){
 					//TODO: HACK! we send only the bare essentials to create a tile in the chunk itself, due to a bug in
 					//1.19.10 which causes items in tiles (item frames, lecterns) to not load properly when they are sent in
@@ -303,9 +233,6 @@
 				}else{
 					$stream->put($tile->getSerializedSpawnCompound($typeConverter)->getEncodedNbt());
 				}
-=======
-				$stream->put($tile->getSerializedSpawnCompound($typeConverter)->getEncodedNbt());
->>>>>>> 1ca275e8
 			}
 		}
 
