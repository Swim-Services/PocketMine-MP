--- conflicted
+++ resolved
@@ -85,15 +85,10 @@
 	 * @phpstan-param DimensionIds::* $dimensionId
 	 * @return string[]
 	 */
-<<<<<<< HEAD
-	public static function serializeSubChunks(Chunk $chunk, int $dimensionId, BlockTranslator $blockTranslator, PacketSerializerContext $encoderContext) : array
+	public static function serializeSubChunks(Chunk $chunk, int $dimensionId, BlockTranslator $blockTranslator, int $protocolId) : array
 	{
-		$stream = PacketSerializer::encoder($encoderContext);
+		$stream = PacketSerializer::encoder($protocolId);
 		$subChunks = [];
-=======
-	public static function serializeFullChunk(Chunk $chunk, int $dimensionId, BlockTranslator $blockTranslator, ?string $tiles = null) : string{
-		$stream = PacketSerializer::encoder();
->>>>>>> 72f3c0b4
 
 		$subChunkCount = self::getSubChunkCount($chunk, $dimensionId);
 		$writtenCount = 0;
@@ -111,10 +106,10 @@
 	/**
 	 * @phpstan-param DimensionIds::* $dimensionId
 	 */
-	public static function serializeFullChunk(Chunk $chunk, int $dimensionId, TypeConverter $converter, PacketSerializerContext $encoderContext, ?string $tiles = null) : string{
-		$stream = PacketSerializer::encoder($encoderContext);
-
-		foreach(self::serializeSubChunks($chunk, $dimensionId, $converter->getBlockTranslator(), $encoderContext) as $subChunk){
+	public static function serializeFullChunk(Chunk $chunk, int $dimensionId, TypeConverter $converter, int $protocolId, ?string $tiles = null) : string{
+		$stream = PacketSerializer::encoder($protocolId);
+
+		foreach(self::serializeSubChunks($chunk, $dimensionId, $converter->getBlockTranslator(), $protocolId) as $subChunk){
 			$stream->put($subChunk);
 		}
 
