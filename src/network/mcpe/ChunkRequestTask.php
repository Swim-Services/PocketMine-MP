--- conflicted
+++ resolved
@@ -47,14 +47,7 @@
 	protected int $mappingProtocol;
 	private string $tiles;
 
-<<<<<<< HEAD
-	/**
-	 * @phpstan-param (\Closure() : void)|null $onError
-	 */
-	public function __construct(int $chunkX, int $chunkZ, Chunk $chunk, TypeConverter $typeConverter, CachedChunkPromise $promise, Compressor $compressor, ?\Closure $onError = null){
-=======
-	public function __construct(int $chunkX, int $chunkZ, Chunk $chunk, CompressBatchPromise $promise, Compressor $compressor){
->>>>>>> 8f217ca6
+	public function __construct(int $chunkX, int $chunkZ, Chunk $chunk, TypeConverter $typeConverter, CompressBatchPromise $promise, Compressor $compressor){
 		$this->compressor = new NonThreadSafeValue($compressor);
 		$this->mappingProtocol = $typeConverter->getProtocolId();
 
