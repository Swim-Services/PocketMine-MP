--- conflicted
+++ resolved
@@ -28,10 +28,7 @@
 use pocketmine\network\mcpe\ChunkRequestTask;
 use pocketmine\network\mcpe\compression\Compressor;
 use pocketmine\network\mcpe\convert\TypeConverter;
-<<<<<<< HEAD
-=======
 use pocketmine\network\mcpe\protocol\types\DimensionIds;
->>>>>>> 1ca275e8
 use pocketmine\world\ChunkListener;
 use pocketmine\world\ChunkListenerNoOpTrait;
 use pocketmine\world\format\Chunk;
@@ -159,35 +156,9 @@
 	}
 
 	/**
-	 * Restarts an async request for an unresolved chunk.
-	 *
 	 * @throws \InvalidArgumentException
 	 */
-	private function restartPendingRequest(int $chunkX, int $chunkZ, int $protocolId) : void{
-		$chunkHash = World::chunkHash($chunkX, $chunkZ);
-		$existing = $this->caches[$chunkHash][$protocolId] ?? null;
-		if($existing === null || $existing->hasResult()){
-			throw new \InvalidArgumentException("Restart can only be applied to unresolved promises");
-		}
-		$existing->cancel();
-		unset($this->caches[$chunkHash][$protocolId]);
-
-		$this->request($chunkX, $chunkZ, TypeConverter::getInstance($protocolId))->onResolve(...$existing->getResolveCallbacks());
-	}
-
-	/**
-	 * @throws \InvalidArgumentException
-	 */
 	private function destroyOrRestart(int $chunkX, int $chunkZ) : void{
-<<<<<<< HEAD
-		$chunkHash = World::chunkHash($chunkX, $chunkZ);
-
-		if(isset($this->caches[$chunkHash])){
-			foreach($this->caches[$chunkHash] as $protocolId => $cache){
-				if(!$cache->hasResult()){
-					//some requesters are waiting for this chunk, so their request needs to be fulfilled
-					$this->restartPendingRequest($chunkX, $chunkZ, $protocolId);
-=======
 		$chunkPosHash = World::chunkHash($chunkX, $chunkZ);
 		$caches = $this->caches[$chunkPosHash] ?? null;
 
@@ -199,7 +170,6 @@
 					unset($this->caches[$chunkPosHash][$protocolId]);
 
 					$this->request($chunkX, $chunkZ, TypeConverter::getInstance($protocolId))->onResolve(...$cache->getResolveCallbacks());
->>>>>>> 1ca275e8
 				}else{
 					//dump the cache, it'll be regenerated the next time it's requested
 					$this->destroy($chunkX, $chunkZ, $protocolId);
