<?php

/*
 *
 *  ____            _        _   __  __ _                  __  __ ____
 * |  _ \ ___   ___| | _____| |_|  \/  (_)_ __   ___      |  \/  |  _ \
 * | |_) / _ \ / __| |/ / _ \ __| |\/| | | '_ \ / _ \_____| |\/| | |_) |
 * |  __/ (_) | (__|   <  __/ |_| |  | | | | | |  __/_____| |  | |  __/
 * |_|   \___/ \___|_|\_\___|\__|_|  |_|_|_| |_|\___|     |_|  |_|_|
 *
 * This program is free software: you can redistribute it and/or modify
 * it under the terms of the GNU Lesser General Public License as published by
 * the Free Software Foundation, either version 3 of the License, or
 * (at your option) any later version.
 *
 * @author PocketMine Team
 * @link http://www.pocketmine.net/
 *
 *
 */

declare(strict_types=1);

namespace pocketmine\network\mcpe\cache;

use pocketmine\math\Vector3;
use pocketmine\network\mcpe\CachedChunkPromise;
use pocketmine\network\mcpe\ChunkRequestTask;
use pocketmine\network\mcpe\compression\Compressor;
use pocketmine\network\mcpe\convert\TypeConverter;
use pocketmine\world\ChunkListener;
use pocketmine\world\ChunkListenerNoOpTrait;
use pocketmine\world\format\Chunk;
use pocketmine\world\World;
use function count;
use function spl_object_id;

/**
 * This class is used by the current MCPE protocol system to store cached chunk packets for fast resending.
 */
class ChunkCache implements ChunkListener{
	/** @var self[][] */
	private static array $instances = [];

	/**
	 * Fetches the ChunkCache instance for the given world. This lazily creates cache systems as needed.
	 */
	public static function getInstance(World $world, Compressor $compressor) : self{
		$worldId = spl_object_id($world);
		$compressorId = spl_object_id($compressor);
		if(!isset(self::$instances[$worldId])){
			self::$instances[$worldId] = [];
			$world->addOnUnloadCallback(static function() use ($worldId) : void{
				foreach(self::$instances[$worldId] as $cache){
					$cache->caches = [];
				}
				unset(self::$instances[$worldId]);
				\GlobalLogger::get()->debug("Destroyed chunk packet caches for world#$worldId");
			});
		}
		if(!isset(self::$instances[$worldId][$compressorId])){
			\GlobalLogger::get()->debug("Created new chunk packet cache (world#$worldId, compressor#$compressorId)");
			self::$instances[$worldId][$compressorId] = new self($world, $compressor);
		}
		return self::$instances[$worldId][$compressorId];
	}

	public static function pruneCaches() : void{
		foreach(self::$instances as $compressorMap){
			foreach($compressorMap as $chunkCache){
				foreach($chunkCache->caches as $chunkHash => $caches){
					foreach($caches as $mappingProtocol => $promise){
						if($promise->hasResult()){
							//Do not clear promises that are not yet fulfilled; they will have requesters waiting on them
							unset($chunkCache->caches[$chunkHash][$mappingProtocol]);
						}
					}
				}
			}
		}
	}

	/** @var CachedChunkPromise[][] */
	private array $caches = [];

	private int $hits = 0;
	private int $misses = 0;

	private function __construct(
		private World $world,
		private Compressor $compressor
	){}

	/**
	 * Requests asynchronous preparation of the chunk at the given coordinates.
	 *
	 * @return CachedChunkPromise a promise of resolution which will contain a compressed chunk packet.
	 */
	public function request(int $chunkX, int $chunkZ, TypeConverter $typeConverter) : CachedChunkPromise{
		$this->world->registerChunkListener($this, $chunkX, $chunkZ);
		$chunk = $this->world->getChunk($chunkX, $chunkZ);
		if($chunk === null){
			throw new \InvalidArgumentException("Cannot request an unloaded chunk");
		}
		$chunkHash = World::chunkHash($chunkX, $chunkZ);
		$protocolId = $typeConverter->getProtocolId();

		if(isset($this->caches[$chunkHash][$protocolId])){
			++$this->hits;
			return $this->caches[$chunkHash][$protocolId];
		}

		++$this->misses;

		$this->world->timings->syncChunkSendPrepare->startTiming();
		try{
			$this->caches[$chunkHash][$protocolId] = new CachedChunkPromise();

			$this->world->getServer()->getAsyncPool()->submitTask(
				new ChunkRequestTask(
					$chunkX,
					$chunkZ,
					$chunk,
					$typeConverter,
					$this->caches[$chunkHash][$protocolId],
					$this->compressor,
				)
			);

			return $this->caches[$chunkHash][$protocolId];
		}finally{
			$this->world->timings->syncChunkSendPrepare->stopTiming();
		}
	}

	private function destroy(int $chunkX, int $chunkZ, int $protocolId = null) : bool{
		$chunkHash = World::chunkHash($chunkX, $chunkZ);

		if($protocolId === null){
			$existing = false;

			if(isset($this->caches[$chunkHash])){
				$existing = count($this->caches[$chunkHash]) > 0;
				unset($this->caches[$chunkHash]);
			}

			return $existing;
		}

		$existing = $this->caches[$chunkHash][$protocolId] ?? null;
		unset($this->caches[$chunkHash][$protocolId]);

		return $existing !== null;
	}

	/**
<<<<<<< HEAD
	 * Restarts an async request for an unresolved chunk.
	 *
	 * @throws \InvalidArgumentException
	 */
	private function restartPendingRequest(int $chunkX, int $chunkZ, int $protocolId) : void{
		$chunkHash = World::chunkHash($chunkX, $chunkZ);
		$existing = $this->caches[$chunkHash][$protocolId] ?? null;
		if($existing === null || $existing->hasResult()){
			throw new \InvalidArgumentException("Restart can only be applied to unresolved promises");
		}
		$existing->cancel();
		unset($this->caches[$chunkHash][$protocolId]);

		$this->request($chunkX, $chunkZ, TypeConverter::getInstance($protocolId))->onResolve(...$existing->getResolveCallbacks());
	}

	/**
	 * @throws \InvalidArgumentException
	 */
	private function destroyOrRestart(int $chunkX, int $chunkZ) : void{
		$chunkHash = World::chunkHash($chunkX, $chunkZ);

		if(isset($this->caches[$chunkHash])){
			foreach($this->caches[$chunkHash] as $protocolId => $cache){
				if(!$cache->hasResult()){
					//some requesters are waiting for this chunk, so their request needs to be fulfilled
					$this->restartPendingRequest($chunkX, $chunkZ, $protocolId);
				}else{
					//dump the cache, it'll be regenerated the next time it's requested
					$this->destroy($chunkX, $chunkZ, $protocolId);
				}
=======
	 * @throws \InvalidArgumentException
	 */
	private function destroyOrRestart(int $chunkX, int $chunkZ) : void{
		$chunkPosHash = World::chunkHash($chunkX, $chunkZ);
		$cache = $this->caches[$chunkPosHash] ?? null;
		if($cache !== null){
			if(!$cache->hasResult()){
				//some requesters are waiting for this chunk, so their request needs to be fulfilled
				$cache->cancel();
				unset($this->caches[$chunkPosHash]);

				$this->request($chunkX, $chunkZ)->onResolve(...$cache->getResolveCallbacks());
			}else{
				//dump the cache, it'll be regenerated the next time it's requested
				$this->destroy($chunkX, $chunkZ);
>>>>>>> e77cd393
			}
		}
	}

	use ChunkListenerNoOpTrait {
		//force overriding of these
		onChunkChanged as private;
		onBlockChanged as private;
		onChunkUnloaded as private;
	}

	/**
	 * @see ChunkListener::onChunkChanged()
	 */
	public function onChunkChanged(int $chunkX, int $chunkZ, Chunk $chunk) : void{
		$this->destroyOrRestart($chunkX, $chunkZ);
	}

	/**
	 * @see ChunkListener::onBlockChanged()
	 */
	public function onBlockChanged(Vector3 $block) : void{
		//FIXME: requesters will still receive this chunk after it's been dropped, but we can't mark this for a simple
		//sync here because it can spam the worker pool
		$this->destroy($block->getFloorX() >> Chunk::COORD_BIT_SIZE, $block->getFloorZ() >> Chunk::COORD_BIT_SIZE);
	}

	/**
	 * @see ChunkListener::onChunkUnloaded()
	 */
	public function onChunkUnloaded(int $chunkX, int $chunkZ, Chunk $chunk) : void{
		$this->destroy($chunkX, $chunkZ);
		$this->world->unregisterChunkListener($this, $chunkX, $chunkZ);
	}

	/**
	 * Returns the number of bytes occupied by the cache data in this cache. This does not include the size of any
	 * promises referenced by the cache.
	 */
	public function calculateCacheSize() : int{
		$result = 0;
		foreach($this->caches as $caches){
			foreach($caches as $cache){
				if($cache->hasResult()){
					$result += $cache->getResult()->getSize();
				}
			}
		}
		return $result;
	}

	/**
	 * Returns the percentage of requests to the cache which resulted in a cache hit.
	 */
	public function getHitPercentage() : float{
		$total = $this->hits + $this->misses;
		return $total > 0 ? $this->hits / $total : 0.0;
	}
}<|MERGE_RESOLUTION|>--- conflicted
+++ resolved
@@ -154,55 +154,24 @@
 	}
 
 	/**
-<<<<<<< HEAD
-	 * Restarts an async request for an unresolved chunk.
-	 *
 	 * @throws \InvalidArgumentException
 	 */
-	private function restartPendingRequest(int $chunkX, int $chunkZ, int $protocolId) : void{
-		$chunkHash = World::chunkHash($chunkX, $chunkZ);
-		$existing = $this->caches[$chunkHash][$protocolId] ?? null;
-		if($existing === null || $existing->hasResult()){
-			throw new \InvalidArgumentException("Restart can only be applied to unresolved promises");
-		}
-		$existing->cancel();
-		unset($this->caches[$chunkHash][$protocolId]);
-
-		$this->request($chunkX, $chunkZ, TypeConverter::getInstance($protocolId))->onResolve(...$existing->getResolveCallbacks());
-	}
-
-	/**
-	 * @throws \InvalidArgumentException
-	 */
 	private function destroyOrRestart(int $chunkX, int $chunkZ) : void{
-		$chunkHash = World::chunkHash($chunkX, $chunkZ);
-
-		if(isset($this->caches[$chunkHash])){
-			foreach($this->caches[$chunkHash] as $protocolId => $cache){
+		$chunkPosHash = World::chunkHash($chunkX, $chunkZ);
+		$caches = $this->caches[$chunkPosHash] ?? null;
+
+		if($caches !== null){
+			foreach($caches as $protocolId => $cache){
 				if(!$cache->hasResult()){
 					//some requesters are waiting for this chunk, so their request needs to be fulfilled
-					$this->restartPendingRequest($chunkX, $chunkZ, $protocolId);
+					$cache->cancel();
+					unset($this->caches[$chunkPosHash][$protocolId]);
+
+					$this->request($chunkX, $chunkZ, TypeConverter::getInstance($protocolId))->onResolve(...$cache->getResolveCallbacks());
 				}else{
 					//dump the cache, it'll be regenerated the next time it's requested
 					$this->destroy($chunkX, $chunkZ, $protocolId);
 				}
-=======
-	 * @throws \InvalidArgumentException
-	 */
-	private function destroyOrRestart(int $chunkX, int $chunkZ) : void{
-		$chunkPosHash = World::chunkHash($chunkX, $chunkZ);
-		$cache = $this->caches[$chunkPosHash] ?? null;
-		if($cache !== null){
-			if(!$cache->hasResult()){
-				//some requesters are waiting for this chunk, so their request needs to be fulfilled
-				$cache->cancel();
-				unset($this->caches[$chunkPosHash]);
-
-				$this->request($chunkX, $chunkZ)->onResolve(...$cache->getResolveCallbacks());
-			}else{
-				//dump the cache, it'll be regenerated the next time it's requested
-				$this->destroy($chunkX, $chunkZ);
->>>>>>> e77cd393
 			}
 		}
 	}
