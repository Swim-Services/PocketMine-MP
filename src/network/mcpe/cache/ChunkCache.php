<?php

/*
 *
 *  ____            _        _   __  __ _                  __  __ ____
 * |  _ \ ___   ___| | _____| |_|  \/  (_)_ __   ___      |  \/  |  _ \
 * | |_) / _ \ / __| |/ / _ \ __| |\/| | | '_ \ / _ \_____| |\/| | |_) |
 * |  __/ (_) | (__|   <  __/ |_| |  | | | | | |  __/_____| |  | |  __/
 * |_|   \___/ \___|_|\_\___|\__|_|  |_|_|_| |_|\___|     |_|  |_|_|
 *
 * This program is free software: you can redistribute it and/or modify
 * it under the terms of the GNU Lesser General Public License as published by
 * the Free Software Foundation, either version 3 of the License, or
 * (at your option) any later version.
 *
 * @author PocketMine Team
 * @link http://www.pocketmine.net/
 *
 *
 */

declare(strict_types=1);

namespace pocketmine\network\mcpe\cache;

use pocketmine\math\Vector3;
use pocketmine\network\mcpe\CachedChunkPromise;
use pocketmine\network\mcpe\ChunkRequestTask;
use pocketmine\network\mcpe\compression\Compressor;
use pocketmine\network\mcpe\convert\TypeConverter;
use pocketmine\world\ChunkListener;
use pocketmine\world\ChunkListenerNoOpTrait;
use pocketmine\world\format\Chunk;
use pocketmine\world\World;
use function count;
use function spl_object_id;

/**
 * This class is used by the current MCPE protocol system to store cached chunk packets for fast resending.
 */
class ChunkCache implements ChunkListener{
	/** @var self[][] */
	private static array $instances = [];

	/**
	 * Fetches the ChunkCache instance for the given world. This lazily creates cache systems as needed.
	 */
	public static function getInstance(World $world, Compressor $compressor) : self{
		$worldId = spl_object_id($world);
		$compressorId = spl_object_id($compressor);
		if(!isset(self::$instances[$worldId])){
			self::$instances[$worldId] = [];
			$world->addOnUnloadCallback(static function() use ($worldId) : void{
				foreach(self::$instances[$worldId] as $cache){
					$cache->caches = [];
				}
				unset(self::$instances[$worldId]);
				\GlobalLogger::get()->debug("Destroyed chunk packet caches for world#$worldId");
			});
		}
		if(!isset(self::$instances[$worldId][$compressorId])){
			\GlobalLogger::get()->debug("Created new chunk packet cache (world#$worldId, compressor#$compressorId)");
			self::$instances[$worldId][$compressorId] = new self($world, $compressor);
		}
		return self::$instances[$worldId][$compressorId];
	}

	public static function pruneCaches() : void{
		foreach(self::$instances as $compressorMap){
			foreach($compressorMap as $chunkCache){
				foreach($chunkCache->caches as $chunkHash => $caches){
					foreach($caches as $mappingProtocol => $promise){
						if($promise->hasResult()){
							//Do not clear promises that are not yet fulfilled; they will have requesters waiting on them
							unset($chunkCache->caches[$chunkHash][$mappingProtocol]);
						}
					}
				}
			}
		}
	}

	/** @var CachedChunkPromise[][] */
	private array $caches = [];

	private int $hits = 0;
	private int $misses = 0;

	private function __construct(
		private World $world,
		private Compressor $compressor
	){}

	/**
	 * Requests asynchronous preparation of the chunk at the given coordinates.
	 *
	 * @return CachedChunkPromise a promise of resolution which will contain a compressed chunk packet.
	 */
	public function request(int $chunkX, int $chunkZ, TypeConverter $typeConverter) : CachedChunkPromise{
		$this->world->registerChunkListener($this, $chunkX, $chunkZ);
		$chunk = $this->world->getChunk($chunkX, $chunkZ);
		if($chunk === null){
			throw new \InvalidArgumentException("Cannot request an unloaded chunk");
		}
		$chunkHash = World::chunkHash($chunkX, $chunkZ);
		$protocolId = $typeConverter->getProtocolId();

		if(isset($this->caches[$chunkHash][$protocolId])){
			++$this->hits;
			return $this->caches[$chunkHash][$protocolId];
		}

		++$this->misses;

		$this->world->timings->syncChunkSendPrepare->startTiming();
		try{
			$this->caches[$chunkHash][$protocolId] = new CachedChunkPromise();

			$this->world->getServer()->getAsyncPool()->submitTask(
				new ChunkRequestTask(
					$chunkX,
					$chunkZ,
					$chunk,
<<<<<<< HEAD
					$typeConverter,
					$this->caches[$chunkHash][$protocolId],
					$this->compressor,
					function() use ($chunkHash, $chunkX, $chunkZ, $protocolId) : void{
						$this->world->getLogger()->error("Failed preparing chunk $chunkX $chunkZ, retrying");

						if(isset($this->caches[$chunkHash])){
							$this->restartPendingRequest($chunkX, $chunkZ, $protocolId);
						}
					}
=======
					$this->caches[$chunkHash],
					$this->compressor
>>>>>>> 8f217ca6
				)
			);

			return $this->caches[$chunkHash][$protocolId];
		}finally{
			$this->world->timings->syncChunkSendPrepare->stopTiming();
		}
	}

	private function destroy(int $chunkX, int $chunkZ, int $protocolId = null) : bool{
		$chunkHash = World::chunkHash($chunkX, $chunkZ);

		if($protocolId === null){
			$existing = false;

			if(isset($this->caches[$chunkHash])){
				$existing = count($this->caches[$chunkHash]) > 0;
				unset($this->caches[$chunkHash]);
			}

			return $existing;
		}

		$existing = $this->caches[$chunkHash][$protocolId] ?? null;
		unset($this->caches[$chunkHash][$protocolId]);

		return $existing !== null;
	}

	/**
	 * Restarts an async request for an unresolved chunk.
	 *
	 * @throws \InvalidArgumentException
	 */
	private function restartPendingRequest(int $chunkX, int $chunkZ, int $protocolId) : void{
		$chunkHash = World::chunkHash($chunkX, $chunkZ);
		$existing = $this->caches[$chunkHash][$protocolId] ?? null;
		if($existing === null || $existing->hasResult()){
			throw new \InvalidArgumentException("Restart can only be applied to unresolved promises");
		}
		$existing->cancel();
		unset($this->caches[$chunkHash][$protocolId]);

		$this->request($chunkX, $chunkZ, TypeConverter::getInstance($protocolId))->onResolve(...$existing->getResolveCallbacks());
	}

	/**
	 * @throws \InvalidArgumentException
	 */
	private function destroyOrRestart(int $chunkX, int $chunkZ) : void{
		$chunkHash = World::chunkHash($chunkX, $chunkZ);

		if(isset($this->caches[$chunkHash])){
			foreach($this->caches[$chunkHash] as $protocolId => $cache){
				if(!$cache->hasResult()){
					//some requesters are waiting for this chunk, so their request needs to be fulfilled
					$this->restartPendingRequest($chunkX, $chunkZ, $protocolId);
				}else{
					//dump the cache, it'll be regenerated the next time it's requested
					$this->destroy($chunkX, $chunkZ, $protocolId);
				}
			}
		}
	}

	use ChunkListenerNoOpTrait {
		//force overriding of these
		onChunkChanged as private;
		onBlockChanged as private;
		onChunkUnloaded as private;
	}

	/**
	 * @see ChunkListener::onChunkChanged()
	 */
	public function onChunkChanged(int $chunkX, int $chunkZ, Chunk $chunk) : void{
		$this->destroyOrRestart($chunkX, $chunkZ);
	}

	/**
	 * @see ChunkListener::onBlockChanged()
	 */
	public function onBlockChanged(Vector3 $block) : void{
		//FIXME: requesters will still receive this chunk after it's been dropped, but we can't mark this for a simple
		//sync here because it can spam the worker pool
		$this->destroy($block->getFloorX() >> Chunk::COORD_BIT_SIZE, $block->getFloorZ() >> Chunk::COORD_BIT_SIZE);
	}

	/**
	 * @see ChunkListener::onChunkUnloaded()
	 */
	public function onChunkUnloaded(int $chunkX, int $chunkZ, Chunk $chunk) : void{
		$this->destroy($chunkX, $chunkZ);
		$this->world->unregisterChunkListener($this, $chunkX, $chunkZ);
	}

	/**
	 * Returns the number of bytes occupied by the cache data in this cache. This does not include the size of any
	 * promises referenced by the cache.
	 */
	public function calculateCacheSize() : int{
		$result = 0;
		foreach($this->caches as $caches){
			foreach($caches as $cache){
				if($cache->hasResult()){
					$result += $cache->getResult()->getSize();
				}
			}
		}
		return $result;
	}

	/**
	 * Returns the percentage of requests to the cache which resulted in a cache hit.
	 */
	public function getHitPercentage() : float{
		$total = $this->hits + $this->misses;
		return $total > 0 ? $this->hits / $total : 0.0;
	}
}<|MERGE_RESOLUTION|>--- conflicted
+++ resolved
@@ -121,21 +121,9 @@
 					$chunkX,
 					$chunkZ,
 					$chunk,
-<<<<<<< HEAD
 					$typeConverter,
 					$this->caches[$chunkHash][$protocolId],
 					$this->compressor,
-					function() use ($chunkHash, $chunkX, $chunkZ, $protocolId) : void{
-						$this->world->getLogger()->error("Failed preparing chunk $chunkX $chunkZ, retrying");
-
-						if(isset($this->caches[$chunkHash])){
-							$this->restartPendingRequest($chunkX, $chunkZ, $protocolId);
-						}
-					}
-=======
-					$this->caches[$chunkHash],
-					$this->compressor
->>>>>>> 8f217ca6
 				)
 			);
 
