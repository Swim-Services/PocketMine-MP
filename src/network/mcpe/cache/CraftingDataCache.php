<?php

/*
 *
 *  ____            _        _   __  __ _                  __  __ ____
 * |  _ \ ___   ___| | _____| |_|  \/  (_)_ __   ___      |  \/  |  _ \
 * | |_) / _ \ / __| |/ / _ \ __| |\/| | | '_ \ / _ \_____| |\/| | |_) |
 * |  __/ (_) | (__|   <  __/ |_| |  | | | | | |  __/_____| |  | |  __/
 * |_|   \___/ \___|_|\_\___|\__|_|  |_|_|_| |_|\___|     |_|  |_|_|
 *
 * This program is free software: you can redistribute it and/or modify
 * it under the terms of the GNU Lesser General Public License as published by
 * the Free Software Foundation, either version 3 of the License, or
 * (at your option) any later version.
 *
 * @author PocketMine Team
 * @link http://www.pocketmine.net/
 *
 *
 */

declare(strict_types=1);

namespace pocketmine\network\mcpe\cache;

use pocketmine\crafting\CraftingManager;
use pocketmine\crafting\FurnaceType;
use pocketmine\crafting\ShapedRecipe;
use pocketmine\crafting\ShapelessRecipe;
use pocketmine\crafting\ShapelessRecipeType;
<<<<<<< HEAD
use pocketmine\data\bedrock\item\ItemTypeSerializeException;
use pocketmine\item\Item;
=======
>>>>>>> 53de55dc
use pocketmine\network\mcpe\convert\TypeConverter;
use pocketmine\network\mcpe\protocol\CraftingDataPacket;
use pocketmine\network\mcpe\protocol\types\recipe\CraftingRecipeBlockName;
use pocketmine\network\mcpe\protocol\types\recipe\FurnaceRecipe as ProtocolFurnaceRecipe;
use pocketmine\network\mcpe\protocol\types\recipe\FurnaceRecipeBlockName;
use pocketmine\network\mcpe\protocol\types\recipe\IntIdMetaItemDescriptor;
use pocketmine\network\mcpe\protocol\types\recipe\PotionContainerChangeRecipe as ProtocolPotionContainerChangeRecipe;
use pocketmine\network\mcpe\protocol\types\recipe\PotionTypeRecipe as ProtocolPotionTypeRecipe;
use pocketmine\network\mcpe\protocol\types\recipe\ShapedRecipe as ProtocolShapedRecipe;
use pocketmine\network\mcpe\protocol\types\recipe\ShapelessRecipe as ProtocolShapelessRecipe;
use pocketmine\timings\Timings;
use pocketmine\utils\AssumptionFailedError;
use pocketmine\utils\Binary;
use pocketmine\utils\ProtocolSingletonTrait;
use Ramsey\Uuid\Uuid;
use function array_map;
use function spl_object_id;

final class CraftingDataCache{
	use ProtocolSingletonTrait;

	/**
	 * @var CraftingDataPacket[]
	 * @phpstan-var array<int, CraftingDataPacket>
	 */
	private array $caches = [];

	public function getCache(CraftingManager $manager) : CraftingDataPacket{
		$id = spl_object_id($manager);
		if(!isset($this->caches[$id])){
			$manager->getDestructorCallbacks()->add(function() use ($id) : void{
				unset($this->caches[$id]);
			});
			$manager->getRecipeRegisteredCallbacks()->add(function() use ($id) : void{
				unset($this->caches[$id]);
			});
			$this->caches[$id] = $this->buildCraftingDataCache($manager);
		}
		return $this->caches[$id];
	}

	/**
	 * Rebuilds the cached CraftingDataPacket.
	 */
	private function buildCraftingDataCache(CraftingManager $manager) : CraftingDataPacket{
		Timings::$craftingDataCacheRebuild->startTiming();

		$nullUUID = Uuid::fromString(Uuid::NIL);
		$converter = TypeConverter::getInstance($this->protocolId);
		$recipesWithTypeIds = [];

		foreach($manager->getCraftingRecipeIndex() as $index => $recipe){
<<<<<<< HEAD
			try{
				if($recipe instanceof ShapelessRecipe){
					$typeTag = match($recipe->getType()->id()){
						ShapelessRecipeType::CRAFTING()->id() => CraftingRecipeBlockName::CRAFTING_TABLE,
						ShapelessRecipeType::STONECUTTER()->id() => CraftingRecipeBlockName::STONECUTTER,
						ShapelessRecipeType::CARTOGRAPHY()->id() => CraftingRecipeBlockName::CARTOGRAPHY_TABLE,
						ShapelessRecipeType::SMITHING()->id() => CraftingRecipeBlockName::SMITHING_TABLE,
						default => throw new AssumptionFailedError("Unreachable"),
					};

					$inputs = array_map(function(RecipeIngredient $item) use ($converter) : ProtocolRecipeIngredient{
						return $converter->coreRecipeIngredientToNet($item);
					}, $recipe->getIngredientList());
					$outputs = array_map(function(Item $item) use ($converter) : ItemStack{
						return $converter->coreItemStackToNet($item);
					}, $recipe->getResults());

					$recipesWithTypeIds[] = new ProtocolShapelessRecipe(
						CraftingDataPacket::ENTRY_SHAPELESS,
						Binary::writeInt($index),
						$inputs,
						$outputs,
						$nullUUID,
						$typeTag,
						50,
						$index
					);
				}elseif($recipe instanceof ShapedRecipe){
					$inputs = [];
=======
			if($recipe instanceof ShapelessRecipe){
				$typeTag = match($recipe->getType()->id()){
					ShapelessRecipeType::CRAFTING()->id() => CraftingRecipeBlockName::CRAFTING_TABLE,
					ShapelessRecipeType::STONECUTTER()->id() => CraftingRecipeBlockName::STONECUTTER,
					ShapelessRecipeType::CARTOGRAPHY()->id() => CraftingRecipeBlockName::CARTOGRAPHY_TABLE,
					ShapelessRecipeType::SMITHING()->id() => CraftingRecipeBlockName::SMITHING_TABLE,
					default => throw new AssumptionFailedError("Unreachable"),
				};
				$recipesWithTypeIds[] = new ProtocolShapelessRecipe(
					CraftingDataPacket::ENTRY_SHAPELESS,
					Binary::writeInt($index),
					array_map($converter->coreRecipeIngredientToNet(...), $recipe->getIngredientList()),
					array_map($converter->coreItemStackToNet(...), $recipe->getResults()),
					$nullUUID,
					$typeTag,
					50,
					$index
				);
			}elseif($recipe instanceof ShapedRecipe){
				$inputs = [];
>>>>>>> 53de55dc

					for($row = 0, $height = $recipe->getHeight(); $row < $height; ++$row){
						for($column = 0, $width = $recipe->getWidth(); $column < $width; ++$column){
							$inputs[$row][$column] = $converter->coreRecipeIngredientToNet($recipe->getIngredient($column, $row));
						}
					}
<<<<<<< HEAD

					$outputs = array_map(function(Item $item) use ($converter) : ItemStack{
						return $converter->coreItemStackToNet($item);
					}, $recipe->getResults());

					$recipesWithTypeIds[] = new ProtocolShapedRecipe(
						CraftingDataPacket::ENTRY_SHAPED,
						Binary::writeInt($index),
						$inputs,
						$outputs,
						$nullUUID,
						CraftingRecipeBlockName::CRAFTING_TABLE,
						50,
						$index
					);
				}else{
					//TODO: probably special recipe types
				}
			}catch(\InvalidArgumentException|ItemTypeSerializeException){
				continue;
=======
				}
				$recipesWithTypeIds[] = $r = new ProtocolShapedRecipe(
					CraftingDataPacket::ENTRY_SHAPED,
					Binary::writeInt($index),
					$inputs,
					array_map($converter->coreItemStackToNet(...), $recipe->getResults()),
					$nullUUID,
					CraftingRecipeBlockName::CRAFTING_TABLE,
					50,
					$index
				);
			}else{
				//TODO: probably special recipe types
>>>>>>> 53de55dc
			}
		}

		foreach(FurnaceType::getAll() as $furnaceType){
			try{
				$typeTag = match($furnaceType->id()){
					FurnaceType::FURNACE()->id() => FurnaceRecipeBlockName::FURNACE,
					FurnaceType::BLAST_FURNACE()->id() => FurnaceRecipeBlockName::BLAST_FURNACE,
					FurnaceType::SMOKER()->id() => FurnaceRecipeBlockName::SMOKER,
					ShapelessRecipeType::SMITHING()->id() => CraftingRecipeBlockName::SMITHING_TABLE,
					default => throw new AssumptionFailedError("Unreachable"),
				};
				foreach($manager->getFurnaceRecipeManager($furnaceType)->getAll() as $recipe){
					$input = $converter->coreRecipeIngredientToNet($recipe->getInput())->getDescriptor();
					$output = $converter->coreItemStackToNet($recipe->getResult());

					if(!$input instanceof IntIdMetaItemDescriptor){
						throw new AssumptionFailedError();
					}
					$recipesWithTypeIds[] = new ProtocolFurnaceRecipe(
						CraftingDataPacket::ENTRY_FURNACE_DATA,
						$input->getId(),
						$input->getMeta(),
						$output,
						$typeTag
					);
				}
			}catch(\InvalidArgumentException|ItemTypeSerializeException){
				continue;
			}
		}

		$potionTypeRecipes = [];
		foreach($manager->getPotionTypeRecipes() as $recipe){
			try{
				$input = $converter->coreRecipeIngredientToNet($recipe->getInput())->getDescriptor();
				$ingredient = $converter->coreRecipeIngredientToNet($recipe->getIngredient())->getDescriptor();
				if(!$input instanceof IntIdMetaItemDescriptor || !$ingredient instanceof IntIdMetaItemDescriptor){
					throw new AssumptionFailedError();
				}
				$output = $converter->coreItemStackToNet($recipe->getOutput());

				$potionTypeRecipes[] = new ProtocolPotionTypeRecipe(
					$input->getId(),
					$input->getMeta(),
					$ingredient->getId(),
					$ingredient->getMeta(),
					$output->getId(),
					$output->getMeta()
				);
			}catch(\InvalidArgumentException|ItemTypeSerializeException){
				continue;
			}
		}

		$potionContainerChangeRecipes = [];
		$itemTypeDictionary = $converter->getItemTypeDictionary();
		foreach($manager->getPotionContainerChangeRecipes() as $recipe){
			try{
				$input = $itemTypeDictionary->fromStringId($recipe->getInputItemId());
				$ingredient = $converter->coreRecipeIngredientToNet($recipe->getIngredient())->getDescriptor();
				if(!$ingredient instanceof IntIdMetaItemDescriptor){
					throw new AssumptionFailedError();
				}
				$output = $itemTypeDictionary->fromStringId($recipe->getOutputItemId());
				$potionContainerChangeRecipes[] = new ProtocolPotionContainerChangeRecipe(
					$input,
					$ingredient->getId(),
					$output
				);
			}catch(\InvalidArgumentException|ItemTypeSerializeException){
				continue;
			}
		}

		Timings::$craftingDataCacheRebuild->stopTiming();
		return CraftingDataPacket::create($recipesWithTypeIds, $potionTypeRecipes, $potionContainerChangeRecipes, [], true);
	}
}<|MERGE_RESOLUTION|>--- conflicted
+++ resolved
@@ -28,11 +28,7 @@
 use pocketmine\crafting\ShapedRecipe;
 use pocketmine\crafting\ShapelessRecipe;
 use pocketmine\crafting\ShapelessRecipeType;
-<<<<<<< HEAD
 use pocketmine\data\bedrock\item\ItemTypeSerializeException;
-use pocketmine\item\Item;
-=======
->>>>>>> 53de55dc
 use pocketmine\network\mcpe\convert\TypeConverter;
 use pocketmine\network\mcpe\protocol\CraftingDataPacket;
 use pocketmine\network\mcpe\protocol\types\recipe\CraftingRecipeBlockName;
@@ -85,7 +81,6 @@
 		$recipesWithTypeIds = [];
 
 		foreach($manager->getCraftingRecipeIndex() as $index => $recipe){
-<<<<<<< HEAD
 			try{
 				if($recipe instanceof ShapelessRecipe){
 					$typeTag = match($recipe->getType()->id()){
@@ -95,19 +90,11 @@
 						ShapelessRecipeType::SMITHING()->id() => CraftingRecipeBlockName::SMITHING_TABLE,
 						default => throw new AssumptionFailedError("Unreachable"),
 					};
-
-					$inputs = array_map(function(RecipeIngredient $item) use ($converter) : ProtocolRecipeIngredient{
-						return $converter->coreRecipeIngredientToNet($item);
-					}, $recipe->getIngredientList());
-					$outputs = array_map(function(Item $item) use ($converter) : ItemStack{
-						return $converter->coreItemStackToNet($item);
-					}, $recipe->getResults());
-
 					$recipesWithTypeIds[] = new ProtocolShapelessRecipe(
 						CraftingDataPacket::ENTRY_SHAPELESS,
 						Binary::writeInt($index),
-						$inputs,
-						$outputs,
+						array_map($converter->coreRecipeIngredientToNet(...), $recipe->getIngredientList()),
+						array_map($converter->coreItemStackToNet(...), $recipe->getResults()),
 						$nullUUID,
 						$typeTag,
 						50,
@@ -115,70 +102,27 @@
 					);
 				}elseif($recipe instanceof ShapedRecipe){
 					$inputs = [];
-=======
-			if($recipe instanceof ShapelessRecipe){
-				$typeTag = match($recipe->getType()->id()){
-					ShapelessRecipeType::CRAFTING()->id() => CraftingRecipeBlockName::CRAFTING_TABLE,
-					ShapelessRecipeType::STONECUTTER()->id() => CraftingRecipeBlockName::STONECUTTER,
-					ShapelessRecipeType::CARTOGRAPHY()->id() => CraftingRecipeBlockName::CARTOGRAPHY_TABLE,
-					ShapelessRecipeType::SMITHING()->id() => CraftingRecipeBlockName::SMITHING_TABLE,
-					default => throw new AssumptionFailedError("Unreachable"),
-				};
-				$recipesWithTypeIds[] = new ProtocolShapelessRecipe(
-					CraftingDataPacket::ENTRY_SHAPELESS,
-					Binary::writeInt($index),
-					array_map($converter->coreRecipeIngredientToNet(...), $recipe->getIngredientList()),
-					array_map($converter->coreItemStackToNet(...), $recipe->getResults()),
-					$nullUUID,
-					$typeTag,
-					50,
-					$index
-				);
-			}elseif($recipe instanceof ShapedRecipe){
-				$inputs = [];
->>>>>>> 53de55dc
 
 					for($row = 0, $height = $recipe->getHeight(); $row < $height; ++$row){
 						for($column = 0, $width = $recipe->getWidth(); $column < $width; ++$column){
 							$inputs[$row][$column] = $converter->coreRecipeIngredientToNet($recipe->getIngredient($column, $row));
 						}
 					}
-<<<<<<< HEAD
-
-					$outputs = array_map(function(Item $item) use ($converter) : ItemStack{
-						return $converter->coreItemStackToNet($item);
-					}, $recipe->getResults());
-
-					$recipesWithTypeIds[] = new ProtocolShapedRecipe(
+					$recipesWithTypeIds[] = $r = new ProtocolShapedRecipe(
 						CraftingDataPacket::ENTRY_SHAPED,
 						Binary::writeInt($index),
 						$inputs,
-						$outputs,
+						array_map($converter->coreItemStackToNet(...), $recipe->getResults()),
 						$nullUUID,
 						CraftingRecipeBlockName::CRAFTING_TABLE,
 						50,
 						$index
 					);
-				}else{
+				}else {
 					//TODO: probably special recipe types
 				}
-			}catch(\InvalidArgumentException|ItemTypeSerializeException){
-				continue;
-=======
-				}
-				$recipesWithTypeIds[] = $r = new ProtocolShapedRecipe(
-					CraftingDataPacket::ENTRY_SHAPED,
-					Binary::writeInt($index),
-					$inputs,
-					array_map($converter->coreItemStackToNet(...), $recipe->getResults()),
-					$nullUUID,
-					CraftingRecipeBlockName::CRAFTING_TABLE,
-					50,
-					$index
-				);
-			}else{
-				//TODO: probably special recipe types
->>>>>>> 53de55dc
+			}catch(\InvalidArgumentException|ItemTypeSerializeException) {
+				continue;
 			}
 		}
 
