--- conflicted
+++ resolved
@@ -81,15 +81,13 @@
 		$recipesWithTypeIds = [];
 
 		foreach($manager->getCraftingRecipeIndex() as $index => $recipe){
-<<<<<<< HEAD
 			try{
 				if($recipe instanceof ShapelessRecipe){
-					$typeTag = match($recipe->getType()->id()){
-						ShapelessRecipeType::CRAFTING()->id() => CraftingRecipeBlockName::CRAFTING_TABLE,
-						ShapelessRecipeType::STONECUTTER()->id() => CraftingRecipeBlockName::STONECUTTER,
-						ShapelessRecipeType::CARTOGRAPHY()->id() => CraftingRecipeBlockName::CARTOGRAPHY_TABLE,
-						ShapelessRecipeType::SMITHING()->id() => CraftingRecipeBlockName::SMITHING_TABLE,
-						default => throw new AssumptionFailedError("Unreachable"),
+					$typeTag = match($recipe->getType()){
+						ShapelessRecipeType::CRAFTING => CraftingRecipeBlockName::CRAFTING_TABLE,
+						ShapelessRecipeType::STONECUTTER => CraftingRecipeBlockName::STONECUTTER,
+						ShapelessRecipeType::CARTOGRAPHY => CraftingRecipeBlockName::CARTOGRAPHY_TABLE,
+						ShapelessRecipeType::SMITHING => CraftingRecipeBlockName::SMITHING_TABLE,
 					};
 					$recipesWithTypeIds[] = new ProtocolShapelessRecipe(
 						CraftingDataPacket::ENTRY_SHAPELESS,
@@ -129,20 +127,10 @@
 
 		foreach(FurnaceType::getAll() as $furnaceType){
 			try{
-				$typeTag = match($furnaceType->id()){
-					FurnaceType::FURNACE()->id() => FurnaceRecipeBlockName::FURNACE,
-					FurnaceType::BLAST_FURNACE()->id() => FurnaceRecipeBlockName::BLAST_FURNACE,
-					FurnaceType::SMOKER()->id() => FurnaceRecipeBlockName::SMOKER,
-					ShapelessRecipeType::SMITHING()->id() => CraftingRecipeBlockName::SMITHING_TABLE,
-					default => throw new AssumptionFailedError("Unreachable"),
-=======
-			if($recipe instanceof ShapelessRecipe){
-				$typeTag = match($recipe->getType()){
-					ShapelessRecipeType::CRAFTING => CraftingRecipeBlockName::CRAFTING_TABLE,
-					ShapelessRecipeType::STONECUTTER => CraftingRecipeBlockName::STONECUTTER,
-					ShapelessRecipeType::CARTOGRAPHY => CraftingRecipeBlockName::CARTOGRAPHY_TABLE,
-					ShapelessRecipeType::SMITHING => CraftingRecipeBlockName::SMITHING_TABLE,
->>>>>>> ee6d5517
+				$typeTag = match($furnaceType){
+					FurnaceType::FURNACE => FurnaceRecipeBlockName::FURNACE,
+					FurnaceType::BLAST_FURNACE => FurnaceRecipeBlockName::BLAST_FURNACE,
+					FurnaceType::SMOKER => FurnaceRecipeBlockName::SMOKER,
 				};
 				foreach($manager->getFurnaceRecipeManager($furnaceType)->getAll() as $recipe){
 					$input = $converter->coreRecipeIngredientToNet($recipe->getInput())->getDescriptor();
@@ -164,19 +152,9 @@
 			}
 		}
 
-<<<<<<< HEAD
 		$potionTypeRecipes = [];
 		foreach($manager->getPotionTypeRecipes() as $recipe){
 			try{
-=======
-		foreach(FurnaceType::cases() as $furnaceType){
-			$typeTag = match($furnaceType){
-				FurnaceType::FURNACE => FurnaceRecipeBlockName::FURNACE,
-				FurnaceType::BLAST_FURNACE => FurnaceRecipeBlockName::BLAST_FURNACE,
-				FurnaceType::SMOKER => FurnaceRecipeBlockName::SMOKER,
-			};
-			foreach($manager->getFurnaceRecipeManager($furnaceType)->getAll() as $recipe){
->>>>>>> ee6d5517
 				$input = $converter->coreRecipeIngredientToNet($recipe->getInput())->getDescriptor();
 				$ingredient = $converter->coreRecipeIngredientToNet($recipe->getIngredient())->getDescriptor();
 				if(!$input instanceof IntIdMetaItemDescriptor || !$ingredient instanceof IntIdMetaItemDescriptor){
