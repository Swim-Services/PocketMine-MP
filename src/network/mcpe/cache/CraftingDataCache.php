<?php

/*
 *
 *  ____            _        _   __  __ _                  __  __ ____
 * |  _ \ ___   ___| | _____| |_|  \/  (_)_ __   ___      |  \/  |  _ \
 * | |_) / _ \ / __| |/ / _ \ __| |\/| | | '_ \ / _ \_____| |\/| | |_) |
 * |  __/ (_) | (__|   <  __/ |_| |  | | | | | |  __/_____| |  | |  __/
 * |_|   \___/ \___|_|\_\___|\__|_|  |_|_|_| |_|\___|     |_|  |_|_|
 *
 * This program is free software: you can redistribute it and/or modify
 * it under the terms of the GNU Lesser General Public License as published by
 * the Free Software Foundation, either version 3 of the License, or
 * (at your option) any later version.
 *
 * @author PocketMine Team
 * @link http://www.pocketmine.net/
 *
 *
 */

declare(strict_types=1);

namespace pocketmine\network\mcpe\cache;

use pocketmine\crafting\CraftingManager;
use pocketmine\crafting\FurnaceType;
use pocketmine\crafting\ShapedRecipe;
use pocketmine\crafting\ShapelessRecipe;
use pocketmine\crafting\ShapelessRecipeType;
use pocketmine\data\bedrock\item\ItemTypeSerializeException;
use pocketmine\data\bedrock\ItemTagDowngrader;
use pocketmine\network\mcpe\convert\TypeConverter;
use pocketmine\network\mcpe\protocol\CraftingDataPacket;
use pocketmine\network\mcpe\protocol\types\recipe\CraftingRecipeBlockName;
use pocketmine\network\mcpe\protocol\types\recipe\FurnaceRecipe as ProtocolFurnaceRecipe;
use pocketmine\network\mcpe\protocol\types\recipe\FurnaceRecipeBlockName;
use pocketmine\network\mcpe\protocol\types\recipe\IntIdMetaItemDescriptor;
use pocketmine\network\mcpe\protocol\types\recipe\PotionContainerChangeRecipe as ProtocolPotionContainerChangeRecipe;
use pocketmine\network\mcpe\protocol\types\recipe\PotionTypeRecipe as ProtocolPotionTypeRecipe;
use pocketmine\network\mcpe\protocol\types\recipe\ShapedRecipe as ProtocolShapedRecipe;
use pocketmine\network\mcpe\protocol\types\recipe\ShapelessRecipe as ProtocolShapelessRecipe;
use pocketmine\timings\Timings;
use pocketmine\utils\AssumptionFailedError;
use pocketmine\utils\Binary;
use pocketmine\utils\ProtocolSingletonTrait;
use Ramsey\Uuid\Uuid;
use function array_map;
use function spl_object_id;

final class CraftingDataCache{
	use ProtocolSingletonTrait;

	/**
	 * @var CraftingDataPacket[]
	 * @phpstan-var array<int, CraftingDataPacket>
	 */
	private array $caches = [];

	public function getCache(CraftingManager $manager) : CraftingDataPacket{
		$id = spl_object_id($manager);
		if(!isset($this->caches[$id])){
			$manager->getDestructorCallbacks()->add(function() use ($id) : void{
				unset($this->caches[$id]);
			});
			$manager->getRecipeRegisteredCallbacks()->add(function() use ($id) : void{
				unset($this->caches[$id]);
			});
			$this->caches[$id] = $this->buildCraftingDataCache($manager);
		}
		return $this->caches[$id];
	}

	/**
	 * Rebuilds the cached CraftingDataPacket.
	 */
	private function buildCraftingDataCache(CraftingManager $manager) : CraftingDataPacket{
		Timings::$craftingDataCacheRebuild->startTiming();

		$nullUUID = Uuid::fromString(Uuid::NIL);
		$converter = TypeConverter::getInstance($this->protocolId);
		$itemTagDowngrader = ItemTagDowngrader::getInstance($this->protocolId);
		$recipesWithTypeIds = [];

		foreach($manager->getCraftingRecipeIndex() as $index => $recipe){
			try{
				if($recipe instanceof ShapelessRecipe){
					$typeTag = match($recipe->getType()){
						ShapelessRecipeType::CRAFTING => CraftingRecipeBlockName::CRAFTING_TABLE,
						ShapelessRecipeType::STONECUTTER => CraftingRecipeBlockName::STONECUTTER,
						ShapelessRecipeType::CARTOGRAPHY => CraftingRecipeBlockName::CARTOGRAPHY_TABLE,
						ShapelessRecipeType::SMITHING => CraftingRecipeBlockName::SMITHING_TABLE,
					};

					foreach($itemTagDowngrader->downgradeShapelessRecipe($recipe) as $r){
						$recipesWithTypeIds[] = new ProtocolShapelessRecipe(
							CraftingDataPacket::ENTRY_SHAPELESS,
							Binary::writeInt($index),
							array_map($converter->coreRecipeIngredientToNet(...), $r->getIngredientList()),
							array_map($converter->coreItemStackToNet(...), $r->getResults()),
							$nullUUID,
							$typeTag,
							50,
							$index
						);
					}
				}elseif($recipe instanceof ShapedRecipe){
					foreach($itemTagDowngrader->downgradeShapedRecipe($recipe) as $r){
						$inputs = [];

						for($row = 0, $height = $r->getHeight(); $row < $height; ++$row){
							for($column = 0, $width = $r->getWidth(); $column < $width; ++$column){
								$inputs[$row][$column] = $converter->coreRecipeIngredientToNet($r->getIngredient($column, $row));
							}
						}

						$recipesWithTypeIds[] = $p = new ProtocolShapedRecipe(
							CraftingDataPacket::ENTRY_SHAPED,
							Binary::writeInt($index),
							$inputs,
							array_map($converter->coreItemStackToNet(...), $r->getResults()),
							$nullUUID,
							CraftingRecipeBlockName::CRAFTING_TABLE,
							50,
							$index
						);
					}
				}else {
					//TODO: probably special recipe types
				}
<<<<<<< HEAD
			}catch(\InvalidArgumentException|ItemTypeSerializeException) {
				continue;
=======
				$recipesWithTypeIds[] = $r = new ProtocolShapedRecipe(
					CraftingDataPacket::ENTRY_SHAPED,
					Binary::writeInt($index),
					$inputs,
					array_map($converter->coreItemStackToNet(...), $recipe->getResults()),
					$nullUUID,
					CraftingRecipeBlockName::CRAFTING_TABLE,
					50,
					true,
					$index,
				);
			}else{
				//TODO: probably special recipe types
>>>>>>> 6077748c
			}
		}

		foreach(FurnaceType::cases() as $furnaceType){
			try{
				$typeTag = match($furnaceType){
					FurnaceType::FURNACE => FurnaceRecipeBlockName::FURNACE,
					FurnaceType::BLAST_FURNACE => FurnaceRecipeBlockName::BLAST_FURNACE,
					FurnaceType::SMOKER => FurnaceRecipeBlockName::SMOKER,
				};
				foreach($manager->getFurnaceRecipeManager($furnaceType)->getAll() as $recipe){
					$input = $converter->coreRecipeIngredientToNet($recipe->getInput())->getDescriptor();
					$output = $converter->coreItemStackToNet($recipe->getResult());

					if(!$input instanceof IntIdMetaItemDescriptor){
						throw new AssumptionFailedError();
					}
					$recipesWithTypeIds[] = new ProtocolFurnaceRecipe(
						CraftingDataPacket::ENTRY_FURNACE_DATA,
						$input->getId(),
						$input->getMeta(),
						$output,
						$typeTag
					);
				}
			}catch(\InvalidArgumentException|ItemTypeSerializeException){
				continue;
			}
		}

		$potionTypeRecipes = [];
		foreach($manager->getPotionTypeRecipes() as $recipe){
			try{
				$input = $converter->coreRecipeIngredientToNet($recipe->getInput())->getDescriptor();
				$ingredient = $converter->coreRecipeIngredientToNet($recipe->getIngredient())->getDescriptor();
				if(!$input instanceof IntIdMetaItemDescriptor || !$ingredient instanceof IntIdMetaItemDescriptor){
					throw new AssumptionFailedError();
				}
				$output = $converter->coreItemStackToNet($recipe->getOutput());

				$potionTypeRecipes[] = new ProtocolPotionTypeRecipe(
					$input->getId(),
					$input->getMeta(),
					$ingredient->getId(),
					$ingredient->getMeta(),
					$output->getId(),
					$output->getMeta()
				);
			}catch(\InvalidArgumentException|ItemTypeSerializeException){
				continue;
			}
		}

		$potionContainerChangeRecipes = [];
		$itemTypeDictionary = $converter->getItemTypeDictionary();
		foreach($manager->getPotionContainerChangeRecipes() as $recipe){
			try{
				$input = $itemTypeDictionary->fromStringId($recipe->getInputItemId());
				$ingredient = $converter->coreRecipeIngredientToNet($recipe->getIngredient())->getDescriptor();
				if(!$ingredient instanceof IntIdMetaItemDescriptor){
					throw new AssumptionFailedError();
				}
				$output = $itemTypeDictionary->fromStringId($recipe->getOutputItemId());
				$potionContainerChangeRecipes[] = new ProtocolPotionContainerChangeRecipe(
					$input,
					$ingredient->getId(),
					$output
				);
			}catch(\InvalidArgumentException|ItemTypeSerializeException){
				continue;
			}
		}

		Timings::$craftingDataCacheRebuild->stopTiming();
		return CraftingDataPacket::create($recipesWithTypeIds, $potionTypeRecipes, $potionContainerChangeRecipes, [], true);
	}
}<|MERGE_RESOLUTION|>--- conflicted
+++ resolved
@@ -122,30 +122,15 @@
 							$nullUUID,
 							CraftingRecipeBlockName::CRAFTING_TABLE,
 							50,
+							true,
 							$index
 						);
 					}
 				}else {
 					//TODO: probably special recipe types
 				}
-<<<<<<< HEAD
 			}catch(\InvalidArgumentException|ItemTypeSerializeException) {
 				continue;
-=======
-				$recipesWithTypeIds[] = $r = new ProtocolShapedRecipe(
-					CraftingDataPacket::ENTRY_SHAPED,
-					Binary::writeInt($index),
-					$inputs,
-					array_map($converter->coreItemStackToNet(...), $recipe->getResults()),
-					$nullUUID,
-					CraftingRecipeBlockName::CRAFTING_TABLE,
-					50,
-					true,
-					$index,
-				);
-			}else{
-				//TODO: probably special recipe types
->>>>>>> 6077748c
 			}
 		}
 
