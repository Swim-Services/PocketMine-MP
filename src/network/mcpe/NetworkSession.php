<?php

/*
 *
 *  ____            _        _   __  __ _                  __  __ ____
 * |  _ \ ___   ___| | _____| |_|  \/  (_)_ __   ___      |  \/  |  _ \
 * | |_) / _ \ / __| |/ / _ \ __| |\/| | | '_ \ / _ \_____| |\/| | |_) |
 * |  __/ (_) | (__|   <  __/ |_| |  | | | | | |  __/_____| |  | |  __/
 * |_|   \___/ \___|_|\_\___|\__|_|  |_|_|_| |_|\___|     |_|  |_|_|
 *
 * This program is free software: you can redistribute it and/or modify
 * it under the terms of the GNU Lesser General Public License as published by
 * the Free Software Foundation, either version 3 of the License, or
 * (at your option) any later version.
 *
 * @author PocketMine Team
 * @link http://www.pocketmine.net/
 *
 *
 */

declare(strict_types=1);

namespace pocketmine\network\mcpe;

use pocketmine\block\tile\Spawnable;
use pocketmine\data\bedrock\EffectIdMap;
use pocketmine\entity\Attribute;
use pocketmine\entity\effect\EffectInstance;
use pocketmine\entity\Entity;
use pocketmine\entity\Human;
use pocketmine\entity\Living;
use pocketmine\event\player\PlayerDuplicateLoginEvent;
use pocketmine\event\player\SessionDisconnectEvent;
use pocketmine\event\server\DataPacketReceiveEvent;
use pocketmine\event\server\DataPacketSendEvent;
use pocketmine\form\Form;
use pocketmine\lang\KnownTranslationFactory;
use pocketmine\lang\Translatable;
use pocketmine\math\Vector3;
use pocketmine\nbt\tag\CompoundTag;
use pocketmine\nbt\tag\StringTag;
use pocketmine\network\mcpe\cache\ChunkCache;
use pocketmine\network\mcpe\compression\CompressBatchPromise;
use pocketmine\network\mcpe\compression\Compressor;
use pocketmine\network\mcpe\compression\DecompressionException;
use pocketmine\network\mcpe\convert\GlobalItemTypeDictionary;
use pocketmine\network\mcpe\convert\SkinAdapterSingleton;
use pocketmine\network\mcpe\convert\TypeConverter;
use pocketmine\network\mcpe\encryption\DecryptionException;
use pocketmine\network\mcpe\encryption\EncryptionContext;
use pocketmine\network\mcpe\encryption\PrepareEncryptionTask;
use pocketmine\network\mcpe\handler\DeathPacketHandler;
use pocketmine\network\mcpe\handler\HandshakePacketHandler;
use pocketmine\network\mcpe\handler\InGamePacketHandler;
use pocketmine\network\mcpe\handler\LoginPacketHandler;
use pocketmine\network\mcpe\handler\PacketHandler;
use pocketmine\network\mcpe\handler\PreSpawnPacketHandler;
use pocketmine\network\mcpe\handler\ResourcePacksPacketHandler;
use pocketmine\network\mcpe\handler\SessionStartPacketHandler;
use pocketmine\network\mcpe\handler\SpawnResponsePacketHandler;
use pocketmine\network\mcpe\protocol\AdventureSettingsPacket;
use pocketmine\network\mcpe\protocol\AvailableCommandsPacket;
use pocketmine\network\mcpe\protocol\BlockActorDataPacket;
use pocketmine\network\mcpe\protocol\ChunkRadiusUpdatedPacket;
use pocketmine\network\mcpe\protocol\ClientboundPacket;
use pocketmine\network\mcpe\protocol\ClientCacheMissResponsePacket;
use pocketmine\network\mcpe\protocol\DisconnectPacket;
use pocketmine\network\mcpe\protocol\EmotePacket;
use pocketmine\network\mcpe\protocol\MobArmorEquipmentPacket;
use pocketmine\network\mcpe\protocol\MobEffectPacket;
use pocketmine\network\mcpe\protocol\MobEquipmentPacket;
use pocketmine\network\mcpe\protocol\ModalFormRequestPacket;
use pocketmine\network\mcpe\protocol\MovePlayerPacket;
use pocketmine\network\mcpe\protocol\NetworkChunkPublisherUpdatePacket;
use pocketmine\network\mcpe\protocol\Packet;
use pocketmine\network\mcpe\protocol\PacketDecodeException;
use pocketmine\network\mcpe\protocol\PacketPool;
use pocketmine\network\mcpe\protocol\PlayerListPacket;
use pocketmine\network\mcpe\protocol\PlayStatusPacket;
use pocketmine\network\mcpe\protocol\ProtocolInfo;
use pocketmine\network\mcpe\protocol\RemoveActorPacket;
use pocketmine\network\mcpe\protocol\serializer\PacketBatch;
use pocketmine\network\mcpe\protocol\serializer\PacketSerializer;
use pocketmine\network\mcpe\protocol\serializer\PacketSerializerContext;
use pocketmine\network\mcpe\protocol\ServerboundPacket;
use pocketmine\network\mcpe\protocol\ServerToClientHandshakePacket;
use pocketmine\network\mcpe\protocol\SetActorDataPacket;
use pocketmine\network\mcpe\protocol\SetDifficultyPacket;
use pocketmine\network\mcpe\protocol\SetPlayerGameTypePacket;
use pocketmine\network\mcpe\protocol\SetSpawnPositionPacket;
use pocketmine\network\mcpe\protocol\SetTimePacket;
use pocketmine\network\mcpe\protocol\SetTitlePacket;
use pocketmine\network\mcpe\protocol\TakeItemActorPacket;
use pocketmine\network\mcpe\protocol\TextPacket;
use pocketmine\network\mcpe\protocol\ToastRequestPacket;
use pocketmine\network\mcpe\protocol\TransferPacket;
use pocketmine\network\mcpe\protocol\types\AbilitiesData;
use pocketmine\network\mcpe\protocol\types\AbilitiesLayer;
use pocketmine\network\mcpe\protocol\types\BlockPosition;
use pocketmine\network\mcpe\protocol\types\ChunkCacheBlob;
use pocketmine\network\mcpe\protocol\types\command\CommandData;
use pocketmine\network\mcpe\protocol\types\command\CommandEnum;
use pocketmine\network\mcpe\protocol\types\command\CommandParameter;
use pocketmine\network\mcpe\protocol\types\command\CommandPermissions;
use pocketmine\network\mcpe\protocol\types\DimensionIds;
use pocketmine\network\mcpe\protocol\types\entity\Attribute as NetworkAttribute;
use pocketmine\network\mcpe\protocol\types\entity\MetadataProperty;
use pocketmine\network\mcpe\protocol\types\entity\PropertySyncData;
use pocketmine\network\mcpe\protocol\types\inventory\ContainerIds;
use pocketmine\network\mcpe\protocol\types\inventory\ItemStackWrapper;
use pocketmine\network\mcpe\protocol\types\PlayerListEntry;
use pocketmine\network\mcpe\protocol\types\PlayerPermissions;
use pocketmine\network\mcpe\protocol\UpdateAbilitiesPacket;
use pocketmine\network\mcpe\protocol\UpdateAdventureSettingsPacket;
use pocketmine\network\mcpe\protocol\UpdateAttributesPacket;
use pocketmine\network\mcpe\raklib\RakLibInterface;
use pocketmine\network\NetworkSessionManager;
use pocketmine\network\PacketHandlingException;
use pocketmine\permission\DefaultPermissionNames;
use pocketmine\permission\DefaultPermissions;
use pocketmine\player\GameMode;
use pocketmine\player\Player;
use pocketmine\player\PlayerInfo;
use pocketmine\player\UsedChunkStatus;
use pocketmine\player\XboxLivePlayerInfo;
use pocketmine\Server;
use pocketmine\timings\Timings;
use pocketmine\utils\AssumptionFailedError;
use pocketmine\utils\ObjectSet;
use pocketmine\utils\TextFormat;
use pocketmine\utils\Utils;
use pocketmine\world\Position;
use function array_keys;
use function array_map;
use function array_replace;
use function array_values;
use function base64_encode;
use function bin2hex;
use function count;
use function get_class;
use function hrtime;
use function in_array;
use function intdiv;
use function json_encode;
use function ksort;
use function min;
use function random_bytes;
use function strcasecmp;
use function strlen;
use function strpos;
use function strtolower;
use function substr;
use function time;
use function ucfirst;
use const JSON_THROW_ON_ERROR;
use const SORT_NUMERIC;

class NetworkSession{
	private const INCOMING_PACKET_BATCH_PER_TICK = 2; //usually max 1 per tick, but transactions may arrive separately
	private const INCOMING_PACKET_BATCH_MAX_BUDGET = 100 * self::INCOMING_PACKET_BATCH_PER_TICK; //enough to account for a 5-second lag spike

	/**
	 * At most this many more packets can be received. If this reaches zero, any additional packets received will cause
	 * the player to be kicked from the server.
	 * This number is increased every tick up to a maximum limit.
	 *
	 * @see self::INCOMING_PACKET_BATCH_PER_TICK
	 * @see self::INCOMING_PACKET_BATCH_MAX_BUDGET
	 */
	private int $incomingPacketBatchBudget = self::INCOMING_PACKET_BATCH_MAX_BUDGET;
	private int $lastPacketBudgetUpdateTimeNs;

	private \PrefixedLogger $logger;
	private ?Player $player = null;
	protected ?PlayerInfo $info = null;
	private ?int $ping = null;

	private ?PacketHandler $handler = null;

	private bool $connected = true;
	private bool $disconnectGuard = false;
	protected bool $loggedIn = false;
	private bool $authenticated = false;
	private int $connectTime;
	private ?CompoundTag $cachedOfflinePlayerData = null;

	private ?EncryptionContext $cipher = null;

	/** @var Packet[] */
	private array $sendBuffer = [];
	/** @var string[] */
	private array $chunkCacheBlobs = [];
	private bool $chunkCacheEnabled = false;
	private bool $isFirstPacket = true;

	/**
	 * @var \SplQueue|CompressBatchPromise[]
	 * @phpstan-var \SplQueue<CompressBatchPromise>
	 */
	private \SplQueue $compressedQueue;
	private bool $forceAsyncCompression = true;
	private ?int $protocolId = null;
	private bool $enableCompression = true;

	private PacketSerializerContext $packetSerializerContext;

	private ?InventoryManager $invManager = null;

	/**
	 * @var \Closure[]|ObjectSet
	 * @phpstan-var ObjectSet<\Closure() : void>
	 */
	private ObjectSet $disposeHooks;

	public function __construct(
		private Server $server,
		private NetworkSessionManager $manager,
		private PacketPool $packetPool,
		private PacketSender $sender,
		private PacketBroadcaster $broadcaster,
		private Compressor $compressor,
		private string $ip,
		private int $port
	){
		$this->logger = new \PrefixedLogger($this->server->getLogger(), $this->getLogPrefix());

		$this->compressedQueue = new \SplQueue();

		//TODO: allow this to be injected
		$this->packetSerializerContext = new PacketSerializerContext(GlobalItemTypeDictionary::getInstance()->getDictionary());

		$this->disposeHooks = new ObjectSet();

		$this->connectTime = time();
		$this->lastPacketBudgetUpdateTimeNs = hrtime(true);

		$this->setHandler(new LoginPacketHandler(
			$this->server,
			$this,
			function(PlayerInfo $info) : void{
				$this->info = $info;
<<<<<<< HEAD
				$this->logger->info($this->server->getLanguage()->translate(KnownTranslationFactory::pocketmine_network_session_playerName(TextFormat::AQUA . $info->getUsername() . TextFormat::RESET)));
				$this->logger->setPrefix($this->getLogPrefix());
				$this->manager->markLoginReceived($this);
			},
			\Closure::fromCallable([$this, "setAuthenticationStatus"])
=======
				$this->logger->info("Player: " . TextFormat::AQUA . $info->getUsername() . TextFormat::RESET);
				$this->logger->setPrefix($this->getLogPrefix());
			},
			function(bool $isAuthenticated, bool $authRequired, ?string $error, ?string $clientPubKey) : void{
				$this->setAuthenticationStatus($isAuthenticated, $authRequired, $error, $clientPubKey);
			}
>>>>>>> 072f89b2
		));

		$this->manager->add($this);
		$this->logger->info($this->server->getLanguage()->translate(KnownTranslationFactory::pocketmine_network_session_open()));
	}

	private function getLogPrefix() : string{
		return "NetworkSession: " . $this->getDisplayName();
	}

	public function getLogger() : \Logger{
		return $this->logger;
	}

	private function onSessionStartSuccess() : void{
		$this->logger->debug("Session start handshake completed, awaiting login packet");
		$this->flushSendBuffer(true);
		$this->enableCompression = true;
		$this->setHandler(new LoginPacketHandler(
			$this->server,
			$this,
			function(PlayerInfo $info) : void{
				$this->info = $info;
				$this->logger->info($this->server->getLanguage()->translate(KnownTranslationFactory::pocketmine_network_session_playerName(TextFormat::AQUA . $info->getUsername() . TextFormat::RESET)));
				$this->logger->setPrefix($this->getLogPrefix());
				$this->manager->markLoginReceived($this);
			},
			\Closure::fromCallable([$this, "setAuthenticationStatus"])
		));
	}

	protected function createPlayer() : void{
		$this->server->createPlayer($this, $this->info, $this->authenticated, $this->cachedOfflinePlayerData)->onCompletion(
			\Closure::fromCallable([$this, 'onPlayerCreated']),
			function() : void{
				//TODO: this should never actually occur... right?
				$this->logger->error("Failed to create player");
				$this->disconnectWithError(KnownTranslationFactory::pocketmine_disconnect_error_internal());
			}
		);
	}

	public function setCacheEnabled(bool $isEnabled) : void{
		//$this->chunkCacheEnabled = $isEnabled;
	}

	public function isCacheEnabled() : bool{
		return $this->chunkCacheEnabled;
	}

	public function removeChunkCache(int $hash) : void{
		unset($this->chunkCacheBlobs[$hash]);
	}

	public function getChunkCache(int $hash) : ?ChunkCacheBlob{
		if(isset($this->chunkCacheBlobs[$hash])){
			return new ChunkCacheBlob($hash, $this->chunkCacheBlobs[$hash]);
		}

		return null;
	}

	private function onPlayerCreated(Player $player) : void{
		if(!$this->isConnected()){
			//the remote player might have disconnected before spawn terrain generation was finished
			return;
		}
		$this->player = $player;
		if(!$this->server->addOnlinePlayer($player)){
			return;
		}

		$this->invManager = new InventoryManager($this->player, $this);

		$effectManager = $this->player->getEffects();
		$effectManager->getEffectAddHooks()->add($effectAddHook = function(EffectInstance $effect, bool $replacesOldEffect) : void{
			$this->onEntityEffectAdded($this->player, $effect, $replacesOldEffect);
		});
		$effectManager->getEffectRemoveHooks()->add($effectRemoveHook = function(EffectInstance $effect) : void{
			$this->onEntityEffectRemoved($this->player, $effect);
		});
		$this->disposeHooks->add(static function() use ($effectManager, $effectAddHook, $effectRemoveHook) : void{
			$effectManager->getEffectAddHooks()->remove($effectAddHook);
			$effectManager->getEffectRemoveHooks()->remove($effectRemoveHook);
		});

		$permissionHooks = $this->player->getPermissionRecalculationCallbacks();
		$permissionHooks->add($permHook = function() : void{
			$this->logger->debug("Syncing available commands and abilities/permissions due to permission recalculation");
			$this->syncAbilities($this->player);
			$this->syncAvailableCommands();
		});
		$this->disposeHooks->add(static function() use ($permissionHooks, $permHook) : void{
			$permissionHooks->remove($permHook);
		});
		$this->beginSpawnSequence();
	}

	public function getPlayer() : ?Player{
		return $this->player;
	}

	public function getPlayerInfo() : ?PlayerInfo{
		return $this->info;
	}

	public function isConnected() : bool{
		return $this->connected && !$this->disconnectGuard;
	}

	public function getIp() : string{
		return $this->ip;
	}

	public function getPort() : int{
		return $this->port;
	}

	public function getDisplayName() : string{
		return $this->info !== null ? $this->info->getUsername() : $this->ip . " " . $this->port;
	}

	/**
	 * Returns the last recorded ping measurement for this session, in milliseconds, or null if a ping measurement has not yet been recorded.
	 */
	public function getPing() : ?int{
		return $this->ping;
	}

	/**
	 * @internal Called by the network interface to update last recorded ping measurements.
	 */
	public function updatePing(int $ping) : void{
		$this->ping = $ping;
	}

	public function getHandler() : ?PacketHandler{
		return $this->handler;
	}

	public function setHandler(?PacketHandler $handler) : void{
		if($this->connected){ //TODO: this is fine since we can't handle anything from a disconnected session, but it might produce surprises in some cases
			$this->handler = $handler;
			if($this->handler !== null){
				$this->handler->setUp();
			}
		}
	}

	public function setProtocolId(int $protocolId) : void{
		$this->protocolId = $protocolId;

		$this->broadcaster = RakLibInterface::getBroadcaster($this->server, $protocolId);
<<<<<<< HEAD
		$this->packetSerializerContext = new PacketSerializerContext(GlobalItemTypeDictionary::getInstance($protocolId)->getDictionary());
=======
		$this->packetSerializerContext = new PacketSerializerContext(GlobalItemTypeDictionary::getInstance()->getDictionary(GlobalItemTypeDictionary::getDictionaryProtocol($protocolId)));
>>>>>>> 072f89b2
	}

	public function getProtocolId() : int{
		return $this->protocolId ?? ProtocolInfo::CURRENT_PROTOCOL;
	}

<<<<<<< HEAD
=======
	/**
	 * @return \Closure[]|ObjectSet
	 * @phpstan-return ObjectSet<\Closure() : void>
	 */
	public function getDisposeHooks() : ObjectSet{
		return $this->disposeHooks;
	}

>>>>>>> 072f89b2
	/**
	 * @throws PacketHandlingException
	 */
	public function handleEncoded(string $payload) : void{
		if(!$this->connected){
			return;
		}

		if($this->incomingPacketBatchBudget <= 0){
			$this->updatePacketBudget();
			if($this->incomingPacketBatchBudget <= 0){
				throw new PacketHandlingException("Receiving packets too fast");
			}
		}
		$this->incomingPacketBatchBudget--;

		if($this->cipher !== null){
			Timings::$playerNetworkReceiveDecrypt->startTiming();
			try{
				$payload = $this->cipher->decrypt($payload);
			}catch(DecryptionException $e){
				$this->logger->debug("Encrypted packet: " . base64_encode($payload));
				throw PacketHandlingException::wrap($e, "Packet decryption error");
			}finally{
				Timings::$playerNetworkReceiveDecrypt->stopTiming();
			}
		}

		if($this->enableCompression){
			Timings::$playerNetworkReceiveDecompress->startTiming();
			try{
				$decompressed = $this->compressor->decompress($payload);
			}catch(DecompressionException $e){
				if($this->isFirstPacket){
					$this->logger->debug("Failed to decompress packet, assuming client is using the new compression method");

					$this->enableCompression = false;
					$this->setHandler(new SessionStartPacketHandler(
<<<<<<< HEAD
=======
						$this->server,
>>>>>>> 072f89b2
						$this,
						fn() => $this->onSessionStartSuccess()
					));

					$decompressed = $payload;
				}else{
					$this->logger->debug("Failed to decompress packet: " . base64_encode($payload));
					throw PacketHandlingException::wrap($e, "Compressed packet batch decode error");
				}
			}finally{
				Timings::$playerNetworkReceiveDecompress->stopTiming();
			}
		}else{
			$decompressed = $payload;
		}

		try{
			foreach((new PacketBatch($decompressed))->getPackets($this->packetPool, $this->packetSerializerContext, 1300) as [$packet, $buffer]){
				if($packet === null){
					$this->logger->debug("Unknown packet: " . base64_encode($buffer));
					throw new PacketHandlingException("Unknown packet received");
				}
				try{
					$this->handleDataPacket($packet, $this->getProtocolId(), $buffer);
				}catch(PacketHandlingException $e){
					$this->logger->debug($packet->getName() . ": " . base64_encode($buffer));
					throw PacketHandlingException::wrap($e, "Error processing " . $packet->getName());
				}
			}
		}catch(PacketDecodeException $e){
<<<<<<< HEAD
=======
			if(strpos($e->getMessage(), "Reached limit of 500 packets in a single batch") === false){
				$this->logger->logException($e);
			}
>>>>>>> 072f89b2
			throw PacketHandlingException::wrap($e, "Packet batch decode error");
		}finally{
			$this->isFirstPacket = false;
		}
	}

	/**
	 * @throws PacketHandlingException
	 */
	public function handleDataPacket(Packet $packet, int $protocolId, string $buffer) : void{
		if(!($packet instanceof ServerboundPacket)){
			throw new PacketHandlingException("Unexpected non-serverbound packet");
		}

		$timings = Timings::getDecodeDataPacketTimings($packet);
		$timings->startTiming();
		try{
			$stream = PacketSerializer::decoder($buffer, 0, $this->packetSerializerContext);
			$stream->setProtocolId($protocolId);
			try{
				$packet->decode($stream);
			}catch(PacketDecodeException $e){
				throw PacketHandlingException::wrap($e);
			}
			if(!$stream->feof()){
				$remains = substr($stream->getBuffer(), $stream->getOffset());
				$this->logger->debug("Still " . strlen($remains) . " bytes unread in " . $packet->getName() . ": " . bin2hex($remains));
			}
		}finally{
			$timings->stopTiming();
		}

		$timings = Timings::getHandleDataPacketTimings($packet);
		$timings->startTiming();
		try{
			//TODO: I'm not sure DataPacketReceiveEvent should be included in the handler timings, but it needs to be
			//included for now to ensure the receivePacket timings are counted the way they were before
			$ev = new DataPacketReceiveEvent($this, $packet);
			$ev->call();
			if(!$ev->isCancelled() && ($this->handler === null || !$packet->handle($this->handler))){
				$this->logger->debug("Unhandled " . $packet->getName() . ": " . base64_encode($stream->getBuffer()));
			}
		}finally{
			$timings->stopTiming();
		}
	}

	public function sendDataPacket(ClientboundPacket $packet, bool $immediate = false) : bool{
		if(!$this->connected){
			return false;
		}
		//Basic safety restriction. TODO: improve this
		if(!$this->loggedIn && !$packet->canBeSentBeforeLogin()){
			throw new \InvalidArgumentException("Attempted to send " . get_class($packet) . " to " . $this->getDisplayName() . " too early");
		}

		$timings = Timings::getSendDataPacketTimings($packet);
		$timings->startTiming();
		try{
			$ev = new DataPacketSendEvent([$this], [$packet]);
			$ev->call();
			if($ev->isCancelled()){
				return false;
			}
			$packets = $ev->getPackets();

			foreach($packets as $evPacket){
				$this->addToSendBuffer($evPacket);
			}
			if($immediate){
				$this->flushSendBuffer(true);
			}

			return true;
		}finally{
			$timings->stopTiming();
		}
	}

	/**
	 * @internal
	 */
	public function addToSendBuffer(ClientboundPacket $packet) : void{
		$timings = Timings::getSendDataPacketTimings($packet);
		$timings->startTiming();
		try{
			$this->sendBuffer[] = $packet;
		}finally{
			$timings->stopTiming();
		}
	}

	private function flushSendBuffer(bool $immediate = false) : void{
		if(count($this->sendBuffer) > 0){
			$syncMode = null; //automatic
			if($immediate){
				$syncMode = true;
			}elseif($this->forceAsyncCompression){
				$syncMode = false;
			}

			$batch = PacketBatch::fromPackets($this->getProtocolId(), $this->packetSerializerContext, ...$this->sendBuffer);
			if($this->enableCompression){
				$promise = $this->server->prepareBatch($batch, $this->compressor, $syncMode);
			}else{
				$promise = new CompressBatchPromise();
				$promise->resolve($batch->getBuffer());
			}
			$this->sendBuffer = [];
			$this->queueCompressedNoBufferFlush($promise, $immediate);
		}
	}

	public function getPacketSerializerContext() : PacketSerializerContext{ return $this->packetSerializerContext; }

	public function getBroadcaster() : PacketBroadcaster{ return $this->broadcaster; }

	public function getCompressor() : Compressor{
		return $this->compressor;
	}

	public function queueCompressed(CompressBatchPromise $payload, bool $immediate = false) : void{
		$this->flushSendBuffer($immediate); //Maintain ordering if possible
		$this->queueCompressedNoBufferFlush($payload, $immediate);
	}

	private function queueCompressedNoBufferFlush(CompressBatchPromise $payload, bool $immediate = false) : void{
		if($immediate){
			//Skips all queues
			$this->sendEncoded($payload->getResult(), true);
		}else{
			$this->compressedQueue->enqueue($payload);
			$payload->onResolve(function(CompressBatchPromise $payload) : void{
				if($this->connected && $this->compressedQueue->bottom() === $payload){
					$this->compressedQueue->dequeue(); //result unused
					$this->sendEncoded($payload->getResult());

					while(!$this->compressedQueue->isEmpty()){
						/** @var CompressBatchPromise $current */
						$current = $this->compressedQueue->bottom();
						if($current->hasResult()){
							$this->compressedQueue->dequeue();

							$this->sendEncoded($current->getResult());
						}else{
							//can't send any more queued until this one is ready
							break;
						}
					}
				}
			});
		}
	}

	private function sendEncoded(string $payload, bool $immediate = false) : void{
		if($this->cipher !== null){
			Timings::$playerNetworkSendEncrypt->startTiming();
			$payload = $this->cipher->encrypt($payload);
			Timings::$playerNetworkSendEncrypt->stopTiming();
		}
		$this->sender->send($payload, $immediate);
	}

	/**
	 * @phpstan-param \Closure() : void $func
	 */
	private function tryDisconnect(\Closure $func, Translatable|string $reason) : void{
		if($this->connected && !$this->disconnectGuard){
			$this->disconnectGuard = true;
			$func();

			$event = new SessionDisconnectEvent($this);
			$event->call();

			$this->disconnectGuard = false;
			$this->flushSendBuffer(true);
			$this->sender->close("");
			foreach($this->disposeHooks as $callback){
				$callback();
			}
			$this->disposeHooks->clear();
			$this->setHandler(null);
			$this->connected = false;

			$this->logger->info($this->server->getLanguage()->translate(KnownTranslationFactory::pocketmine_network_session_close($reason)));
		}
	}

	/**
	 * Performs actions after the session has been disconnected. By this point, nothing should be interacting with the
	 * session, so it's safe to destroy any cycles and perform destructive cleanup.
	 */
	private function dispose() : void{
		$this->invManager = null;
	}

	private function sendDisconnectPacket(Translatable|string $message) : void{
		if($message instanceof Translatable){
			$translated = $this->server->getLanguage()->translate($message);
		}else{
			$translated = $message;
		}
		$this->sendDataPacket(DisconnectPacket::create($translated));
	}

	/**
	 * Disconnects the session, destroying the associated player (if it exists).
	 *
	 * @param Translatable|string      $reason                  Shown in the server log - this should be a short one-line message
	 * @param Translatable|string|null $disconnectScreenMessage Shown on the player's disconnection screen (null will use the reason)
	 */
	public function disconnect(Translatable|string $reason, Translatable|string|null $disconnectScreenMessage = null, bool $notify = true) : void{
		$this->tryDisconnect(function() use ($reason, $disconnectScreenMessage, $notify) : void{
			if($notify){
				$this->sendDisconnectPacket($disconnectScreenMessage ?? $reason);
			}
			if($this->player !== null){
				$this->player->onPostDisconnect($reason, null);
			}
		}, $reason);
	}

	public function disconnectWithError(Translatable|string $reason) : void{
		$this->disconnect(KnownTranslationFactory::pocketmine_disconnect_error($reason, bin2hex(random_bytes(6))));
	}

	public function disconnectIncompatibleProtocol(int $protocolVersion) : void{
		$this->tryDisconnect(
			function() use ($protocolVersion) : void{
				$this->sendDataPacket(PlayStatusPacket::create($protocolVersion < ProtocolInfo::CURRENT_PROTOCOL ? PlayStatusPacket::LOGIN_FAILED_CLIENT : PlayStatusPacket::LOGIN_FAILED_SERVER), true);
			},
			KnownTranslationFactory::pocketmine_disconnect_incompatibleProtocol((string) $protocolVersion)
		);
	}

	/**
	 * Instructs the remote client to connect to a different server.
	 */
<<<<<<< HEAD
	public function transfer(string $ip, int $port, Translatable|string|null $reason = null) : void{
		$reason ??= KnownTranslationFactory::pocketmine_disconnect_transfer();
=======
	public function transfer(string $ip, int $port, string $reason = "transfer") : void{
		$this->flushChunkCache();
>>>>>>> 072f89b2
		$this->tryDisconnect(function() use ($ip, $port, $reason) : void{
			$this->sendDataPacket(TransferPacket::create($ip, $port), true);
			if($this->player !== null){
				$this->player->onPostDisconnect($reason, null);
			}
		}, $reason);
	}

	/**
	 * Called by the Player when it is closed (for example due to getting kicked).
	 */
	public function onPlayerDestroyed(Translatable|string $reason, Translatable|string $disconnectScreenMessage) : void{
		$this->tryDisconnect(function() use ($disconnectScreenMessage) : void{
			$this->sendDisconnectPacket($disconnectScreenMessage);
		}, $reason);
	}

	/**
	 * Called by the network interface to close the session when the client disconnects without server input, for
	 * example in a timeout condition or voluntary client disconnect.
	 */
	public function onClientDisconnect(string $reason) : void{
		$this->tryDisconnect(function() use ($reason) : void{
			if($this->player !== null){
				$this->player->onPostDisconnect($reason, null);
			}
		}, $reason);
	}

	private function setAuthenticationStatus(bool $authenticated, bool $authRequired, Translatable|string|null $error, ?string $clientPubKey) : void{
		if(!$this->connected){
			return;
		}
		if($error === null){
			if($authenticated && !($this->info instanceof XboxLivePlayerInfo)){
				$error = "Expected XUID but none found";
			}elseif($clientPubKey === null){
				$error = "Missing client public key"; //failsafe
			}
		}

		if($error !== null){
			$this->disconnectWithError(KnownTranslationFactory::pocketmine_disconnect_invalidSession($error));

			return;
		}

		$this->authenticated = $authenticated;

		if(!$this->authenticated){
			if($authRequired){
				$this->disconnect("Not authenticated", KnownTranslationFactory::disconnectionScreen_notAuthenticated());
				return;
			}
			if($this->info instanceof XboxLivePlayerInfo){
				$this->logger->warning("Discarding unexpected XUID for non-authenticated player");
				$this->info = $this->info->withoutXboxData();
			}
		}
		$this->logger->debug("Xbox Live authenticated: " . ($this->authenticated ? "YES" : "NO"));

		$checkXUID = $this->server->getConfigGroup()->getPropertyBool("player.verify-xuid", true);
		$myXUID = $this->info instanceof XboxLivePlayerInfo ? $this->info->getXuid() : "";
		$kickForXUIDMismatch = function(string $xuid) use ($checkXUID, $myXUID) : bool{
			if($checkXUID && $myXUID !== $xuid){
				$this->logger->debug("XUID mismatch: expected '$xuid', but got '$myXUID'");
				//TODO: Longer term, we should be identifying playerdata using something more reliable, like XUID or UUID.
				//However, that would be a very disruptive change, so this will serve as a stopgap for now.
				//Side note: this will also prevent offline players hijacking XBL playerdata on online servers, since their
				//XUID will always be empty.
				$this->disconnect("XUID does not match (possible impersonation attempt)");
				return true;
			}
			return false;
		};

		foreach($this->manager->getSessions() as $existingSession){
			if($existingSession === $this){
				continue;
			}
			$info = $existingSession->getPlayerInfo();
			if($info !== null && (strcasecmp($info->getUsername(), $this->info->getUsername()) === 0 || $info->getUuid()->equals($this->info->getUuid()))){
				if($kickForXUIDMismatch($info instanceof XboxLivePlayerInfo ? $info->getXuid() : "")){
					return;
				}
				$ev = new PlayerDuplicateLoginEvent($this, $existingSession, KnownTranslationFactory::disconnectionScreen_loggedinOtherLocation(), null);
				$ev->call();
				if($ev->isCancelled()){
					$this->disconnect($ev->getDisconnectReason(), $ev->getDisconnectScreenMessage());
					return;
				}

				$existingSession->disconnect($ev->getDisconnectReason(), $ev->getDisconnectScreenMessage());
			}
		}

		//TODO: make player data loading async
		//TODO: we shouldn't be loading player data here at all, but right now we don't have any choice :(
		$this->cachedOfflinePlayerData = $this->server->getOfflinePlayerData($this->info->getUsername());
		if($checkXUID){
			$recordedXUID = $this->cachedOfflinePlayerData !== null ? $this->cachedOfflinePlayerData->getTag(Player::TAG_LAST_KNOWN_XUID) : null;
			if(!($recordedXUID instanceof StringTag)){
				$this->logger->debug("No previous XUID recorded, no choice but to trust this player");
			}elseif(!$kickForXUIDMismatch($recordedXUID->getValue())){
				$this->logger->debug("XUID match");
			}
		}

		if(EncryptionContext::$ENABLED){
			$this->server->getAsyncPool()->submitTask(new PrepareEncryptionTask($clientPubKey, function(string $encryptionKey, string $handshakeJwt) : void{
				if(!$this->connected){
					return;
				}
				$this->sendDataPacket(ServerToClientHandshakePacket::create($handshakeJwt), true); //make sure this gets sent before encryption is enabled

				$this->cipher = EncryptionContext::fakeGCM($encryptionKey);

				$this->setHandler(new HandshakePacketHandler(function() : void{
					$this->onServerLoginSuccess();
				}));
				$this->logger->debug("Enabled encryption");
			}));
		}else{
			$this->onServerLoginSuccess();
		}
	}

	private function onServerLoginSuccess() : void{
		$this->loggedIn = true;

		$this->sendDataPacket(PlayStatusPacket::create(PlayStatusPacket::LOGIN_SUCCESS));

		$this->logger->debug("Initiating resource packs phase");
		$this->setHandler(new ResourcePacksPacketHandler($this, $this->server->getResourcePackManager(), function() : void{
			$this->createPlayer();
		}));
	}

	private function beginSpawnSequence() : void{
		$this->setHandler(new PreSpawnPacketHandler($this->server, $this->player, $this, $this->invManager));
		$this->player->setImmobile(); //TODO: HACK: fix client-side falling pre-spawn

		$this->logger->debug("Waiting for chunk radius request");
	}

	public function notifyTerrainReady() : void{
		$this->logger->debug("Sending spawn notification, waiting for spawn response");
		$this->sendDataPacket(PlayStatusPacket::create(PlayStatusPacket::PLAYER_SPAWN));
		$this->setHandler(new SpawnResponsePacketHandler(function() : void{
			$this->onClientSpawnResponse();
		}, $this));
	}

	private function onClientSpawnResponse() : void{
		$this->logger->debug("Received spawn response, entering in-game phase");
		$this->player->setImmobile(false); //TODO: HACK: we set this during the spawn sequence to prevent the client sending junk movements
		$this->player->doFirstSpawn();
		$this->forceAsyncCompression = false;
		$this->setHandler(new InGamePacketHandler($this->player, $this, $this->invManager));
	}

	public function onServerDeath(Translatable|string $deathMessage) : void{
		if($this->handler instanceof InGamePacketHandler){ //TODO: this is a bad fix for pre-spawn death, this shouldn't be reachable at all at this stage :(
			$this->setHandler(new DeathPacketHandler($this->player, $this, $this->invManager ?? throw new AssumptionFailedError(), $deathMessage));
		}
	}

	public function onServerRespawn() : void{
		$this->syncAttributes($this->player, $this->player->getAttributeMap()->getAll());
		$this->player->sendData(null);

		$this->syncAbilities($this->player);
		$this->invManager->syncAll();
		$this->setHandler(new InGamePacketHandler($this->player, $this, $this->invManager));
	}

	public function syncMovement(Vector3 $pos, ?float $yaw = null, ?float $pitch = null, int $mode = MovePlayerPacket::MODE_NORMAL) : void{
		if($this->player !== null){
			$location = $this->player->getLocation();
			$yaw = $yaw ?? $location->getYaw();
			$pitch = $pitch ?? $location->getPitch();

			$this->sendDataPacket(MovePlayerPacket::simple(
				$this->player->getId(),
				$this->player->getOffsetPosition($pos),
				$pitch,
				$yaw,
				$yaw, //TODO: head yaw
				$mode,
				$this->player->onGround,
				0, //TODO: riding entity ID
				0 //TODO: tick
			));

			if($this->handler instanceof InGamePacketHandler){
				$this->handler->forceMoveSync = true;
			}
		}
	}

	public function syncViewAreaRadius(int $distance) : void{
		$this->sendDataPacket(ChunkRadiusUpdatedPacket::create($distance));
	}

	public function syncViewAreaCenterPoint(Vector3 $newPos, int $viewDistance) : void{
		$this->sendDataPacket(NetworkChunkPublisherUpdatePacket::create(BlockPosition::fromVector3($newPos), $viewDistance * 16, [])); //blocks, not chunks >.>
	}

	public function syncPlayerSpawnPoint(Position $newSpawn) : void{
		$newSpawnBlockPosition = BlockPosition::fromVector3($newSpawn);
		//TODO: respawn causing block position (bed, respawn anchor)
		$this->sendDataPacket(SetSpawnPositionPacket::playerSpawn($newSpawnBlockPosition, DimensionIds::OVERWORLD, $newSpawnBlockPosition));
	}

	public function syncWorldSpawnPoint(Position $newSpawn) : void{
		$this->sendDataPacket(SetSpawnPositionPacket::worldSpawn(BlockPosition::fromVector3($newSpawn), DimensionIds::OVERWORLD));
	}

	public function syncGameMode(GameMode $mode, bool $isRollback = false) : void{
		$this->sendDataPacket(SetPlayerGameTypePacket::create(TypeConverter::getInstance()->coreGameModeToProtocol($mode)));
		if($this->player !== null){
			$this->syncAbilities($this->player);
			$this->syncAdventureSettings(); //TODO: we might be able to do this with the abilities packet alone
		}
		if(!$isRollback && $this->invManager !== null){
			$this->invManager->syncCreative();
		}
	}

	public function syncAbilities(Player $for) : void{
		$isOp = $for->hasPermission(DefaultPermissions::ROOT_OPERATOR);

		if($this->getProtocolId() >= ProtocolInfo::PROTOCOL_1_19_10){
			//ALL of these need to be set for the base layer, otherwise the client will cry
			$boolAbilities = [
				AbilitiesLayer::ABILITY_ALLOW_FLIGHT => $for->getAllowFlight(),
				AbilitiesLayer::ABILITY_FLYING => $for->isFlying(),
				AbilitiesLayer::ABILITY_NO_CLIP => !$for->hasBlockCollision(),
				AbilitiesLayer::ABILITY_OPERATOR => $isOp,
				AbilitiesLayer::ABILITY_TELEPORT => $for->hasPermission(DefaultPermissionNames::COMMAND_TELEPORT_SELF),
				AbilitiesLayer::ABILITY_INVULNERABLE => $for->isCreative(),
				AbilitiesLayer::ABILITY_MUTED => false,
				AbilitiesLayer::ABILITY_WORLD_BUILDER => false,
				AbilitiesLayer::ABILITY_INFINITE_RESOURCES => !$for->hasFiniteResources(),
				AbilitiesLayer::ABILITY_LIGHTNING => false,
				AbilitiesLayer::ABILITY_BUILD => !$for->isSpectator(),
				AbilitiesLayer::ABILITY_MINE => !$for->isSpectator(),
				AbilitiesLayer::ABILITY_DOORS_AND_SWITCHES => !$for->isSpectator(),
				AbilitiesLayer::ABILITY_OPEN_CONTAINERS => !$for->isSpectator(),
				AbilitiesLayer::ABILITY_ATTACK_PLAYERS => !$for->isSpectator(),
				AbilitiesLayer::ABILITY_ATTACK_MOBS => !$for->isSpectator(),
			];

			$pk = UpdateAbilitiesPacket::create(new AbilitiesData(
				$isOp ? CommandPermissions::OPERATOR : CommandPermissions::NORMAL,
				$isOp ? PlayerPermissions::OPERATOR : PlayerPermissions::MEMBER,
				$for->getId(),
				[
					//TODO: dynamic flying speed! FINALLY!!!!!!!!!!!!!!!!!
					new AbilitiesLayer(AbilitiesLayer::LAYER_BASE, $boolAbilities, 0.05, 0.1),
				]
			));
		}else{
			$pk = AdventureSettingsPacket::create(
				0,
				$isOp ? CommandPermissions::OPERATOR : CommandPermissions::NORMAL,
				0,
				$isOp ? PlayerPermissions::OPERATOR : PlayerPermissions::MEMBER,
				0,
				$for->getId()
			);

			$pk->setFlag(AdventureSettingsPacket::WORLD_IMMUTABLE, $for->isSpectator());
			$pk->setFlag(AdventureSettingsPacket::NO_PVP, $for->isSpectator());
			$pk->setFlag(AdventureSettingsPacket::AUTO_JUMP, $for->hasAutoJump());
			$pk->setFlag(AdventureSettingsPacket::ALLOW_FLIGHT, $for->getAllowFlight());
			$pk->setFlag(AdventureSettingsPacket::NO_CLIP, !$for->hasBlockCollision());
			$pk->setFlag(AdventureSettingsPacket::FLYING, $for->isFlying());
		}

		$this->sendDataPacket($pk);
	}

	public function syncAdventureSettings() : void{
		if($this->player === null){
			throw new \LogicException("Cannot sync adventure settings for a player that is not yet created");
		}

		if($this->getProtocolId() >= ProtocolInfo::PROTOCOL_1_19_10){
			//everything except auto jump is handled via UpdateAbilitiesPacket
			$this->sendDataPacket(UpdateAdventureSettingsPacket::create(
				noAttackingMobs: false,
				noAttackingPlayers: false,
				worldImmutable: false,
				showNameTags: true,
				autoJump: $this->player->hasAutoJump()
			));
		}
	}

	/**
	 * @param Attribute[] $attributes
	 */
	public function syncAttributes(Living $entity, array $attributes) : void{
		if(count($attributes) > 0){
			$this->sendDataPacket(UpdateAttributesPacket::create($entity->getId(), array_map(function(Attribute $attr) : NetworkAttribute{
				return new NetworkAttribute($attr->getId(), $attr->getMinValue(), $attr->getMaxValue(), $attr->getValue(), $attr->getDefaultValue(), []);
			}, $attributes), 0));
		}
	}

	/**
	 * @param MetadataProperty[] $properties
	 * @phpstan-param array<int, MetadataProperty> $properties
	 */
	public function syncActorData(Entity $entity, array $properties) : void{
		//TODO: HACK! as of 1.18.10, the client responds differently to the same data ordered in different orders - for
		//example, sending HEIGHT in the list before FLAGS when unsetting the SWIMMING flag results in a hitbox glitch
		ksort($properties, SORT_NUMERIC);
		$this->sendDataPacket(SetActorDataPacket::create($entity->getId(), $properties, new PropertySyncData([], []), 0));
	}

	public function onEntityEffectAdded(Living $entity, EffectInstance $effect, bool $replacesOldEffect) : void{
		//TODO: we may need yet another effect <=> ID map in the future depending on protocol changes
		$this->sendDataPacket(MobEffectPacket::add($entity->getId(), $replacesOldEffect, EffectIdMap::getInstance()->toId($effect->getType()), $effect->getAmplifier(), $effect->isVisible(), $effect->getDuration()));
	}

	public function onEntityEffectRemoved(Living $entity, EffectInstance $effect) : void{
		$this->sendDataPacket(MobEffectPacket::remove($entity->getId(), EffectIdMap::getInstance()->toId($effect->getType())));
	}

	public function onEntityRemoved(Entity $entity) : void{
		$this->sendDataPacket(RemoveActorPacket::create($entity->getId()));
	}

	public function syncAvailableCommands() : void{
		$commandData = [];
		foreach($this->server->getCommandMap()->getCommands() as $name => $command){
			if(isset($commandData[$command->getLabel()]) || $command->getLabel() === "help" || !$command->testPermissionSilent($this->player)){
				continue;
			}

			$lname = strtolower($command->getLabel());
			$aliases = $command->getAliases();
			$aliasObj = null;
			if(count($aliases) > 0){
				if(!in_array($lname, $aliases, true)){
					//work around a client bug which makes the original name not show when aliases are used
					$aliases[] = $lname;
				}
				$aliasObj = new CommandEnum(ucfirst($command->getLabel()) . "Aliases", array_values($aliases));
			}

			$description = $command->getDescription();
			$data = new CommandData(
				$lname, //TODO: commands containing uppercase letters in the name crash 1.9.0 client
				$description instanceof Translatable ? $this->player->getLanguage()->translate($description) : $description,
				0,
				0,
				$aliasObj,
				[
					[CommandParameter::standard("args", AvailableCommandsPacket::convertArg($this->getProtocolId(), AvailableCommandsPacket::ARG_TYPE_RAWTEXT), 0, true)]
				]
			);

			$commandData[$command->getLabel()] = $data;
		}

		$this->sendDataPacket(AvailableCommandsPacket::create($commandData, [], [], []));
	}

	/**
	 * @return string[][]
	 * @phpstan-return array{string, string[]}
	 */
	public function prepareClientTranslatableMessage(Translatable $message) : array{
		//we can't send nested translations to the client, so make sure they are always pre-translated by the server
		$language = $this->player->getLanguage();
		$parameters = array_map(fn(string|Translatable $p) => $p instanceof Translatable ? $language->translate($p) : $p, $message->getParameters());
		return [$language->translateString($message->getText(), $parameters, "pocketmine."), $parameters];
	}

	public function onChatMessage(Translatable|string $message) : void{
		if($message instanceof Translatable){
			if(!$this->server->isLanguageForced()){
				$this->sendDataPacket(TextPacket::translation(...$this->prepareClientTranslatableMessage($message)));
			}else{
				$this->sendDataPacket(TextPacket::raw($this->player->getLanguage()->translate($message)));
			}
		}else{
			$this->sendDataPacket(TextPacket::raw($message));
		}
	}

	public function onJukeboxPopup(Translatable|string $message) : void{
		$parameters = [];
		if($message instanceof Translatable){
			if(!$this->server->isLanguageForced()){
				[$message, $parameters] = $this->prepareClientTranslatableMessage($message);
			}else{
				$message = $this->player->getLanguage()->translate($message);
			}
		}
		$this->sendDataPacket(TextPacket::jukeboxPopup($message, $parameters));
	}

	public function onPopup(string $message) : void{
		$this->sendDataPacket(TextPacket::popup($message));
	}

	public function onTip(string $message) : void{
		$this->sendDataPacket(TextPacket::tip($message));
	}

	public function onFormSent(int $id, Form $form) : bool{
		return $this->sendDataPacket(ModalFormRequestPacket::create($id, json_encode($form, JSON_THROW_ON_ERROR)));
	}

	/**
	 * Instructs the networksession to start using the chunk at the given coordinates. This may occur asynchronously.
	 * @param \Closure $onCompletion To be called when chunk sending has completed.
	 * @phpstan-param \Closure() : void $onCompletion
	 */
	public function startUsingChunk(int $chunkX, int $chunkZ, \Closure $onCompletion) : void{
		Utils::validateCallableSignature(function() : void{}, $onCompletion);

		$world = $this->player->getLocation()->getWorld();
		ChunkCache::getInstance($world, $this->compressor)->request($chunkX, $chunkZ, $this->getProtocolId())->onResolve(

			//this callback may be called synchronously or asynchronously, depending on whether the promise is resolved yet
			function(CachedChunkPromise $promise) use ($world, $onCompletion, $chunkX, $chunkZ) : void{

				if(!$this->isConnected()){
					return;
				}
				$currentWorld = $this->player->getLocation()->getWorld();
				if($world !== $currentWorld || ($status = $this->player->getUsedChunkStatus($chunkX, $chunkZ)) === null){
					$this->logger->debug("Tried to send no-longer-active chunk $chunkX $chunkZ in world " . $world->getFolderName());
					return;
				}
				if(!$status->equals(UsedChunkStatus::REQUESTED_SENDING())){
					//TODO: make this an error
					//this could be triggered due to the shitty way that chunk resends are handled
					//right now - not because of the spammy re-requesting, but because the chunk status reverts
					//to NEEDED if they want to be resent.
					return;
				}

				$compressBatchPromise = new CompressBatchPromise();
				$result = $promise->getResult();

				if($this->isCacheEnabled()){
					$compressBatchPromise->resolve($result->getCacheablePacket());

					$this->chunkCacheBlobs = array_replace($this->chunkCacheBlobs, $result->getHashMap());
					if(count($this->chunkCacheBlobs) > 4096) {
						$this->disconnect("Too many pending blobs");
						return;
					}
				}else{
					$compressBatchPromise->resolve($result->getPacket());
				}

				$world->timings->syncChunkSend->startTiming();
				try{
					$this->queueCompressed($compressBatchPromise);
					$onCompletion();

<<<<<<< HEAD
					if($this->getProtocolId() === ProtocolInfo::PROTOCOL_1_19_10){
=======
					if($this->getProtocolId() >= ProtocolInfo::PROTOCOL_1_19_10){
>>>>>>> 072f89b2
						//TODO: HACK! we send the full tile data here, due to a bug in 1.19.10 which causes items in tiles
						//(item frames, lecterns) to not load properly when they are sent in a chunk via the classic chunk
						//sending mechanism. We workaround this bug by sending only bare essential data in LevelChunkPacket
						//(enough to create the tiles, since BlockActorDataPacket can't create tiles by itself) and then
						//send the actual tile properties here.
						//TODO: maybe we can stuff these packets inside the cached batch alongside LevelChunkPacket?
						$chunk = $currentWorld->getChunk($chunkX, $chunkZ);
						if($chunk !== null){
							foreach($chunk->getTiles() as $tile){
								if(!($tile instanceof Spawnable)){
									continue;
								}
								$this->sendDataPacket(BlockActorDataPacket::create(BlockPosition::fromVector3($tile->getPosition()), $tile->getSerializedSpawnCompound()));
							}
						}
					}
				}finally{
					$world->timings->syncChunkSend->stopTiming();
				}
			}
		);
	}

	public function stopUsingChunk(int $chunkX, int $chunkZ) : void{

	}

	public function onEnterWorld() : void{
		if($this->player !== null){
			$world = $this->player->getWorld();
			$this->syncWorldTime($world->getTime());
			$this->syncWorldDifficulty($world->getDifficulty());
			$this->syncWorldSpawnPoint($world->getSpawnLocation());
			//TODO: weather needs to be synced here (when implemented)
		}
	}

	public function syncWorldTime(int $worldTime) : void{
		$this->sendDataPacket(SetTimePacket::create($worldTime));
	}

	public function syncWorldDifficulty(int $worldDifficulty) : void{
		$this->sendDataPacket(SetDifficultyPacket::create($worldDifficulty));
	}

	public function getInvManager() : ?InventoryManager{
		return $this->invManager;
	}

	/**
	 * TODO: expand this to more than just humans
	 */
	public function onMobMainHandItemChange(Human $mob) : void{
		//TODO: we could send zero for slot here because remote players don't need to know which slot was selected
		$inv = $mob->getInventory();
		$this->sendDataPacket(MobEquipmentPacket::create($mob->getId(), ItemStackWrapper::legacy(TypeConverter::getInstance()->coreItemStackToNet($this->getProtocolId(), $inv->getItemInHand())), $inv->getHeldItemIndex(), $inv->getHeldItemIndex(), ContainerIds::INVENTORY));
	}

	public function onMobOffHandItemChange(Human $mob) : void{
		$inv = $mob->getOffHandInventory();
		$this->sendDataPacket(MobEquipmentPacket::create($mob->getId(), ItemStackWrapper::legacy(TypeConverter::getInstance()->coreItemStackToNet($this->getProtocolId(), $inv->getItem(0))), 0, 0, ContainerIds::OFFHAND));
	}

	public function onMobArmorChange(Living $mob) : void{
		$inv = $mob->getArmorInventory();
		$converter = TypeConverter::getInstance();
		$protocolId = $this->getProtocolId();
		$this->sendDataPacket(MobArmorEquipmentPacket::create(
			$mob->getId(),
			ItemStackWrapper::legacy($converter->coreItemStackToNet($protocolId, $inv->getHelmet())),
			ItemStackWrapper::legacy($converter->coreItemStackToNet($protocolId, $inv->getChestplate())),
			ItemStackWrapper::legacy($converter->coreItemStackToNet($protocolId, $inv->getLeggings())),
			ItemStackWrapper::legacy($converter->coreItemStackToNet($protocolId, $inv->getBoots()))
		));
	}

	public function onPlayerPickUpItem(Player $collector, Entity $pickedUp) : void{
		$this->sendDataPacket(TakeItemActorPacket::create($collector->getId(), $pickedUp->getId()));
	}

	/**
	 * @param Player[] $players
	 */
	public function syncPlayerList(array $players) : void{
		$this->sendDataPacket(PlayerListPacket::add(array_map(function(Player $player) : PlayerListEntry{
			return PlayerListEntry::createAdditionEntry($player->getUniqueId(), $player->getId(), $player->getDisplayName(), SkinAdapterSingleton::get()->toSkinData($player->getSkin()), $player->getXuid());
		}, $players)));
	}

	public function onPlayerAdded(Player $p) : void{
		$this->sendDataPacket(PlayerListPacket::add([PlayerListEntry::createAdditionEntry($p->getUniqueId(), $p->getId(), $p->getDisplayName(), SkinAdapterSingleton::get()->toSkinData($p->getSkin()), $p->getXuid())]));
	}

	public function onPlayerRemoved(Player $p) : void{
		if($p !== $this->player){
			$this->sendDataPacket(PlayerListPacket::remove([PlayerListEntry::createRemovalEntry($p->getUniqueId())]));
		}
	}

	public function onTitle(string $title) : void{
		$this->sendDataPacket(SetTitlePacket::title($title));
	}

	public function onSubTitle(string $subtitle) : void{
		$this->sendDataPacket(SetTitlePacket::subtitle($subtitle));
	}

	public function onActionBar(string $actionBar) : void{
		$this->sendDataPacket(SetTitlePacket::actionBarMessage($actionBar));
	}

	public function onClearTitle() : void{
		$this->sendDataPacket(SetTitlePacket::clearTitle());
	}

	public function onResetTitleOptions() : void{
		$this->sendDataPacket(SetTitlePacket::resetTitleOptions());
	}

	public function onTitleDuration(int $fadeIn, int $stay, int $fadeOut) : void{
		$this->sendDataPacket(SetTitlePacket::setAnimationTimes($fadeIn, $stay, $fadeOut));
	}

	public function onEmote(Human $from, string $emoteId) : void{
		$this->sendDataPacket(EmotePacket::create($from->getId(), $emoteId, EmotePacket::FLAG_SERVER));
	}

	public function onToastNotification(string $title, string $body) : void{
		$this->sendDataPacket(ToastRequestPacket::create($title, $body));
	}

	private function updatePacketBudget() : void{
		$nowNs = hrtime(true);
		$timeSinceLastUpdateNs = $nowNs - $this->lastPacketBudgetUpdateTimeNs;
		if($timeSinceLastUpdateNs > 50_000_000){
			$ticksSinceLastUpdate = intdiv($timeSinceLastUpdateNs, 50_000_000);
			/*
			 * If the server takes an abnormally long time to process a tick, add the budget for time difference to
			 * compensate. This extra budget may be very large, but it will disappear the next time a normal update
			 * occurs. This ensures that backlogs during a large lag spike don't cause everyone to get kicked.
			 * As long as all the backlogged packets are processed before the next tick, everything should be OK for
			 * clients behaving normally.
			 */
			$this->incomingPacketBatchBudget = min($this->incomingPacketBatchBudget, self::INCOMING_PACKET_BATCH_MAX_BUDGET) + (self::INCOMING_PACKET_BATCH_PER_TICK * 2 * $ticksSinceLastUpdate);
			$this->lastPacketBudgetUpdateTimeNs = $nowNs;
		}
	}

	public function tick() : void{
		if(!$this->isConnected()){
			$this->dispose();
			return;
		}

		if($this->info === null){
			if(time() >= $this->connectTime + 10){
				$this->disconnectWithError(KnownTranslationFactory::pocketmine_disconnect_error_loginTimeout());
			}

			return;
		}

		if($this->player !== null){
			$this->player->doChunkRequests();

			$dirtyAttributes = $this->player->getAttributeMap()->needSend();
			$this->syncAttributes($this->player, $dirtyAttributes);
			foreach($dirtyAttributes as $attribute){
				//TODO: we might need to send these to other players in the future
				//if that happens, this will need to become more complex than a flag on the attribute itself
				$attribute->markSynchronized();
			}
		}

		$this->flushSendBuffer();
	}

	private function flushChunkCache() : void{
		$blobs = array_map(static function(int $hash, string $blob) : ChunkCacheBlob{
			return new ChunkCacheBlob($hash, $blob);
		}, array_keys($this->chunkCacheBlobs), $this->chunkCacheBlobs);

		if(count($blobs) > 0){
			$this->sendDataPacket(ClientCacheMissResponsePacket::create($blobs));
			unset($this->chunkCacheBlobs);
		}
	}

	private function flushChunkCache() : void{
		$blobs = array_map(static function(int $hash, string $blob) : ChunkCacheBlob{
			return new ChunkCacheBlob($hash, $blob);
		}, array_keys($this->chunkCacheBlobs), $this->chunkCacheBlobs);

		if(count($blobs) > 0){
			$this->sendDataPacket(ClientCacheMissResponsePacket::create($blobs));
			unset($this->chunkCacheBlobs);
		}
	}
}<|MERGE_RESOLUTION|>--- conflicted
+++ resolved
@@ -148,7 +148,6 @@
 use function random_bytes;
 use function strcasecmp;
 use function strlen;
-use function strpos;
 use function strtolower;
 use function substr;
 use function time;
@@ -240,20 +239,11 @@
 			$this,
 			function(PlayerInfo $info) : void{
 				$this->info = $info;
-<<<<<<< HEAD
 				$this->logger->info($this->server->getLanguage()->translate(KnownTranslationFactory::pocketmine_network_session_playerName(TextFormat::AQUA . $info->getUsername() . TextFormat::RESET)));
 				$this->logger->setPrefix($this->getLogPrefix());
 				$this->manager->markLoginReceived($this);
 			},
 			\Closure::fromCallable([$this, "setAuthenticationStatus"])
-=======
-				$this->logger->info("Player: " . TextFormat::AQUA . $info->getUsername() . TextFormat::RESET);
-				$this->logger->setPrefix($this->getLogPrefix());
-			},
-			function(bool $isAuthenticated, bool $authRequired, ?string $error, ?string $clientPubKey) : void{
-				$this->setAuthenticationStatus($isAuthenticated, $authRequired, $error, $clientPubKey);
-			}
->>>>>>> 072f89b2
 		));
 
 		$this->manager->add($this);
@@ -407,19 +397,13 @@
 		$this->protocolId = $protocolId;
 
 		$this->broadcaster = RakLibInterface::getBroadcaster($this->server, $protocolId);
-<<<<<<< HEAD
 		$this->packetSerializerContext = new PacketSerializerContext(GlobalItemTypeDictionary::getInstance($protocolId)->getDictionary());
-=======
-		$this->packetSerializerContext = new PacketSerializerContext(GlobalItemTypeDictionary::getInstance()->getDictionary(GlobalItemTypeDictionary::getDictionaryProtocol($protocolId)));
->>>>>>> 072f89b2
 	}
 
 	public function getProtocolId() : int{
 		return $this->protocolId ?? ProtocolInfo::CURRENT_PROTOCOL;
 	}
 
-<<<<<<< HEAD
-=======
 	/**
 	 * @return \Closure[]|ObjectSet
 	 * @phpstan-return ObjectSet<\Closure() : void>
@@ -428,7 +412,6 @@
 		return $this->disposeHooks;
 	}
 
->>>>>>> 072f89b2
 	/**
 	 * @throws PacketHandlingException
 	 */
@@ -467,10 +450,6 @@
 
 					$this->enableCompression = false;
 					$this->setHandler(new SessionStartPacketHandler(
-<<<<<<< HEAD
-=======
-						$this->server,
->>>>>>> 072f89b2
 						$this,
 						fn() => $this->onSessionStartSuccess()
 					));
@@ -501,12 +480,6 @@
 				}
 			}
 		}catch(PacketDecodeException $e){
-<<<<<<< HEAD
-=======
-			if(strpos($e->getMessage(), "Reached limit of 500 packets in a single batch") === false){
-				$this->logger->logException($e);
-			}
->>>>>>> 072f89b2
 			throw PacketHandlingException::wrap($e, "Packet batch decode error");
 		}finally{
 			$this->isFirstPacket = false;
@@ -745,13 +718,8 @@
 	/**
 	 * Instructs the remote client to connect to a different server.
 	 */
-<<<<<<< HEAD
 	public function transfer(string $ip, int $port, Translatable|string|null $reason = null) : void{
 		$reason ??= KnownTranslationFactory::pocketmine_disconnect_transfer();
-=======
-	public function transfer(string $ip, int $port, string $reason = "transfer") : void{
-		$this->flushChunkCache();
->>>>>>> 072f89b2
 		$this->tryDisconnect(function() use ($ip, $port, $reason) : void{
 			$this->sendDataPacket(TransferPacket::create($ip, $port), true);
 			if($this->player !== null){
@@ -1220,11 +1188,7 @@
 					$this->queueCompressed($compressBatchPromise);
 					$onCompletion();
 
-<<<<<<< HEAD
 					if($this->getProtocolId() === ProtocolInfo::PROTOCOL_1_19_10){
-=======
-					if($this->getProtocolId() >= ProtocolInfo::PROTOCOL_1_19_10){
->>>>>>> 072f89b2
 						//TODO: HACK! we send the full tile data here, due to a bug in 1.19.10 which causes items in tiles
 						//(item frames, lecterns) to not load properly when they are sent in a chunk via the classic chunk
 						//sending mechanism. We workaround this bug by sending only bare essential data in LevelChunkPacket
@@ -1412,15 +1376,4 @@
 			unset($this->chunkCacheBlobs);
 		}
 	}
-
-	private function flushChunkCache() : void{
-		$blobs = array_map(static function(int $hash, string $blob) : ChunkCacheBlob{
-			return new ChunkCacheBlob($hash, $blob);
-		}, array_keys($this->chunkCacheBlobs), $this->chunkCacheBlobs);
-
-		if(count($blobs) > 0){
-			$this->sendDataPacket(ClientCacheMissResponsePacket::create($blobs));
-			unset($this->chunkCacheBlobs);
-		}
-	}
 }