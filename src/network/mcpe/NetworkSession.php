<?php

/*
 *
 *  ____            _        _   __  __ _                  __  __ ____
 * |  _ \ ___   ___| | _____| |_|  \/  (_)_ __   ___      |  \/  |  _ \
 * | |_) / _ \ / __| |/ / _ \ __| |\/| | | '_ \ / _ \_____| |\/| | |_) |
 * |  __/ (_) | (__|   <  __/ |_| |  | | | | | |  __/_____| |  | |  __/
 * |_|   \___/ \___|_|\_\___|\__|_|  |_|_|_| |_|\___|     |_|  |_|_|
 *
 * This program is free software: you can redistribute it and/or modify
 * it under the terms of the GNU Lesser General Public License as published by
 * the Free Software Foundation, either version 3 of the License, or
 * (at your option) any later version.
 *
 * @author PocketMine Team
 * @link http://www.pocketmine.net/
 *
 *
 */

declare(strict_types=1);

namespace pocketmine\network\mcpe;

use pocketmine\block\tile\Spawnable;
use pocketmine\entity\effect\EffectInstance;
use pocketmine\event\player\PlayerDuplicateLoginEvent;
use pocketmine\event\player\SessionDisconnectEvent;
use pocketmine\event\server\DataPacketDecodeEvent;
use pocketmine\event\server\DataPacketReceiveEvent;
use pocketmine\event\server\DataPacketSendEvent;
use pocketmine\form\Form;
use pocketmine\lang\KnownTranslationFactory;
use pocketmine\lang\KnownTranslationKeys;
use pocketmine\lang\Translatable;
use pocketmine\math\Vector3;
use pocketmine\nbt\tag\CompoundTag;
use pocketmine\nbt\tag\StringTag;
use pocketmine\network\mcpe\cache\ChunkCache;
use pocketmine\network\mcpe\compression\CompressBatchPromise;
use pocketmine\network\mcpe\compression\Compressor;
use pocketmine\network\mcpe\compression\DecompressionException;
use pocketmine\network\mcpe\convert\SkinAdapterSingleton;
use pocketmine\network\mcpe\convert\TypeConverter;
use pocketmine\network\mcpe\encryption\DecryptionException;
use pocketmine\network\mcpe\encryption\EncryptionContext;
use pocketmine\network\mcpe\encryption\PrepareEncryptionTask;
use pocketmine\network\mcpe\handler\DeathPacketHandler;
use pocketmine\network\mcpe\handler\HandshakePacketHandler;
use pocketmine\network\mcpe\handler\InGamePacketHandler;
use pocketmine\network\mcpe\handler\LoginPacketHandler;
use pocketmine\network\mcpe\handler\PacketHandler;
use pocketmine\network\mcpe\handler\PreSpawnPacketHandler;
use pocketmine\network\mcpe\handler\ResourcePacksPacketHandler;
use pocketmine\network\mcpe\handler\SessionStartPacketHandler;
use pocketmine\network\mcpe\handler\SpawnResponsePacketHandler;
use pocketmine\network\mcpe\protocol\AdventureSettingsPacket;
use pocketmine\network\mcpe\protocol\AvailableCommandsPacket;
use pocketmine\network\mcpe\protocol\BlockActorDataPacket;
use pocketmine\network\mcpe\protocol\ChunkRadiusUpdatedPacket;
use pocketmine\network\mcpe\protocol\ClientboundPacket;
use pocketmine\network\mcpe\protocol\ClientCacheMissResponsePacket;
use pocketmine\network\mcpe\protocol\DisconnectPacket;
use pocketmine\network\mcpe\protocol\ModalFormRequestPacket;
use pocketmine\network\mcpe\protocol\MovePlayerPacket;
use pocketmine\network\mcpe\protocol\NetworkChunkPublisherUpdatePacket;
use pocketmine\network\mcpe\protocol\OpenSignPacket;
use pocketmine\network\mcpe\protocol\Packet;
use pocketmine\network\mcpe\protocol\PacketDecodeException;
use pocketmine\network\mcpe\protocol\PacketPool;
use pocketmine\network\mcpe\protocol\PlayerListPacket;
use pocketmine\network\mcpe\protocol\PlayStatusPacket;
use pocketmine\network\mcpe\protocol\ProtocolInfo;
use pocketmine\network\mcpe\protocol\serializer\PacketBatch;
use pocketmine\network\mcpe\protocol\serializer\PacketSerializer;
use pocketmine\network\mcpe\protocol\serializer\PacketSerializerContext;
use pocketmine\network\mcpe\protocol\ServerboundPacket;
use pocketmine\network\mcpe\protocol\ServerToClientHandshakePacket;
use pocketmine\network\mcpe\protocol\SetDifficultyPacket;
use pocketmine\network\mcpe\protocol\SetPlayerGameTypePacket;
use pocketmine\network\mcpe\protocol\SetSpawnPositionPacket;
use pocketmine\network\mcpe\protocol\SetTimePacket;
use pocketmine\network\mcpe\protocol\SetTitlePacket;
use pocketmine\network\mcpe\protocol\TextPacket;
use pocketmine\network\mcpe\protocol\ToastRequestPacket;
use pocketmine\network\mcpe\protocol\TransferPacket;
use pocketmine\network\mcpe\protocol\types\AbilitiesData;
use pocketmine\network\mcpe\protocol\types\AbilitiesLayer;
use pocketmine\network\mcpe\protocol\types\BlockPosition;
use pocketmine\network\mcpe\protocol\types\ChunkCacheBlob;
use pocketmine\network\mcpe\protocol\types\command\CommandData;
use pocketmine\network\mcpe\protocol\types\command\CommandEnum;
use pocketmine\network\mcpe\protocol\types\command\CommandParameter;
use pocketmine\network\mcpe\protocol\types\command\CommandPermissions;
use pocketmine\network\mcpe\protocol\types\DimensionIds;
use pocketmine\network\mcpe\protocol\types\PlayerListEntry;
use pocketmine\network\mcpe\protocol\types\PlayerPermissions;
use pocketmine\network\mcpe\protocol\UpdateAbilitiesPacket;
use pocketmine\network\mcpe\protocol\UpdateAdventureSettingsPacket;
use pocketmine\network\NetworkSessionManager;
use pocketmine\network\PacketHandlingException;
use pocketmine\permission\DefaultPermissionNames;
use pocketmine\permission\DefaultPermissions;
use pocketmine\player\GameMode;
use pocketmine\player\Player;
use pocketmine\player\PlayerInfo;
use pocketmine\player\UsedChunkStatus;
use pocketmine\player\XboxLivePlayerInfo;
use pocketmine\Server;
use pocketmine\timings\Timings;
use pocketmine\utils\AssumptionFailedError;
use pocketmine\utils\BinaryDataException;
use pocketmine\utils\BinaryStream;
use pocketmine\utils\ObjectSet;
use pocketmine\utils\TextFormat;
use pocketmine\utils\Utils;
use pocketmine\world\Position;
use function array_keys;
use function array_map;
use function array_replace;
use function array_values;
use function base64_encode;
use function bin2hex;
use function count;
use function get_class;
use function in_array;
use function json_encode;
use function strcasecmp;
use function strlen;
use function strtolower;
use function substr;
use function time;
use function ucfirst;
use const JSON_THROW_ON_ERROR;

class NetworkSession{
	private const INCOMING_PACKET_BATCH_PER_TICK = 2; //usually max 1 per tick, but transactions arrive separately
	private const INCOMING_PACKET_BATCH_BUFFER_TICKS = 100; //enough to account for a 5-second lag spike

	private const INCOMING_GAME_PACKETS_PER_TICK = 2;
	private const INCOMING_GAME_PACKETS_BUFFER_TICKS = 100;

	private PacketRateLimiter $packetBatchLimiter;
	private PacketRateLimiter $gamePacketLimiter;

	private \PrefixedLogger $logger;
	private ?Player $player = null;
	protected ?PlayerInfo $info = null;
	private ?int $ping = null;

	private ?PacketHandler $handler = null;

	private bool $connected = true;
	private bool $disconnectGuard = false;
	protected bool $loggedIn = false;
	private bool $authenticated = false;
	private int $connectTime;
	private ?CompoundTag $cachedOfflinePlayerData = null;

	private ?EncryptionContext $cipher = null;

	/** @var string[] */
	private array $sendBuffer = [];
	/** @var string[] */
	private array $chunkCacheBlobs = [];
	private bool $chunkCacheEnabled = false;
	private bool $isFirstPacket = true;

	/**
	 * @var \SplQueue|CompressBatchPromise[]
	 * @phpstan-var \SplQueue<CompressBatchPromise>
	 */
	private \SplQueue $compressedQueue;
	private bool $forceAsyncCompression = true;
	private ?int $protocolId = null;
	private bool $enableCompression = true;

	private ?InventoryManager $invManager = null;

	/**
	 * @var \Closure[]|ObjectSet
	 * @phpstan-var ObjectSet<\Closure() : void>
	 */
	private ObjectSet $disposeHooks;

	public function __construct(
		private Server $server,
		private NetworkSessionManager $manager,
		private PacketPool $packetPool,
		private PacketSerializerContext $packetSerializerContext,
		private PacketSender $sender,
		private PacketBroadcaster $broadcaster,
		private EntityEventBroadcaster $entityEventBroadcaster,
		private Compressor $compressor,
		private string $ip,
		private int $port
	){
		$this->logger = new \PrefixedLogger($this->server->getLogger(), $this->getLogPrefix());

		$this->compressedQueue = new \SplQueue();

		$this->disposeHooks = new ObjectSet();

		$this->connectTime = time();
		$this->packetBatchLimiter = new PacketRateLimiter("Packet Batches", self::INCOMING_PACKET_BATCH_PER_TICK, self::INCOMING_PACKET_BATCH_BUFFER_TICKS);
		$this->gamePacketLimiter = new PacketRateLimiter("Game Packets", self::INCOMING_GAME_PACKETS_PER_TICK, self::INCOMING_GAME_PACKETS_BUFFER_TICKS);

		$this->setHandler(new LoginPacketHandler(
			$this->server,
			$this,
			function(PlayerInfo $info) : void{
				$this->info = $info;
				$this->logger->info("Player: " . TextFormat::AQUA . $info->getUsername() . TextFormat::RESET);
				$this->logger->setPrefix($this->getLogPrefix());
			},
			function(bool $isAuthenticated, bool $authRequired, ?string $error, ?string $clientPubKey) : void{
				$this->setAuthenticationStatus($isAuthenticated, $authRequired, $error, $clientPubKey);
			}
		));

		$this->manager->add($this);
		$this->logger->info("Session opened");
	}

	private function getLogPrefix() : string{
		return "NetworkSession: " . $this->getDisplayName();
	}

	public function getLogger() : \Logger{
		return $this->logger;
	}

	private function onSessionStartSuccess() : void{
		$this->logger->debug("Session start handshake completed, awaiting login packet");
		$this->flushSendBuffer(true);
		$this->enableCompression = true;
		$this->setHandler(new LoginPacketHandler(
			$this->server,
			$this,
			function(PlayerInfo $info) : void{
				$this->info = $info;
				$this->logger->info("Player: " . TextFormat::AQUA . $info->getUsername() . TextFormat::RESET);
				$this->logger->setPrefix($this->getLogPrefix());
				$this->manager->markLoginReceived($this);
			},
			function(bool $isAuthenticated, bool $authRequired, ?string $error, ?string $clientPubKey) : void{
				$this->setAuthenticationStatus($isAuthenticated, $authRequired, $error, $clientPubKey);
			}
		));
	}

	protected function createPlayer() : void{
		$this->server->createPlayer($this, $this->info, $this->authenticated, $this->cachedOfflinePlayerData)->onCompletion(
			\Closure::fromCallable([$this, 'onPlayerCreated']),
			fn() => $this->disconnect("Player creation failed") //TODO: this should never actually occur... right?
		);
	}

	public function setCacheEnabled(bool $isEnabled) : void{
		//$this->chunkCacheEnabled = $isEnabled;
	}

	public function isCacheEnabled() : bool{
		return $this->chunkCacheEnabled;
	}

	public function removeChunkCache(int $hash) : void{
		unset($this->chunkCacheBlobs[$hash]);
	}

	public function getChunkCache(int $hash) : ?ChunkCacheBlob{
		if(isset($this->chunkCacheBlobs[$hash])){
			return new ChunkCacheBlob($hash, $this->chunkCacheBlobs[$hash]);
		}

		return null;
	}

	private function onPlayerCreated(Player $player) : void{
		if(!$this->isConnected()){
			//the remote player might have disconnected before spawn terrain generation was finished
			return;
		}
		$this->player = $player;
		if(!$this->server->addOnlinePlayer($player)){
			return;
		}

		$this->invManager = new InventoryManager($this->player, $this);

		$effectManager = $this->player->getEffects();
		$effectManager->getEffectAddHooks()->add($effectAddHook = function(EffectInstance $effect, bool $replacesOldEffect) : void{
			$this->entityEventBroadcaster->onEntityEffectAdded([$this], $this->player, $effect, $replacesOldEffect);
		});
		$effectManager->getEffectRemoveHooks()->add($effectRemoveHook = function(EffectInstance $effect) : void{
			$this->entityEventBroadcaster->onEntityEffectRemoved([$this], $this->player, $effect);
		});
		$this->disposeHooks->add(static function() use ($effectManager, $effectAddHook, $effectRemoveHook) : void{
			$effectManager->getEffectAddHooks()->remove($effectAddHook);
			$effectManager->getEffectRemoveHooks()->remove($effectRemoveHook);
		});

		$permissionHooks = $this->player->getPermissionRecalculationCallbacks();
		$permissionHooks->add($permHook = function() : void{
			$this->logger->debug("Syncing available commands and abilities/permissions due to permission recalculation");
			$this->syncAbilities($this->player);
			$this->syncAvailableCommands();
		});
		$this->disposeHooks->add(static function() use ($permissionHooks, $permHook) : void{
			$permissionHooks->remove($permHook);
		});
		$this->beginSpawnSequence();
	}

	public function getPlayer() : ?Player{
		return $this->player;
	}

	public function getPlayerInfo() : ?PlayerInfo{
		return $this->info;
	}

	public function isConnected() : bool{
		return $this->connected && !$this->disconnectGuard;
	}

	public function getIp() : string{
		return $this->ip;
	}

	public function getPort() : int{
		return $this->port;
	}

	public function getDisplayName() : string{
		return $this->info !== null ? $this->info->getUsername() : $this->ip . " " . $this->port;
	}

	/**
	 * Returns the last recorded ping measurement for this session, in milliseconds, or null if a ping measurement has not yet been recorded.
	 */
	public function getPing() : ?int{
		return $this->ping;
	}

	/**
	 * @internal Called by the network interface to update last recorded ping measurements.
	 */
	public function updatePing(int $ping) : void{
		$this->ping = $ping;
	}

	public function getHandler() : ?PacketHandler{
		return $this->handler;
	}

	public function setHandler(?PacketHandler $handler) : void{
		if($this->connected){ //TODO: this is fine since we can't handle anything from a disconnected session, but it might produce surprises in some cases
			$this->handler = $handler;
			if($this->handler !== null){
				$this->handler->setUp();
			}
		}
	}

	public function setProtocolId(int $protocolId) : void{
		$this->protocolId = $protocolId;

		$this->entityEventBroadcaster = $this->server->getEntityEventBroadcaster($protocolId);
		$this->broadcaster = $this->server->getPacketBroadcaster($protocolId);
		$this->packetSerializerContext = $this->server->getPacketSerializerContext($protocolId);
	}

	public function getProtocolId() : int{
		return $this->protocolId ?? ProtocolInfo::CURRENT_PROTOCOL;
	}

	/**
	 * @return \Closure[]|ObjectSet
	 * @phpstan-return ObjectSet<\Closure() : void>
	 */
	public function getDisposeHooks() : ObjectSet{
		return $this->disposeHooks;
	}

	/**
	 * @throws PacketHandlingException
	 */
	public function handleEncoded(string $payload) : void{
		if(!$this->connected){
			return;
		}

		Timings::$playerNetworkReceive->startTiming();
		try{
			$this->packetBatchLimiter->decrement();

			if($this->cipher !== null){
				Timings::$playerNetworkReceiveDecrypt->startTiming();
				try{
					$payload = $this->cipher->decrypt($payload);
				}catch(DecryptionException $e){
					$this->logger->debug("Encrypted packet: " . base64_encode($payload));
					throw PacketHandlingException::wrap($e, "Packet decryption error");
				}finally{
					Timings::$playerNetworkReceiveDecrypt->stopTiming();
				}
			}

			if($this->enableCompression){
				Timings::$playerNetworkReceiveDecompress->startTiming();
				try{
					$decompressed = $this->compressor->decompress($payload);
				}catch(DecompressionException $e){
					if($this->isFirstPacket){
						$this->logger->debug("Failed to decompress packet, assuming client is using the new compression method");

						$this->enableCompression = false;
						$this->setHandler(new SessionStartPacketHandler(
							$this,
							fn() => $this->onSessionStartSuccess()
						));

						$decompressed = $payload;
					}else{
						$this->logger->debug("Failed to decompress packet: " . base64_encode($payload));
						throw PacketHandlingException::wrap($e, "Compressed packet batch decode error");
					}
				}finally{
					Timings::$playerNetworkReceiveDecompress->stopTiming();
				}
			}else{
				$decompressed = $payload;
			}

			try{
				$stream = new BinaryStream($decompressed);
				$count = 0;
				foreach(PacketBatch::decodeRaw($stream) as $buffer){
					$this->gamePacketLimiter->decrement();
					if(++$count > 100){
						throw new PacketHandlingException("Too many packets in batch");
					}
					$packet = $this->packetPool->getPacket($buffer);
					if($packet === null){
						$this->logger->debug("Unknown packet: " . base64_encode($buffer));
						throw new PacketHandlingException("Unknown packet received");
					}
					try{
						$this->handleDataPacket($packet, $buffer);
					}catch(PacketHandlingException $e){
						$this->logger->debug($packet->getName() . ": " . base64_encode($buffer));
						throw PacketHandlingException::wrap($e, "Error processing " . $packet->getName());
					}
				}
			}catch(PacketDecodeException|BinaryDataException $e){
				$this->logger->logException($e);
				throw PacketHandlingException::wrap($e, "Packet batch decode error");
			}
		}finally{
			$this->isFirstPacket = false;
			Timings::$playerNetworkReceive->stopTiming();
		}
	}

	/**
	 * @throws PacketHandlingException
	 */
	public function handleDataPacket(Packet $packet, string $buffer) : void{
		if(!($packet instanceof ServerboundPacket)){
			throw new PacketHandlingException("Unexpected non-serverbound packet");
		}

		$timings = Timings::getReceiveDataPacketTimings($packet);
		$timings->startTiming();

		try{
			$ev = new DataPacketDecodeEvent($this, $packet->pid(), $buffer);
			$ev->call();
			if($ev->isCancelled()){
				return;
			}

			$decodeTimings = Timings::getDecodeDataPacketTimings($packet);
			$decodeTimings->startTiming();
			try{
				$stream = PacketSerializer::decoder($buffer, 0, $this->packetSerializerContext);
				try{
					$packet->decode($stream);
				}catch(PacketDecodeException $e){
					throw PacketHandlingException::wrap($e);
				}
				if(!$stream->feof()){
					$remains = substr($stream->getBuffer(), $stream->getOffset());
					$this->logger->debug("Still " . strlen($remains) . " bytes unread in " . $packet->getName() . ": " . bin2hex($remains));
				}
			}finally{
				$decodeTimings->stopTiming();
			}

			$ev = new DataPacketReceiveEvent($this, $packet);
			$ev->call();
			if(!$ev->isCancelled()){
				$handlerTimings = Timings::getHandleDataPacketTimings($packet);
				$handlerTimings->startTiming();
				try{
					if($this->handler === null || !$packet->handle($this->handler)){
						$this->logger->debug("Unhandled " . $packet->getName() . ": " . base64_encode($stream->getBuffer()));
					}
				}finally{
					$handlerTimings->stopTiming();
				}
			}
		}finally{
			$timings->stopTiming();
		}
	}

	public function sendDataPacket(ClientboundPacket $packet, bool $immediate = false) : bool{
		if(!$this->connected){
			return false;
		}
		//Basic safety restriction. TODO: improve this
		if(!$this->loggedIn && !$packet->canBeSentBeforeLogin()){
			throw new \InvalidArgumentException("Attempted to send " . get_class($packet) . " to " . $this->getDisplayName() . " too early");
		}

		$timings = Timings::getSendDataPacketTimings($packet);
		$timings->startTiming();
		try{
			$ev = new DataPacketSendEvent([$this], [$packet]);
			$ev->call();
			if($ev->isCancelled()){
				return false;
			}

			$this->addToSendBuffer(self::encodePacketTimed(PacketSerializer::encoder($this->packetSerializerContext), $packet));
			if($immediate){
				$this->flushSendBuffer(true);
			}

			return true;
		}finally{
			$timings->stopTiming();
		}
	}

	/**
	 * @internal
	 */
	public static function encodePacketTimed(PacketSerializer $serializer, ClientboundPacket $packet) : string{
		$timings = Timings::getEncodeDataPacketTimings($packet);
		$timings->startTiming();
		try{
			$packet->encode($serializer);
			return $serializer->getBuffer();
		}finally{
			$timings->stopTiming();
		}
	}

	/**
	 * @internal
	 */
	public function addToSendBuffer(string $buffer) : void{
		$this->sendBuffer[] = $buffer;
	}

	private function flushSendBuffer(bool $immediate = false) : void{
		if(count($this->sendBuffer) > 0){
			Timings::$playerNetworkSend->startTiming();
			try{
				$syncMode = null; //automatic
				if($immediate){
					$syncMode = true;
				}elseif($this->forceAsyncCompression){
					$syncMode = false;
				}

				$stream = new BinaryStream();
				PacketBatch::encodeRaw($stream, $this->sendBuffer);

				if($this->enableCompression){
					$promise = $this->server->prepareBatch(new PacketBatch($stream->getBuffer()), $this->compressor, $syncMode, Timings::$playerNetworkSendCompressSessionBuffer);
				}else{
					$promise = new CompressBatchPromise();
					$promise->resolve($stream->getBuffer());
				}
				$this->sendBuffer = [];
				$this->queueCompressedNoBufferFlush($promise, $immediate);
			}finally{
				Timings::$playerNetworkSend->stopTiming();
			}
		}
	}

	public function getPacketSerializerContext() : PacketSerializerContext{ return $this->packetSerializerContext; }

	public function getBroadcaster() : PacketBroadcaster{ return $this->broadcaster; }

	public function getEntityEventBroadcaster() : EntityEventBroadcaster{ return $this->entityEventBroadcaster; }

	public function getCompressor() : Compressor{
		return $this->compressor;
	}

	public function queueCompressed(CompressBatchPromise $payload, bool $immediate = false) : void{
		Timings::$playerNetworkSend->startTiming();
		try{
			$this->flushSendBuffer($immediate); //Maintain ordering if possible
			$this->queueCompressedNoBufferFlush($payload, $immediate);
		}finally{
			Timings::$playerNetworkSend->stopTiming();
		}
	}

	private function queueCompressedNoBufferFlush(CompressBatchPromise $payload, bool $immediate = false) : void{
		Timings::$playerNetworkSend->startTiming();
		try{
			if($immediate){
				//Skips all queues
				$this->sendEncoded($payload->getResult(), true);
			}else{
				$this->compressedQueue->enqueue($payload);
				$payload->onResolve(function(CompressBatchPromise $payload) : void{
					if($this->connected && $this->compressedQueue->bottom() === $payload){
						Timings::$playerNetworkSend->startTiming();
						try{
							$this->compressedQueue->dequeue(); //result unused
							$this->sendEncoded($payload->getResult());

							while(!$this->compressedQueue->isEmpty()){
								/** @var CompressBatchPromise $current */
								$current = $this->compressedQueue->bottom();
								if($current->hasResult()){
									$this->compressedQueue->dequeue();

									$this->sendEncoded($current->getResult());
								}else{
									//can't send any more queued until this one is ready
									break;
								}
							}
						}finally{
							Timings::$playerNetworkSend->stopTiming();
						}
					}
				});
			}
		}finally{
			Timings::$playerNetworkSend->stopTiming();
		}
	}

	private function sendEncoded(string $payload, bool $immediate = false) : void{
		if($this->cipher !== null){
			Timings::$playerNetworkSendEncrypt->startTiming();
			$payload = $this->cipher->encrypt($payload);
			Timings::$playerNetworkSendEncrypt->stopTiming();
		}
		$this->sender->send($payload, $immediate);
	}

	/**
	 * @phpstan-param \Closure() : void $func
	 */
	private function tryDisconnect(\Closure $func, string $reason) : void{
		if($this->connected && !$this->disconnectGuard){
			$this->disconnectGuard = true;
			$func();

			$event = new SessionDisconnectEvent($this);
			$event->call();

			$this->disconnectGuard = false;
			$this->flushSendBuffer(true);
			$this->sender->close("");
			foreach($this->disposeHooks as $callback){
				$callback();
			}
			$this->disposeHooks->clear();
			$this->setHandler(null);
			$this->connected = false;
			$this->logger->info("Session closed due to $reason");
		}
	}

	/**
	 * Performs actions after the session has been disconnected. By this point, nothing should be interacting with the
	 * session, so it's safe to destroy any cycles and perform destructive cleanup.
	 */
	private function dispose() : void{
		$this->invManager = null;
	}

	/**
	 * Disconnects the session, destroying the associated player (if it exists).
	 */
	public function disconnect(string $reason, bool $notify = true) : void{
		$this->tryDisconnect(function() use ($reason, $notify) : void{
			if($notify){
				$this->sendDataPacket(DisconnectPacket::create($reason));
			}
			if($this->player !== null){
				$this->player->onPostDisconnect($reason, null);
			}
		}, $reason);
	}

	public function disconnectIncompatibleProtocol(int $protocolVersion) : void{
		$this->tryDisconnect(
			function() use ($protocolVersion) : void{
				$this->sendDataPacket(PlayStatusPacket::create($protocolVersion < ProtocolInfo::CURRENT_PROTOCOL ? PlayStatusPacket::LOGIN_FAILED_CLIENT : PlayStatusPacket::LOGIN_FAILED_SERVER), true);
			},
			$this->server->getLanguage()->translate(KnownTranslationFactory::pocketmine_disconnect_incompatibleProtocol((string) $protocolVersion)),
		);
	}

	/**
	 * Instructs the remote client to connect to a different server.
	 */
	public function transfer(string $ip, int $port, string $reason = "transfer") : void{
		$this->flushChunkCache();
		$this->tryDisconnect(function() use ($ip, $port, $reason) : void{
			$this->sendDataPacket(TransferPacket::create($ip, $port), true);
			if($this->player !== null){
				$this->player->onPostDisconnect($reason, null);
			}
		}, $reason);
	}

	/**
	 * Called by the Player when it is closed (for example due to getting kicked).
	 */
	public function onPlayerDestroyed(string $reason) : void{
		$this->tryDisconnect(function() use ($reason) : void{
			$this->sendDataPacket(DisconnectPacket::create($reason));
		}, $reason);
	}

	/**
	 * Called by the network interface to close the session when the client disconnects without server input, for
	 * example in a timeout condition or voluntary client disconnect.
	 */
	public function onClientDisconnect(string $reason) : void{
		$this->tryDisconnect(function() use ($reason) : void{
			if($this->player !== null){
				$this->player->onPostDisconnect($reason, null);
			}
		}, $reason);
	}

	private function setAuthenticationStatus(bool $authenticated, bool $authRequired, ?string $error, ?string $clientPubKey) : void{
		if(!$this->connected){
			return;
		}
		if($error === null){
			if($authenticated && !($this->info instanceof XboxLivePlayerInfo)){
				$error = "Expected XUID but none found";
			}elseif($clientPubKey === null){
				$error = "Missing client public key"; //failsafe
			}
		}

		if($error !== null){
			$this->disconnect($this->server->getLanguage()->translate(KnownTranslationFactory::pocketmine_disconnect_invalidSession($this->server->getLanguage()->translateString($error))));

			return;
		}

		$this->authenticated = $authenticated;

		if(!$this->authenticated){
			if($authRequired){
				$this->disconnect(KnownTranslationKeys::DISCONNECTIONSCREEN_NOTAUTHENTICATED);
				return;
			}
			if($this->info instanceof XboxLivePlayerInfo){
				$this->logger->warning("Discarding unexpected XUID for non-authenticated player");
				$this->info = $this->info->withoutXboxData();
			}
		}
		$this->logger->debug("Xbox Live authenticated: " . ($this->authenticated ? "YES" : "NO"));

		$checkXUID = $this->server->getConfigGroup()->getPropertyBool("player.verify-xuid", true);
		$myXUID = $this->info instanceof XboxLivePlayerInfo ? $this->info->getXuid() : "";
		$kickForXUIDMismatch = function(string $xuid) use ($checkXUID, $myXUID) : bool{
			if($checkXUID && $myXUID !== $xuid){
				$this->logger->debug("XUID mismatch: expected '$xuid', but got '$myXUID'");
				//TODO: Longer term, we should be identifying playerdata using something more reliable, like XUID or UUID.
				//However, that would be a very disruptive change, so this will serve as a stopgap for now.
				//Side note: this will also prevent offline players hijacking XBL playerdata on online servers, since their
				//XUID will always be empty.
				$this->disconnect("XUID does not match (possible impersonation attempt)");
				return true;
			}
			return false;
		};

		foreach($this->manager->getSessions() as $existingSession){
			if($existingSession === $this){
				continue;
			}
			$info = $existingSession->getPlayerInfo();
			if($info !== null && (strcasecmp($info->getUsername(), $this->info->getUsername()) === 0 || $info->getUuid()->equals($this->info->getUuid()))){
				if($kickForXUIDMismatch($info instanceof XboxLivePlayerInfo ? $info->getXuid() : "")){
					return;
				}
				$ev = new PlayerDuplicateLoginEvent($this, $existingSession);
				$ev->call();
				if($ev->isCancelled()){
					$this->disconnect($ev->getDisconnectMessage());
					return;
				}

				$existingSession->disconnect($ev->getDisconnectMessage());
			}
		}

		//TODO: make player data loading async
		//TODO: we shouldn't be loading player data here at all, but right now we don't have any choice :(
		$this->cachedOfflinePlayerData = $this->server->getOfflinePlayerData($this->info->getUsername());
		if($checkXUID){
			$recordedXUID = $this->cachedOfflinePlayerData !== null ? $this->cachedOfflinePlayerData->getTag(Player::TAG_LAST_KNOWN_XUID) : null;
			if(!($recordedXUID instanceof StringTag)){
				$this->logger->debug("No previous XUID recorded, no choice but to trust this player");
			}elseif(!$kickForXUIDMismatch($recordedXUID->getValue())){
				$this->logger->debug("XUID match");
			}
		}

		if(EncryptionContext::$ENABLED){
			$this->server->getAsyncPool()->submitTask(new PrepareEncryptionTask($clientPubKey, function(string $encryptionKey, string $handshakeJwt) : void{
				if(!$this->connected){
					return;
				}
				$this->sendDataPacket(ServerToClientHandshakePacket::create($handshakeJwt), true); //make sure this gets sent before encryption is enabled

				$this->cipher = EncryptionContext::fakeGCM($encryptionKey);

				$this->setHandler(new HandshakePacketHandler(function() : void{
					$this->onServerLoginSuccess();
				}));
				$this->logger->debug("Enabled encryption");
			}));
		}else{
			$this->onServerLoginSuccess();
		}
	}

	private function onServerLoginSuccess() : void{
		$this->loggedIn = true;

		$this->sendDataPacket(PlayStatusPacket::create(PlayStatusPacket::LOGIN_SUCCESS));

		$this->logger->debug("Initiating resource packs phase");
		$this->setHandler(new ResourcePacksPacketHandler($this, $this->server->getResourcePackManager(), function() : void{
			$this->createPlayer();
		}));
	}

	private function beginSpawnSequence() : void{
		$this->setHandler(new PreSpawnPacketHandler($this->server, $this->player, $this, $this->invManager));
		$this->player->setImmobile(); //TODO: HACK: fix client-side falling pre-spawn

		$this->logger->debug("Waiting for chunk radius request");
	}

	public function notifyTerrainReady() : void{
		$this->logger->debug("Sending spawn notification, waiting for spawn response");
		$this->sendDataPacket(PlayStatusPacket::create(PlayStatusPacket::PLAYER_SPAWN));
		$this->setHandler(new SpawnResponsePacketHandler(function() : void{
			$this->onClientSpawnResponse();
		}, $this));
	}

	private function onClientSpawnResponse() : void{
		$this->logger->debug("Received spawn response, entering in-game phase");
		$this->player->setImmobile(false); //TODO: HACK: we set this during the spawn sequence to prevent the client sending junk movements
		$this->player->doFirstSpawn();
		$this->forceAsyncCompression = false;
		$this->setHandler(new InGamePacketHandler($this->player, $this, $this->invManager));
	}

	public function onServerDeath(Translatable|string $deathMessage) : void{
		if($this->handler instanceof InGamePacketHandler){ //TODO: this is a bad fix for pre-spawn death, this shouldn't be reachable at all at this stage :(
			$this->setHandler(new DeathPacketHandler($this->player, $this, $this->invManager ?? throw new AssumptionFailedError(), $deathMessage));
		}
	}

	public function onServerRespawn() : void{
		$this->entityEventBroadcaster->syncAttributes([$this], $this->player, $this->player->getAttributeMap()->getAll());
		$this->player->sendData(null);

		$this->syncAbilities($this->player);
		$this->invManager->syncAll();
		$this->setHandler(new InGamePacketHandler($this->player, $this, $this->invManager));
	}

	public function syncMovement(Vector3 $pos, ?float $yaw = null, ?float $pitch = null, int $mode = MovePlayerPacket::MODE_NORMAL) : void{
		if($this->player !== null){
			$location = $this->player->getLocation();
			$yaw = $yaw ?? $location->getYaw();
			$pitch = $pitch ?? $location->getPitch();

			$this->sendDataPacket(MovePlayerPacket::simple(
				$this->player->getId(),
				$this->player->getOffsetPosition($pos),
				$pitch,
				$yaw,
				$yaw, //TODO: head yaw
				$mode,
				$this->player->onGround,
				0, //TODO: riding entity ID
				0 //TODO: tick
			));

			if($this->handler instanceof InGamePacketHandler){
				$this->handler->forceMoveSync = true;
			}
		}
	}

	public function syncViewAreaRadius(int $distance) : void{
		$this->sendDataPacket(ChunkRadiusUpdatedPacket::create($distance));
	}

	public function syncViewAreaCenterPoint(Vector3 $newPos, int $viewDistance) : void{
		$this->sendDataPacket(NetworkChunkPublisherUpdatePacket::create(BlockPosition::fromVector3($newPos), $viewDistance * 16, [])); //blocks, not chunks >.>
	}

	public function syncPlayerSpawnPoint(Position $newSpawn) : void{
		$newSpawnBlockPosition = BlockPosition::fromVector3($newSpawn);
		//TODO: respawn causing block position (bed, respawn anchor)
		$this->sendDataPacket(SetSpawnPositionPacket::playerSpawn($newSpawnBlockPosition, DimensionIds::OVERWORLD, $newSpawnBlockPosition));
	}

	public function syncWorldSpawnPoint(Position $newSpawn) : void{
		$this->sendDataPacket(SetSpawnPositionPacket::worldSpawn(BlockPosition::fromVector3($newSpawn), DimensionIds::OVERWORLD));
	}

	public function syncGameMode(GameMode $mode, bool $isRollback = false) : void{
		$this->sendDataPacket(SetPlayerGameTypePacket::create(TypeConverter::getInstance()->coreGameModeToProtocol($mode)));
		if($this->player !== null){
			$this->syncAbilities($this->player);
			$this->syncAdventureSettings(); //TODO: we might be able to do this with the abilities packet alone
		}
		if(!$isRollback && $this->invManager !== null){
			$this->invManager->syncCreative();
		}
	}

	public function syncAbilities(Player $for) : void{
		$isOp = $for->hasPermission(DefaultPermissions::ROOT_OPERATOR);

<<<<<<< HEAD
		if($this->getProtocolId() >= ProtocolInfo::PROTOCOL_1_19_10){
			//ALL of these need to be set for the base layer, otherwise the client will cry
			$boolAbilities = [
				AbilitiesLayer::ABILITY_ALLOW_FLIGHT => $for->getAllowFlight(),
				AbilitiesLayer::ABILITY_FLYING => $for->isFlying(),
				AbilitiesLayer::ABILITY_NO_CLIP => !$for->hasBlockCollision(),
				AbilitiesLayer::ABILITY_OPERATOR => $isOp,
				AbilitiesLayer::ABILITY_TELEPORT => $for->hasPermission(DefaultPermissionNames::COMMAND_TELEPORT_SELF),
				AbilitiesLayer::ABILITY_INVULNERABLE => $for->isCreative(),
				AbilitiesLayer::ABILITY_MUTED => false,
				AbilitiesLayer::ABILITY_WORLD_BUILDER => false,
				AbilitiesLayer::ABILITY_INFINITE_RESOURCES => !$for->hasFiniteResources(),
				AbilitiesLayer::ABILITY_LIGHTNING => false,
				AbilitiesLayer::ABILITY_BUILD => !$for->isSpectator(),
				AbilitiesLayer::ABILITY_MINE => !$for->isSpectator(),
				AbilitiesLayer::ABILITY_DOORS_AND_SWITCHES => !$for->isSpectator(),
				AbilitiesLayer::ABILITY_OPEN_CONTAINERS => !$for->isSpectator(),
				AbilitiesLayer::ABILITY_ATTACK_PLAYERS => !$for->isSpectator(),
				AbilitiesLayer::ABILITY_ATTACK_MOBS => !$for->isSpectator(),
				AbilitiesLayer::ABILITY_PRIVILEGED_BUILDER => false,
			];

			$pk = UpdateAbilitiesPacket::create(new AbilitiesData(
				$isOp ? CommandPermissions::OPERATOR : CommandPermissions::NORMAL,
				$isOp ? PlayerPermissions::OPERATOR : PlayerPermissions::MEMBER,
				$for->getId(),
				[
					//TODO: dynamic flying speed! FINALLY!!!!!!!!!!!!!!!!!
					new AbilitiesLayer(AbilitiesLayer::LAYER_BASE, $boolAbilities, 0.05, 0.1),
				]
			));
		}else{
			$pk = AdventureSettingsPacket::create(
				0,
				$isOp ? CommandPermissions::OPERATOR : CommandPermissions::NORMAL,
				0,
				$isOp ? PlayerPermissions::OPERATOR : PlayerPermissions::MEMBER,
				0,
				$for->getId()
			);

			$pk->setFlag(AdventureSettingsPacket::WORLD_IMMUTABLE, $for->isSpectator());
			$pk->setFlag(AdventureSettingsPacket::NO_PVP, $for->isSpectator());
			$pk->setFlag(AdventureSettingsPacket::AUTO_JUMP, $for->hasAutoJump());
			$pk->setFlag(AdventureSettingsPacket::ALLOW_FLIGHT, $for->getAllowFlight());
			$pk->setFlag(AdventureSettingsPacket::NO_CLIP, !$for->hasBlockCollision());
			$pk->setFlag(AdventureSettingsPacket::FLYING, $for->isFlying());
		}

		$this->sendDataPacket($pk);
=======
		//ALL of these need to be set for the base layer, otherwise the client will cry
		$boolAbilities = [
			AbilitiesLayer::ABILITY_ALLOW_FLIGHT => $for->getAllowFlight(),
			AbilitiesLayer::ABILITY_FLYING => $for->isFlying(),
			AbilitiesLayer::ABILITY_NO_CLIP => !$for->hasBlockCollision(),
			AbilitiesLayer::ABILITY_OPERATOR => $isOp,
			AbilitiesLayer::ABILITY_TELEPORT => $for->hasPermission(DefaultPermissionNames::COMMAND_TELEPORT_SELF),
			AbilitiesLayer::ABILITY_INVULNERABLE => $for->isCreative(),
			AbilitiesLayer::ABILITY_MUTED => false,
			AbilitiesLayer::ABILITY_WORLD_BUILDER => false,
			AbilitiesLayer::ABILITY_INFINITE_RESOURCES => !$for->hasFiniteResources(),
			AbilitiesLayer::ABILITY_LIGHTNING => false,
			AbilitiesLayer::ABILITY_BUILD => !$for->isSpectator(),
			AbilitiesLayer::ABILITY_MINE => !$for->isSpectator(),
			AbilitiesLayer::ABILITY_DOORS_AND_SWITCHES => !$for->isSpectator(),
			AbilitiesLayer::ABILITY_OPEN_CONTAINERS => !$for->isSpectator(),
			AbilitiesLayer::ABILITY_ATTACK_PLAYERS => !$for->isSpectator(),
			AbilitiesLayer::ABILITY_ATTACK_MOBS => !$for->isSpectator(),
			AbilitiesLayer::ABILITY_PRIVILEGED_BUILDER => false,
		];

		$layers = [
			//TODO: dynamic flying speed! FINALLY!!!!!!!!!!!!!!!!!
			new AbilitiesLayer(AbilitiesLayer::LAYER_BASE, $boolAbilities, 0.05, 0.1),
		];
		if(!$for->hasBlockCollision()){
			//TODO: HACK! In 1.19.80, the client starts falling in our faux spectator mode when it clips into a
			//block. We can't seem to prevent this short of forcing the player to always fly when block collision is
			//disabled. Also, for some reason the client always reads flight state from this layer if present, even
			//though the player isn't in spectator mode.

			$layers[] = new AbilitiesLayer(AbilitiesLayer::LAYER_SPECTATOR, [
				AbilitiesLayer::ABILITY_FLYING => true,
			], null, null);
		}

		$this->sendDataPacket(UpdateAbilitiesPacket::create(new AbilitiesData(
			$isOp ? CommandPermissions::OPERATOR : CommandPermissions::NORMAL,
			$isOp ? PlayerPermissions::OPERATOR : PlayerPermissions::MEMBER,
			$for->getId(),
			$layers
		)));
>>>>>>> 283ff28a
	}

	public function syncAdventureSettings() : void{
		if($this->player === null){
			throw new \LogicException("Cannot sync adventure settings for a player that is not yet created");
		}

		if($this->getProtocolId() >= ProtocolInfo::PROTOCOL_1_19_10){
			//everything except auto jump is handled via UpdateAbilitiesPacket
			$this->sendDataPacket(UpdateAdventureSettingsPacket::create(
				noAttackingMobs: false,
				noAttackingPlayers: false,
				worldImmutable: false,
				showNameTags: true,
				autoJump: $this->player->hasAutoJump()
			));
		}
	}

	public function syncAvailableCommands() : void{
		$commandData = [];
		foreach($this->server->getCommandMap()->getCommands() as $name => $command){
			if(isset($commandData[$command->getLabel()]) || $command->getLabel() === "help" || !$command->testPermissionSilent($this->player)){
				continue;
			}

			$lname = strtolower($command->getLabel());
			$aliases = $command->getAliases();
			$aliasObj = null;
			if(count($aliases) > 0){
				if(!in_array($lname, $aliases, true)){
					//work around a client bug which makes the original name not show when aliases are used
					$aliases[] = $lname;
				}
				$aliasObj = new CommandEnum(ucfirst($command->getLabel()) . "Aliases", array_values($aliases));
			}

			$description = $command->getDescription();
			$data = new CommandData(
				$lname, //TODO: commands containing uppercase letters in the name crash 1.9.0 client
				$description instanceof Translatable ? $this->player->getLanguage()->translate($description) : $description,
				0,
				0,
				$aliasObj,
				[
					[CommandParameter::standard("args", AvailableCommandsPacket::convertArg($this->getProtocolId(), AvailableCommandsPacket::ARG_TYPE_RAWTEXT), 0, true)]
				]
			);

			$commandData[$command->getLabel()] = $data;
		}

		$this->sendDataPacket(AvailableCommandsPacket::create($commandData, [], [], []));
	}

	public function onChatMessage(Translatable|string $message) : void{
		if($message instanceof Translatable){
			$language = $this->player->getLanguage();
			if(!$this->server->isLanguageForced()){
				//we can't send nested translations to the client, so make sure they are always pre-translated by the server
				$parameters = array_map(fn(string|Translatable $p) => $p instanceof Translatable ? $language->translate($p) : $p, $message->getParameters());
				$this->sendDataPacket(TextPacket::translation($language->translateString($message->getText(), $parameters, "pocketmine."), $parameters));
			}else{
				$this->sendDataPacket(TextPacket::raw($language->translate($message)));
			}
		}else{
			$this->sendDataPacket(TextPacket::raw($message));
		}
	}

	/**
	 * @param string[] $parameters
	 */
	public function onJukeboxPopup(string $key, array $parameters) : void{
		$this->sendDataPacket(TextPacket::jukeboxPopup($key, $parameters));
	}

	public function onPopup(string $message) : void{
		$this->sendDataPacket(TextPacket::popup($message));
	}

	public function onTip(string $message) : void{
		$this->sendDataPacket(TextPacket::tip($message));
	}

	public function onFormSent(int $id, Form $form) : bool{
		return $this->sendDataPacket(ModalFormRequestPacket::create($id, json_encode($form, JSON_THROW_ON_ERROR)));
	}

	/**
	 * Instructs the networksession to start using the chunk at the given coordinates. This may occur asynchronously.
	 * @param \Closure $onCompletion To be called when chunk sending has completed.
	 * @phpstan-param \Closure() : void $onCompletion
	 */
	public function startUsingChunk(int $chunkX, int $chunkZ, \Closure $onCompletion) : void{
		Utils::validateCallableSignature(function() : void{}, $onCompletion);

		$world = $this->player->getLocation()->getWorld();
		ChunkCache::getInstance($world, $this->compressor)->request($chunkX, $chunkZ, $this->getProtocolId())->onResolve(

			//this callback may be called synchronously or asynchronously, depending on whether the promise is resolved yet
			function(CachedChunkPromise $promise) use ($world, $onCompletion, $chunkX, $chunkZ) : void{

				if(!$this->isConnected()){
					return;
				}
				$currentWorld = $this->player->getLocation()->getWorld();
				if($world !== $currentWorld || ($status = $this->player->getUsedChunkStatus($chunkX, $chunkZ)) === null){
					$this->logger->debug("Tried to send no-longer-active chunk $chunkX $chunkZ in world " . $world->getFolderName());
					return;
				}
				if(!$status->equals(UsedChunkStatus::REQUESTED_SENDING())){
					//TODO: make this an error
					//this could be triggered due to the shitty way that chunk resends are handled
					//right now - not because of the spammy re-requesting, but because the chunk status reverts
					//to NEEDED if they want to be resent.
					return;
				}

				$compressBatchPromise = new CompressBatchPromise();
				$result = $promise->getResult();

				if($this->isCacheEnabled()){
					$compressBatchPromise->resolve($result->getCacheablePacket());

					$this->chunkCacheBlobs = array_replace($this->chunkCacheBlobs, $result->getHashMap());
					if(count($this->chunkCacheBlobs) > 4096) {
						$this->disconnect("Too many pending blobs");
						return;
					}
				}else{
					$compressBatchPromise->resolve($result->getPacket());
				}

				$world->timings->syncChunkSend->startTiming();
				try{
					$this->queueCompressed($compressBatchPromise);
					$onCompletion();

					if($this->getProtocolId() === ProtocolInfo::PROTOCOL_1_19_10){
						//TODO: HACK! we send the full tile data here, due to a bug in 1.19.10 which causes items in tiles
						//(item frames, lecterns) to not load properly when they are sent in a chunk via the classic chunk
						//sending mechanism. We workaround this bug by sending only bare essential data in LevelChunkPacket
						//(enough to create the tiles, since BlockActorDataPacket can't create tiles by itself) and then
						//send the actual tile properties here.
						//TODO: maybe we can stuff these packets inside the cached batch alongside LevelChunkPacket?
						$chunk = $currentWorld->getChunk($chunkX, $chunkZ);
						if($chunk !== null){
							foreach($chunk->getTiles() as $tile){
								if(!($tile instanceof Spawnable)){
									continue;
								}
								$this->sendDataPacket(BlockActorDataPacket::create(BlockPosition::fromVector3($tile->getPosition()), $tile->getSerializedSpawnCompound($this->getProtocolId())));
							}
						}
					}
				}finally{
					$world->timings->syncChunkSend->stopTiming();
				}
			}
		);
	}

	public function stopUsingChunk(int $chunkX, int $chunkZ) : void{

	}

	public function onEnterWorld() : void{
		if($this->player !== null){
			$world = $this->player->getWorld();
			$this->syncWorldTime($world->getTime());
			$this->syncWorldDifficulty($world->getDifficulty());
			$this->syncWorldSpawnPoint($world->getSpawnLocation());
			//TODO: weather needs to be synced here (when implemented)
		}
	}

	public function syncWorldTime(int $worldTime) : void{
		$this->sendDataPacket(SetTimePacket::create($worldTime));
	}

	public function syncWorldDifficulty(int $worldDifficulty) : void{
		$this->sendDataPacket(SetDifficultyPacket::create($worldDifficulty));
	}

	public function getInvManager() : ?InventoryManager{
		return $this->invManager;
	}

	/**
	 * @param Player[] $players
	 */
	public function syncPlayerList(array $players) : void{
		$this->sendDataPacket(PlayerListPacket::add(array_map(function(Player $player) : PlayerListEntry{
			return PlayerListEntry::createAdditionEntry($player->getUniqueId(), $player->getId(), $player->getDisplayName(), SkinAdapterSingleton::get()->toSkinData($player->getSkin()), $player->getXuid());
		}, $players)));
	}

	public function onPlayerAdded(Player $p) : void{
		$this->sendDataPacket(PlayerListPacket::add([PlayerListEntry::createAdditionEntry($p->getUniqueId(), $p->getId(), $p->getDisplayName(), SkinAdapterSingleton::get()->toSkinData($p->getSkin()), $p->getXuid())]));
	}

	public function onPlayerRemoved(Player $p) : void{
		if($p !== $this->player){
			$this->sendDataPacket(PlayerListPacket::remove([PlayerListEntry::createRemovalEntry($p->getUniqueId())]));
		}
	}

	public function onTitle(string $title) : void{
		$this->sendDataPacket(SetTitlePacket::title($title));
	}

	public function onSubTitle(string $subtitle) : void{
		$this->sendDataPacket(SetTitlePacket::subtitle($subtitle));
	}

	public function onActionBar(string $actionBar) : void{
		$this->sendDataPacket(SetTitlePacket::actionBarMessage($actionBar));
	}

	public function onClearTitle() : void{
		$this->sendDataPacket(SetTitlePacket::clearTitle());
	}

	public function onResetTitleOptions() : void{
		$this->sendDataPacket(SetTitlePacket::resetTitleOptions());
	}

	public function onTitleDuration(int $fadeIn, int $stay, int $fadeOut) : void{
		$this->sendDataPacket(SetTitlePacket::setAnimationTimes($fadeIn, $stay, $fadeOut));
	}

	public function onToastNotification(string $title, string $body) : void{
		$this->sendDataPacket(ToastRequestPacket::create($title, $body));
	}

	public function onOpenSignEditor(Vector3 $signPosition, bool $frontSide) : void{
		if($this->getProtocolId() >= ProtocolInfo::PROTOCOL_1_19_80){
			$this->sendDataPacket(OpenSignPacket::create(BlockPosition::fromVector3($signPosition), $frontSide));
		}
	}

	public function tick() : void{
		if(!$this->isConnected()){
			$this->dispose();
			return;
		}

		if($this->info === null){
			if(time() >= $this->connectTime + 10){
				$this->disconnect("Login timeout");
			}

			return;
		}

		if($this->player !== null){
			$this->player->doChunkRequests();

			$dirtyAttributes = $this->player->getAttributeMap()->needSend();
			$this->entityEventBroadcaster->syncAttributes([$this], $this->player, $dirtyAttributes);
			foreach($dirtyAttributes as $attribute){
				//TODO: we might need to send these to other players in the future
				//if that happens, this will need to become more complex than a flag on the attribute itself
				$attribute->markSynchronized();
			}
		}
		Timings::$playerNetworkSendInventorySync->startTiming();
		try{
			$this->invManager?->flushPendingUpdates();
		}finally{
			Timings::$playerNetworkSendInventorySync->stopTiming();
		}

		$this->flushSendBuffer();
	}

	private function flushChunkCache() : void{
		$blobs = array_map(static function(int $hash, string $blob) : ChunkCacheBlob{
			return new ChunkCacheBlob($hash, $blob);
		}, array_keys($this->chunkCacheBlobs), $this->chunkCacheBlobs);

		if(count($blobs) > 0){
			$this->sendDataPacket(ClientCacheMissResponsePacket::create($blobs));
			unset($this->chunkCacheBlobs);
		}
	}
}<|MERGE_RESOLUTION|>--- conflicted
+++ resolved
@@ -954,7 +954,6 @@
 	public function syncAbilities(Player $for) : void{
 		$isOp = $for->hasPermission(DefaultPermissions::ROOT_OPERATOR);
 
-<<<<<<< HEAD
 		if($this->getProtocolId() >= ProtocolInfo::PROTOCOL_1_19_10){
 			//ALL of these need to be set for the base layer, otherwise the client will cry
 			$boolAbilities = [
@@ -977,14 +976,26 @@
 				AbilitiesLayer::ABILITY_PRIVILEGED_BUILDER => false,
 			];
 
+			$layers = [
+				//TODO: dynamic flying speed! FINALLY!!!!!!!!!!!!!!!!!
+				new AbilitiesLayer(AbilitiesLayer::LAYER_BASE, $boolAbilities, 0.05, 0.1),
+			];
+			if(!$for->hasBlockCollision() && $this->getProtocolId() >= ProtocolInfo::PROTOCOL_1_19_80){
+				//TODO: HACK! In 1.19.80, the client starts falling in our faux spectator mode when it clips into a
+				//block. We can't seem to prevent this short of forcing the player to always fly when block collision is
+				//disabled. Also, for some reason the client always reads flight state from this layer if present, even
+				//though the player isn't in spectator mode.
+
+				$layers[] = new AbilitiesLayer(AbilitiesLayer::LAYER_SPECTATOR, [
+					AbilitiesLayer::ABILITY_FLYING => true,
+				], null, null);
+			}
+
 			$pk = UpdateAbilitiesPacket::create(new AbilitiesData(
 				$isOp ? CommandPermissions::OPERATOR : CommandPermissions::NORMAL,
 				$isOp ? PlayerPermissions::OPERATOR : PlayerPermissions::MEMBER,
 				$for->getId(),
-				[
-					//TODO: dynamic flying speed! FINALLY!!!!!!!!!!!!!!!!!
-					new AbilitiesLayer(AbilitiesLayer::LAYER_BASE, $boolAbilities, 0.05, 0.1),
-				]
+				$layers
 			));
 		}else{
 			$pk = AdventureSettingsPacket::create(
@@ -1005,50 +1016,6 @@
 		}
 
 		$this->sendDataPacket($pk);
-=======
-		//ALL of these need to be set for the base layer, otherwise the client will cry
-		$boolAbilities = [
-			AbilitiesLayer::ABILITY_ALLOW_FLIGHT => $for->getAllowFlight(),
-			AbilitiesLayer::ABILITY_FLYING => $for->isFlying(),
-			AbilitiesLayer::ABILITY_NO_CLIP => !$for->hasBlockCollision(),
-			AbilitiesLayer::ABILITY_OPERATOR => $isOp,
-			AbilitiesLayer::ABILITY_TELEPORT => $for->hasPermission(DefaultPermissionNames::COMMAND_TELEPORT_SELF),
-			AbilitiesLayer::ABILITY_INVULNERABLE => $for->isCreative(),
-			AbilitiesLayer::ABILITY_MUTED => false,
-			AbilitiesLayer::ABILITY_WORLD_BUILDER => false,
-			AbilitiesLayer::ABILITY_INFINITE_RESOURCES => !$for->hasFiniteResources(),
-			AbilitiesLayer::ABILITY_LIGHTNING => false,
-			AbilitiesLayer::ABILITY_BUILD => !$for->isSpectator(),
-			AbilitiesLayer::ABILITY_MINE => !$for->isSpectator(),
-			AbilitiesLayer::ABILITY_DOORS_AND_SWITCHES => !$for->isSpectator(),
-			AbilitiesLayer::ABILITY_OPEN_CONTAINERS => !$for->isSpectator(),
-			AbilitiesLayer::ABILITY_ATTACK_PLAYERS => !$for->isSpectator(),
-			AbilitiesLayer::ABILITY_ATTACK_MOBS => !$for->isSpectator(),
-			AbilitiesLayer::ABILITY_PRIVILEGED_BUILDER => false,
-		];
-
-		$layers = [
-			//TODO: dynamic flying speed! FINALLY!!!!!!!!!!!!!!!!!
-			new AbilitiesLayer(AbilitiesLayer::LAYER_BASE, $boolAbilities, 0.05, 0.1),
-		];
-		if(!$for->hasBlockCollision()){
-			//TODO: HACK! In 1.19.80, the client starts falling in our faux spectator mode when it clips into a
-			//block. We can't seem to prevent this short of forcing the player to always fly when block collision is
-			//disabled. Also, for some reason the client always reads flight state from this layer if present, even
-			//though the player isn't in spectator mode.
-
-			$layers[] = new AbilitiesLayer(AbilitiesLayer::LAYER_SPECTATOR, [
-				AbilitiesLayer::ABILITY_FLYING => true,
-			], null, null);
-		}
-
-		$this->sendDataPacket(UpdateAbilitiesPacket::create(new AbilitiesData(
-			$isOp ? CommandPermissions::OPERATOR : CommandPermissions::NORMAL,
-			$isOp ? PlayerPermissions::OPERATOR : PlayerPermissions::MEMBER,
-			$for->getId(),
-			$layers
-		)));
->>>>>>> 283ff28a
 	}
 
 	public function syncAdventureSettings() : void{
