--- conflicted
+++ resolved
@@ -448,38 +448,6 @@
 			}
 			$this->incomingPacketBatchBudget--;
 
-<<<<<<< HEAD
-		if($this->cipher !== null){
-			Timings::$playerNetworkReceiveDecrypt->startTiming();
-			try{
-				$payload = $this->cipher->decrypt($payload);
-			}catch(DecryptionException $e){
-				$this->logger->debug("Encrypted packet: " . base64_encode($payload));
-				throw PacketHandlingException::wrap($e, "Packet decryption error");
-			}finally{
-				Timings::$playerNetworkReceiveDecrypt->stopTiming();
-			}
-		}
-
-		if($this->enableCompression){
-			Timings::$playerNetworkReceiveDecompress->startTiming();
-			try{
-				$decompressed = $this->compressor->decompress($payload);
-			}catch(DecompressionException $e){
-				if($this->isFirstPacket){
-					$this->logger->debug("Failed to decompress packet, assuming client is using the new compression method");
-
-					$this->enableCompression = false;
-					$this->setHandler(new SessionStartPacketHandler(
-						$this,
-						fn() => $this->onSessionStartSuccess()
-					));
-
-					$decompressed = $payload;
-				}else{
-					$this->logger->debug("Failed to decompress packet: " . base64_encode($payload));
-					throw PacketHandlingException::wrap($e, "Compressed packet batch decode error");
-=======
 			if($this->cipher !== null){
 				Timings::$playerNetworkReceiveDecrypt->startTiming();
 				try{
@@ -489,7 +457,6 @@
 					throw PacketHandlingException::wrap($e, "Packet decryption error");
 				}finally{
 					Timings::$playerNetworkReceiveDecrypt->stopTiming();
->>>>>>> 59cc143f
 				}
 			}
 
@@ -503,7 +470,6 @@
 
 						$this->enableCompression = false;
 						$this->setHandler(new SessionStartPacketHandler(
-							$this->server,
 							$this,
 							fn() => $this->onSessionStartSuccess()
 						));
@@ -519,10 +485,6 @@
 			}else{
 				$decompressed = $payload;
 			}
-<<<<<<< HEAD
-		}catch(PacketDecodeException $e){
-			throw PacketHandlingException::wrap($e, "Packet batch decode error");
-=======
 
 			try{
 				$stream = new BinaryStream($decompressed);
@@ -547,7 +509,6 @@
 				$this->logger->logException($e);
 				throw PacketHandlingException::wrap($e, "Packet batch decode error");
 			}
->>>>>>> 59cc143f
 		}finally{
 			Timings::$playerNetworkReceive->stopTiming();
 		}
