<?php

/*
 *
 *  ____            _        _   __  __ _                  __  __ ____
 * |  _ \ ___   ___| | _____| |_|  \/  (_)_ __   ___      |  \/  |  _ \
 * | |_) / _ \ / __| |/ / _ \ __| |\/| | | '_ \ / _ \_____| |\/| | |_) |
 * |  __/ (_) | (__|   <  __/ |_| |  | | | | | |  __/_____| |  | |  __/
 * |_|   \___/ \___|_|\_\___|\__|_|  |_|_|_| |_|\___|     |_|  |_|_|
 *
 * This program is free software: you can redistribute it and/or modify
 * it under the terms of the GNU Lesser General Public License as published by
 * the Free Software Foundation, either version 3 of the License, or
 * (at your option) any later version.
 *
 * @author PocketMine Team
 * @link http://www.pocketmine.net/
 *
 *
 */

declare(strict_types=1);

namespace pocketmine\network\mcpe;

use pocketmine\block\tile\Spawnable;
use pocketmine\entity\effect\EffectInstance;
use pocketmine\event\player\PlayerDuplicateLoginEvent;
use pocketmine\event\player\SessionDisconnectEvent;
use pocketmine\event\server\DataPacketDecodeEvent;
use pocketmine\event\server\DataPacketReceiveEvent;
use pocketmine\event\server\DataPacketSendEvent;
use pocketmine\form\Form;
use pocketmine\lang\KnownTranslationFactory;
use pocketmine\lang\Translatable;
use pocketmine\math\Vector3;
use pocketmine\nbt\tag\CompoundTag;
use pocketmine\nbt\tag\StringTag;
use pocketmine\network\mcpe\cache\ChunkCache;
use pocketmine\network\mcpe\compression\CompressBatchPromise;
use pocketmine\network\mcpe\compression\Compressor;
use pocketmine\network\mcpe\compression\DecompressionException;
use pocketmine\network\mcpe\convert\SkinAdapterSingleton;
use pocketmine\network\mcpe\convert\TypeConverter;
use pocketmine\network\mcpe\encryption\DecryptionException;
use pocketmine\network\mcpe\encryption\EncryptionContext;
use pocketmine\network\mcpe\encryption\PrepareEncryptionTask;
use pocketmine\network\mcpe\handler\DeathPacketHandler;
use pocketmine\network\mcpe\handler\HandshakePacketHandler;
use pocketmine\network\mcpe\handler\InGamePacketHandler;
use pocketmine\network\mcpe\handler\LoginPacketHandler;
use pocketmine\network\mcpe\handler\PacketHandler;
use pocketmine\network\mcpe\handler\PreSpawnPacketHandler;
use pocketmine\network\mcpe\handler\ResourcePacksPacketHandler;
use pocketmine\network\mcpe\handler\SessionStartPacketHandler;
use pocketmine\network\mcpe\handler\SpawnResponsePacketHandler;
use pocketmine\network\mcpe\protocol\AdventureSettingsPacket;
use pocketmine\network\mcpe\protocol\AvailableCommandsPacket;
use pocketmine\network\mcpe\protocol\BlockActorDataPacket;
use pocketmine\network\mcpe\protocol\ChunkRadiusUpdatedPacket;
use pocketmine\network\mcpe\protocol\ClientboundPacket;
use pocketmine\network\mcpe\protocol\ClientCacheMissResponsePacket;
use pocketmine\network\mcpe\protocol\DisconnectPacket;
use pocketmine\network\mcpe\protocol\ModalFormRequestPacket;
use pocketmine\network\mcpe\protocol\MovePlayerPacket;
use pocketmine\network\mcpe\protocol\NetworkChunkPublisherUpdatePacket;
use pocketmine\network\mcpe\protocol\Packet;
use pocketmine\network\mcpe\protocol\PacketDecodeException;
use pocketmine\network\mcpe\protocol\PacketPool;
use pocketmine\network\mcpe\protocol\PlayerListPacket;
use pocketmine\network\mcpe\protocol\PlayStatusPacket;
use pocketmine\network\mcpe\protocol\ProtocolInfo;
use pocketmine\network\mcpe\protocol\serializer\PacketBatch;
use pocketmine\network\mcpe\protocol\serializer\PacketSerializer;
use pocketmine\network\mcpe\protocol\serializer\PacketSerializerContext;
use pocketmine\network\mcpe\protocol\ServerboundPacket;
use pocketmine\network\mcpe\protocol\ServerToClientHandshakePacket;
use pocketmine\network\mcpe\protocol\SetDifficultyPacket;
use pocketmine\network\mcpe\protocol\SetPlayerGameTypePacket;
use pocketmine\network\mcpe\protocol\SetSpawnPositionPacket;
use pocketmine\network\mcpe\protocol\SetTimePacket;
use pocketmine\network\mcpe\protocol\SetTitlePacket;
use pocketmine\network\mcpe\protocol\TextPacket;
use pocketmine\network\mcpe\protocol\ToastRequestPacket;
use pocketmine\network\mcpe\protocol\TransferPacket;
use pocketmine\network\mcpe\protocol\types\AbilitiesData;
use pocketmine\network\mcpe\protocol\types\AbilitiesLayer;
use pocketmine\network\mcpe\protocol\types\BlockPosition;
use pocketmine\network\mcpe\protocol\types\ChunkCacheBlob;
use pocketmine\network\mcpe\protocol\types\command\CommandData;
use pocketmine\network\mcpe\protocol\types\command\CommandEnum;
use pocketmine\network\mcpe\protocol\types\command\CommandParameter;
use pocketmine\network\mcpe\protocol\types\command\CommandPermissions;
use pocketmine\network\mcpe\protocol\types\DimensionIds;
use pocketmine\network\mcpe\protocol\types\PlayerListEntry;
use pocketmine\network\mcpe\protocol\types\PlayerPermissions;
use pocketmine\network\mcpe\protocol\UpdateAbilitiesPacket;
use pocketmine\network\mcpe\protocol\UpdateAdventureSettingsPacket;
use pocketmine\network\NetworkSessionManager;
use pocketmine\network\PacketHandlingException;
use pocketmine\permission\DefaultPermissionNames;
use pocketmine\permission\DefaultPermissions;
use pocketmine\player\GameMode;
use pocketmine\player\Player;
use pocketmine\player\PlayerInfo;
use pocketmine\player\UsedChunkStatus;
use pocketmine\player\XboxLivePlayerInfo;
use pocketmine\Server;
use pocketmine\timings\Timings;
use pocketmine\utils\AssumptionFailedError;
use pocketmine\utils\BinaryDataException;
use pocketmine\utils\BinaryStream;
use pocketmine\utils\ObjectSet;
use pocketmine\utils\TextFormat;
use pocketmine\utils\Utils;
use pocketmine\world\Position;
use function array_keys;
use function array_map;
use function array_replace;
use function array_values;
use function base64_encode;
use function bin2hex;
use function count;
use function get_class;
use function in_array;
use function json_encode;
<<<<<<< HEAD
use function min;
use function random_bytes;
=======
>>>>>>> 608128cc
use function strcasecmp;
use function strlen;
use function strtolower;
use function substr;
use function time;
use function ucfirst;
use const JSON_THROW_ON_ERROR;

class NetworkSession{
	private const INCOMING_PACKET_BATCH_PER_TICK = 2; //usually max 1 per tick, but transactions arrive separately
	private const INCOMING_PACKET_BATCH_BUFFER_TICKS = 100; //enough to account for a 5-second lag spike

	private const INCOMING_GAME_PACKETS_PER_TICK = 2;
	private const INCOMING_GAME_PACKETS_BUFFER_TICKS = 100;

	private PacketRateLimiter $packetBatchLimiter;
	private PacketRateLimiter $gamePacketLimiter;

	private \PrefixedLogger $logger;
	private ?Player $player = null;
	protected ?PlayerInfo $info = null;
	private ?int $ping = null;

	private ?PacketHandler $handler = null;

	private bool $connected = true;
	private bool $disconnectGuard = false;
	protected bool $loggedIn = false;
	private bool $authenticated = false;
	private int $connectTime;
	private ?CompoundTag $cachedOfflinePlayerData = null;

	private ?EncryptionContext $cipher = null;

	/** @var string[] */
	private array $sendBuffer = [];
	/** @var string[] */
	private array $chunkCacheBlobs = [];
	private bool $chunkCacheEnabled = false;
	private bool $isFirstPacket = true;

	/**
	 * @var \SplQueue|CompressBatchPromise[]
	 * @phpstan-var \SplQueue<CompressBatchPromise>
	 */
	private \SplQueue $compressedQueue;
	private bool $forceAsyncCompression = true;
	private ?int $protocolId = null;
	private bool $enableCompression = true;

	private ?InventoryManager $invManager = null;

	/**
	 * @var \Closure[]|ObjectSet
	 * @phpstan-var ObjectSet<\Closure() : void>
	 */
	private ObjectSet $disposeHooks;

	public function __construct(
		private Server $server,
		private NetworkSessionManager $manager,
		private PacketPool $packetPool,
		private PacketSerializerContext $packetSerializerContext,
		private PacketSender $sender,
		private PacketBroadcaster $broadcaster,
		private EntityEventBroadcaster $entityEventBroadcaster,
		private Compressor $compressor,
		private string $ip,
		private int $port
	){
		$this->logger = new \PrefixedLogger($this->server->getLogger(), $this->getLogPrefix());

		$this->compressedQueue = new \SplQueue();

		$this->disposeHooks = new ObjectSet();

		$this->connectTime = time();
		$this->packetBatchLimiter = new PacketRateLimiter("Packet Batches", self::INCOMING_PACKET_BATCH_PER_TICK, self::INCOMING_PACKET_BATCH_BUFFER_TICKS);
		$this->gamePacketLimiter = new PacketRateLimiter("Game Packets", self::INCOMING_GAME_PACKETS_PER_TICK, self::INCOMING_GAME_PACKETS_BUFFER_TICKS);

		$this->setHandler(new LoginPacketHandler(
			$this->server,
			$this,
			function(PlayerInfo $info) : void{
				$this->info = $info;
				$this->logger->info($this->server->getLanguage()->translate(KnownTranslationFactory::pocketmine_network_session_playerName(TextFormat::AQUA . $info->getUsername() . TextFormat::RESET)));
				$this->logger->setPrefix($this->getLogPrefix());
				$this->manager->markLoginReceived($this);
			},
			\Closure::fromCallable([$this, "setAuthenticationStatus"])
		));

		$this->manager->add($this);
		$this->logger->info($this->server->getLanguage()->translate(KnownTranslationFactory::pocketmine_network_session_open()));
	}

	private function getLogPrefix() : string{
		return "NetworkSession: " . $this->getDisplayName();
	}

	public function getLogger() : \Logger{
		return $this->logger;
	}

	private function onSessionStartSuccess() : void{
		$this->logger->debug("Session start handshake completed, awaiting login packet");
		$this->flushSendBuffer(true);
		$this->enableCompression = true;
		$this->setHandler(new LoginPacketHandler(
			$this->server,
			$this,
			function(PlayerInfo $info) : void{
				$this->info = $info;
				$this->logger->info($this->server->getLanguage()->translate(KnownTranslationFactory::pocketmine_network_session_playerName(TextFormat::AQUA . $info->getUsername() . TextFormat::RESET)));
				$this->logger->setPrefix($this->getLogPrefix());
				$this->manager->markLoginReceived($this);
			},
			\Closure::fromCallable([$this, "setAuthenticationStatus"])
		));
	}

	protected function createPlayer() : void{
		$this->server->createPlayer($this, $this->info, $this->authenticated, $this->cachedOfflinePlayerData)->onCompletion(
			\Closure::fromCallable([$this, 'onPlayerCreated']),
			function() : void{
				//TODO: this should never actually occur... right?
				$this->logger->error("Failed to create player");
				$this->disconnectWithError(KnownTranslationFactory::pocketmine_disconnect_error_internal());
			}
		);
	}

	public function setCacheEnabled(bool $isEnabled) : void{
		//$this->chunkCacheEnabled = $isEnabled;
	}

	public function isCacheEnabled() : bool{
		return $this->chunkCacheEnabled;
	}

	public function removeChunkCache(int $hash) : void{
		unset($this->chunkCacheBlobs[$hash]);
	}

	public function getChunkCache(int $hash) : ?ChunkCacheBlob{
		if(isset($this->chunkCacheBlobs[$hash])){
			return new ChunkCacheBlob($hash, $this->chunkCacheBlobs[$hash]);
		}

		return null;
	}

	private function onPlayerCreated(Player $player) : void{
		if(!$this->isConnected()){
			//the remote player might have disconnected before spawn terrain generation was finished
			return;
		}
		$this->player = $player;
		if(!$this->server->addOnlinePlayer($player)){
			return;
		}

		$this->invManager = new InventoryManager($this->player, $this);

		$effectManager = $this->player->getEffects();
		$effectManager->getEffectAddHooks()->add($effectAddHook = function(EffectInstance $effect, bool $replacesOldEffect) : void{
			$this->entityEventBroadcaster->onEntityEffectAdded([$this], $this->player, $effect, $replacesOldEffect);
		});
		$effectManager->getEffectRemoveHooks()->add($effectRemoveHook = function(EffectInstance $effect) : void{
			$this->entityEventBroadcaster->onEntityEffectRemoved([$this], $this->player, $effect);
		});
		$this->disposeHooks->add(static function() use ($effectManager, $effectAddHook, $effectRemoveHook) : void{
			$effectManager->getEffectAddHooks()->remove($effectAddHook);
			$effectManager->getEffectRemoveHooks()->remove($effectRemoveHook);
		});

		$permissionHooks = $this->player->getPermissionRecalculationCallbacks();
		$permissionHooks->add($permHook = function() : void{
			$this->logger->debug("Syncing available commands and abilities/permissions due to permission recalculation");
			$this->syncAbilities($this->player);
			$this->syncAvailableCommands();
		});
		$this->disposeHooks->add(static function() use ($permissionHooks, $permHook) : void{
			$permissionHooks->remove($permHook);
		});
		$this->beginSpawnSequence();
	}

	public function getPlayer() : ?Player{
		return $this->player;
	}

	public function getPlayerInfo() : ?PlayerInfo{
		return $this->info;
	}

	public function isConnected() : bool{
		return $this->connected && !$this->disconnectGuard;
	}

	public function getIp() : string{
		return $this->ip;
	}

	public function getPort() : int{
		return $this->port;
	}

	public function getDisplayName() : string{
		return $this->info !== null ? $this->info->getUsername() : $this->ip . " " . $this->port;
	}

	/**
	 * Returns the last recorded ping measurement for this session, in milliseconds, or null if a ping measurement has not yet been recorded.
	 */
	public function getPing() : ?int{
		return $this->ping;
	}

	/**
	 * @internal Called by the network interface to update last recorded ping measurements.
	 */
	public function updatePing(int $ping) : void{
		$this->ping = $ping;
	}

	public function getHandler() : ?PacketHandler{
		return $this->handler;
	}

	public function setHandler(?PacketHandler $handler) : void{
		if($this->connected){ //TODO: this is fine since we can't handle anything from a disconnected session, but it might produce surprises in some cases
			$this->handler = $handler;
			if($this->handler !== null){
				$this->handler->setUp();
			}
		}
	}

	public function setProtocolId(int $protocolId) : void{
		$this->protocolId = $protocolId;

		$this->entityEventBroadcaster = $this->server->getEntityEventBroadcaster($protocolId);
		$this->broadcaster = $this->server->getPacketBroadcaster($protocolId);
		$this->packetSerializerContext = $this->server->getPacketSerializerContext($protocolId);
	}

	public function getProtocolId() : int{
		return $this->protocolId ?? ProtocolInfo::CURRENT_PROTOCOL;
	}

	/**
	 * @return \Closure[]|ObjectSet
	 * @phpstan-return ObjectSet<\Closure() : void>
	 */
	public function getDisposeHooks() : ObjectSet{
		return $this->disposeHooks;
	}

	/**
	 * @throws PacketHandlingException
	 */
	public function handleEncoded(string $payload) : void{
		if(!$this->connected){
			return;
		}

		Timings::$playerNetworkReceive->startTiming();
		try{
			$this->packetBatchLimiter->decrement();

			if($this->cipher !== null){
				Timings::$playerNetworkReceiveDecrypt->startTiming();
				try{
					$payload = $this->cipher->decrypt($payload);
				}catch(DecryptionException $e){
					$this->logger->debug("Encrypted packet: " . base64_encode($payload));
					throw PacketHandlingException::wrap($e, "Packet decryption error");
				}finally{
					Timings::$playerNetworkReceiveDecrypt->stopTiming();
				}
			}

			if($this->enableCompression){
				Timings::$playerNetworkReceiveDecompress->startTiming();
				try{
					$decompressed = $this->compressor->decompress($payload);
				}catch(DecompressionException $e){
					if($this->isFirstPacket){
						$this->logger->debug("Failed to decompress packet, assuming client is using the new compression method");

						$this->enableCompression = false;
						$this->setHandler(new SessionStartPacketHandler(
							$this,
							fn() => $this->onSessionStartSuccess()
						));

						$decompressed = $payload;
					}else{
						$this->logger->debug("Failed to decompress packet: " . base64_encode($payload));
						throw PacketHandlingException::wrap($e, "Compressed packet batch decode error");
					}
				}finally{
					Timings::$playerNetworkReceiveDecompress->stopTiming();
				}
			}else{
				$decompressed = $payload;
			}

			try{
				$stream = new BinaryStream($decompressed);
				$count = 0;
				foreach(PacketBatch::decodeRaw($stream) as $buffer){
					$this->gamePacketLimiter->decrement();
					if(++$count > 100){
						throw new PacketHandlingException("Too many packets in batch");
					}
					$packet = $this->packetPool->getPacket($buffer);
					if($packet === null){
						$this->logger->debug("Unknown packet: " . base64_encode($buffer));
						throw new PacketHandlingException("Unknown packet received");
					}
					try{
						$this->handleDataPacket($packet, $buffer);
					}catch(PacketHandlingException $e){
						$this->logger->debug($packet->getName() . ": " . base64_encode($buffer));
						throw PacketHandlingException::wrap($e, "Error processing " . $packet->getName());
					}
				}
			}catch(PacketDecodeException|BinaryDataException $e){
				$this->logger->logException($e);
				throw PacketHandlingException::wrap($e, "Packet batch decode error");
			}
		}finally{
			$this->isFirstPacket = false;
			Timings::$playerNetworkReceive->stopTiming();
		}
	}

	/**
	 * @throws PacketHandlingException
	 */
	public function handleDataPacket(Packet $packet, string $buffer) : void{
		if(!($packet instanceof ServerboundPacket)){
			throw new PacketHandlingException("Unexpected non-serverbound packet");
		}

		$timings = Timings::getReceiveDataPacketTimings($packet);
		$timings->startTiming();

		try{
			$ev = new DataPacketDecodeEvent($this, $packet->pid(), $buffer);
			$ev->call();
			if($ev->isCancelled()){
				return;
			}

			$decodeTimings = Timings::getDecodeDataPacketTimings($packet);
			$decodeTimings->startTiming();
			try{
				$stream = PacketSerializer::decoder($buffer, 0, $this->packetSerializerContext);
				try{
					$packet->decode($stream);
				}catch(PacketDecodeException $e){
					throw PacketHandlingException::wrap($e);
				}
				if(!$stream->feof()){
					$remains = substr($stream->getBuffer(), $stream->getOffset());
					$this->logger->debug("Still " . strlen($remains) . " bytes unread in " . $packet->getName() . ": " . bin2hex($remains));
				}
			}finally{
				$decodeTimings->stopTiming();
			}

			$ev = new DataPacketReceiveEvent($this, $packet);
			$ev->call();
			if(!$ev->isCancelled()){
				$handlerTimings = Timings::getHandleDataPacketTimings($packet);
				$handlerTimings->startTiming();
				try{
					if($this->handler === null || !$packet->handle($this->handler)){
						$this->logger->debug("Unhandled " . $packet->getName() . ": " . base64_encode($stream->getBuffer()));
					}
				}finally{
					$handlerTimings->stopTiming();
				}
			}
		}finally{
			$timings->stopTiming();
		}
	}

	public function sendDataPacket(ClientboundPacket $packet, bool $immediate = false) : bool{
		if(!$this->connected){
			return false;
		}
		//Basic safety restriction. TODO: improve this
		if(!$this->loggedIn && !$packet->canBeSentBeforeLogin()){
			throw new \InvalidArgumentException("Attempted to send " . get_class($packet) . " to " . $this->getDisplayName() . " too early");
		}

		$timings = Timings::getSendDataPacketTimings($packet);
		$timings->startTiming();
		try{
			$ev = new DataPacketSendEvent([$this], [$packet]);
			$ev->call();
			if($ev->isCancelled()){
				return false;
			}
			$packets = $ev->getPackets();

			foreach($packets as $evPacket){
				$this->addToSendBuffer(self::encodePacketTimed(PacketSerializer::encoder($this->packetSerializerContext), $evPacket));
			}
			if($immediate){
				$this->flushSendBuffer(true);
			}

			return true;
		}finally{
			$timings->stopTiming();
		}
	}

	/**
	 * @internal
	 */
	public static function encodePacketTimed(PacketSerializer $serializer, ClientboundPacket $packet) : string{
		$timings = Timings::getEncodeDataPacketTimings($packet);
		$timings->startTiming();
		try{
			$packet->encode($serializer);
			return $serializer->getBuffer();
		}finally{
			$timings->stopTiming();
		}
	}

	/**
	 * @internal
	 */
	public function addToSendBuffer(string $buffer) : void{
		$this->sendBuffer[] = $buffer;
	}

	private function flushSendBuffer(bool $immediate = false) : void{
		if(count($this->sendBuffer) > 0){
			Timings::$playerNetworkSend->startTiming();
			try{
				$syncMode = null; //automatic
				if($immediate){
					$syncMode = true;
				}elseif($this->forceAsyncCompression){
					$syncMode = false;
				}

				$stream = new BinaryStream();
				PacketBatch::encodeRaw($stream, $this->sendBuffer);

				if($this->enableCompression){
					$promise = $this->server->prepareBatch($stream->getBuffer(), $this->compressor, $syncMode, Timings::$playerNetworkSendCompressSessionBuffer);
				}else{
					$promise = new CompressBatchPromise();
					$promise->resolve($stream->getBuffer());
				}
				$this->sendBuffer = [];
				$this->queueCompressedNoBufferFlush($promise, $immediate);
			}finally{
				Timings::$playerNetworkSend->stopTiming();
			}
		}
	}

	public function getPacketSerializerContext() : PacketSerializerContext{ return $this->packetSerializerContext; }

	public function getBroadcaster() : PacketBroadcaster{ return $this->broadcaster; }

	public function getEntityEventBroadcaster() : EntityEventBroadcaster{ return $this->entityEventBroadcaster; }

	public function getCompressor() : Compressor{
		return $this->compressor;
	}

	public function queueCompressed(CompressBatchPromise $payload, bool $immediate = false) : void{
		Timings::$playerNetworkSend->startTiming();
		try{
			$this->flushSendBuffer($immediate); //Maintain ordering if possible
			$this->queueCompressedNoBufferFlush($payload, $immediate);
		}finally{
			Timings::$playerNetworkSend->stopTiming();
		}
	}

	private function queueCompressedNoBufferFlush(CompressBatchPromise $payload, bool $immediate = false) : void{
		Timings::$playerNetworkSend->startTiming();
		try{
			if($immediate){
				//Skips all queues
				$this->sendEncoded($payload->getResult(), true);
			}else{
				$this->compressedQueue->enqueue($payload);
				$payload->onResolve(function(CompressBatchPromise $payload) : void{
					if($this->connected && $this->compressedQueue->bottom() === $payload){
						Timings::$playerNetworkSend->startTiming();
						try{
							$this->compressedQueue->dequeue(); //result unused
							$this->sendEncoded($payload->getResult());

							while(!$this->compressedQueue->isEmpty()){
								/** @var CompressBatchPromise $current */
								$current = $this->compressedQueue->bottom();
								if($current->hasResult()){
									$this->compressedQueue->dequeue();

									$this->sendEncoded($current->getResult());
								}else{
									//can't send any more queued until this one is ready
									break;
								}
							}
						}finally{
							Timings::$playerNetworkSend->stopTiming();
						}
					}
				});
			}
		}finally{
			Timings::$playerNetworkSend->stopTiming();
		}
	}

	private function sendEncoded(string $payload, bool $immediate = false) : void{
		if($this->cipher !== null){
			Timings::$playerNetworkSendEncrypt->startTiming();
			$payload = $this->cipher->encrypt($payload);
			Timings::$playerNetworkSendEncrypt->stopTiming();
		}
		$this->sender->send($payload, $immediate);
	}

	/**
	 * @phpstan-param \Closure() : void $func
	 */
	private function tryDisconnect(\Closure $func, Translatable|string $reason) : void{
		if($this->connected && !$this->disconnectGuard){
			$this->disconnectGuard = true;
			$func();

			$event = new SessionDisconnectEvent($this);
			$event->call();

			$this->disconnectGuard = false;
			$this->flushSendBuffer(true);
			$this->sender->close("");
			foreach($this->disposeHooks as $callback){
				$callback();
			}
			$this->disposeHooks->clear();
			$this->setHandler(null);
			$this->connected = false;

			$this->logger->info($this->server->getLanguage()->translate(KnownTranslationFactory::pocketmine_network_session_close($reason)));
		}
	}

	/**
	 * Performs actions after the session has been disconnected. By this point, nothing should be interacting with the
	 * session, so it's safe to destroy any cycles and perform destructive cleanup.
	 */
	private function dispose() : void{
		$this->invManager = null;
	}

	private function sendDisconnectPacket(Translatable|string $message) : void{
		if($message instanceof Translatable){
			$translated = $this->server->getLanguage()->translate($message);
		}else{
			$translated = $message;
		}
		$this->sendDataPacket(DisconnectPacket::create($translated));
	}

	/**
	 * Disconnects the session, destroying the associated player (if it exists).
	 *
	 * @param Translatable|string      $reason                  Shown in the server log - this should be a short one-line message
	 * @param Translatable|string|null $disconnectScreenMessage Shown on the player's disconnection screen (null will use the reason)
	 */
	public function disconnect(Translatable|string $reason, Translatable|string|null $disconnectScreenMessage = null, bool $notify = true) : void{
		$this->tryDisconnect(function() use ($reason, $disconnectScreenMessage, $notify) : void{
			if($notify){
				$this->sendDisconnectPacket($disconnectScreenMessage ?? $reason);
			}
			if($this->player !== null){
				$this->player->onPostDisconnect($reason, null);
			}
		}, $reason);
	}

	public function disconnectWithError(Translatable|string $reason) : void{
		$this->disconnect(KnownTranslationFactory::pocketmine_disconnect_error($reason, bin2hex(random_bytes(6))));
	}

	public function disconnectIncompatibleProtocol(int $protocolVersion) : void{
		$this->tryDisconnect(
			function() use ($protocolVersion) : void{
				$this->sendDataPacket(PlayStatusPacket::create($protocolVersion < ProtocolInfo::CURRENT_PROTOCOL ? PlayStatusPacket::LOGIN_FAILED_CLIENT : PlayStatusPacket::LOGIN_FAILED_SERVER), true);
			},
			KnownTranslationFactory::pocketmine_disconnect_incompatibleProtocol((string) $protocolVersion)
		);
	}

	/**
	 * Instructs the remote client to connect to a different server.
	 */
	public function transfer(string $ip, int $port, Translatable|string|null $reason = null) : void{
		$this->flushChunkCache();
		$reason ??= KnownTranslationFactory::pocketmine_disconnect_transfer();
		$this->tryDisconnect(function() use ($ip, $port, $reason) : void{
			$this->sendDataPacket(TransferPacket::create($ip, $port), true);
			if($this->player !== null){
				$this->player->onPostDisconnect($reason, null);
			}
		}, $reason);
	}

	/**
	 * Called by the Player when it is closed (for example due to getting kicked).
	 */
	public function onPlayerDestroyed(Translatable|string $reason, Translatable|string $disconnectScreenMessage) : void{
		$this->tryDisconnect(function() use ($disconnectScreenMessage) : void{
			$this->sendDisconnectPacket($disconnectScreenMessage);
		}, $reason);
	}

	/**
	 * Called by the network interface to close the session when the client disconnects without server input, for
	 * example in a timeout condition or voluntary client disconnect.
	 */
	public function onClientDisconnect(Translatable|string $reason) : void{
		$this->tryDisconnect(function() use ($reason) : void{
			if($this->player !== null){
				$this->player->onPostDisconnect($reason, null);
			}
		}, $reason);
	}

	private function setAuthenticationStatus(bool $authenticated, bool $authRequired, Translatable|string|null $error, ?string $clientPubKey) : void{
		if(!$this->connected){
			return;
		}
		if($error === null){
			if($authenticated && !($this->info instanceof XboxLivePlayerInfo)){
				$error = "Expected XUID but none found";
			}elseif($clientPubKey === null){
				$error = "Missing client public key"; //failsafe
			}
		}

		if($error !== null){
			$this->disconnectWithError(KnownTranslationFactory::pocketmine_disconnect_invalidSession($error));

			return;
		}

		$this->authenticated = $authenticated;

		if(!$this->authenticated){
			if($authRequired){
				$this->disconnect("Not authenticated", KnownTranslationFactory::disconnectionScreen_notAuthenticated());
				return;
			}
			if($this->info instanceof XboxLivePlayerInfo){
				$this->logger->warning("Discarding unexpected XUID for non-authenticated player");
				$this->info = $this->info->withoutXboxData();
			}
		}
		$this->logger->debug("Xbox Live authenticated: " . ($this->authenticated ? "YES" : "NO"));

		$checkXUID = $this->server->getConfigGroup()->getPropertyBool("player.verify-xuid", true);
		$myXUID = $this->info instanceof XboxLivePlayerInfo ? $this->info->getXuid() : "";
		$kickForXUIDMismatch = function(string $xuid) use ($checkXUID, $myXUID) : bool{
			if($checkXUID && $myXUID !== $xuid){
				$this->logger->debug("XUID mismatch: expected '$xuid', but got '$myXUID'");
				//TODO: Longer term, we should be identifying playerdata using something more reliable, like XUID or UUID.
				//However, that would be a very disruptive change, so this will serve as a stopgap for now.
				//Side note: this will also prevent offline players hijacking XBL playerdata on online servers, since their
				//XUID will always be empty.
				$this->disconnect("XUID does not match (possible impersonation attempt)");
				return true;
			}
			return false;
		};

		foreach($this->manager->getSessions() as $existingSession){
			if($existingSession === $this){
				continue;
			}
			$info = $existingSession->getPlayerInfo();
			if($info !== null && (strcasecmp($info->getUsername(), $this->info->getUsername()) === 0 || $info->getUuid()->equals($this->info->getUuid()))){
				if($kickForXUIDMismatch($info instanceof XboxLivePlayerInfo ? $info->getXuid() : "")){
					return;
				}
				$ev = new PlayerDuplicateLoginEvent($this, $existingSession, KnownTranslationFactory::disconnectionScreen_loggedinOtherLocation(), null);
				$ev->call();
				if($ev->isCancelled()){
					$this->disconnect($ev->getDisconnectReason(), $ev->getDisconnectScreenMessage());
					return;
				}

				$existingSession->disconnect($ev->getDisconnectReason(), $ev->getDisconnectScreenMessage());
			}
		}

		//TODO: make player data loading async
		//TODO: we shouldn't be loading player data here at all, but right now we don't have any choice :(
		$this->cachedOfflinePlayerData = $this->server->getOfflinePlayerData($this->info->getUsername());
		if($checkXUID){
			$recordedXUID = $this->cachedOfflinePlayerData !== null ? $this->cachedOfflinePlayerData->getTag(Player::TAG_LAST_KNOWN_XUID) : null;
			if(!($recordedXUID instanceof StringTag)){
				$this->logger->debug("No previous XUID recorded, no choice but to trust this player");
			}elseif(!$kickForXUIDMismatch($recordedXUID->getValue())){
				$this->logger->debug("XUID match");
			}
		}

		if(EncryptionContext::$ENABLED){
			$this->server->getAsyncPool()->submitTask(new PrepareEncryptionTask($clientPubKey, function(string $encryptionKey, string $handshakeJwt) : void{
				if(!$this->connected){
					return;
				}
				$this->sendDataPacket(ServerToClientHandshakePacket::create($handshakeJwt), true); //make sure this gets sent before encryption is enabled

				$this->cipher = EncryptionContext::fakeGCM($encryptionKey);

				$this->setHandler(new HandshakePacketHandler(function() : void{
					$this->onServerLoginSuccess();
				}));
				$this->logger->debug("Enabled encryption");
			}));
		}else{
			$this->onServerLoginSuccess();
		}
	}

	private function onServerLoginSuccess() : void{
		$this->loggedIn = true;

		$this->sendDataPacket(PlayStatusPacket::create(PlayStatusPacket::LOGIN_SUCCESS));

		$this->logger->debug("Initiating resource packs phase");
		$this->setHandler(new ResourcePacksPacketHandler($this, $this->server->getResourcePackManager(), function() : void{
			$this->createPlayer();
		}));
	}

	private function beginSpawnSequence() : void{
		$this->setHandler(new PreSpawnPacketHandler($this->server, $this->player, $this, $this->invManager));
		$this->player->setImmobile(); //TODO: HACK: fix client-side falling pre-spawn

		$this->logger->debug("Waiting for chunk radius request");
	}

	public function notifyTerrainReady() : void{
		$this->logger->debug("Sending spawn notification, waiting for spawn response");
		$this->sendDataPacket(PlayStatusPacket::create(PlayStatusPacket::PLAYER_SPAWN));
		$this->setHandler(new SpawnResponsePacketHandler(function() : void{
			$this->onClientSpawnResponse();
		}, $this));
	}

	private function onClientSpawnResponse() : void{
		$this->logger->debug("Received spawn response, entering in-game phase");
		$this->player->setImmobile(false); //TODO: HACK: we set this during the spawn sequence to prevent the client sending junk movements
		$this->player->doFirstSpawn();
		$this->forceAsyncCompression = false;
		$this->setHandler(new InGamePacketHandler($this->player, $this, $this->invManager));
	}

	public function onServerDeath(Translatable|string $deathMessage) : void{
		if($this->handler instanceof InGamePacketHandler){ //TODO: this is a bad fix for pre-spawn death, this shouldn't be reachable at all at this stage :(
			$this->setHandler(new DeathPacketHandler($this->player, $this, $this->invManager ?? throw new AssumptionFailedError(), $deathMessage));
		}
	}

	public function onServerRespawn() : void{
		$this->entityEventBroadcaster->syncAttributes([$this], $this->player, $this->player->getAttributeMap()->getAll());
		$this->player->sendData(null);

		$this->syncAbilities($this->player);
		$this->invManager->syncAll();
		$this->setHandler(new InGamePacketHandler($this->player, $this, $this->invManager));
	}

	public function syncMovement(Vector3 $pos, ?float $yaw = null, ?float $pitch = null, int $mode = MovePlayerPacket::MODE_NORMAL) : void{
		if($this->player !== null){
			$location = $this->player->getLocation();
			$yaw = $yaw ?? $location->getYaw();
			$pitch = $pitch ?? $location->getPitch();

			$this->sendDataPacket(MovePlayerPacket::simple(
				$this->player->getId(),
				$this->player->getOffsetPosition($pos),
				$pitch,
				$yaw,
				$yaw, //TODO: head yaw
				$mode,
				$this->player->onGround,
				0, //TODO: riding entity ID
				0 //TODO: tick
			));

			if($this->handler instanceof InGamePacketHandler){
				$this->handler->forceMoveSync = true;
			}
		}
	}

	public function syncViewAreaRadius(int $distance) : void{
		$this->sendDataPacket(ChunkRadiusUpdatedPacket::create($distance));
	}

	public function syncViewAreaCenterPoint(Vector3 $newPos, int $viewDistance) : void{
		$this->sendDataPacket(NetworkChunkPublisherUpdatePacket::create(BlockPosition::fromVector3($newPos), $viewDistance * 16, [])); //blocks, not chunks >.>
	}

	public function syncPlayerSpawnPoint(Position $newSpawn) : void{
		$newSpawnBlockPosition = BlockPosition::fromVector3($newSpawn);
		//TODO: respawn causing block position (bed, respawn anchor)
		$this->sendDataPacket(SetSpawnPositionPacket::playerSpawn($newSpawnBlockPosition, DimensionIds::OVERWORLD, $newSpawnBlockPosition));
	}

	public function syncWorldSpawnPoint(Position $newSpawn) : void{
		$this->sendDataPacket(SetSpawnPositionPacket::worldSpawn(BlockPosition::fromVector3($newSpawn), DimensionIds::OVERWORLD));
	}

	public function syncGameMode(GameMode $mode, bool $isRollback = false) : void{
		$this->sendDataPacket(SetPlayerGameTypePacket::create(TypeConverter::getInstance()->coreGameModeToProtocol($mode)));
		if($this->player !== null){
			$this->syncAbilities($this->player);
			$this->syncAdventureSettings(); //TODO: we might be able to do this with the abilities packet alone
		}
		if(!$isRollback && $this->invManager !== null){
			$this->invManager->syncCreative();
		}
	}

	public function syncAbilities(Player $for) : void{
		$isOp = $for->hasPermission(DefaultPermissions::ROOT_OPERATOR);

		if($this->getProtocolId() >= ProtocolInfo::PROTOCOL_1_19_10){
			//ALL of these need to be set for the base layer, otherwise the client will cry
			$boolAbilities = [
				AbilitiesLayer::ABILITY_ALLOW_FLIGHT => $for->getAllowFlight(),
				AbilitiesLayer::ABILITY_FLYING => $for->isFlying(),
				AbilitiesLayer::ABILITY_NO_CLIP => !$for->hasBlockCollision(),
				AbilitiesLayer::ABILITY_OPERATOR => $isOp,
				AbilitiesLayer::ABILITY_TELEPORT => $for->hasPermission(DefaultPermissionNames::COMMAND_TELEPORT_SELF),
				AbilitiesLayer::ABILITY_INVULNERABLE => $for->isCreative(),
				AbilitiesLayer::ABILITY_MUTED => false,
				AbilitiesLayer::ABILITY_WORLD_BUILDER => false,
				AbilitiesLayer::ABILITY_INFINITE_RESOURCES => !$for->hasFiniteResources(),
				AbilitiesLayer::ABILITY_LIGHTNING => false,
				AbilitiesLayer::ABILITY_BUILD => !$for->isSpectator(),
				AbilitiesLayer::ABILITY_MINE => !$for->isSpectator(),
				AbilitiesLayer::ABILITY_DOORS_AND_SWITCHES => !$for->isSpectator(),
				AbilitiesLayer::ABILITY_OPEN_CONTAINERS => !$for->isSpectator(),
				AbilitiesLayer::ABILITY_ATTACK_PLAYERS => !$for->isSpectator(),
				AbilitiesLayer::ABILITY_ATTACK_MOBS => !$for->isSpectator(),
				AbilitiesLayer::ABILITY_PRIVILEGED_BUILDER => false,
			];

			$pk = UpdateAbilitiesPacket::create(new AbilitiesData(
				$isOp ? CommandPermissions::OPERATOR : CommandPermissions::NORMAL,
				$isOp ? PlayerPermissions::OPERATOR : PlayerPermissions::MEMBER,
				$for->getId(),
				[
					//TODO: dynamic flying speed! FINALLY!!!!!!!!!!!!!!!!!
					new AbilitiesLayer(AbilitiesLayer::LAYER_BASE, $boolAbilities, 0.05, 0.1),
				]
			));
		}else{
			$pk = AdventureSettingsPacket::create(
				0,
				$isOp ? CommandPermissions::OPERATOR : CommandPermissions::NORMAL,
				0,
				$isOp ? PlayerPermissions::OPERATOR : PlayerPermissions::MEMBER,
				0,
				$for->getId()
			);

			$pk->setFlag(AdventureSettingsPacket::WORLD_IMMUTABLE, $for->isSpectator());
			$pk->setFlag(AdventureSettingsPacket::NO_PVP, $for->isSpectator());
			$pk->setFlag(AdventureSettingsPacket::AUTO_JUMP, $for->hasAutoJump());
			$pk->setFlag(AdventureSettingsPacket::ALLOW_FLIGHT, $for->getAllowFlight());
			$pk->setFlag(AdventureSettingsPacket::NO_CLIP, !$for->hasBlockCollision());
			$pk->setFlag(AdventureSettingsPacket::FLYING, $for->isFlying());
		}

		$this->sendDataPacket($pk);
	}

	public function syncAdventureSettings() : void{
		if($this->player === null){
			throw new \LogicException("Cannot sync adventure settings for a player that is not yet created");
		}

		if($this->getProtocolId() >= ProtocolInfo::PROTOCOL_1_19_10){
			//everything except auto jump is handled via UpdateAbilitiesPacket
			$this->sendDataPacket(UpdateAdventureSettingsPacket::create(
				noAttackingMobs: false,
				noAttackingPlayers: false,
				worldImmutable: false,
				showNameTags: true,
				autoJump: $this->player->hasAutoJump()
			));
		}
	}

	public function syncAvailableCommands() : void{
		$commandData = [];
		foreach($this->server->getCommandMap()->getCommands() as $name => $command){
			if(isset($commandData[$command->getLabel()]) || $command->getLabel() === "help" || !$command->testPermissionSilent($this->player)){
				continue;
			}

			$lname = strtolower($command->getLabel());
			$aliases = $command->getAliases();
			$aliasObj = null;
			if(count($aliases) > 0){
				if(!in_array($lname, $aliases, true)){
					//work around a client bug which makes the original name not show when aliases are used
					$aliases[] = $lname;
				}
				$aliasObj = new CommandEnum(ucfirst($command->getLabel()) . "Aliases", array_values($aliases));
			}

			$description = $command->getDescription();
			$data = new CommandData(
				$lname, //TODO: commands containing uppercase letters in the name crash 1.9.0 client
				$description instanceof Translatable ? $this->player->getLanguage()->translate($description) : $description,
				0,
				0,
				$aliasObj,
				[
					[CommandParameter::standard("args", AvailableCommandsPacket::convertArg($this->getProtocolId(), AvailableCommandsPacket::ARG_TYPE_RAWTEXT), 0, true)]
				]
			);

			$commandData[$command->getLabel()] = $data;
		}

		$this->sendDataPacket(AvailableCommandsPacket::create($commandData, [], [], []));
	}

	/**
	 * @return string[][]
	 * @phpstan-return array{string, string[]}
	 */
	public function prepareClientTranslatableMessage(Translatable $message) : array{
		//we can't send nested translations to the client, so make sure they are always pre-translated by the server
		$language = $this->player->getLanguage();
		$parameters = array_map(fn(string|Translatable $p) => $p instanceof Translatable ? $language->translate($p) : $p, $message->getParameters());
		return [$language->translateString($message->getText(), $parameters, "pocketmine."), $parameters];
	}

	public function onChatMessage(Translatable|string $message) : void{
		if($message instanceof Translatable){
			if(!$this->server->isLanguageForced()){
				$this->sendDataPacket(TextPacket::translation(...$this->prepareClientTranslatableMessage($message)));
			}else{
				$this->sendDataPacket(TextPacket::raw($this->player->getLanguage()->translate($message)));
			}
		}else{
			$this->sendDataPacket(TextPacket::raw($message));
		}
	}

	public function onJukeboxPopup(Translatable|string $message) : void{
		$parameters = [];
		if($message instanceof Translatable){
			if(!$this->server->isLanguageForced()){
				[$message, $parameters] = $this->prepareClientTranslatableMessage($message);
			}else{
				$message = $this->player->getLanguage()->translate($message);
			}
		}
		$this->sendDataPacket(TextPacket::jukeboxPopup($message, $parameters));
	}

	public function onPopup(string $message) : void{
		$this->sendDataPacket(TextPacket::popup($message));
	}

	public function onTip(string $message) : void{
		$this->sendDataPacket(TextPacket::tip($message));
	}

	public function onFormSent(int $id, Form $form) : bool{
		return $this->sendDataPacket(ModalFormRequestPacket::create($id, json_encode($form, JSON_THROW_ON_ERROR)));
	}

	/**
	 * Instructs the networksession to start using the chunk at the given coordinates. This may occur asynchronously.
	 * @param \Closure $onCompletion To be called when chunk sending has completed.
	 * @phpstan-param \Closure() : void $onCompletion
	 */
	public function startUsingChunk(int $chunkX, int $chunkZ, \Closure $onCompletion) : void{
		Utils::validateCallableSignature(function() : void{}, $onCompletion);

		$world = $this->player->getLocation()->getWorld();
		ChunkCache::getInstance($world, $this->compressor)->request($chunkX, $chunkZ, $this->getProtocolId())->onResolve(

			//this callback may be called synchronously or asynchronously, depending on whether the promise is resolved yet
			function(CachedChunkPromise $promise) use ($world, $onCompletion, $chunkX, $chunkZ) : void{

				if(!$this->isConnected()){
					return;
				}
				$currentWorld = $this->player->getLocation()->getWorld();
				if($world !== $currentWorld || ($status = $this->player->getUsedChunkStatus($chunkX, $chunkZ)) === null){
					$this->logger->debug("Tried to send no-longer-active chunk $chunkX $chunkZ in world " . $world->getFolderName());
					return;
				}
				if(!$status->equals(UsedChunkStatus::REQUESTED_SENDING())){
					//TODO: make this an error
					//this could be triggered due to the shitty way that chunk resends are handled
					//right now - not because of the spammy re-requesting, but because the chunk status reverts
					//to NEEDED if they want to be resent.
					return;
				}

				$compressBatchPromise = new CompressBatchPromise();
				$result = $promise->getResult();

				if($this->isCacheEnabled()){
					$compressBatchPromise->resolve($result->getCacheablePacket());

					$this->chunkCacheBlobs = array_replace($this->chunkCacheBlobs, $result->getHashMap());
					if(count($this->chunkCacheBlobs) > 4096) {
						$this->disconnect("Too many pending blobs");
						return;
					}
				}else{
					$compressBatchPromise->resolve($result->getPacket());
				}

				$world->timings->syncChunkSend->startTiming();
				try{
					$this->queueCompressed($compressBatchPromise);
					$onCompletion();

					if($this->getProtocolId() === ProtocolInfo::PROTOCOL_1_19_10){
						//TODO: HACK! we send the full tile data here, due to a bug in 1.19.10 which causes items in tiles
						//(item frames, lecterns) to not load properly when they are sent in a chunk via the classic chunk
						//sending mechanism. We workaround this bug by sending only bare essential data in LevelChunkPacket
						//(enough to create the tiles, since BlockActorDataPacket can't create tiles by itself) and then
						//send the actual tile properties here.
						//TODO: maybe we can stuff these packets inside the cached batch alongside LevelChunkPacket?
						$chunk = $currentWorld->getChunk($chunkX, $chunkZ);
						if($chunk !== null){
							foreach($chunk->getTiles() as $tile){
								if(!($tile instanceof Spawnable)){
									continue;
								}
								$this->sendDataPacket(BlockActorDataPacket::create(BlockPosition::fromVector3($tile->getPosition()), $tile->getSerializedSpawnCompound()));
							}
						}
					}
				}finally{
					$world->timings->syncChunkSend->stopTiming();
				}
			}
		);
	}

	public function stopUsingChunk(int $chunkX, int $chunkZ) : void{

	}

	public function onEnterWorld() : void{
		if($this->player !== null){
			$world = $this->player->getWorld();
			$this->syncWorldTime($world->getTime());
			$this->syncWorldDifficulty($world->getDifficulty());
			$this->syncWorldSpawnPoint($world->getSpawnLocation());
			//TODO: weather needs to be synced here (when implemented)
		}
	}

	public function syncWorldTime(int $worldTime) : void{
		$this->sendDataPacket(SetTimePacket::create($worldTime));
	}

	public function syncWorldDifficulty(int $worldDifficulty) : void{
		$this->sendDataPacket(SetDifficultyPacket::create($worldDifficulty));
	}

	public function getInvManager() : ?InventoryManager{
		return $this->invManager;
	}

	/**
	 * @param Player[] $players
	 */
	public function syncPlayerList(array $players) : void{
		$this->sendDataPacket(PlayerListPacket::add(array_map(function(Player $player) : PlayerListEntry{
			return PlayerListEntry::createAdditionEntry($player->getUniqueId(), $player->getId(), $player->getDisplayName(), SkinAdapterSingleton::get()->toSkinData($player->getSkin()), $player->getXuid());
		}, $players)));
	}

	public function onPlayerAdded(Player $p) : void{
		$this->sendDataPacket(PlayerListPacket::add([PlayerListEntry::createAdditionEntry($p->getUniqueId(), $p->getId(), $p->getDisplayName(), SkinAdapterSingleton::get()->toSkinData($p->getSkin()), $p->getXuid())]));
	}

	public function onPlayerRemoved(Player $p) : void{
		if($p !== $this->player){
			$this->sendDataPacket(PlayerListPacket::remove([PlayerListEntry::createRemovalEntry($p->getUniqueId())]));
		}
	}

	public function onTitle(string $title) : void{
		$this->sendDataPacket(SetTitlePacket::title($title));
	}

	public function onSubTitle(string $subtitle) : void{
		$this->sendDataPacket(SetTitlePacket::subtitle($subtitle));
	}

	public function onActionBar(string $actionBar) : void{
		$this->sendDataPacket(SetTitlePacket::actionBarMessage($actionBar));
	}

	public function onClearTitle() : void{
		$this->sendDataPacket(SetTitlePacket::clearTitle());
	}

	public function onResetTitleOptions() : void{
		$this->sendDataPacket(SetTitlePacket::resetTitleOptions());
	}

	public function onTitleDuration(int $fadeIn, int $stay, int $fadeOut) : void{
		$this->sendDataPacket(SetTitlePacket::setAnimationTimes($fadeIn, $stay, $fadeOut));
	}

	public function onToastNotification(string $title, string $body) : void{
		$this->sendDataPacket(ToastRequestPacket::create($title, $body));
	}

	public function tick() : void{
		if(!$this->isConnected()){
			$this->dispose();
			return;
		}

		if($this->info === null){
			if(time() >= $this->connectTime + 10){
				$this->disconnectWithError(KnownTranslationFactory::pocketmine_disconnect_error_loginTimeout());
			}

			return;
		}

		if($this->player !== null){
			$this->player->doChunkRequests();

			$dirtyAttributes = $this->player->getAttributeMap()->needSend();
			$this->entityEventBroadcaster->syncAttributes([$this], $this->player, $dirtyAttributes);
			foreach($dirtyAttributes as $attribute){
				//TODO: we might need to send these to other players in the future
				//if that happens, this will need to become more complex than a flag on the attribute itself
				$attribute->markSynchronized();
			}
		}
		Timings::$playerNetworkSendInventorySync->startTiming();
		try{
			$this->invManager?->flushPendingUpdates();
		}finally{
			Timings::$playerNetworkSendInventorySync->stopTiming();
		}

		$this->flushSendBuffer();
	}

	private function flushChunkCache() : void{
		$blobs = array_map(static function(int $hash, string $blob) : ChunkCacheBlob{
			return new ChunkCacheBlob($hash, $blob);
		}, array_keys($this->chunkCacheBlobs), $this->chunkCacheBlobs);

		if(count($blobs) > 0){
			$this->sendDataPacket(ClientCacheMissResponsePacket::create($blobs));
			unset($this->chunkCacheBlobs);
		}
	}
}<|MERGE_RESOLUTION|>--- conflicted
+++ resolved
@@ -124,11 +124,7 @@
 use function get_class;
 use function in_array;
 use function json_encode;
-<<<<<<< HEAD
-use function min;
 use function random_bytes;
-=======
->>>>>>> 608128cc
 use function strcasecmp;
 use function strlen;
 use function strtolower;
