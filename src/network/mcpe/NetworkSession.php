<?php

/*
 *
 *  ____            _        _   __  __ _                  __  __ ____
 * |  _ \ ___   ___| | _____| |_|  \/  (_)_ __   ___      |  \/  |  _ \
 * | |_) / _ \ / __| |/ / _ \ __| |\/| | | '_ \ / _ \_____| |\/| | |_) |
 * |  __/ (_) | (__|   <  __/ |_| |  | | | | | |  __/_____| |  | |  __/
 * |_|   \___/ \___|_|\_\___|\__|_|  |_|_|_| |_|\___|     |_|  |_|_|
 *
 * This program is free software: you can redistribute it and/or modify
 * it under the terms of the GNU Lesser General Public License as published by
 * the Free Software Foundation, either version 3 of the License, or
 * (at your option) any later version.
 *
 * @author PocketMine Team
 * @link http://www.pocketmine.net/
 *
 *
 */

declare(strict_types=1);

namespace pocketmine\network\mcpe;

use pocketmine\entity\effect\EffectInstance;
use pocketmine\event\player\PlayerDuplicateLoginEvent;
use pocketmine\event\player\PlayerResourcePackOfferEvent;
use pocketmine\event\player\SessionDisconnectEvent;
use pocketmine\event\server\DataPacketDecodeEvent;
use pocketmine\event\server\DataPacketReceiveEvent;
use pocketmine\event\server\DataPacketSendEvent;
use pocketmine\form\Form;
use pocketmine\lang\KnownTranslationFactory;
use pocketmine\lang\Translatable;
use pocketmine\math\Vector3;
use pocketmine\nbt\tag\CompoundTag;
use pocketmine\nbt\tag\StringTag;
use pocketmine\network\mcpe\cache\ChunkCache;
use pocketmine\network\mcpe\compression\CompressBatchPromise;
use pocketmine\network\mcpe\compression\Compressor;
use pocketmine\network\mcpe\compression\DecompressionException;
use pocketmine\network\mcpe\convert\TypeConverter;
use pocketmine\network\mcpe\encryption\DecryptionException;
use pocketmine\network\mcpe\encryption\EncryptionContext;
use pocketmine\network\mcpe\encryption\PrepareEncryptionTask;
use pocketmine\network\mcpe\handler\DeathPacketHandler;
use pocketmine\network\mcpe\handler\HandshakePacketHandler;
use pocketmine\network\mcpe\handler\InGamePacketHandler;
use pocketmine\network\mcpe\handler\LoginPacketHandler;
use pocketmine\network\mcpe\handler\PacketHandler;
use pocketmine\network\mcpe\handler\PreSpawnPacketHandler;
use pocketmine\network\mcpe\handler\ResourcePacksPacketHandler;
use pocketmine\network\mcpe\handler\SessionStartPacketHandler;
use pocketmine\network\mcpe\handler\SpawnResponsePacketHandler;
use pocketmine\network\mcpe\protocol\AvailableCommandsPacket;
use pocketmine\network\mcpe\protocol\ChunkRadiusUpdatedPacket;
use pocketmine\network\mcpe\protocol\ClientboundCloseFormPacket;
use pocketmine\network\mcpe\protocol\ClientboundPacket;
use pocketmine\network\mcpe\protocol\ClientCacheMissResponsePacket;
use pocketmine\network\mcpe\protocol\DisconnectPacket;
use pocketmine\network\mcpe\protocol\ModalFormRequestPacket;
use pocketmine\network\mcpe\protocol\MovePlayerPacket;
use pocketmine\network\mcpe\protocol\NetworkChunkPublisherUpdatePacket;
use pocketmine\network\mcpe\protocol\OpenSignPacket;
use pocketmine\network\mcpe\protocol\Packet;
use pocketmine\network\mcpe\protocol\PacketDecodeException;
use pocketmine\network\mcpe\protocol\PacketPool;
use pocketmine\network\mcpe\protocol\PlayerListPacket;
use pocketmine\network\mcpe\protocol\PlayStatusPacket;
use pocketmine\network\mcpe\protocol\ProtocolInfo;
use pocketmine\network\mcpe\protocol\serializer\PacketBatch;
use pocketmine\network\mcpe\protocol\serializer\PacketSerializer;
use pocketmine\network\mcpe\protocol\ServerboundPacket;
use pocketmine\network\mcpe\protocol\ServerToClientHandshakePacket;
use pocketmine\network\mcpe\protocol\SetDifficultyPacket;
use pocketmine\network\mcpe\protocol\SetPlayerGameTypePacket;
use pocketmine\network\mcpe\protocol\SetSpawnPositionPacket;
use pocketmine\network\mcpe\protocol\SetTimePacket;
use pocketmine\network\mcpe\protocol\SetTitlePacket;
use pocketmine\network\mcpe\protocol\TextPacket;
use pocketmine\network\mcpe\protocol\ToastRequestPacket;
use pocketmine\network\mcpe\protocol\TransferPacket;
use pocketmine\network\mcpe\protocol\types\AbilitiesData;
use pocketmine\network\mcpe\protocol\types\AbilitiesLayer;
use pocketmine\network\mcpe\protocol\types\BlockPosition;
use pocketmine\network\mcpe\protocol\types\ChunkCacheBlob;
use pocketmine\network\mcpe\protocol\types\command\CommandData;
use pocketmine\network\mcpe\protocol\types\command\CommandEnum;
use pocketmine\network\mcpe\protocol\types\command\CommandOverload;
use pocketmine\network\mcpe\protocol\types\command\CommandParameter;
use pocketmine\network\mcpe\protocol\types\command\CommandPermissions;
use pocketmine\network\mcpe\protocol\types\CompressionAlgorithm;
use pocketmine\network\mcpe\protocol\types\DimensionIds;
use pocketmine\network\mcpe\protocol\types\PlayerListEntry;
use pocketmine\network\mcpe\protocol\types\PlayerPermissions;
use pocketmine\network\mcpe\protocol\UpdateAbilitiesPacket;
use pocketmine\network\mcpe\protocol\UpdateAdventureSettingsPacket;
use pocketmine\network\NetworkSessionManager;
use pocketmine\network\PacketHandlingException;
use pocketmine\permission\DefaultPermissionNames;
use pocketmine\permission\DefaultPermissions;
use pocketmine\player\GameMode;
use pocketmine\player\Player;
use pocketmine\player\PlayerInfo;
use pocketmine\player\UsedChunkStatus;
use pocketmine\player\XboxLivePlayerInfo;
use pocketmine\promise\Promise;
use pocketmine\promise\PromiseResolver;
use pocketmine\Server;
use pocketmine\timings\Timings;
use pocketmine\utils\AssumptionFailedError;
use pocketmine\utils\BinaryDataException;
use pocketmine\utils\BinaryStream;
use pocketmine\utils\ObjectSet;
use pocketmine\utils\TextFormat;
use pocketmine\world\Position;
use pocketmine\YmlServerProperties;
use function array_keys;
use function array_map;
use function array_replace;
use function array_values;
use function base64_encode;
use function bin2hex;
use function count;
use function get_class;
use function implode;
use function in_array;
use function is_string;
use function json_encode;
use function ord;
use function random_bytes;
use function str_split;
use function strcasecmp;
use function strlen;
use function strtolower;
use function substr;
use function time;
use function ucfirst;
use const JSON_THROW_ON_ERROR;

class NetworkSession{
	private const INCOMING_PACKET_BATCH_PER_TICK = 2; //usually max 1 per tick, but transactions arrive separately
	private const INCOMING_PACKET_BATCH_BUFFER_TICKS = 100; //enough to account for a 5-second lag spike

	private const INCOMING_GAME_PACKETS_PER_TICK = 2;
	private const INCOMING_GAME_PACKETS_BUFFER_TICKS = 100;

	private PacketRateLimiter $packetBatchLimiter;
	private PacketRateLimiter $gamePacketLimiter;

	private \PrefixedLogger $logger;
	private ?Player $player = null;
	protected ?PlayerInfo $info = null;
	private ?int $ping = null;

	private ?PacketHandler $handler = null;

	private bool $connected = true;
	private bool $disconnectGuard = false;
	protected bool $loggedIn = false;
	private bool $authenticated = false;
	private int $connectTime;
	private ?CompoundTag $cachedOfflinePlayerData = null;

	private ?EncryptionContext $cipher = null;

	/** @var string[] */
	private array $sendBuffer = [];
	/** @var string[] */
	private array $chunkCacheBlobs = [];
	private bool $chunkCacheEnabled = false;

	/**
	 * @var PromiseResolver[]
	 * @phpstan-var list<PromiseResolver<true>>
	 */
	private array $sendBufferAckPromises = [];

	/** @phpstan-var \SplQueue<array{CompressBatchPromise|string, list<PromiseResolver<true>>}> */
	private \SplQueue $compressedQueue;
	private bool $forceAsyncCompression = true;
	private ?int $protocolId = null;
	protected bool $enableCompression = false; //disabled until handshake completed

	private int $nextAckReceiptId = 0;
	/**
	 * @var PromiseResolver[][]
	 * @phpstan-var array<int, list<PromiseResolver<true>>>
	 */
	private array $ackPromisesByReceiptId = [];

	private ?InventoryManager $invManager = null;

	/**
	 * @var \Closure[]|ObjectSet
	 * @phpstan-var ObjectSet<\Closure() : void>
	 */
	private ObjectSet $disposeHooks;

	public function __construct(
		private Server $server,
		private NetworkSessionManager $manager,
		private PacketPool $packetPool,
		protected PacketSender $sender,
		private PacketBroadcaster $broadcaster,
		private EntityEventBroadcaster $entityEventBroadcaster,
		private Compressor $compressor,
		private TypeConverter $typeConverter,
		private string $ip,
		private int $port
	){
		$this->logger = new \PrefixedLogger($this->server->getLogger(), $this->getLogPrefix());

		$this->compressedQueue = new \SplQueue();

		$this->disposeHooks = new ObjectSet();

		$this->connectTime = time();
		$this->packetBatchLimiter = new PacketRateLimiter("Packet Batches", self::INCOMING_PACKET_BATCH_PER_TICK, self::INCOMING_PACKET_BATCH_BUFFER_TICKS);
		$this->gamePacketLimiter = new PacketRateLimiter("Game Packets", self::INCOMING_GAME_PACKETS_PER_TICK, self::INCOMING_GAME_PACKETS_BUFFER_TICKS);

		$this->setHandler(new SessionStartPacketHandler(
			$this,
			$this->onSessionStartSuccess(...)
		));

		$this->manager->add($this);
		$this->logger->info($this->server->getLanguage()->translate(KnownTranslationFactory::pocketmine_network_session_open()));
	}

	private function getLogPrefix() : string{
		return "NetworkSession: " . $this->getDisplayName();
	}

	public function getLogger() : \Logger{
		return $this->logger;
	}

	private function onSessionStartSuccess() : void{
		$this->logger->debug("Session start handshake completed, awaiting login packet");
		$this->flushSendBuffer(true);
		$this->enableCompression = true;
		$this->setHandler(new LoginPacketHandler(
			$this->server,
			$this,
			function(PlayerInfo $info) : void{
				$this->info = $info;
				$this->logger->info($this->server->getLanguage()->translate(KnownTranslationFactory::pocketmine_network_session_playerName(TextFormat::AQUA . $info->getUsername() . TextFormat::RESET)));
				$this->logger->setPrefix($this->getLogPrefix());
				$this->manager->markLoginReceived($this);
			},
			$this->setAuthenticationStatus(...)
		));
	}

	protected function createPlayer() : void{
		$this->server->createPlayer($this, $this->info, $this->authenticated, $this->cachedOfflinePlayerData)->onCompletion(
			$this->onPlayerCreated(...),
			function() : void{
				//TODO: this should never actually occur... right?
				$this->disconnectWithError(
					reason: "Failed to create player",
					disconnectScreenMessage: KnownTranslationFactory::pocketmine_disconnect_error_internal()
				);
			}
		);
	}

	public function setCacheEnabled(bool $isEnabled) : void{
		//$this->chunkCacheEnabled = $isEnabled;
	}

	public function isCacheEnabled() : bool{
		return $this->chunkCacheEnabled;
	}

	public function removeChunkCache(int $hash) : void{
		unset($this->chunkCacheBlobs[$hash]);
	}

	public function getChunkCache(int $hash) : ?ChunkCacheBlob{
		if(isset($this->chunkCacheBlobs[$hash])){
			return new ChunkCacheBlob($hash, $this->chunkCacheBlobs[$hash]);
		}

		return null;
	}

	private function onPlayerCreated(Player $player) : void{
		if(!$this->isConnected()){
			//the remote player might have disconnected before spawn terrain generation was finished
			return;
		}
		$this->player = $player;
		if(!$this->server->addOnlinePlayer($player)){
			return;
		}

		$this->invManager = new InventoryManager($this->player, $this);

		$effectManager = $this->player->getEffects();
		$effectManager->getEffectAddHooks()->add($effectAddHook = function(EffectInstance $effect, bool $replacesOldEffect) : void{
			$this->entityEventBroadcaster->onEntityEffectAdded([$this], $this->player, $effect, $replacesOldEffect);
		});
		$effectManager->getEffectRemoveHooks()->add($effectRemoveHook = function(EffectInstance $effect) : void{
			$this->entityEventBroadcaster->onEntityEffectRemoved([$this], $this->player, $effect);
		});
		$this->disposeHooks->add(static function() use ($effectManager, $effectAddHook, $effectRemoveHook) : void{
			$effectManager->getEffectAddHooks()->remove($effectAddHook);
			$effectManager->getEffectRemoveHooks()->remove($effectRemoveHook);
		});

		$permissionHooks = $this->player->getPermissionRecalculationCallbacks();
		$permissionHooks->add($permHook = function() : void{
			$this->logger->debug("Syncing available commands and abilities/permissions due to permission recalculation");
			$this->syncAbilities($this->player);
			$this->syncAvailableCommands();
		});
		$this->disposeHooks->add(static function() use ($permissionHooks, $permHook) : void{
			$permissionHooks->remove($permHook);
		});
		$this->beginSpawnSequence();
	}

	public function getPlayer() : ?Player{
		return $this->player;
	}

	public function getPlayerInfo() : ?PlayerInfo{
		return $this->info;
	}

	public function isConnected() : bool{
		return $this->connected && !$this->disconnectGuard;
	}

	public function getIp() : string{
		return $this->ip;
	}

	public function getPort() : int{
		return $this->port;
	}

	public function getDisplayName() : string{
		return $this->info !== null ? $this->info->getUsername() : $this->ip . " " . $this->port;
	}

	/**
	 * Returns the last recorded ping measurement for this session, in milliseconds, or null if a ping measurement has not yet been recorded.
	 */
	public function getPing() : ?int{
		return $this->ping;
	}

	/**
	 * @internal Called by the network interface to update last recorded ping measurements.
	 */
	public function updatePing(int $ping) : void{
		$this->ping = $ping;
	}

	public function getHandler() : ?PacketHandler{
		return $this->handler;
	}

	public function setHandler(?PacketHandler $handler) : void{
		if($this->connected){ //TODO: this is fine since we can't handle anything from a disconnected session, but it might produce surprises in some cases
			$this->handler = $handler;
			if($this->handler !== null){
				$this->handler->setUp();
			}
		}
	}

	public function setProtocolId(int $protocolId) : void{
		$this->protocolId = $protocolId;

		$this->typeConverter = TypeConverter::getInstance($protocolId);
		$this->broadcaster = $this->server->getPacketBroadcaster($protocolId);
		$this->entityEventBroadcaster = $this->server->getEntityEventBroadcaster($this->broadcaster, $this->typeConverter);
	}

	public function getProtocolId() : int{
		return $this->protocolId ?? ProtocolInfo::CURRENT_PROTOCOL;
	}

	/**
	 * @return \Closure[]|ObjectSet
	 * @phpstan-return ObjectSet<\Closure() : void>
	 */
	public function getDisposeHooks() : ObjectSet{
		return $this->disposeHooks;
	}

	/**
	 * @throws PacketHandlingException
	 */
	public function handleEncoded(string $payload) : void{
		if(!$this->connected){
			return;
		}

		Timings::$playerNetworkReceive->startTiming();
		try{
			$this->packetBatchLimiter->decrement();

			if($this->cipher !== null){
				Timings::$playerNetworkReceiveDecrypt->startTiming();
				try{
					$payload = $this->cipher->decrypt($payload);
				}catch(DecryptionException $e){
					$this->logger->debug("Encrypted packet: " . base64_encode($payload));
					throw PacketHandlingException::wrap($e, "Packet decryption error");
				}finally{
					Timings::$playerNetworkReceiveDecrypt->stopTiming();
				}
			}

			if(strlen($payload) < 1){
				throw new PacketHandlingException("No bytes in payload");
			}

			if($this->enableCompression){
				if($this->protocolId >= ProtocolInfo::PROTOCOL_1_20_60){
					$compressionType = ord($payload[0]);
					$compressed = substr($payload, 1);
					if($compressionType === CompressionAlgorithm::NONE){
						$decompressed = $compressed;
					}elseif($compressionType === $this->compressor->getNetworkId()){
						try{
							Timings::$playerNetworkReceiveDecompress->startTiming();
							$decompressed = $this->compressor->decompress($compressed);
						}catch(DecompressionException $e){
							$this->logger->debug("Failed to decompress packet: " . base64_encode($compressed));
							throw PacketHandlingException::wrap($e, "Compressed packet batch decode error");
						}finally{
							Timings::$playerNetworkReceiveDecompress->stopTiming();
						}
					}else{
						throw new PacketHandlingException("Packet compressed with unexpected compression type $compressionType");
					}
				}else{
					try{
						Timings::$playerNetworkReceiveDecompress->startTiming();
						$decompressed = $this->compressor->decompress($payload);
					}catch(DecompressionException $e){
						$this->logger->debug("Failed to decompress packet: " . base64_encode($payload));
						throw PacketHandlingException::wrap($e, "Compressed packet batch decode error");
					}finally{
						Timings::$playerNetworkReceiveDecompress->stopTiming();
					}
				}
			}else{
				$decompressed = $payload;
			}

			try{
				$stream = new BinaryStream($decompressed);
				foreach(PacketBatch::decodeRaw($stream) as $buffer){
					$this->gamePacketLimiter->decrement();
					$packet = $this->packetPool->getPacket($buffer);
					if($packet === null){
						$this->logger->debug("Unknown packet: " . base64_encode($buffer));
						throw new PacketHandlingException("Unknown packet received");
					}
					try{
						$this->handleDataPacket($packet, $buffer);
					}catch(PacketHandlingException $e){
						$this->logger->debug($packet->getName() . ": " . base64_encode($buffer));
						throw PacketHandlingException::wrap($e, "Error processing " . $packet->getName());
					}
				}
			}catch(PacketDecodeException|BinaryDataException $e){
				$this->logger->logException($e);
				throw PacketHandlingException::wrap($e, "Packet batch decode error");
			}
		}finally{
			Timings::$playerNetworkReceive->stopTiming();
		}
	}

	/**
	 * @throws PacketHandlingException
	 */
	public function handleDataPacket(Packet $packet, string $buffer) : void{
		if(!($packet instanceof ServerboundPacket)){
			throw new PacketHandlingException("Unexpected non-serverbound packet");
		}

		$timings = Timings::getReceiveDataPacketTimings($packet);
		$timings->startTiming();

		try{
			if(DataPacketDecodeEvent::hasHandlers()){
				$ev = new DataPacketDecodeEvent($this, $packet->pid(), $buffer);
				$ev->call();
				if($ev->isCancelled()){
					return;
				}
			}

			$decodeTimings = Timings::getDecodeDataPacketTimings($packet);
			$decodeTimings->startTiming();
			try{
				$stream = PacketSerializer::decoder($this->getProtocolId(), $buffer, 0);
				try{
					$packet->decode($stream);
				}catch(PacketDecodeException $e){
					throw PacketHandlingException::wrap($e);
				}
				if(!$stream->feof()){
					$remains = substr($stream->getBuffer(), $stream->getOffset());
					$this->logger->debug("Still " . strlen($remains) . " bytes unread in " . $packet->getName() . ": " . bin2hex($remains));
				}
			}finally{
				$decodeTimings->stopTiming();
			}

			if(DataPacketReceiveEvent::hasHandlers()){
				$ev = new DataPacketReceiveEvent($this, $packet);
				$ev->call();
				if($ev->isCancelled()){
					return;
				}
			}
			$handlerTimings = Timings::getHandleDataPacketTimings($packet);
			$handlerTimings->startTiming();
			try{
				if($this->handler === null || !$packet->handle($this->handler)){
					$this->logger->debug("Unhandled " . $packet->getName() . ": " . base64_encode($stream->getBuffer()));
				}
			}finally{
				$handlerTimings->stopTiming();
			}
		}finally{
			$timings->stopTiming();
		}
	}

	public function handleAckReceipt(int $receiptId) : void{
		if(!$this->connected){
			return;
		}
		if(isset($this->ackPromisesByReceiptId[$receiptId])){
			$promises = $this->ackPromisesByReceiptId[$receiptId];
			unset($this->ackPromisesByReceiptId[$receiptId]);
			foreach($promises as $promise){
				$promise->resolve(true);
			}
		}
	}

	/**
	 * @phpstan-param PromiseResolver<true>|null $ackReceiptResolver
	 */
	private function sendDataPacketInternal(ClientboundPacket $packet, bool $immediate, ?PromiseResolver $ackReceiptResolver) : bool{
		if(!$this->connected){
			return false;
		}
		//Basic safety restriction. TODO: improve this
		if(!$this->loggedIn && !$packet->canBeSentBeforeLogin()){
			throw new \InvalidArgumentException("Attempted to send " . get_class($packet) . " to " . $this->getDisplayName() . " too early");
		}

		$timings = Timings::getSendDataPacketTimings($packet);
		$timings->startTiming();
		try{
			if(DataPacketSendEvent::hasHandlers()){
				$ev = new DataPacketSendEvent([$this], [$packet]);
				$ev->call();
				if($ev->isCancelled()){
					return false;
				}
				$packets = $ev->getPackets();
			}else{
				$packets = [$packet];
			}

			if($ackReceiptResolver !== null){
				$this->sendBufferAckPromises[] = $ackReceiptResolver;
			}
			foreach($packets as $evPacket){
				$this->addToSendBuffer(self::encodePacketTimed(PacketSerializer::encoder($this->getProtocolId()), $evPacket));
			}
			if($immediate){
				$this->flushSendBuffer(true);
			}

			return true;
		}finally{
			$timings->stopTiming();
		}
	}

	public function sendDataPacket(ClientboundPacket $packet, bool $immediate = false) : bool{
		return $this->sendDataPacketInternal($packet, $immediate, null);
	}

	/**
	 * @phpstan-return Promise<true>
	 */
	public function sendDataPacketWithReceipt(ClientboundPacket $packet, bool $immediate = false) : Promise{
		$resolver = new PromiseResolver();

		if(!$this->sendDataPacketInternal($packet, $immediate, $resolver)){
			$resolver->reject();
		}

		return $resolver->getPromise();
	}

	/**
	 * @internal
	 */
	public static function encodePacketTimed(PacketSerializer $serializer, ClientboundPacket $packet) : string{
		$timings = Timings::getEncodeDataPacketTimings($packet);
		$timings->startTiming();
		try{
			$packet->encode($serializer);
			return $serializer->getBuffer();
		}finally{
			$timings->stopTiming();
		}
	}

	/**
	 * @internal
	 */
	public function addToSendBuffer(string $buffer) : void{
		$this->sendBuffer[] = $buffer;
	}

	private function flushSendBuffer(bool $immediate = false) : void{
		if(count($this->sendBuffer) > 0){
			Timings::$playerNetworkSend->startTiming();
			try{
				$syncMode = null; //automatic
				if($immediate){
					$syncMode = true;
				}elseif($this->forceAsyncCompression){
					$syncMode = false;
				}

				$stream = new BinaryStream();
				PacketBatch::encodeRaw($stream, $this->sendBuffer);

				if($this->enableCompression){
					$batch = $this->server->prepareBatch($stream->getBuffer(), $this->getProtocolId(), $this->compressor, $syncMode, Timings::$playerNetworkSendCompressSessionBuffer);
				}else{
					$batch = $stream->getBuffer();
				}
				$this->sendBuffer = [];
				$ackPromises = $this->sendBufferAckPromises;
				$this->sendBufferAckPromises = [];
				$this->queueCompressedNoBufferFlush($batch, $immediate, $ackPromises);
			}finally{
				Timings::$playerNetworkSend->stopTiming();
			}
		}
	}

	public function getBroadcaster() : PacketBroadcaster{ return $this->broadcaster; }

	public function getEntityEventBroadcaster() : EntityEventBroadcaster{ return $this->entityEventBroadcaster; }

	public function getCompressor() : Compressor{
		return $this->compressor;
	}

	public function getTypeConverter() : TypeConverter{ return $this->typeConverter; }

	public function queueCompressed(CompressBatchPromise|string $payload, bool $immediate = false) : void{
		Timings::$playerNetworkSend->startTiming();
		try{
			$this->flushSendBuffer($immediate); //Maintain ordering if possible
			$this->queueCompressedNoBufferFlush($payload, $immediate);
		}finally{
			Timings::$playerNetworkSend->stopTiming();
		}
	}

	/**
	 * @param PromiseResolver[] $ackPromises
	 *
	 * @phpstan-param list<PromiseResolver<true>> $ackPromises
	 */
	private function queueCompressedNoBufferFlush(CompressBatchPromise|string $batch, bool $immediate = false, array $ackPromises = []) : void{
		Timings::$playerNetworkSend->startTiming();
		try{
			if(is_string($batch)){
				if($immediate){
					//Skips all queues
					$this->sendEncoded($batch, true, $ackPromises);
				}else{
					$this->compressedQueue->enqueue([$batch, $ackPromises]);
					$this->flushCompressedQueue();
				}
			}elseif($immediate){
				//Skips all queues
				$this->sendEncoded($batch->getResult(), true, $ackPromises);
			}else{
				$this->compressedQueue->enqueue([$batch, $ackPromises]);
				$batch->onResolve(function() : void{
					if($this->connected){
						$this->flushCompressedQueue();
					}
				});
			}
		}finally{
			Timings::$playerNetworkSend->stopTiming();
		}
	}

	private function flushCompressedQueue() : void{
		Timings::$playerNetworkSend->startTiming();
		try{
			while(!$this->compressedQueue->isEmpty()){
				/** @var CompressBatchPromise|string $current */
				[$current, $ackPromises] = $this->compressedQueue->bottom();
				if(is_string($current)){
					$this->compressedQueue->dequeue();
					$this->sendEncoded($current, false, $ackPromises);

				}elseif($current->hasResult()){
					$this->compressedQueue->dequeue();
					$this->sendEncoded($current->getResult(), false, $ackPromises);

				}else{
					//can't send any more queued until this one is ready
					break;
				}
			}
		}finally{
			Timings::$playerNetworkSend->stopTiming();
		}
	}

	/**
	 * @param PromiseResolver[] $ackPromises
	 * @phpstan-param list<PromiseResolver<true>> $ackPromises
	 */
	private function sendEncoded(string $payload, bool $immediate, array $ackPromises) : void{
		if($this->cipher !== null){
			Timings::$playerNetworkSendEncrypt->startTiming();
			$payload = $this->cipher->encrypt($payload);
			Timings::$playerNetworkSendEncrypt->stopTiming();
		}

		if(count($ackPromises) > 0){
			$ackReceiptId = $this->nextAckReceiptId++;
			$this->ackPromisesByReceiptId[$ackReceiptId] = $ackPromises;
		}else{
			$ackReceiptId = null;
		}
		$this->sender->send($payload, $immediate, $ackReceiptId);
	}

	/**
	 * @phpstan-param \Closure() : void $func
	 */
	private function tryDisconnect(\Closure $func, Translatable|string $reason) : void{
		if($this->connected && !$this->disconnectGuard){
			$this->disconnectGuard = true;
			$func();

			$event = new SessionDisconnectEvent($this);
			$event->call();

			$this->disconnectGuard = false;
			$this->flushSendBuffer(true);
			$this->sender->close("");
			foreach($this->disposeHooks as $callback){
				$callback();
			}
			$this->disposeHooks->clear();
			$this->setHandler(null);
			$this->connected = false;

			$ackPromisesByReceiptId = $this->ackPromisesByReceiptId;
			$this->ackPromisesByReceiptId = [];
			foreach($ackPromisesByReceiptId as $resolvers){
				foreach($resolvers as $resolver){
					$resolver->reject();
				}
			}
			$sendBufferAckPromises = $this->sendBufferAckPromises;
			$this->sendBufferAckPromises = [];
			foreach($sendBufferAckPromises as $resolver){
				$resolver->reject();
			}

			$this->logger->info($this->server->getLanguage()->translate(KnownTranslationFactory::pocketmine_network_session_close($reason)));
		}
	}

	/**
	 * Performs actions after the session has been disconnected. By this point, nothing should be interacting with the
	 * session, so it's safe to destroy any cycles and perform destructive cleanup.
	 */
	private function dispose() : void{
		$this->invManager = null;
	}

	private function sendDisconnectPacket(Translatable|string $message) : void{
		if($message instanceof Translatable){
			$translated = $this->server->getLanguage()->translate($message);
		}else{
			$translated = $message;
		}
		$this->sendDataPacket(DisconnectPacket::create(0, $translated, ""));
	}

	/**
	 * Disconnects the session, destroying the associated player (if it exists).
	 *
	 * @param Translatable|string      $reason                  Shown in the server log - this should be a short one-line message
	 * @param Translatable|string|null $disconnectScreenMessage Shown on the player's disconnection screen (null will use the reason)
	 */
	public function disconnect(Translatable|string $reason, Translatable|string|null $disconnectScreenMessage = null, bool $notify = true) : void{
		$this->tryDisconnect(function() use ($reason, $disconnectScreenMessage, $notify) : void{
			if($notify){
				$this->sendDisconnectPacket($disconnectScreenMessage ?? $reason);
			}
			if($this->player !== null){
				$this->player->onPostDisconnect($reason, null);
			}
		}, $reason);
	}

	public function disconnectWithError(Translatable|string $reason, Translatable|string|null $disconnectScreenMessage = null) : void{
		$errorId = implode("-", str_split(bin2hex(random_bytes(6)), 4));

		$this->disconnect(
			reason: KnownTranslationFactory::pocketmine_disconnect_error($reason, $errorId)->prefix(TextFormat::RED),
			disconnectScreenMessage: KnownTranslationFactory::pocketmine_disconnect_error($disconnectScreenMessage ?? $reason, $errorId),
		);
	}

	public function disconnectIncompatibleProtocol(int $protocolVersion) : void{
		$this->tryDisconnect(
			function() use ($protocolVersion) : void{
				$this->sendDataPacket(PlayStatusPacket::create($protocolVersion < ProtocolInfo::CURRENT_PROTOCOL ? PlayStatusPacket::LOGIN_FAILED_CLIENT : PlayStatusPacket::LOGIN_FAILED_SERVER), true);
			},
			KnownTranslationFactory::pocketmine_disconnect_incompatibleProtocol((string) $protocolVersion)
		);
	}

	/**
	 * Instructs the remote client to connect to a different server.
	 */
<<<<<<< HEAD
	public function transfer(string $ip, int $port, Translatable|string|null $reason = null) : void{
		$this->flushChunkCache();
=======
	public function transfer(string $ip, int $port, Translatable|string|null $reason = null, bool $reloadWorld = true) : void{
>>>>>>> 0a11fa57
		$reason ??= KnownTranslationFactory::pocketmine_disconnect_transfer();
		$this->tryDisconnect(function() use ($ip, $port, $reason, $reloadWorld) : void{
			$this->sendDataPacket(TransferPacket::create($ip, $port, $reloadWorld), true);
			if($this->player !== null){
				$this->player->onPostDisconnect($reason, null);
			}
		}, $reason);
	}

	/**
	 * Called by the Player when it is closed (for example due to getting kicked).
	 */
	public function onPlayerDestroyed(Translatable|string $reason, Translatable|string $disconnectScreenMessage) : void{
		$this->tryDisconnect(function() use ($disconnectScreenMessage) : void{
			$this->sendDisconnectPacket($disconnectScreenMessage);
		}, $reason);
	}

	/**
	 * Called by the network interface to close the session when the client disconnects without server input, for
	 * example in a timeout condition or voluntary client disconnect.
	 */
	public function onClientDisconnect(Translatable|string $reason) : void{
		$this->tryDisconnect(function() use ($reason) : void{
			if($this->player !== null){
				$this->player->onPostDisconnect($reason, null);
			}
		}, $reason);
	}

	private function setAuthenticationStatus(bool $authenticated, bool $authRequired, Translatable|string|null $error, ?string $clientPubKey) : void{
		if(!$this->connected){
			return;
		}
		if($error === null){
			if($authenticated && !($this->info instanceof XboxLivePlayerInfo)){
				$error = "Expected XUID but none found";
			}elseif($clientPubKey === null){
				$error = "Missing client public key"; //failsafe
			}
		}

		if($error !== null){
			$this->disconnectWithError(
				reason: KnownTranslationFactory::pocketmine_disconnect_invalidSession($error),
				disconnectScreenMessage: KnownTranslationFactory::pocketmine_disconnect_error_authentication()
			);

			return;
		}

		$this->authenticated = $authenticated;

		if(!$this->authenticated){
			if($authRequired){
				$this->disconnect("Not authenticated", KnownTranslationFactory::disconnectionScreen_notAuthenticated());
				return;
			}
			if($this->info instanceof XboxLivePlayerInfo){
				$this->logger->warning("Discarding unexpected XUID for non-authenticated player");
				$this->info = $this->info->withoutXboxData();
			}
		}
		$this->logger->debug("Xbox Live authenticated: " . ($this->authenticated ? "YES" : "NO"));

		$checkXUID = $this->server->getConfigGroup()->getPropertyBool(YmlServerProperties::PLAYER_VERIFY_XUID, true);
		$myXUID = $this->info instanceof XboxLivePlayerInfo ? $this->info->getXuid() : "";
		$kickForXUIDMismatch = function(string $xuid) use ($checkXUID, $myXUID) : bool{
			if($checkXUID && $myXUID !== $xuid){
				$this->logger->debug("XUID mismatch: expected '$xuid', but got '$myXUID'");
				//TODO: Longer term, we should be identifying playerdata using something more reliable, like XUID or UUID.
				//However, that would be a very disruptive change, so this will serve as a stopgap for now.
				//Side note: this will also prevent offline players hijacking XBL playerdata on online servers, since their
				//XUID will always be empty.
				$this->disconnect("XUID does not match (possible impersonation attempt)");
				return true;
			}
			return false;
		};

		foreach($this->manager->getSessions() as $existingSession){
			if($existingSession === $this){
				continue;
			}
			$info = $existingSession->getPlayerInfo();
			if($info !== null && (strcasecmp($info->getUsername(), $this->info->getUsername()) === 0 || $info->getUuid()->equals($this->info->getUuid()))){
				if($kickForXUIDMismatch($info instanceof XboxLivePlayerInfo ? $info->getXuid() : "")){
					return;
				}
				$ev = new PlayerDuplicateLoginEvent($this, $existingSession, KnownTranslationFactory::disconnectionScreen_loggedinOtherLocation(), null);
				$ev->call();
				if($ev->isCancelled()){
					$this->disconnect($ev->getDisconnectReason(), $ev->getDisconnectScreenMessage());
					return;
				}

				$existingSession->disconnect($ev->getDisconnectReason(), $ev->getDisconnectScreenMessage());
			}
		}

		//TODO: make player data loading async
		//TODO: we shouldn't be loading player data here at all, but right now we don't have any choice :(
		$this->cachedOfflinePlayerData = $this->server->getOfflinePlayerData($this->info->getUsername());
		if($checkXUID){
			$recordedXUID = $this->cachedOfflinePlayerData !== null ? $this->cachedOfflinePlayerData->getTag(Player::TAG_LAST_KNOWN_XUID) : null;
			if(!($recordedXUID instanceof StringTag)){
				$this->logger->debug("No previous XUID recorded, no choice but to trust this player");
			}elseif(!$kickForXUIDMismatch($recordedXUID->getValue())){
				$this->logger->debug("XUID match");
			}
		}

		if(EncryptionContext::$ENABLED){
			$this->server->getAsyncPool()->submitTask(new PrepareEncryptionTask($clientPubKey, function(string $encryptionKey, string $handshakeJwt) : void{
				if(!$this->connected){
					return;
				}
				$this->sendDataPacket(ServerToClientHandshakePacket::create($handshakeJwt), true); //make sure this gets sent before encryption is enabled

				$this->cipher = EncryptionContext::fakeGCM($encryptionKey);

				$this->setHandler(new HandshakePacketHandler($this->onServerLoginSuccess(...)));
				$this->logger->debug("Enabled encryption");
			}));
		}else{
			$this->onServerLoginSuccess();
		}
	}

	private function onServerLoginSuccess() : void{
		$this->loggedIn = true;

		$this->sendDataPacket(PlayStatusPacket::create(PlayStatusPacket::LOGIN_SUCCESS));

		$this->logger->debug("Initiating resource packs phase");

		$packManager = $this->server->getResourcePackManager();
		$resourcePacks = $packManager->getResourceStack();
		$keys = [];
		foreach($resourcePacks as $resourcePack){
			$key = $packManager->getPackEncryptionKey($resourcePack->getPackId());
			if($key !== null){
				$keys[$resourcePack->getPackId()] = $key;
			}
		}
		$event = new PlayerResourcePackOfferEvent($this->info, $resourcePacks, $keys, $packManager->resourcePacksRequired());
		$event->call();
		$this->setHandler(new ResourcePacksPacketHandler($this, $event->getResourcePacks(), $event->getEncryptionKeys(), $event->mustAccept(), function() : void{
			$this->createPlayer();
		}));
	}

	private function beginSpawnSequence() : void{
		$this->setHandler(new PreSpawnPacketHandler($this->server, $this->player, $this, $this->invManager));
		$this->player->setNoClientPredictions(); //TODO: HACK: fix client-side falling pre-spawn

		$this->logger->debug("Waiting for chunk radius request");
	}

	public function notifyTerrainReady() : void{
		$this->logger->debug("Sending spawn notification, waiting for spawn response");
		$this->sendDataPacket(PlayStatusPacket::create(PlayStatusPacket::PLAYER_SPAWN));
		$this->setHandler(new SpawnResponsePacketHandler($this->onClientSpawnResponse(...), $this));
	}

	private function onClientSpawnResponse() : void{
		$this->logger->debug("Received spawn response, entering in-game phase");
		$this->player->setNoClientPredictions(false); //TODO: HACK: we set this during the spawn sequence to prevent the client sending junk movements
		$this->player->doFirstSpawn();
		$this->forceAsyncCompression = false;
		$this->setHandler(new InGamePacketHandler($this->player, $this, $this->invManager));
	}

	public function onServerDeath(Translatable|string $deathMessage) : void{
		if($this->handler instanceof InGamePacketHandler){ //TODO: this is a bad fix for pre-spawn death, this shouldn't be reachable at all at this stage :(
			$this->setHandler(new DeathPacketHandler($this->player, $this, $this->invManager ?? throw new AssumptionFailedError(), $deathMessage));
		}
	}

	public function onServerRespawn() : void{
		$this->entityEventBroadcaster->syncAttributes([$this], $this->player, $this->player->getAttributeMap()->getAll());
		$this->player->sendData(null);

		$this->syncAbilities($this->player);
		$this->invManager->syncAll();
		$this->setHandler(new InGamePacketHandler($this->player, $this, $this->invManager));
	}

	public function syncMovement(Vector3 $pos, ?float $yaw = null, ?float $pitch = null, int $mode = MovePlayerPacket::MODE_NORMAL) : void{
		if($this->player !== null){
			$location = $this->player->getLocation();
			$yaw = $yaw ?? $location->getYaw();
			$pitch = $pitch ?? $location->getPitch();

			$this->sendDataPacket(MovePlayerPacket::simple(
				$this->player->getId(),
				$this->player->getOffsetPosition($pos),
				$pitch,
				$yaw,
				$yaw, //TODO: head yaw
				$mode,
				$this->player->onGround,
				0, //TODO: riding entity ID
				0 //TODO: tick
			));

			if($this->handler instanceof InGamePacketHandler){
				$this->handler->forceMoveSync = true;
			}
		}
	}

	public function syncViewAreaRadius(int $distance) : void{
		$this->sendDataPacket(ChunkRadiusUpdatedPacket::create($distance));
	}

	public function syncViewAreaCenterPoint(Vector3 $newPos, int $viewDistance) : void{
		$this->sendDataPacket(NetworkChunkPublisherUpdatePacket::create(BlockPosition::fromVector3($newPos), $viewDistance * 16, [])); //blocks, not chunks >.>
	}

	public function syncPlayerSpawnPoint(Position $newSpawn) : void{
		$newSpawnBlockPosition = BlockPosition::fromVector3($newSpawn);
		//TODO: respawn causing block position (bed, respawn anchor)
		$this->sendDataPacket(SetSpawnPositionPacket::playerSpawn($newSpawnBlockPosition, DimensionIds::OVERWORLD, $newSpawnBlockPosition));
	}

	public function syncWorldSpawnPoint(Position $newSpawn) : void{
		$this->sendDataPacket(SetSpawnPositionPacket::worldSpawn(BlockPosition::fromVector3($newSpawn), DimensionIds::OVERWORLD));
	}

	public function syncGameMode(GameMode $mode, bool $isRollback = false) : void{
		$this->sendDataPacket(SetPlayerGameTypePacket::create($this->typeConverter->coreGameModeToProtocol($mode)));
		if($this->player !== null){
			$this->syncAbilities($this->player);
			$this->syncAdventureSettings(); //TODO: we might be able to do this with the abilities packet alone
		}
		if(!$isRollback && $this->invManager !== null){
			$this->invManager->syncCreative();
		}
	}

	public function syncAbilities(Player $for) : void{
		$isOp = $for->hasPermission(DefaultPermissions::ROOT_OPERATOR);

		//ALL of these need to be set for the base layer, otherwise the client will cry
		$boolAbilities = [
			AbilitiesLayer::ABILITY_ALLOW_FLIGHT => $for->getAllowFlight(),
			AbilitiesLayer::ABILITY_FLYING => $for->isFlying(),
			AbilitiesLayer::ABILITY_NO_CLIP => !$for->hasBlockCollision(),
			AbilitiesLayer::ABILITY_OPERATOR => $isOp,
			AbilitiesLayer::ABILITY_TELEPORT => $for->hasPermission(DefaultPermissionNames::COMMAND_TELEPORT_SELF),
			AbilitiesLayer::ABILITY_INVULNERABLE => $for->isCreative(),
			AbilitiesLayer::ABILITY_MUTED => false,
			AbilitiesLayer::ABILITY_WORLD_BUILDER => false,
			AbilitiesLayer::ABILITY_INFINITE_RESOURCES => !$for->hasFiniteResources(),
			AbilitiesLayer::ABILITY_LIGHTNING => false,
			AbilitiesLayer::ABILITY_BUILD => !$for->isSpectator(),
			AbilitiesLayer::ABILITY_MINE => !$for->isSpectator(),
			AbilitiesLayer::ABILITY_DOORS_AND_SWITCHES => !$for->isSpectator(),
			AbilitiesLayer::ABILITY_OPEN_CONTAINERS => !$for->isSpectator(),
			AbilitiesLayer::ABILITY_ATTACK_PLAYERS => !$for->isSpectator(),
			AbilitiesLayer::ABILITY_ATTACK_MOBS => !$for->isSpectator(),
			AbilitiesLayer::ABILITY_PRIVILEGED_BUILDER => false,
		];

		$layers = [
			//TODO: dynamic flying speed! FINALLY!!!!!!!!!!!!!!!!!
			new AbilitiesLayer(AbilitiesLayer::LAYER_BASE, $boolAbilities, 0.05, 0.1),
		];
		if(!$for->hasBlockCollision()){
			//TODO: HACK! In 1.19.80, the client starts falling in our faux spectator mode when it clips into a
			//block. We can't seem to prevent this short of forcing the player to always fly when block collision is
			//disabled. Also, for some reason the client always reads flight state from this layer if present, even
			//though the player isn't in spectator mode.

			$layers[] = new AbilitiesLayer(AbilitiesLayer::LAYER_SPECTATOR, [
				AbilitiesLayer::ABILITY_FLYING => true,
			], null, null);
		}

		$this->sendDataPacket(UpdateAbilitiesPacket::create(new AbilitiesData(
			$isOp ? CommandPermissions::OPERATOR : CommandPermissions::NORMAL,
			$isOp ? PlayerPermissions::OPERATOR : PlayerPermissions::MEMBER,
			$for->getId(),
			$layers
		)));
	}

	public function syncAdventureSettings() : void{
		if($this->player === null){
			throw new \LogicException("Cannot sync adventure settings for a player that is not yet created");
		}
		//everything except auto jump is handled via UpdateAbilitiesPacket
		$this->sendDataPacket(UpdateAdventureSettingsPacket::create(
			noAttackingMobs: false,
			noAttackingPlayers: false,
			worldImmutable: false,
			showNameTags: true,
			autoJump: $this->player->hasAutoJump()
		));
	}

	public function syncAvailableCommands() : void{
		$commandData = [];
		foreach($this->server->getCommandMap()->getCommands() as $name => $command){
			if(isset($commandData[$command->getLabel()]) || $command->getLabel() === "help" || !$command->testPermissionSilent($this->player)){
				continue;
			}

			$lname = strtolower($command->getLabel());
			$aliases = $command->getAliases();
			$aliasObj = null;
			if(count($aliases) > 0){
				if(!in_array($lname, $aliases, true)){
					//work around a client bug which makes the original name not show when aliases are used
					$aliases[] = $lname;
				}
				$aliasObj = new CommandEnum(ucfirst($command->getLabel()) . "Aliases", array_values($aliases));
			}

			$description = $command->getDescription();
			$data = new CommandData(
				$lname, //TODO: commands containing uppercase letters in the name crash 1.9.0 client
				$description instanceof Translatable ? $this->player->getLanguage()->translate($description) : $description,
				0,
				0,
				$aliasObj,
				[
					new CommandOverload(chaining: false, parameters: [CommandParameter::standard("args", AvailableCommandsPacket::convertArg($this->getProtocolId(), AvailableCommandsPacket::ARG_TYPE_RAWTEXT), 0, true)])
				],
				chainedSubCommandData: []
			);

			$commandData[$command->getLabel()] = $data;
		}

		$this->sendDataPacket(AvailableCommandsPacket::create($commandData, [], [], []));
	}

	/**
	 * @return string[][]
	 * @phpstan-return array{string, string[]}
	 */
	public function prepareClientTranslatableMessage(Translatable $message) : array{
		//we can't send nested translations to the client, so make sure they are always pre-translated by the server
		$language = $this->player->getLanguage();
		$parameters = array_map(fn(string|Translatable $p) => $p instanceof Translatable ? $language->translate($p) : $p, $message->getParameters());
		return [$language->translateString($message->getText(), $parameters, "pocketmine."), $parameters];
	}

	public function onChatMessage(Translatable|string $message) : void{
		if($message instanceof Translatable){
			if(!$this->server->isLanguageForced()){
				$this->sendDataPacket(TextPacket::translation(...$this->prepareClientTranslatableMessage($message)));
			}else{
				$this->sendDataPacket(TextPacket::raw($this->player->getLanguage()->translate($message)));
			}
		}else{
			$this->sendDataPacket(TextPacket::raw($message));
		}
	}

	public function onJukeboxPopup(Translatable|string $message) : void{
		$parameters = [];
		if($message instanceof Translatable){
			if(!$this->server->isLanguageForced()){
				[$message, $parameters] = $this->prepareClientTranslatableMessage($message);
			}else{
				$message = $this->player->getLanguage()->translate($message);
			}
		}
		$this->sendDataPacket(TextPacket::jukeboxPopup($message, $parameters));
	}

	public function onPopup(string $message) : void{
		$this->sendDataPacket(TextPacket::popup($message));
	}

	public function onTip(string $message) : void{
		$this->sendDataPacket(TextPacket::tip($message));
	}

	public function onFormSent(int $id, Form $form) : bool{
		return $this->sendDataPacket(ModalFormRequestPacket::create($id, json_encode($form, JSON_THROW_ON_ERROR)));
	}

	public function onCloseAllForms() : void{
		$this->sendDataPacket(ClientboundCloseFormPacket::create());
	}

	/**
	 * Instructs the networksession to start using the chunk at the given coordinates. This may occur asynchronously.
	 * @param \Closure $onCompletion To be called when chunk sending has completed.
	 * @phpstan-param \Closure() : void $onCompletion
	 */
	public function startUsingChunk(int $chunkX, int $chunkZ, \Closure $onCompletion) : void{
		$world = $this->player->getLocation()->getWorld();
		ChunkCache::getInstance($world, $this->compressor)->request($chunkX, $chunkZ, $this->getTypeConverter())->onResolve(

			//this callback may be called synchronously or asynchronously, depending on whether the promise is resolved yet
			function(CachedChunkPromise $promise) use ($world, $onCompletion, $chunkX, $chunkZ) : void{

				if(!$this->isConnected()){
					return;
				}
				$currentWorld = $this->player->getLocation()->getWorld();
				if($world !== $currentWorld || ($status = $this->player->getUsedChunkStatus($chunkX, $chunkZ)) === null){
					$this->logger->debug("Tried to send no-longer-active chunk $chunkX $chunkZ in world " . $world->getFolderName());
					return;
				}
				if($status !== UsedChunkStatus::REQUESTED_SENDING){
					//TODO: make this an error
					//this could be triggered due to the shitty way that chunk resends are handled
					//right now - not because of the spammy re-requesting, but because the chunk status reverts
					//to NEEDED if they want to be resent.
					return;
				}

				$compressBatchPromise = new CompressBatchPromise();
				$result = $promise->getResult();

				if($this->isCacheEnabled()){
					$compressBatchPromise->resolve($result->getCacheablePacket());

					$this->chunkCacheBlobs = array_replace($this->chunkCacheBlobs, $result->getHashMap());
					if(count($this->chunkCacheBlobs) > 4096) {
						$this->disconnect("Too many pending blobs");
						return;
					}
				}else{
					$compressBatchPromise->resolve($result->getPacket());
				}

				$world->timings->syncChunkSend->startTiming();
				try{
					$this->queueCompressed($compressBatchPromise);
					$onCompletion();
				}finally{
					$world->timings->syncChunkSend->stopTiming();
				}
			}
		);
	}

	public function stopUsingChunk(int $chunkX, int $chunkZ) : void{

	}

	public function onEnterWorld() : void{
		if($this->player !== null){
			$world = $this->player->getWorld();
			$this->syncWorldTime($world->getTime());
			$this->syncWorldDifficulty($world->getDifficulty());
			$this->syncWorldSpawnPoint($world->getSpawnLocation());
			//TODO: weather needs to be synced here (when implemented)
		}
	}

	public function syncWorldTime(int $worldTime) : void{
		$this->sendDataPacket(SetTimePacket::create($worldTime));
	}

	public function syncWorldDifficulty(int $worldDifficulty) : void{
		$this->sendDataPacket(SetDifficultyPacket::create($worldDifficulty));
	}

	public function getInvManager() : ?InventoryManager{
		return $this->invManager;
	}

	/**
	 * @param Player[] $players
	 */
	public function syncPlayerList(array $players) : void{
		$this->sendDataPacket(PlayerListPacket::add(array_map(function(Player $player) : PlayerListEntry{
			return PlayerListEntry::createAdditionEntry($player->getUniqueId(), $player->getId(), $player->getDisplayName(), $this->typeConverter->getSkinAdapter()->toSkinData($player->getSkin()), $player->getXuid());
		}, $players)));
	}

	public function onPlayerAdded(Player $p) : void{
		$this->sendDataPacket(PlayerListPacket::add([PlayerListEntry::createAdditionEntry($p->getUniqueId(), $p->getId(), $p->getDisplayName(), $this->typeConverter->getSkinAdapter()->toSkinData($p->getSkin()), $p->getXuid())]));
	}

	public function onPlayerRemoved(Player $p) : void{
		if($p !== $this->player){
			$this->sendDataPacket(PlayerListPacket::remove([PlayerListEntry::createRemovalEntry($p->getUniqueId())]));
		}
	}

	public function onTitle(string $title) : void{
		$this->sendDataPacket(SetTitlePacket::title($title));
	}

	public function onSubTitle(string $subtitle) : void{
		$this->sendDataPacket(SetTitlePacket::subtitle($subtitle));
	}

	public function onActionBar(string $actionBar) : void{
		$this->sendDataPacket(SetTitlePacket::actionBarMessage($actionBar));
	}

	public function onClearTitle() : void{
		$this->sendDataPacket(SetTitlePacket::clearTitle());
	}

	public function onResetTitleOptions() : void{
		$this->sendDataPacket(SetTitlePacket::resetTitleOptions());
	}

	public function onTitleDuration(int $fadeIn, int $stay, int $fadeOut) : void{
		$this->sendDataPacket(SetTitlePacket::setAnimationTimes($fadeIn, $stay, $fadeOut));
	}

	public function onToastNotification(string $title, string $body) : void{
		$this->sendDataPacket(ToastRequestPacket::create($title, $body));
	}

	public function onOpenSignEditor(Vector3 $signPosition, bool $frontSide) : void{
		$this->sendDataPacket(OpenSignPacket::create(BlockPosition::fromVector3($signPosition), $frontSide));
	}

	public function tick() : void{
		if(!$this->isConnected()){
			$this->dispose();
			return;
		}

		if($this->info === null){
			if(time() >= $this->connectTime + 10){
				$this->disconnectWithError(KnownTranslationFactory::pocketmine_disconnect_error_loginTimeout());
			}

			return;
		}

		if($this->player !== null){
			$this->player->doChunkRequests();

			$dirtyAttributes = $this->player->getAttributeMap()->needSend();
			$this->entityEventBroadcaster->syncAttributes([$this], $this->player, $dirtyAttributes);
			foreach($dirtyAttributes as $attribute){
				//TODO: we might need to send these to other players in the future
				//if that happens, this will need to become more complex than a flag on the attribute itself
				$attribute->markSynchronized();
			}
		}
		Timings::$playerNetworkSendInventorySync->startTiming();
		try{
			$this->invManager?->flushPendingUpdates();
		}finally{
			Timings::$playerNetworkSendInventorySync->stopTiming();
		}

		$this->flushSendBuffer();
	}

	private function flushChunkCache() : void{
		$blobs = array_map(static function(int $hash, string $blob) : ChunkCacheBlob{
			return new ChunkCacheBlob($hash, $blob);
		}, array_keys($this->chunkCacheBlobs), $this->chunkCacheBlobs);

		if(count($blobs) > 0){
			$this->sendDataPacket(ClientCacheMissResponsePacket::create($blobs));
			unset($this->chunkCacheBlobs);
		}
	}
}<|MERGE_RESOLUTION|>--- conflicted
+++ resolved
@@ -850,12 +850,8 @@
 	/**
 	 * Instructs the remote client to connect to a different server.
 	 */
-<<<<<<< HEAD
-	public function transfer(string $ip, int $port, Translatable|string|null $reason = null) : void{
+	public function transfer(string $ip, int $port, Translatable|string|null $reason = null, bool $reloadWorld = true) : void{
 		$this->flushChunkCache();
-=======
-	public function transfer(string $ip, int $port, Translatable|string|null $reason = null, bool $reloadWorld = true) : void{
->>>>>>> 0a11fa57
 		$reason ??= KnownTranslationFactory::pocketmine_disconnect_transfer();
 		$this->tryDisconnect(function() use ($ip, $port, $reason, $reloadWorld) : void{
 			$this->sendDataPacket(TransferPacket::create($ip, $port, $reloadWorld), true);
