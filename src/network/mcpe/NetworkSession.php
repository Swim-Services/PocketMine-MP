--- conflicted
+++ resolved
@@ -547,13 +547,9 @@
 			}
 			$packets = $ev->getPackets();
 
-<<<<<<< HEAD
 			foreach($packets as $evPacket){
-				$this->addToSendBuffer(self::encodePacketTimed(PacketSerializer::encoder($this->packetSerializerContext, $this->getProtocolId()), $evPacket));
-			}
-=======
-			$this->addToSendBuffer(self::encodePacketTimed(PacketSerializer::encoder($this->packetSerializerContext), $packet));
->>>>>>> 56606a63
+				$this->addToSendBuffer(self::encodePacketTimed(PacketSerializer::encoder($this->packetSerializerContext), $evPacket));
+			}
 			if($immediate){
 				$this->flushSendBuffer(true);
 			}
