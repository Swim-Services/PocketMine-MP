<?php

/*
 *
 *  ____            _        _   __  __ _                  __  __ ____
 * |  _ \ ___   ___| | _____| |_|  \/  (_)_ __   ___      |  \/  |  _ \
 * | |_) / _ \ / __| |/ / _ \ __| |\/| | | '_ \ / _ \_____| |\/| | |_) |
 * |  __/ (_) | (__|   <  __/ |_| |  | | | | | |  __/_____| |  | |  __/
 * |_|   \___/ \___|_|\_\___|\__|_|  |_|_|_| |_|\___|     |_|  |_|_|
 *
 * This program is free software: you can redistribute it and/or modify
 * it under the terms of the GNU Lesser General Public License as published by
 * the Free Software Foundation, either version 3 of the License, or
 * (at your option) any later version.
 *
 * @author PocketMine Team
 * @link http://www.pocketmine.net/
 *
 *
*/

declare(strict_types=1);

namespace pocketmine\network\mcpe;

use Mdanter\Ecc\Crypto\Key\PublicKeyInterface;
use pocketmine\data\bedrock\EffectIdMap;
use pocketmine\entity\Attribute;
use pocketmine\entity\effect\EffectInstance;
use pocketmine\entity\Entity;
use pocketmine\entity\Human;
use pocketmine\entity\Living;
use pocketmine\event\player\SessionDisconnectEvent;
use pocketmine\event\player\PlayerDuplicateLoginEvent;
use pocketmine\event\server\DataPacketReceiveEvent;
use pocketmine\event\server\DataPacketSendEvent;
use pocketmine\form\Form;
use pocketmine\math\Vector3;
use pocketmine\nbt\tag\CompoundTag;
use pocketmine\nbt\tag\StringTag;
use pocketmine\network\mcpe\cache\ChunkCache;
use pocketmine\network\mcpe\compression\CompressBatchPromise;
use pocketmine\network\mcpe\compression\Compressor;
use pocketmine\network\mcpe\compression\DecompressionException;
use pocketmine\network\mcpe\convert\SkinAdapterSingleton;
use pocketmine\network\mcpe\convert\TypeConverter;
use pocketmine\network\mcpe\encryption\DecryptionException;
use pocketmine\network\mcpe\encryption\EncryptionContext;
use pocketmine\network\mcpe\encryption\oldEncryptionContext;
use pocketmine\network\mcpe\encryption\PrepareEncryptionTask;
use pocketmine\network\mcpe\handler\DeathPacketHandler;
use pocketmine\network\mcpe\handler\HandshakePacketHandler;
use pocketmine\network\mcpe\handler\InGamePacketHandler;
use pocketmine\network\mcpe\handler\LoginPacketHandler;
use pocketmine\network\mcpe\handler\PacketHandler;
use pocketmine\network\mcpe\handler\PreSpawnPacketHandler;
use pocketmine\network\mcpe\handler\ResourcePacksPacketHandler;
use pocketmine\network\mcpe\handler\SpawnResponsePacketHandler;
use pocketmine\network\mcpe\protocol\AdventureSettingsPacket;
use pocketmine\network\mcpe\protocol\AvailableCommandsPacket;
use pocketmine\network\mcpe\protocol\ChunkRadiusUpdatedPacket;
use pocketmine\network\mcpe\protocol\ClientboundPacket;
use pocketmine\network\mcpe\protocol\DisconnectPacket;
use pocketmine\network\mcpe\protocol\GarbageServerboundPacket;
use pocketmine\network\mcpe\protocol\MobArmorEquipmentPacket;
use pocketmine\network\mcpe\protocol\MobEffectPacket;
use pocketmine\network\mcpe\protocol\MobEquipmentPacket;
use pocketmine\network\mcpe\protocol\ModalFormRequestPacket;
use pocketmine\network\mcpe\protocol\MovePlayerPacket;
use pocketmine\network\mcpe\protocol\NetworkChunkPublisherUpdatePacket;
use pocketmine\network\mcpe\protocol\Packet;
use pocketmine\network\mcpe\protocol\PacketDecodeException;
use pocketmine\network\mcpe\protocol\PacketPool;
use pocketmine\network\mcpe\protocol\PlayerListPacket;
use pocketmine\network\mcpe\protocol\PlayStatusPacket;
use pocketmine\network\mcpe\protocol\ProtocolInfo;
use pocketmine\network\mcpe\protocol\RemoveActorPacket;
use pocketmine\network\mcpe\protocol\serializer\PacketBatch;
use pocketmine\network\mcpe\protocol\serializer\PacketSerializer;
use pocketmine\network\mcpe\protocol\ServerboundPacket;
use pocketmine\network\mcpe\protocol\ServerToClientHandshakePacket;
use pocketmine\network\mcpe\protocol\SetActorDataPacket;
use pocketmine\network\mcpe\protocol\SetDifficultyPacket;
use pocketmine\network\mcpe\protocol\SetPlayerGameTypePacket;
use pocketmine\network\mcpe\protocol\SetSpawnPositionPacket;
use pocketmine\network\mcpe\protocol\SetTimePacket;
use pocketmine\network\mcpe\protocol\SetTitlePacket;
use pocketmine\network\mcpe\protocol\TakeItemActorPacket;
use pocketmine\network\mcpe\protocol\TextPacket;
use pocketmine\network\mcpe\protocol\TransferPacket;
use pocketmine\network\mcpe\protocol\types\command\CommandData;
use pocketmine\network\mcpe\protocol\types\command\CommandEnum;
use pocketmine\network\mcpe\protocol\types\command\CommandParameter;
use pocketmine\network\mcpe\protocol\types\DimensionIds;
use pocketmine\network\mcpe\protocol\types\entity\Attribute as NetworkAttribute;
use pocketmine\network\mcpe\protocol\types\entity\MetadataProperty;
use pocketmine\network\mcpe\protocol\types\inventory\ContainerIds;
use pocketmine\network\mcpe\protocol\types\inventory\ItemStackWrapper;
use pocketmine\network\mcpe\protocol\types\PlayerListEntry;
use pocketmine\network\mcpe\protocol\types\PlayerPermissions;
use pocketmine\network\mcpe\protocol\UpdateAttributesPacket;
use pocketmine\network\mcpe\raklib\RakLibInterface;
use pocketmine\network\NetworkSessionManager;
use pocketmine\network\PacketHandlingException;
use pocketmine\permission\DefaultPermissions;
use pocketmine\player\GameMode;
use pocketmine\player\Player;
use pocketmine\player\PlayerInfo;
use pocketmine\player\XboxLivePlayerInfo;
use pocketmine\Server;
use pocketmine\timings\Timings;
use pocketmine\utils\ObjectSet;
use pocketmine\utils\TextFormat;
use pocketmine\utils\Utils;
use pocketmine\world\Position;
use function array_map;
use function array_values;
use function base64_encode;
use function bin2hex;
use function count;
use function get_class;
use function in_array;
use function json_encode;
use function json_last_error_msg;
use function strlen;
use function strtolower;
use function substr;
use function time;
use function ucfirst;

class NetworkSession{
	/** @var \PrefixedLogger */
	private $logger;
	/** @var Server */
	private $server;
	/** @var Player|null */
	private $player = null;
	/** @var NetworkSessionManager */
	private $manager;
	/** @var string */
	private $ip;
	/** @var int */
	private $port;
	/** @var PlayerInfo */
	protected $info;
	/** @var int|null */
	private $ping = null;

	/** @var PacketHandler|null */
	private $handler = null;

	/** @var bool */
	private $connected = true;
	/** @var bool */
	private $disconnectGuard = false;
	/** @var bool */
	protected $loggedIn = false;
	/** @var bool */
	private $authenticated = false;
	/** @var int */
	private $connectTime;
	/** @var CompoundTag|null */
	private $cachedOfflinePlayerData = null;

	/** @var EncryptionContext */
	private $cipher;

	/** @var Packet[] */
	private $sendBuffer = [];

	/**
	 * @var \SplQueue|CompressBatchPromise[]
	 * @phpstan-var \SplQueue<CompressBatchPromise>
	 */
	private $compressedQueue;
	/** @var Compressor */
	private $compressor;
	/** @var bool */
	private $forceAsyncCompression = true;
	/** @var int|null */
	private $protocolId = null;

	/** @var PacketPool */
	private $packetPool;

	/** @var InventoryManager|null */
	private $invManager = null;

	/** @var PacketSender */
	private $sender;

	/** @var PacketBroadcaster */
	private $broadcaster;

	/**
	 * @var \Closure[]|ObjectSet
	 * @phpstan-var ObjectSet<\Closure() : void>
	 */
	private $disposeHooks;

	public function __construct(Server $server, NetworkSessionManager $manager, PacketPool $packetPool, PacketSender $sender, PacketBroadcaster $broadcaster, Compressor $compressor, string $ip, int $port){
		$this->server = $server;
		$this->manager = $manager;
		$this->sender = $sender;
		$this->broadcaster = $broadcaster;
		$this->ip = $ip;
		$this->port = $port;

		$this->logger = new \PrefixedLogger($this->server->getLogger(), $this->getLogPrefix());

		$this->compressedQueue = new \SplQueue();
		$this->compressor = $compressor;
		$this->packetPool = $packetPool;

		$this->disposeHooks = new ObjectSet();

		$this->connectTime = time();

		$this->setHandler(new LoginPacketHandler(
			$this->server,
			$this,
			function(PlayerInfo $info) : void{
				$this->info = $info;
				$this->logger->info("Player: " . TextFormat::AQUA . $info->getUsername() . TextFormat::RESET);
				$this->logger->setPrefix($this->getLogPrefix());
			},
			function(bool $isAuthenticated, bool $authRequired, ?string $error, ?PublicKeyInterface $clientPubKey) : void{
				$this->setAuthenticationStatus($isAuthenticated, $authRequired, $error, $clientPubKey);
			}
		));

		$this->manager->add($this);
		$this->logger->info("Session opened");
	}

	protected function getLogPrefix() : string{
		return "NetworkSession: " . $this->getDisplayName();
	}

	public function getLogger() : \Logger{
		return $this->logger;
	}

	protected function createPlayer() : void{
		$this->server->createPlayer($this, $this->info, $this->authenticated, $this->cachedOfflinePlayerData)->onCompletion(
			\Closure::fromCallable([$this, 'onPlayerCreated']),
			fn() => $this->disconnect("Player creation failed") //TODO: this should never actually occur... right?
		);
	}

	private function onPlayerCreated(Player $player) : void{
		if(!$this->isConnected()){
			//the remote player might have disconnected before spawn terrain generation was finished
			return;
		}
		$this->player = $player;
		$this->invManager = new InventoryManager($this->player, $this);

		$effectManager = $this->player->getEffects();
		$effectManager->getEffectAddHooks()->add($effectAddHook = function(EffectInstance $effect, bool $replacesOldEffect) : void{
			$this->onEntityEffectAdded($this->player, $effect, $replacesOldEffect);
		});
		$effectManager->getEffectRemoveHooks()->add($effectRemoveHook = function(EffectInstance $effect) : void{
			$this->onEntityEffectRemoved($this->player, $effect);
		});
		$this->disposeHooks->add(static function() use ($effectManager, $effectAddHook, $effectRemoveHook) : void{
			$effectManager->getEffectAddHooks()->remove($effectAddHook);
			$effectManager->getEffectRemoveHooks()->remove($effectRemoveHook);
		});

		$permissionHooks = $this->player->getPermissionRecalculationCallbacks();
		$permissionHooks->add($permHook = function() : void{
			$this->logger->debug("Syncing available commands and adventure settings due to permission recalculation");
			$this->syncAdventureSettings($this->player);
			$this->syncAvailableCommands();
		});
		$this->disposeHooks->add(static function() use ($permissionHooks, $permHook) : void{
			$permissionHooks->remove($permHook);
		});
		$this->beginSpawnSequence();
	}

	public function getPlayer() : ?Player{
		return $this->player;
	}

	public function getPlayerInfo() : ?PlayerInfo{
		return $this->info;
	}

	public function isConnected() : bool{
		return $this->connected && !$this->disconnectGuard;
	}

	public function getIp() : string{
		return $this->ip;
	}

	public function getPort() : int{
		return $this->port;
	}

	public function getDisplayName() : string{
		return $this->info !== null ? $this->info->getUsername() : $this->ip . " " . $this->port;
	}

	/**
	 * Returns the last recorded ping measurement for this session, in milliseconds, or null if a ping measurement has not yet been recorded.
	 */
	public function getPing() : ?int{
		return $this->ping;
	}

	/**
	 * @internal Called by the network interface to update last recorded ping measurements.
	 */
	public function updatePing(int $ping) : void{
		$this->ping = $ping;
	}

	public function getHandler() : ?PacketHandler{
		return $this->handler;
	}

	public function setHandler(?PacketHandler $handler) : void{
		if($this->connected){ //TODO: this is fine since we can't handle anything from a disconnected session, but it might produce surprises in some cases
			$this->handler = $handler;
			if($this->handler !== null){
				$this->handler->setUp();
			}
		}
	}

	public function setProtocolId(int $protocolId) : void{
		$this->protocolId = $protocolId;

		$this->broadcaster = RakLibInterface::getBroadcaster($this->server, $protocolId);
	}

	public function getProtocolId() : int{
		return $this->protocolId ?? ProtocolInfo::CURRENT_PROTOCOL;
	}

	/**
	 * @throws PacketHandlingException
	 */
	public function handleEncoded(string $payload) : void{
		if(!$this->connected){
			return;
		}

		if($this->cipher !== null){
			Timings::$playerNetworkReceiveDecrypt->startTiming();
			try{
				$payload = $this->cipher->decrypt($payload);
			}catch(DecryptionException $e){
				$this->logger->debug("Encrypted packet: " . base64_encode($payload));
				throw PacketHandlingException::wrap($e, "Packet decryption error");
			}finally{
				Timings::$playerNetworkReceiveDecrypt->stopTiming();
			}
		}

		Timings::$playerNetworkReceiveDecompress->startTiming();
		try{
			$stream = new PacketBatch($this->compressor->decompress($payload));
		}catch(DecompressionException $e){
			$this->logger->debug("Failed to decompress packet: " . base64_encode($payload));
			throw PacketHandlingException::wrap($e, "Compressed packet batch decode error");
		}finally{
			Timings::$playerNetworkReceiveDecompress->stopTiming();
		}

		$max = 500;
		try{
<<<<<<< HEAD
			foreach($stream->getPackets($this->getProtocolId(), $this->packetPool, $max) as $packet){
=======
			foreach($stream->getPackets($this->packetPool, 500) as [$packet, $buffer]){
>>>>>>> 0312b62c
				try{
					$this->handleDataPacket($packet, $buffer);
				}catch(PacketHandlingException $e){
					$this->logger->debug($packet->getName() . ": " . base64_encode($buffer));
					throw PacketHandlingException::wrap($e, "Error processing " . $packet->getName());
				}
			}
		}catch(PacketDecodeException $e){
			if(strpos($e->getMessage(), "Reached limit of $max packets in a single batch") === false){
				$this->logger->logException($e);
			}
			throw PacketHandlingException::wrap($e, "Packet batch decode error");
		}
	}

	/**
	 * @throws PacketHandlingException
	 */
	public function handleDataPacket(Packet $packet, string $buffer) : void{
		if(!($packet instanceof ServerboundPacket)){
			if($packet instanceof GarbageServerboundPacket){
				$this->logger->debug("Garbage serverbound " . $packet->getName() . ": " . base64_encode($buffer));
				return;
			}
			throw new PacketHandlingException("Unexpected non-serverbound packet");
		}

		$timings = Timings::getReceiveDataPacketTimings($packet);
		$timings->startTiming();

		try{
			$stream = new PacketSerializer($buffer);
			try{
				$packet->decode($stream);
			}catch(PacketDecodeException $e){
				throw PacketHandlingException::wrap($e);
			}
			if(!$stream->feof()){
				$remains = substr($stream->getBuffer(), $stream->getOffset());
				$this->logger->debug("Still " . strlen($remains) . " bytes unread in " . $packet->getName() . ": " . bin2hex($remains));
			}

			$ev = new DataPacketReceiveEvent($this, $packet);
			$ev->call();
			if(!$ev->isCancelled() and ($this->handler === null or !$packet->handle($this->handler))){
				$this->logger->debug("Unhandled " . $packet->getName() . ": " . base64_encode($stream->getBuffer()));
			}
		}finally{
			$timings->stopTiming();
		}
	}

	public function sendDataPacket(ClientboundPacket $packet, bool $immediate = false) : bool{
		//Basic safety restriction. TODO: improve this
		if(!$this->loggedIn and !$packet->canBeSentBeforeLogin()){
			throw new \InvalidArgumentException("Attempted to send " . get_class($packet) . " to " . $this->getDisplayName() . " too early");
		}

		$timings = Timings::getSendDataPacketTimings($packet);
		$timings->startTiming();
		try{
			$ev = new DataPacketSendEvent([$this], [$packet]);
			$ev->call();
			if($ev->isCancelled()){
				return false;
			}

			$this->addToSendBuffer($packet);
			if($immediate){
				$this->flushSendBuffer(true);
			}

			return true;
		}finally{
			$timings->stopTiming();
		}
	}

	/**
	 * @internal
	 */
	public function addToSendBuffer(ClientboundPacket $packet) : void{
		$timings = Timings::getSendDataPacketTimings($packet);
		$timings->startTiming();
		try{
			$this->sendBuffer[] = $packet;
			$this->manager->scheduleUpdate($this); //schedule flush at end of tick
		}finally{
			$timings->stopTiming();
		}
	}

	private function flushSendBuffer(bool $immediate = false) : void{
		if(count($this->sendBuffer) > 0){
			$syncMode = null; //automatic
			if($immediate){
				$syncMode = true;
			}elseif($this->forceAsyncCompression){
				$syncMode = false;
			}
			$promise = $this->server->prepareBatch(PacketBatch::fromPackets($this->getProtocolId(), ...$this->sendBuffer), $this->compressor, $syncMode);
			$this->sendBuffer = [];
			$this->queueCompressedNoBufferFlush($promise, $immediate);
		}
	}

	public function getBroadcaster() : PacketBroadcaster{ return $this->broadcaster; }

	public function getCompressor() : Compressor{
		return $this->compressor;
	}

	public function queueCompressed(CompressBatchPromise $payload, bool $immediate = false) : void{
		$this->flushSendBuffer($immediate); //Maintain ordering if possible
		$this->queueCompressedNoBufferFlush($payload, $immediate);
	}

	private function queueCompressedNoBufferFlush(CompressBatchPromise $payload, bool $immediate = false) : void{
		if($immediate){
			//Skips all queues
			$this->sendEncoded($payload->getResult(), true);
		}else{
			$this->compressedQueue->enqueue($payload);
			$payload->onResolve(function(CompressBatchPromise $payload) : void{
				if($this->connected and $this->compressedQueue->bottom() === $payload){
					$this->compressedQueue->dequeue(); //result unused
					$this->sendEncoded($payload->getResult());

					while(!$this->compressedQueue->isEmpty()){
						/** @var CompressBatchPromise $current */
						$current = $this->compressedQueue->bottom();
						if($current->hasResult()){
							$this->compressedQueue->dequeue();

							$this->sendEncoded($current->getResult());
						}else{
							//can't send any more queued until this one is ready
							break;
						}
					}
				}
			});
		}
	}

	private function sendEncoded(string $payload, bool $immediate = false) : void{
		if($this->cipher !== null){
			Timings::$playerNetworkSendEncrypt->startTiming();
			$payload = $this->cipher->encrypt($payload);
			Timings::$playerNetworkSendEncrypt->stopTiming();
		}
		$this->sender->send($payload, $immediate);
	}

	/**
	 * @phpstan-param \Closure() : void $func
	 */
	private function tryDisconnect(\Closure $func, string $reason) : void{
		if($this->connected and !$this->disconnectGuard){
			$this->disconnectGuard = true;
			$func();
			$this->disconnectGuard = false;
			foreach($this->disposeHooks as $callback){
				$callback();
			}
			$this->disposeHooks->clear();
			$this->setHandler(null);
			$this->connected = false;
			$this->manager->remove($this);
			$this->logger->info("Session closed due to $reason");

			$this->invManager = null; //break cycles - TODO: this really ought to be deferred until it's safe
		}
	}

	/**
	 * Disconnects the session, destroying the associated player (if it exists).
	 */
	public function disconnect(string $reason, bool $notify = true) : void{
		$this->tryDisconnect(function() use ($reason, $notify) : void{
			if($this->player !== null){
				$this->player->onPostDisconnect($reason, null);
			}
			$this->doServerDisconnect($reason, $notify);
		}, $reason);
	}

	/**
	 * Instructs the remote client to connect to a different server.
	 *
	 * @throws \UnsupportedOperationException
	 */
	public function transfer(string $ip, int $port, string $reason = "transfer") : void{
		$this->tryDisconnect(function() use ($ip, $port, $reason) : void{
			$this->sendDataPacket(TransferPacket::create($ip, $port), true);
			if($this->player !== null){
				$this->player->onPostDisconnect($reason, null);
			}
			$this->doServerDisconnect($reason, false);
		}, $reason);
	}

	/**
	 * Called by the Player when it is closed (for example due to getting kicked).
	 */
	public function onPlayerDestroyed(string $reason) : void{
		$this->tryDisconnect(function() use ($reason) : void{
			$this->doServerDisconnect($reason, true);
		}, $reason);
	}

	/**
	 * Internal helper function used to handle server disconnections.
	 */
	private function doServerDisconnect(string $reason, bool $notify = true) : void{
		if($notify){
			$this->sendDataPacket($reason === "" ? DisconnectPacket::silent() : DisconnectPacket::message($reason), true);
		}

		$event = new SessionDisconnectEvent($this);
		$event->call();

		$this->sender->close($notify ? $reason : "");
	}

	/**
	 * Called by the network interface to close the session when the client disconnects without server input, for
	 * example in a timeout condition or voluntary client disconnect.
	 */
	public function onClientDisconnect(string $reason) : void{
		$this->tryDisconnect(function() use ($reason) : void{
			if($this->player !== null){
				$this->player->onPostDisconnect($reason, null);
			}
		}, $reason);
	}

	private function setAuthenticationStatus(bool $authenticated, bool $authRequired, ?string $error, ?PublicKeyInterface $clientPubKey) : void{
		if(!$this->connected){
			return;
		}
		if($error === null){
			if($authenticated and !($this->info instanceof XboxLivePlayerInfo)){
				$error = "Expected XUID but none found";
			}elseif($clientPubKey === null){
				$error = "Missing client public key"; //failsafe
			}
		}

		if($error !== null){
			$this->disconnect($this->server->getLanguage()->translateString("pocketmine.disconnect.invalidSession", [$error]));

			return;
		}

		$this->authenticated = $authenticated;

		if(!$this->authenticated){
			if($authRequired){
				$this->disconnect("disconnectionScreen.notAuthenticated");
				return;
			}
			if($this->info instanceof XboxLivePlayerInfo){
				$this->logger->warning("Discarding unexpected XUID for non-authenticated player");
				$this->info = $this->info->withoutXboxData();
			}
		}
		$this->logger->debug("Xbox Live authenticated: " . ($this->authenticated ? "YES" : "NO"));

		$checkXUID = (bool) $this->server->getConfigGroup()->getProperty("player.verify-xuid", true);
		$myXUID = $this->info instanceof XboxLivePlayerInfo ? $this->info->getXuid() : "";
		$kickForXUIDMismatch = function(string $xuid) use ($checkXUID, $myXUID) : bool{
			if($checkXUID && $myXUID !== $xuid){
				//TODO: Longer term, we should be identifying playerdata using something more reliable, like XUID or UUID.
				//However, that would be a very disruptive change, so this will serve as a stopgap for now.
				//Side note: this will also prevent offline players hijacking XBL playerdata on online servers, since their
				//XUID will always be empty.
				$this->disconnect("XUID does not match (possible impersonation attempt)");
				return true;
			}
			return false;
		};

		foreach($this->manager->getSessions() as $existingSession){
			if($existingSession === $this){
				continue;
			}
			$info = $existingSession->getPlayerInfo();
			if($info !== null and ($info->getUsername() === $this->info->getUsername() or $info->getUuid()->equals($this->info->getUuid()))){
				if($kickForXUIDMismatch($info instanceof XboxLivePlayerInfo ? $info->getXuid() : "")){
					return;
				}
				$ev = new PlayerDuplicateLoginEvent($this, $existingSession);
				$ev->call();
				if($ev->isCancelled()){
					$this->disconnect($ev->getDisconnectMessage());
					return;
				}

				$existingSession->disconnect($ev->getDisconnectMessage());
			}
		}

		//TODO: make player data loading async
		//TODO: we shouldn't be loading player data here at all, but right now we don't have any choice :(
		$this->cachedOfflinePlayerData = $this->server->getOfflinePlayerData($this->info->getUsername());
		if($checkXUID){
			$recordedXUID = $this->cachedOfflinePlayerData !== null ? $this->cachedOfflinePlayerData->getTag("LastKnownXUID") : null;
			if(!($recordedXUID instanceof StringTag)){
				$this->logger->debug("No previous XUID recorded, no choice but to trust this player");
			}elseif(!$kickForXUIDMismatch($recordedXUID->getValue())){
				$this->logger->debug("XUID match");
			}
		}

		if(EncryptionContext::$ENABLED){
			$this->server->getAsyncPool()->submitTask(new PrepareEncryptionTask($clientPubKey, function(string $encryptionKey, string $handshakeJwt) : void{
				if(!$this->connected){
					return;
				}
				$this->sendDataPacket(ServerToClientHandshakePacket::create($handshakeJwt), true); //make sure this gets sent before encryption is enabled

				if($this->getProtocolId() >= ProtocolInfo::PROTOCOL_1_16_220){
					$this->cipher = new EncryptionContext($encryptionKey);
				}else{
					$this->cipher = new oldEncryptionContext($encryptionKey);
				}

				$this->setHandler(new HandshakePacketHandler(function() : void{
					$this->onServerLoginSuccess();
				}));
				$this->logger->debug("Enabled encryption");
			}));
		}else{
			$this->onServerLoginSuccess();
		}
	}

	private function onServerLoginSuccess() : void{
		$this->loggedIn = true;

		$this->sendDataPacket(PlayStatusPacket::create(PlayStatusPacket::LOGIN_SUCCESS));

		$this->logger->debug("Initiating resource packs phase");
		$this->setHandler(new ResourcePacksPacketHandler($this, $this->server->getResourcePackManager(), function() : void{
			$this->createPlayer();
		}));
	}

	private function beginSpawnSequence() : void{
		$this->setHandler(new PreSpawnPacketHandler($this->server, $this->player, $this));
		$this->player->setImmobile(); //TODO: HACK: fix client-side falling pre-spawn

		$this->logger->debug("Waiting for spawn chunks");
	}

	public function notifyTerrainReady() : void{
		$this->logger->debug("Sending spawn notification, waiting for spawn response");
		$this->sendDataPacket(PlayStatusPacket::create(PlayStatusPacket::PLAYER_SPAWN));
		$this->setHandler(new SpawnResponsePacketHandler(function() : void{
			$this->onClientSpawnResponse();
		}));
	}

	private function onClientSpawnResponse() : void{
		$this->logger->debug("Received spawn response, entering in-game phase");
		$this->player->setImmobile(false); //TODO: HACK: we set this during the spawn sequence to prevent the client sending junk movements
		$this->player->doFirstSpawn();
		$this->forceAsyncCompression = false;
		$this->setHandler(new InGamePacketHandler($this->player, $this));
	}

	public function onServerDeath() : void{
		if($this->handler instanceof InGamePacketHandler){ //TODO: this is a bad fix for pre-spawn death, this shouldn't be reachable at all at this stage :(
			$this->setHandler(new DeathPacketHandler($this->player, $this));
		}
	}

	public function onServerRespawn() : void{
		$this->player->sendData(null);

		$this->syncAdventureSettings($this->player);
		$this->invManager->syncAll();
		$this->setHandler(new InGamePacketHandler($this->player, $this));
	}

	public function syncMovement(Vector3 $pos, ?float $yaw = null, ?float $pitch = null, int $mode = MovePlayerPacket::MODE_NORMAL) : void{
		if($this->player !== null){
			$location = $this->player->getLocation();
			$yaw = $yaw ?? $location->getYaw();
			$pitch = $pitch ?? $location->getPitch();

			$pk = new MovePlayerPacket();
			$pk->entityRuntimeId = $this->player->getId();
			$pk->position = $this->player->getOffsetPosition($pos);
			$pk->pitch = $pitch;
			$pk->headYaw = $yaw;
			$pk->yaw = $yaw;
			$pk->mode = $mode;
			$pk->onGround = $this->player->onGround;

			$this->sendDataPacket($pk);

			if($this->handler instanceof InGamePacketHandler){
				$this->handler->forceMoveSync = true;
			}
		}
	}

	public function syncViewAreaRadius(int $distance) : void{
		$this->sendDataPacket(ChunkRadiusUpdatedPacket::create($distance));
	}

	public function syncViewAreaCenterPoint(Vector3 $newPos, int $viewDistance) : void{
		$this->sendDataPacket(NetworkChunkPublisherUpdatePacket::create($newPos->getFloorX(), $newPos->getFloorY(), $newPos->getFloorZ(), $viewDistance * 16)); //blocks, not chunks >.>
	}

	public function syncPlayerSpawnPoint(Position $newSpawn) : void{
		[$x, $y, $z] = [$newSpawn->getFloorX(), $newSpawn->getFloorY(), $newSpawn->getFloorZ()];
		$this->sendDataPacket(SetSpawnPositionPacket::playerSpawn($x, $y, $z, DimensionIds::OVERWORLD, $x, $y, $z));
	}

	public function syncGameMode(GameMode $mode, bool $isRollback = false) : void{
		$this->sendDataPacket(SetPlayerGameTypePacket::create(TypeConverter::getInstance()->coreGameModeToProtocol($mode)));
		$this->syncAdventureSettings($this->player);
		if(!$isRollback){
			$this->invManager->syncCreative();
		}
	}

	/**
	 * TODO: make this less specialized
	 */
	public function syncAdventureSettings(Player $for) : void{
		$pk = new AdventureSettingsPacket();

		$pk->setFlag(AdventureSettingsPacket::WORLD_IMMUTABLE, $for->isSpectator());
		$pk->setFlag(AdventureSettingsPacket::NO_PVP, $for->isSpectator());
		$pk->setFlag(AdventureSettingsPacket::AUTO_JUMP, $for->hasAutoJump());
		$pk->setFlag(AdventureSettingsPacket::ALLOW_FLIGHT, $for->getAllowFlight());

		/** @var NGPlayer $for */
		$pk->setFlag(AdventureSettingsPacket::NO_CLIP, $for->canNoClip());
		$pk->setFlag(AdventureSettingsPacket::FLYING, $for->isFlying());

		//TODO: permission flags

		$isOp = $for->hasPermission(DefaultPermissions::ROOT_OPERATOR);
		$pk->commandPermission = ($isOp ? AdventureSettingsPacket::PERMISSION_OPERATOR : AdventureSettingsPacket::PERMISSION_NORMAL);
		$pk->playerPermission = ($isOp ? PlayerPermissions::OPERATOR : PlayerPermissions::MEMBER);
		$pk->entityUniqueId = $for->getId();

		$this->sendDataPacket($pk);
	}

	/**
	 * @param Attribute[] $attributes
	 */
	public function syncAttributes(Living $entity, array $attributes) : void{
		if(count($attributes) > 0){
			$this->sendDataPacket(UpdateAttributesPacket::create($entity->getId(), array_map(function(Attribute $attr) : NetworkAttribute{
				return new NetworkAttribute($attr->getId(), $attr->getMinValue(), $attr->getMaxValue(), $attr->getValue(), $attr->getDefaultValue());
			}, $attributes), 0));
		}
	}

	/**
	 * @param MetadataProperty[] $properties
	 * @phpstan-param array<int, MetadataProperty> $properties
	 */
	public function syncActorData(Entity $entity, array $properties) : void{
		$this->sendDataPacket(SetActorDataPacket::create($entity->getId(), $properties, 0));
	}

	public function onEntityEffectAdded(Living $entity, EffectInstance $effect, bool $replacesOldEffect) : void{
		//TODO: we may need yet another effect <=> ID map in the future depending on protocol changes
		$this->sendDataPacket(MobEffectPacket::add($entity->getId(), $replacesOldEffect, EffectIdMap::getInstance()->toId($effect->getType()), $effect->getAmplifier(), $effect->isVisible(), $effect->getDuration()));
	}

	public function onEntityEffectRemoved(Living $entity, EffectInstance $effect) : void{
		$this->sendDataPacket(MobEffectPacket::remove($entity->getId(), EffectIdMap::getInstance()->toId($effect->getType())));
	}

	public function onEntityRemoved(Entity $entity) : void{
		$this->sendDataPacket(RemoveActorPacket::create($entity->getId()));
	}

	public function syncAvailableCommands() : void{
		$pk = new AvailableCommandsPacket();
		foreach($this->server->getCommandMap()->getCommands() as $name => $command){
			if(isset($pk->commandData[$command->getName()]) or $command->getName() === "help" or !$command->testPermissionSilent($this->player)){
				continue;
			}

			$lname = strtolower($command->getName());
			$aliases = $command->getAliases();
			$aliasObj = null;
			if(count($aliases) > 0){
				if(!in_array($lname, $aliases, true)){
					//work around a client bug which makes the original name not show when aliases are used
					$aliases[] = $lname;
				}
				$aliasObj = new CommandEnum(ucfirst($command->getName()) . "Aliases", array_values($aliases));
			}

			$data = new CommandData(
				$lname, //TODO: commands containing uppercase letters in the name crash 1.9.0 client
				$this->player->getLanguage()->translateString($command->getDescription()),
				0,
				0,
				$aliasObj,
				[
					[CommandParameter::standard("args", AvailableCommandsPacket::ARG_TYPE_RAWTEXT, 0, true)]
				]
			);

			$pk->commandData[$command->getName()] = $data;
		}

		$this->sendDataPacket($pk);
	}

	public function onRawChatMessage(string $message) : void{
		$this->sendDataPacket(TextPacket::raw($message));
	}

	/**
	 * @param string[] $parameters
	 */
	public function onTranslatedChatMessage(string $key, array $parameters) : void{
		$this->sendDataPacket(TextPacket::translation($key, $parameters));
	}

	/**
	 * @param string[] $parameters
	 */
	public function onJukeboxPopup(string $key, array $parameters) : void{
		$this->sendDataPacket(TextPacket::jukeboxPopup($key, $parameters));
	}

	public function onPopup(string $message) : void{
		$this->sendDataPacket(TextPacket::popup($message));
	}

	public function onTip(string $message) : void{
		$this->sendDataPacket(TextPacket::tip($message));
	}

	public function onFormSent(int $id, Form $form) : bool{
		$formData = json_encode($form);
		if($formData === false){
			throw new \InvalidArgumentException("Failed to encode form JSON: " . json_last_error_msg());
		}
		return $this->sendDataPacket(ModalFormRequestPacket::create($id, $formData));
	}

	/**
	 * Instructs the networksession to start using the chunk at the given coordinates. This may occur asynchronously.
	 * @param \Closure $onCompletion To be called when chunk sending has completed.
	 * @phpstan-param \Closure() : void $onCompletion
	 */
	public function startUsingChunk(int $chunkX, int $chunkZ, \Closure $onCompletion) : void{
		Utils::validateCallableSignature(function() : void{}, $onCompletion);

		$world = $this->player->getLocation()->getWorld();
		ChunkCache::getInstance($world, $this->compressor)->request($chunkX, $chunkZ, $this->getProtocolId())->onResolve(

			//this callback may be called synchronously or asynchronously, depending on whether the promise is resolved yet
			function(CompressBatchPromise $promise) use ($world, $onCompletion) : void{
				if(!$this->isConnected()){
					return;
				}
				$world->timings->syncChunkSend->startTiming();
				try{
					$this->queueCompressed($promise);
					$onCompletion();
				}finally{
					$world->timings->syncChunkSend->stopTiming();
				}
			}
		);
	}

	public function stopUsingChunk(int $chunkX, int $chunkZ) : void{

	}

	public function onEnterWorld() : void{
		$world = $this->player->getWorld();
		$this->syncWorldTime($world->getTime());
		$this->syncWorldDifficulty($world->getDifficulty());
		//TODO: weather needs to be synced here (when implemented)
		//TODO: world spawn needs to be synced here
	}

	public function syncWorldTime(int $worldTime) : void{
		$this->sendDataPacket(SetTimePacket::create($worldTime));
	}

	public function syncWorldDifficulty(int $worldDifficulty) : void{
		$this->sendDataPacket(SetDifficultyPacket::create($worldDifficulty));
	}

	public function getInvManager() : InventoryManager{
		return $this->invManager;
	}

	/**
	 * TODO: expand this to more than just humans
	 * TODO: offhand
	 */
	public function onMobEquipmentChange(Human $mob) : void{
		//TODO: we could send zero for slot here because remote players don't need to know which slot was selected
		$inv = $mob->getInventory();
		$this->sendDataPacket(MobEquipmentPacket::create($mob->getId(), ItemStackWrapper::legacy(TypeConverter::getInstance()->coreItemStackToNet($inv->getItemInHand())), $inv->getHeldItemIndex(), ContainerIds::INVENTORY));
	}

	public function onMobArmorChange(Living $mob) : void{
		$inv = $mob->getArmorInventory();
		$converter = TypeConverter::getInstance();
		$this->sendDataPacket(MobArmorEquipmentPacket::create(
			$mob->getId(),
			ItemStackWrapper::legacy($converter->coreItemStackToNet($inv->getHelmet())),
			ItemStackWrapper::legacy($converter->coreItemStackToNet($inv->getChestplate())),
			ItemStackWrapper::legacy($converter->coreItemStackToNet($inv->getLeggings())),
			ItemStackWrapper::legacy($converter->coreItemStackToNet($inv->getBoots()))
		));
	}

	public function onPlayerPickUpItem(Player $collector, Entity $pickedUp) : void{
		$this->sendDataPacket(TakeItemActorPacket::create($collector->getId(), $pickedUp->getId()));
	}

	/**
	 * @param Player[] $players
	 */
	public function syncPlayerList(array $players) : void{
		$this->sendDataPacket(PlayerListPacket::add(array_map(function(Player $player) : PlayerListEntry{
			return PlayerListEntry::createAdditionEntry($player->getUniqueId(), $player->getId(), $player->getDisplayName(), SkinAdapterSingleton::get()->toSkinData($player->getSkin()), $player->getXuid());
		}, $players)));
	}

	public function onPlayerAdded(Player $p) : void{
		$this->sendDataPacket(PlayerListPacket::add([PlayerListEntry::createAdditionEntry($p->getUniqueId(), $p->getId(), $p->getDisplayName(), SkinAdapterSingleton::get()->toSkinData($p->getSkin()), $p->getXuid())]));
	}

	public function onPlayerRemoved(Player $p) : void{
		if($p !== $this->player){
			$this->sendDataPacket(PlayerListPacket::remove([PlayerListEntry::createRemovalEntry($p->getUniqueId())]));
		}
	}

	public function onTitle(string $title) : void{
		$this->sendDataPacket(SetTitlePacket::title($title));
	}

	public function onSubTitle(string $subtitle) : void{
		$this->sendDataPacket(SetTitlePacket::subtitle($subtitle));
	}

	public function onActionBar(string $actionBar) : void{
		$this->sendDataPacket(SetTitlePacket::actionBarMessage($actionBar));
	}

	public function onClearTitle() : void{
		$this->sendDataPacket(SetTitlePacket::clearTitle());
	}

	public function onResetTitleOptions() : void{
		$this->sendDataPacket(SetTitlePacket::resetTitleOptions());
	}

	public function onTitleDuration(int $fadeIn, int $stay, int $fadeOut) : void{
		$this->sendDataPacket(SetTitlePacket::setAnimationTimes($fadeIn, $stay, $fadeOut));
	}

	public function tick() : bool{
		if($this->info === null){
			if(time() >= $this->connectTime + 10){
				$this->disconnect("Login timeout");
				return false;
			}

			return true; //keep ticking until timeout
		}

		if($this->player !== null){
			$this->player->doChunkRequests();

			$dirtyAttributes = $this->player->getAttributeMap()->needSend();
			$this->syncAttributes($this->player, $dirtyAttributes);
			foreach($dirtyAttributes as $attribute){
				//TODO: we might need to send these to other players in the future
				//if that happens, this will need to become more complex than a flag on the attribute itself
				$attribute->markSynchronized();
			}
		}

		$this->flushSendBuffer();

		return true;
	}
}<|MERGE_RESOLUTION|>--- conflicted
+++ resolved
@@ -371,15 +371,10 @@
 			Timings::$playerNetworkReceiveDecompress->stopTiming();
 		}
 
-		$max = 500;
 		try{
-<<<<<<< HEAD
-			foreach($stream->getPackets($this->getProtocolId(), $this->packetPool, $max) as $packet){
-=======
 			foreach($stream->getPackets($this->packetPool, 500) as [$packet, $buffer]){
->>>>>>> 0312b62c
 				try{
-					$this->handleDataPacket($packet, $buffer);
+					$this->handleDataPacket($packet, $this->protocolId, $buffer);
 				}catch(PacketHandlingException $e){
 					$this->logger->debug($packet->getName() . ": " . base64_encode($buffer));
 					throw PacketHandlingException::wrap($e, "Error processing " . $packet->getName());
@@ -396,7 +391,7 @@
 	/**
 	 * @throws PacketHandlingException
 	 */
-	public function handleDataPacket(Packet $packet, string $buffer) : void{
+	public function handleDataPacket(Packet $packet, int $protocolId, string $buffer) : void{
 		if(!($packet instanceof ServerboundPacket)){
 			if($packet instanceof GarbageServerboundPacket){
 				$this->logger->debug("Garbage serverbound " . $packet->getName() . ": " . base64_encode($buffer));
@@ -410,6 +405,7 @@
 
 		try{
 			$stream = new PacketSerializer($buffer);
+			$stream->setProtocolId($protocolId);
 			try{
 				$packet->decode($stream);
 			}catch(PacketDecodeException $e){
