<?php

/*
 *
 *  ____            _        _   __  __ _                  __  __ ____
 * |  _ \ ___   ___| | _____| |_|  \/  (_)_ __   ___      |  \/  |  _ \
 * | |_) / _ \ / __| |/ / _ \ __| |\/| | | '_ \ / _ \_____| |\/| | |_) |
 * |  __/ (_) | (__|   <  __/ |_| |  | | | | | |  __/_____| |  | |  __/
 * |_|   \___/ \___|_|\_\___|\__|_|  |_|_|_| |_|\___|     |_|  |_|_|
 *
 * This program is free software: you can redistribute it and/or modify
 * it under the terms of the GNU Lesser General Public License as published by
 * the Free Software Foundation, either version 3 of the License, or
 * (at your option) any later version.
 *
 * @author PocketMine Team
 * @link http://www.pocketmine.net/
 *
 *
 */

declare(strict_types=1);

namespace pocketmine\network\mcpe;

use pocketmine\block\tile\Spawnable;
use pocketmine\entity\effect\EffectInstance;
use pocketmine\event\player\PlayerDuplicateLoginEvent;
use pocketmine\event\player\SessionDisconnectEvent;
use pocketmine\event\server\DataPacketDecodeEvent;
use pocketmine\event\server\DataPacketReceiveEvent;
use pocketmine\event\server\DataPacketSendEvent;
use pocketmine\form\Form;
use pocketmine\lang\KnownTranslationFactory;
use pocketmine\lang\Translatable;
use pocketmine\math\Vector3;
use pocketmine\nbt\tag\CompoundTag;
use pocketmine\nbt\tag\StringTag;
use pocketmine\network\mcpe\cache\ChunkCache;
use pocketmine\network\mcpe\compression\CompressBatchPromise;
use pocketmine\network\mcpe\compression\Compressor;
use pocketmine\network\mcpe\compression\DecompressionException;
use pocketmine\network\mcpe\convert\TypeConverter;
use pocketmine\network\mcpe\encryption\DecryptionException;
use pocketmine\network\mcpe\encryption\EncryptionContext;
use pocketmine\network\mcpe\encryption\PrepareEncryptionTask;
use pocketmine\network\mcpe\handler\DeathPacketHandler;
use pocketmine\network\mcpe\handler\HandshakePacketHandler;
use pocketmine\network\mcpe\handler\InGamePacketHandler;
use pocketmine\network\mcpe\handler\LoginPacketHandler;
use pocketmine\network\mcpe\handler\PacketHandler;
use pocketmine\network\mcpe\handler\PreSpawnPacketHandler;
use pocketmine\network\mcpe\handler\ResourcePacksPacketHandler;
use pocketmine\network\mcpe\handler\SessionStartPacketHandler;
use pocketmine\network\mcpe\handler\SpawnResponsePacketHandler;
use pocketmine\network\mcpe\protocol\AdventureSettingsPacket;
use pocketmine\network\mcpe\protocol\AvailableCommandsPacket;
use pocketmine\network\mcpe\protocol\BlockActorDataPacket;
use pocketmine\network\mcpe\protocol\ChunkRadiusUpdatedPacket;
use pocketmine\network\mcpe\protocol\ClientboundPacket;
use pocketmine\network\mcpe\protocol\ClientCacheMissResponsePacket;
use pocketmine\network\mcpe\protocol\DisconnectPacket;
use pocketmine\network\mcpe\protocol\ModalFormRequestPacket;
use pocketmine\network\mcpe\protocol\MovePlayerPacket;
use pocketmine\network\mcpe\protocol\NetworkChunkPublisherUpdatePacket;
use pocketmine\network\mcpe\protocol\OpenSignPacket;
use pocketmine\network\mcpe\protocol\Packet;
use pocketmine\network\mcpe\protocol\PacketDecodeException;
use pocketmine\network\mcpe\protocol\PacketPool;
use pocketmine\network\mcpe\protocol\PlayerListPacket;
use pocketmine\network\mcpe\protocol\PlayStatusPacket;
use pocketmine\network\mcpe\protocol\ProtocolInfo;
use pocketmine\network\mcpe\protocol\serializer\PacketBatch;
use pocketmine\network\mcpe\protocol\serializer\PacketSerializer;
use pocketmine\network\mcpe\protocol\serializer\PacketSerializerContext;
use pocketmine\network\mcpe\protocol\ServerboundPacket;
use pocketmine\network\mcpe\protocol\ServerToClientHandshakePacket;
use pocketmine\network\mcpe\protocol\SetDifficultyPacket;
use pocketmine\network\mcpe\protocol\SetPlayerGameTypePacket;
use pocketmine\network\mcpe\protocol\SetSpawnPositionPacket;
use pocketmine\network\mcpe\protocol\SetTimePacket;
use pocketmine\network\mcpe\protocol\SetTitlePacket;
use pocketmine\network\mcpe\protocol\TextPacket;
use pocketmine\network\mcpe\protocol\ToastRequestPacket;
use pocketmine\network\mcpe\protocol\TransferPacket;
use pocketmine\network\mcpe\protocol\types\AbilitiesData;
use pocketmine\network\mcpe\protocol\types\AbilitiesLayer;
use pocketmine\network\mcpe\protocol\types\BlockPosition;
use pocketmine\network\mcpe\protocol\types\ChunkCacheBlob;
use pocketmine\network\mcpe\protocol\types\command\CommandData;
use pocketmine\network\mcpe\protocol\types\command\CommandEnum;
use pocketmine\network\mcpe\protocol\types\command\CommandOverload;
use pocketmine\network\mcpe\protocol\types\command\CommandParameter;
use pocketmine\network\mcpe\protocol\types\command\CommandPermissions;
use pocketmine\network\mcpe\protocol\types\DimensionIds;
use pocketmine\network\mcpe\protocol\types\PlayerListEntry;
use pocketmine\network\mcpe\protocol\types\PlayerPermissions;
use pocketmine\network\mcpe\protocol\UpdateAbilitiesPacket;
use pocketmine\network\mcpe\protocol\UpdateAdventureSettingsPacket;
use pocketmine\network\NetworkSessionManager;
use pocketmine\network\PacketHandlingException;
use pocketmine\permission\DefaultPermissionNames;
use pocketmine\permission\DefaultPermissions;
use pocketmine\player\GameMode;
use pocketmine\player\Player;
use pocketmine\player\PlayerInfo;
use pocketmine\player\UsedChunkStatus;
use pocketmine\player\XboxLivePlayerInfo;
use pocketmine\Server;
use pocketmine\timings\Timings;
use pocketmine\utils\AssumptionFailedError;
use pocketmine\utils\BinaryDataException;
use pocketmine\utils\BinaryStream;
use pocketmine\utils\ObjectSet;
use pocketmine\utils\TextFormat;
use pocketmine\world\Position;
use function array_keys;
use function array_map;
use function array_replace;
use function array_values;
use function base64_encode;
use function bin2hex;
use function count;
use function get_class;
use function implode;
use function in_array;
use function json_encode;
use function random_bytes;
use function str_split;
use function strcasecmp;
use function strlen;
use function strtolower;
use function substr;
use function time;
use function ucfirst;
use const JSON_THROW_ON_ERROR;

class NetworkSession{
	private const INCOMING_PACKET_BATCH_PER_TICK = 2; //usually max 1 per tick, but transactions arrive separately
	private const INCOMING_PACKET_BATCH_BUFFER_TICKS = 100; //enough to account for a 5-second lag spike

	private const INCOMING_GAME_PACKETS_PER_TICK = 2;
	private const INCOMING_GAME_PACKETS_BUFFER_TICKS = 100;

	private PacketRateLimiter $packetBatchLimiter;
	private PacketRateLimiter $gamePacketLimiter;

	private \PrefixedLogger $logger;
	private ?Player $player = null;
	protected ?PlayerInfo $info = null;
	private ?int $ping = null;

	private ?PacketHandler $handler = null;

	private bool $connected = true;
	private bool $disconnectGuard = false;
	protected bool $loggedIn = false;
	private bool $authenticated = false;
	private int $connectTime;
	private ?CompoundTag $cachedOfflinePlayerData = null;

	private ?EncryptionContext $cipher = null;

	/** @var string[] */
	private array $sendBuffer = [];
	/** @var string[] */
	private array $chunkCacheBlobs = [];
	private bool $chunkCacheEnabled = false;
	private bool $isFirstPacket = true;

	/**
	 * @var \SplQueue|CompressBatchPromise[]
	 * @phpstan-var \SplQueue<CompressBatchPromise>
	 */
	private \SplQueue $compressedQueue;
	private bool $forceAsyncCompression = true;
	private ?int $protocolId = null;
	private bool $enableCompression = true;

	private ?InventoryManager $invManager = null;

	/**
	 * @var \Closure[]|ObjectSet
	 * @phpstan-var ObjectSet<\Closure() : void>
	 */
	private ObjectSet $disposeHooks;

	public function __construct(
		private Server $server,
		private NetworkSessionManager $manager,
		private PacketPool $packetPool,
		private PacketSerializerContext $packetSerializerContext,
		protected PacketSender $sender,
		private PacketBroadcaster $broadcaster,
		private EntityEventBroadcaster $entityEventBroadcaster,
		private Compressor $compressor,
		private TypeConverter $typeConverter,
		private string $ip,
		private int $port
	){
		$this->logger = new \PrefixedLogger($this->server->getLogger(), $this->getLogPrefix());

		$this->compressedQueue = new \SplQueue();

		$this->disposeHooks = new ObjectSet();

		$this->connectTime = time();
		$this->packetBatchLimiter = new PacketRateLimiter("Packet Batches", self::INCOMING_PACKET_BATCH_PER_TICK, self::INCOMING_PACKET_BATCH_BUFFER_TICKS);
		$this->gamePacketLimiter = new PacketRateLimiter("Game Packets", self::INCOMING_GAME_PACKETS_PER_TICK, self::INCOMING_GAME_PACKETS_BUFFER_TICKS);

		$this->setHandler(new LoginPacketHandler(
			$this->server,
			$this,
<<<<<<< HEAD
			function(PlayerInfo $info) : void{
				$this->info = $info;
				$this->logger->info($this->server->getLanguage()->translate(KnownTranslationFactory::pocketmine_network_session_playerName(TextFormat::AQUA . $info->getUsername() . TextFormat::RESET)));
				$this->logger->setPrefix($this->getLogPrefix());
				$this->manager->markLoginReceived($this);
			},
			\Closure::fromCallable([$this, "setAuthenticationStatus"])
=======
			$this->onSessionStartSuccess(...)
>>>>>>> 53de55dc
		));

		$this->manager->add($this);
		$this->logger->info($this->server->getLanguage()->translate(KnownTranslationFactory::pocketmine_network_session_open()));
	}

	private function getLogPrefix() : string{
		return "NetworkSession: " . $this->getDisplayName();
	}

	public function getLogger() : \Logger{
		return $this->logger;
	}

	private function onSessionStartSuccess() : void{
		$this->logger->debug("Session start handshake completed, awaiting login packet");
		$this->flushSendBuffer(true);
		$this->enableCompression = true;
		$this->setHandler(new LoginPacketHandler(
			$this->server,
			$this,
			function(PlayerInfo $info) : void{
				$this->info = $info;
				$this->logger->info($this->server->getLanguage()->translate(KnownTranslationFactory::pocketmine_network_session_playerName(TextFormat::AQUA . $info->getUsername() . TextFormat::RESET)));
				$this->logger->setPrefix($this->getLogPrefix());
				$this->manager->markLoginReceived($this);
			},
			$this->setAuthenticationStatus(...)
		));
	}

	protected function createPlayer() : void{
		$this->server->createPlayer($this, $this->info, $this->authenticated, $this->cachedOfflinePlayerData)->onCompletion(
			$this->onPlayerCreated(...),
			function() : void{
				//TODO: this should never actually occur... right?
				$this->logger->error("Failed to create player");
				$this->disconnectWithError(KnownTranslationFactory::pocketmine_disconnect_error_internal());
			}
		);
	}

	public function setCacheEnabled(bool $isEnabled) : void{
		//$this->chunkCacheEnabled = $isEnabled;
	}

	public function isCacheEnabled() : bool{
		return $this->chunkCacheEnabled;
	}

	public function removeChunkCache(int $hash) : void{
		unset($this->chunkCacheBlobs[$hash]);
	}

	public function getChunkCache(int $hash) : ?ChunkCacheBlob{
		if(isset($this->chunkCacheBlobs[$hash])){
			return new ChunkCacheBlob($hash, $this->chunkCacheBlobs[$hash]);
		}

		return null;
	}

	private function onPlayerCreated(Player $player) : void{
		if(!$this->isConnected()){
			//the remote player might have disconnected before spawn terrain generation was finished
			return;
		}
		$this->player = $player;
		if(!$this->server->addOnlinePlayer($player)){
			return;
		}

		$this->invManager = new InventoryManager($this->player, $this);

		$effectManager = $this->player->getEffects();
		$effectManager->getEffectAddHooks()->add($effectAddHook = function(EffectInstance $effect, bool $replacesOldEffect) : void{
			$this->entityEventBroadcaster->onEntityEffectAdded([$this], $this->player, $effect, $replacesOldEffect);
		});
		$effectManager->getEffectRemoveHooks()->add($effectRemoveHook = function(EffectInstance $effect) : void{
			$this->entityEventBroadcaster->onEntityEffectRemoved([$this], $this->player, $effect);
		});
		$this->disposeHooks->add(static function() use ($effectManager, $effectAddHook, $effectRemoveHook) : void{
			$effectManager->getEffectAddHooks()->remove($effectAddHook);
			$effectManager->getEffectRemoveHooks()->remove($effectRemoveHook);
		});

		$permissionHooks = $this->player->getPermissionRecalculationCallbacks();
		$permissionHooks->add($permHook = function() : void{
			$this->logger->debug("Syncing available commands and abilities/permissions due to permission recalculation");
			$this->syncAbilities($this->player);
			$this->syncAvailableCommands();
		});
		$this->disposeHooks->add(static function() use ($permissionHooks, $permHook) : void{
			$permissionHooks->remove($permHook);
		});
		$this->beginSpawnSequence();
	}

	public function getPlayer() : ?Player{
		return $this->player;
	}

	public function getPlayerInfo() : ?PlayerInfo{
		return $this->info;
	}

	public function isConnected() : bool{
		return $this->connected && !$this->disconnectGuard;
	}

	public function getIp() : string{
		return $this->ip;
	}

	public function getPort() : int{
		return $this->port;
	}

	public function getDisplayName() : string{
		return $this->info !== null ? $this->info->getUsername() : $this->ip . " " . $this->port;
	}

	/**
	 * Returns the last recorded ping measurement for this session, in milliseconds, or null if a ping measurement has not yet been recorded.
	 */
	public function getPing() : ?int{
		return $this->ping;
	}

	/**
	 * @internal Called by the network interface to update last recorded ping measurements.
	 */
	public function updatePing(int $ping) : void{
		$this->ping = $ping;
	}

	public function getHandler() : ?PacketHandler{
		return $this->handler;
	}

	public function setHandler(?PacketHandler $handler) : void{
		if($this->connected){ //TODO: this is fine since we can't handle anything from a disconnected session, but it might produce surprises in some cases
			$this->handler = $handler;
			if($this->handler !== null){
				$this->handler->setUp();
			}
		}
	}

	public function setProtocolId(int $protocolId) : void{
		$this->protocolId = $protocolId;

		$this->typeConverter = TypeConverter::getInstance($protocolId);
		$this->packetSerializerContext = $this->server->getPacketSerializerContext($this->typeConverter);
		$this->broadcaster = $this->server->getPacketBroadcaster($this->packetSerializerContext);
		$this->entityEventBroadcaster = $this->server->getEntityEventBroadcaster($this->broadcaster, $this->typeConverter);
	}

	public function getProtocolId() : int{
		return $this->protocolId ?? ProtocolInfo::CURRENT_PROTOCOL;
	}

	/**
	 * @return \Closure[]|ObjectSet
	 * @phpstan-return ObjectSet<\Closure() : void>
	 */
	public function getDisposeHooks() : ObjectSet{
		return $this->disposeHooks;
	}

	/**
	 * @throws PacketHandlingException
	 */
	public function handleEncoded(string $payload) : void{
		if(!$this->connected){
			return;
		}

		Timings::$playerNetworkReceive->startTiming();
		try{
			$this->packetBatchLimiter->decrement();

			if($this->cipher !== null){
				Timings::$playerNetworkReceiveDecrypt->startTiming();
				try{
					$payload = $this->cipher->decrypt($payload);
				}catch(DecryptionException $e){
					$this->logger->debug("Encrypted packet: " . base64_encode($payload));
					throw PacketHandlingException::wrap($e, "Packet decryption error");
				}finally{
					Timings::$playerNetworkReceiveDecrypt->stopTiming();
				}
			}

			if($this->enableCompression){
				Timings::$playerNetworkReceiveDecompress->startTiming();
				try{
					$decompressed = $this->compressor->decompress($payload);
				}catch(DecompressionException $e){
					if($this->isFirstPacket){
						$this->logger->debug("Failed to decompress packet, assuming client is using the new compression method");

						$this->enableCompression = false;
						$this->setHandler(new SessionStartPacketHandler(
							$this,
							fn() => $this->onSessionStartSuccess()
						));

						$decompressed = $payload;
					}else{
						$this->logger->debug("Failed to decompress packet: " . base64_encode($payload));
						throw PacketHandlingException::wrap($e, "Compressed packet batch decode error");
					}
				}finally{
					Timings::$playerNetworkReceiveDecompress->stopTiming();
				}
			}else{
				$decompressed = $payload;
			}

			try{
				$stream = new BinaryStream($decompressed);
				$count = 0;
				foreach(PacketBatch::decodeRaw($stream) as $buffer){
					$this->gamePacketLimiter->decrement();
					if(++$count > 100){
						throw new PacketHandlingException("Too many packets in batch");
					}
					$packet = $this->packetPool->getPacket($buffer);
					if($packet === null){
						$this->logger->debug("Unknown packet: " . base64_encode($buffer));
						throw new PacketHandlingException("Unknown packet received");
					}
					try{
						$this->handleDataPacket($packet, $buffer);
					}catch(PacketHandlingException $e){
						$this->logger->debug($packet->getName() . ": " . base64_encode($buffer));
						throw PacketHandlingException::wrap($e, "Error processing " . $packet->getName());
					}
				}
			}catch(PacketDecodeException|BinaryDataException $e){
				$this->logger->logException($e);
				throw PacketHandlingException::wrap($e, "Packet batch decode error");
			}
		}finally{
			$this->isFirstPacket = false;
			Timings::$playerNetworkReceive->stopTiming();
		}
	}

	/**
	 * @throws PacketHandlingException
	 */
	public function handleDataPacket(Packet $packet, string $buffer) : void{
		if(!($packet instanceof ServerboundPacket)){
			throw new PacketHandlingException("Unexpected non-serverbound packet");
		}

		$timings = Timings::getReceiveDataPacketTimings($packet);
		$timings->startTiming();

		try{
			$ev = new DataPacketDecodeEvent($this, $packet->pid(), $buffer);
			$ev->call();
			if($ev->isCancelled()){
				return;
			}

			$decodeTimings = Timings::getDecodeDataPacketTimings($packet);
			$decodeTimings->startTiming();
			try{
				$stream = PacketSerializer::decoder($buffer, 0, $this->packetSerializerContext);
				try{
					$packet->decode($stream);
				}catch(PacketDecodeException $e){
					throw PacketHandlingException::wrap($e);
				}
				if(!$stream->feof()){
					$remains = substr($stream->getBuffer(), $stream->getOffset());
					$this->logger->debug("Still " . strlen($remains) . " bytes unread in " . $packet->getName() . ": " . bin2hex($remains));
				}
			}finally{
				$decodeTimings->stopTiming();
			}

			$ev = new DataPacketReceiveEvent($this, $packet);
			$ev->call();
			if(!$ev->isCancelled()){
				$handlerTimings = Timings::getHandleDataPacketTimings($packet);
				$handlerTimings->startTiming();
				try{
					if($this->handler === null || !$packet->handle($this->handler)){
						$this->logger->debug("Unhandled " . $packet->getName() . ": " . base64_encode($stream->getBuffer()));
					}
				}finally{
					$handlerTimings->stopTiming();
				}
			}
		}finally{
			$timings->stopTiming();
		}
	}

	public function sendDataPacket(ClientboundPacket $packet, bool $immediate = false) : bool{
		if(!$this->connected){
			return false;
		}
		//Basic safety restriction. TODO: improve this
		if(!$this->loggedIn && !$packet->canBeSentBeforeLogin()){
			throw new \InvalidArgumentException("Attempted to send " . get_class($packet) . " to " . $this->getDisplayName() . " too early");
		}

		$timings = Timings::getSendDataPacketTimings($packet);
		$timings->startTiming();
		try{
			$ev = new DataPacketSendEvent([$this], [$packet]);
			$ev->call();
			if($ev->isCancelled()){
				return false;
			}
			$packets = $ev->getPackets();

			foreach($packets as $evPacket){
				$this->addToSendBuffer(self::encodePacketTimed(PacketSerializer::encoder($this->packetSerializerContext), $evPacket));
			}
			if($immediate){
				$this->flushSendBuffer(true);
			}

			return true;
		}finally{
			$timings->stopTiming();
		}
	}

	/**
	 * @internal
	 */
	public static function encodePacketTimed(PacketSerializer $serializer, ClientboundPacket $packet) : string{
		$timings = Timings::getEncodeDataPacketTimings($packet);
		$timings->startTiming();
		try{
			$packet->encode($serializer);
			return $serializer->getBuffer();
		}finally{
			$timings->stopTiming();
		}
	}

	/**
	 * @internal
	 */
	public function addToSendBuffer(string $buffer) : void{
		$this->sendBuffer[] = $buffer;
	}

	private function flushSendBuffer(bool $immediate = false) : void{
		if(count($this->sendBuffer) > 0){
			Timings::$playerNetworkSend->startTiming();
			try{
				$syncMode = null; //automatic
				if($immediate){
					$syncMode = true;
				}elseif($this->forceAsyncCompression){
					$syncMode = false;
				}

				$stream = new BinaryStream();
				PacketBatch::encodeRaw($stream, $this->sendBuffer);

				if($this->enableCompression){
					$promise = $this->server->prepareBatch($stream->getBuffer(), $this->compressor, $syncMode, Timings::$playerNetworkSendCompressSessionBuffer);
				}else{
					$promise = new CompressBatchPromise();
					$promise->resolve($stream->getBuffer());
				}
				$this->sendBuffer = [];
				$this->queueCompressedNoBufferFlush($promise, $immediate);
			}finally{
				Timings::$playerNetworkSend->stopTiming();
			}
		}
	}

	public function getPacketSerializerContext() : PacketSerializerContext{ return $this->packetSerializerContext; }

	public function getBroadcaster() : PacketBroadcaster{ return $this->broadcaster; }

	public function getEntityEventBroadcaster() : EntityEventBroadcaster{ return $this->entityEventBroadcaster; }

	public function getCompressor() : Compressor{
		return $this->compressor;
	}

	public function getTypeConverter() : TypeConverter{ return $this->typeConverter; }

	public function queueCompressed(CompressBatchPromise $payload, bool $immediate = false) : void{
		Timings::$playerNetworkSend->startTiming();
		try{
			$this->flushSendBuffer($immediate); //Maintain ordering if possible
			$this->queueCompressedNoBufferFlush($payload, $immediate);
		}finally{
			Timings::$playerNetworkSend->stopTiming();
		}
	}

	private function queueCompressedNoBufferFlush(CompressBatchPromise $payload, bool $immediate = false) : void{
		Timings::$playerNetworkSend->startTiming();
		try{
			if($immediate){
				//Skips all queues
				$this->sendEncoded($payload->getResult(), true);
			}else{
				$this->compressedQueue->enqueue($payload);
				$payload->onResolve(function(CompressBatchPromise $payload) : void{
					if($this->connected && $this->compressedQueue->bottom() === $payload){
						Timings::$playerNetworkSend->startTiming();
						try{
							$this->compressedQueue->dequeue(); //result unused
							$this->sendEncoded($payload->getResult());

							while(!$this->compressedQueue->isEmpty()){
								/** @var CompressBatchPromise $current */
								$current = $this->compressedQueue->bottom();
								if($current->hasResult()){
									$this->compressedQueue->dequeue();

									$this->sendEncoded($current->getResult());
								}else{
									//can't send any more queued until this one is ready
									break;
								}
							}
						}finally{
							Timings::$playerNetworkSend->stopTiming();
						}
					}
				});
			}
		}finally{
			Timings::$playerNetworkSend->stopTiming();
		}
	}

	private function sendEncoded(string $payload, bool $immediate = false) : void{
		if($this->cipher !== null){
			Timings::$playerNetworkSendEncrypt->startTiming();
			$payload = $this->cipher->encrypt($payload);
			Timings::$playerNetworkSendEncrypt->stopTiming();
		}
		$this->sender->send($payload, $immediate);
	}

	/**
	 * @phpstan-param \Closure() : void $func
	 */
	private function tryDisconnect(\Closure $func, Translatable|string $reason) : void{
		if($this->connected && !$this->disconnectGuard){
			$this->disconnectGuard = true;
			$func();

			$event = new SessionDisconnectEvent($this);
			$event->call();

			$this->disconnectGuard = false;
			$this->flushSendBuffer(true);
			$this->sender->close("");
			foreach($this->disposeHooks as $callback){
				$callback();
			}
			$this->disposeHooks->clear();
			$this->setHandler(null);
			$this->connected = false;

			$this->logger->info($this->server->getLanguage()->translate(KnownTranslationFactory::pocketmine_network_session_close($reason)));
		}
	}

	/**
	 * Performs actions after the session has been disconnected. By this point, nothing should be interacting with the
	 * session, so it's safe to destroy any cycles and perform destructive cleanup.
	 */
	private function dispose() : void{
		$this->invManager = null;
	}

	private function sendDisconnectPacket(Translatable|string $message) : void{
		if($message instanceof Translatable){
			$translated = $this->server->getLanguage()->translate($message);
		}else{
			$translated = $message;
		}
		$this->sendDataPacket(DisconnectPacket::create($translated));
	}

	/**
	 * Disconnects the session, destroying the associated player (if it exists).
	 *
	 * @param Translatable|string      $reason                  Shown in the server log - this should be a short one-line message
	 * @param Translatable|string|null $disconnectScreenMessage Shown on the player's disconnection screen (null will use the reason)
	 */
	public function disconnect(Translatable|string $reason, Translatable|string|null $disconnectScreenMessage = null, bool $notify = true) : void{
		$this->tryDisconnect(function() use ($reason, $disconnectScreenMessage, $notify) : void{
			if($notify){
				$this->sendDisconnectPacket($disconnectScreenMessage ?? $reason);
			}
			if($this->player !== null){
				$this->player->onPostDisconnect($reason, null);
			}
		}, $reason);
	}

	public function disconnectWithError(Translatable|string $reason) : void{
		$this->disconnect(KnownTranslationFactory::pocketmine_disconnect_error($reason, implode("-", str_split(bin2hex(random_bytes(6)), 4))));
	}

	public function disconnectIncompatibleProtocol(int $protocolVersion) : void{
		$this->tryDisconnect(
			function() use ($protocolVersion) : void{
				$this->sendDataPacket(PlayStatusPacket::create($protocolVersion < ProtocolInfo::CURRENT_PROTOCOL ? PlayStatusPacket::LOGIN_FAILED_CLIENT : PlayStatusPacket::LOGIN_FAILED_SERVER), true);
			},
			KnownTranslationFactory::pocketmine_disconnect_incompatibleProtocol((string) $protocolVersion)
		);
	}

	/**
	 * Instructs the remote client to connect to a different server.
	 */
	public function transfer(string $ip, int $port, Translatable|string|null $reason = null) : void{
		$this->flushChunkCache();
		$reason ??= KnownTranslationFactory::pocketmine_disconnect_transfer();
		$this->tryDisconnect(function() use ($ip, $port, $reason) : void{
			$this->sendDataPacket(TransferPacket::create($ip, $port), true);
			if($this->player !== null){
				$this->player->onPostDisconnect($reason, null);
			}
		}, $reason);
	}

	/**
	 * Called by the Player when it is closed (for example due to getting kicked).
	 */
	public function onPlayerDestroyed(Translatable|string $reason, Translatable|string $disconnectScreenMessage) : void{
		$this->tryDisconnect(function() use ($disconnectScreenMessage) : void{
			$this->sendDisconnectPacket($disconnectScreenMessage);
		}, $reason);
	}

	/**
	 * Called by the network interface to close the session when the client disconnects without server input, for
	 * example in a timeout condition or voluntary client disconnect.
	 */
	public function onClientDisconnect(Translatable|string $reason) : void{
		$this->tryDisconnect(function() use ($reason) : void{
			if($this->player !== null){
				$this->player->onPostDisconnect($reason, null);
			}
		}, $reason);
	}

	private function setAuthenticationStatus(bool $authenticated, bool $authRequired, Translatable|string|null $error, ?string $clientPubKey) : void{
		if(!$this->connected){
			return;
		}
		if($error === null){
			if($authenticated && !($this->info instanceof XboxLivePlayerInfo)){
				$error = "Expected XUID but none found";
			}elseif($clientPubKey === null){
				$error = "Missing client public key"; //failsafe
			}
		}

		if($error !== null){
			$this->disconnectWithError(KnownTranslationFactory::pocketmine_disconnect_invalidSession($error));

			return;
		}

		$this->authenticated = $authenticated;

		if(!$this->authenticated){
			if($authRequired){
				$this->disconnect("Not authenticated", KnownTranslationFactory::disconnectionScreen_notAuthenticated());
				return;
			}
			if($this->info instanceof XboxLivePlayerInfo){
				$this->logger->warning("Discarding unexpected XUID for non-authenticated player");
				$this->info = $this->info->withoutXboxData();
			}
		}
		$this->logger->debug("Xbox Live authenticated: " . ($this->authenticated ? "YES" : "NO"));

		$checkXUID = $this->server->getConfigGroup()->getPropertyBool("player.verify-xuid", true);
		$myXUID = $this->info instanceof XboxLivePlayerInfo ? $this->info->getXuid() : "";
		$kickForXUIDMismatch = function(string $xuid) use ($checkXUID, $myXUID) : bool{
			if($checkXUID && $myXUID !== $xuid){
				$this->logger->debug("XUID mismatch: expected '$xuid', but got '$myXUID'");
				//TODO: Longer term, we should be identifying playerdata using something more reliable, like XUID or UUID.
				//However, that would be a very disruptive change, so this will serve as a stopgap for now.
				//Side note: this will also prevent offline players hijacking XBL playerdata on online servers, since their
				//XUID will always be empty.
				$this->disconnect("XUID does not match (possible impersonation attempt)");
				return true;
			}
			return false;
		};

		foreach($this->manager->getSessions() as $existingSession){
			if($existingSession === $this){
				continue;
			}
			$info = $existingSession->getPlayerInfo();
			if($info !== null && (strcasecmp($info->getUsername(), $this->info->getUsername()) === 0 || $info->getUuid()->equals($this->info->getUuid()))){
				if($kickForXUIDMismatch($info instanceof XboxLivePlayerInfo ? $info->getXuid() : "")){
					return;
				}
				$ev = new PlayerDuplicateLoginEvent($this, $existingSession, KnownTranslationFactory::disconnectionScreen_loggedinOtherLocation(), null);
				$ev->call();
				if($ev->isCancelled()){
					$this->disconnect($ev->getDisconnectReason(), $ev->getDisconnectScreenMessage());
					return;
				}

				$existingSession->disconnect($ev->getDisconnectReason(), $ev->getDisconnectScreenMessage());
			}
		}

		//TODO: make player data loading async
		//TODO: we shouldn't be loading player data here at all, but right now we don't have any choice :(
		$this->cachedOfflinePlayerData = $this->server->getOfflinePlayerData($this->info->getUsername());
		if($checkXUID){
			$recordedXUID = $this->cachedOfflinePlayerData !== null ? $this->cachedOfflinePlayerData->getTag(Player::TAG_LAST_KNOWN_XUID) : null;
			if(!($recordedXUID instanceof StringTag)){
				$this->logger->debug("No previous XUID recorded, no choice but to trust this player");
			}elseif(!$kickForXUIDMismatch($recordedXUID->getValue())){
				$this->logger->debug("XUID match");
			}
		}

		if(EncryptionContext::$ENABLED){
			$this->server->getAsyncPool()->submitTask(new PrepareEncryptionTask($clientPubKey, function(string $encryptionKey, string $handshakeJwt) : void{
				if(!$this->connected){
					return;
				}
				$this->sendDataPacket(ServerToClientHandshakePacket::create($handshakeJwt), true); //make sure this gets sent before encryption is enabled

				$this->cipher = EncryptionContext::fakeGCM($encryptionKey);

				$this->setHandler(new HandshakePacketHandler($this->onServerLoginSuccess(...)));
				$this->logger->debug("Enabled encryption");
			}));
		}else{
			$this->onServerLoginSuccess();
		}
	}

	private function onServerLoginSuccess() : void{
		$this->loggedIn = true;

		$this->sendDataPacket(PlayStatusPacket::create(PlayStatusPacket::LOGIN_SUCCESS));

		$this->logger->debug("Initiating resource packs phase");
		$this->setHandler(new ResourcePacksPacketHandler($this, $this->server->getResourcePackManager(), function() : void{
			$this->createPlayer();
		}));
	}

	private function beginSpawnSequence() : void{
		$this->setHandler(new PreSpawnPacketHandler($this->server, $this->player, $this, $this->invManager));
		$this->player->setNoClientPredictions(); //TODO: HACK: fix client-side falling pre-spawn

		$this->logger->debug("Waiting for chunk radius request");
	}

	public function notifyTerrainReady() : void{
		$this->logger->debug("Sending spawn notification, waiting for spawn response");
		$this->sendDataPacket(PlayStatusPacket::create(PlayStatusPacket::PLAYER_SPAWN));
<<<<<<< HEAD
		$this->setHandler(new SpawnResponsePacketHandler(function() : void{
			$this->onClientSpawnResponse();
		}, $this));
=======
		$this->setHandler(new SpawnResponsePacketHandler($this->onClientSpawnResponse(...)));
>>>>>>> 53de55dc
	}

	private function onClientSpawnResponse() : void{
		$this->logger->debug("Received spawn response, entering in-game phase");
		$this->player->setNoClientPredictions(false); //TODO: HACK: we set this during the spawn sequence to prevent the client sending junk movements
		$this->player->doFirstSpawn();
		$this->forceAsyncCompression = false;
		$this->setHandler(new InGamePacketHandler($this->player, $this, $this->invManager));
	}

	public function onServerDeath(Translatable|string $deathMessage) : void{
		if($this->handler instanceof InGamePacketHandler){ //TODO: this is a bad fix for pre-spawn death, this shouldn't be reachable at all at this stage :(
			$this->setHandler(new DeathPacketHandler($this->player, $this, $this->invManager ?? throw new AssumptionFailedError(), $deathMessage));
		}
	}

	public function onServerRespawn() : void{
		$this->entityEventBroadcaster->syncAttributes([$this], $this->player, $this->player->getAttributeMap()->getAll());
		$this->player->sendData(null);

		$this->syncAbilities($this->player);
		$this->invManager->syncAll();
		$this->setHandler(new InGamePacketHandler($this->player, $this, $this->invManager));
	}

	public function syncMovement(Vector3 $pos, ?float $yaw = null, ?float $pitch = null, int $mode = MovePlayerPacket::MODE_NORMAL) : void{
		if($this->player !== null){
			$location = $this->player->getLocation();
			$yaw = $yaw ?? $location->getYaw();
			$pitch = $pitch ?? $location->getPitch();

			$this->sendDataPacket(MovePlayerPacket::simple(
				$this->player->getId(),
				$this->player->getOffsetPosition($pos),
				$pitch,
				$yaw,
				$yaw, //TODO: head yaw
				$mode,
				$this->player->onGround,
				0, //TODO: riding entity ID
				0 //TODO: tick
			));

			if($this->handler instanceof InGamePacketHandler){
				$this->handler->forceMoveSync = true;
			}
		}
	}

	public function syncViewAreaRadius(int $distance) : void{
		$this->sendDataPacket(ChunkRadiusUpdatedPacket::create($distance));
	}

	public function syncViewAreaCenterPoint(Vector3 $newPos, int $viewDistance) : void{
		$this->sendDataPacket(NetworkChunkPublisherUpdatePacket::create(BlockPosition::fromVector3($newPos), $viewDistance * 16, [])); //blocks, not chunks >.>
	}

	public function syncPlayerSpawnPoint(Position $newSpawn) : void{
		$newSpawnBlockPosition = BlockPosition::fromVector3($newSpawn);
		//TODO: respawn causing block position (bed, respawn anchor)
		$this->sendDataPacket(SetSpawnPositionPacket::playerSpawn($newSpawnBlockPosition, DimensionIds::OVERWORLD, $newSpawnBlockPosition));
	}

	public function syncWorldSpawnPoint(Position $newSpawn) : void{
		$this->sendDataPacket(SetSpawnPositionPacket::worldSpawn(BlockPosition::fromVector3($newSpawn), DimensionIds::OVERWORLD));
	}

	public function syncGameMode(GameMode $mode, bool $isRollback = false) : void{
		$this->sendDataPacket(SetPlayerGameTypePacket::create($this->typeConverter->coreGameModeToProtocol($mode)));
		if($this->player !== null){
			$this->syncAbilities($this->player);
			$this->syncAdventureSettings(); //TODO: we might be able to do this with the abilities packet alone
		}
		if(!$isRollback && $this->invManager !== null){
			$this->invManager->syncCreative();
		}
	}

	public function syncAbilities(Player $for) : void{
		$isOp = $for->hasPermission(DefaultPermissions::ROOT_OPERATOR);

		if($this->getProtocolId() >= ProtocolInfo::PROTOCOL_1_19_10){
			//ALL of these need to be set for the base layer, otherwise the client will cry
			$boolAbilities = [
				AbilitiesLayer::ABILITY_ALLOW_FLIGHT => $for->getAllowFlight(),
				AbilitiesLayer::ABILITY_FLYING => $for->isFlying(),
				AbilitiesLayer::ABILITY_NO_CLIP => !$for->hasBlockCollision(),
				AbilitiesLayer::ABILITY_OPERATOR => $isOp,
				AbilitiesLayer::ABILITY_TELEPORT => $for->hasPermission(DefaultPermissionNames::COMMAND_TELEPORT_SELF),
				AbilitiesLayer::ABILITY_INVULNERABLE => $for->isCreative(),
				AbilitiesLayer::ABILITY_MUTED => false,
				AbilitiesLayer::ABILITY_WORLD_BUILDER => false,
				AbilitiesLayer::ABILITY_INFINITE_RESOURCES => !$for->hasFiniteResources(),
				AbilitiesLayer::ABILITY_LIGHTNING => false,
				AbilitiesLayer::ABILITY_BUILD => !$for->isSpectator(),
				AbilitiesLayer::ABILITY_MINE => !$for->isSpectator(),
				AbilitiesLayer::ABILITY_DOORS_AND_SWITCHES => !$for->isSpectator(),
				AbilitiesLayer::ABILITY_OPEN_CONTAINERS => !$for->isSpectator(),
				AbilitiesLayer::ABILITY_ATTACK_PLAYERS => !$for->isSpectator(),
				AbilitiesLayer::ABILITY_ATTACK_MOBS => !$for->isSpectator(),
				AbilitiesLayer::ABILITY_PRIVILEGED_BUILDER => false,
			];

			$layers = [
				//TODO: dynamic flying speed! FINALLY!!!!!!!!!!!!!!!!!
				new AbilitiesLayer(AbilitiesLayer::LAYER_BASE, $boolAbilities, 0.05, 0.1),
			];
			if(!$for->hasBlockCollision() && $this->getProtocolId() >= ProtocolInfo::PROTOCOL_1_19_80){
				//TODO: HACK! In 1.19.80, the client starts falling in our faux spectator mode when it clips into a
				//block. We can't seem to prevent this short of forcing the player to always fly when block collision is
				//disabled. Also, for some reason the client always reads flight state from this layer if present, even
				//though the player isn't in spectator mode.

				$layers[] = new AbilitiesLayer(AbilitiesLayer::LAYER_SPECTATOR, [
					AbilitiesLayer::ABILITY_FLYING => true,
				], null, null);
			}

			$pk = UpdateAbilitiesPacket::create(new AbilitiesData(
				$isOp ? CommandPermissions::OPERATOR : CommandPermissions::NORMAL,
				$isOp ? PlayerPermissions::OPERATOR : PlayerPermissions::MEMBER,
				$for->getId(),
				$layers
			));
		}else{
			$pk = AdventureSettingsPacket::create(
				0,
				$isOp ? CommandPermissions::OPERATOR : CommandPermissions::NORMAL,
				0,
				$isOp ? PlayerPermissions::OPERATOR : PlayerPermissions::MEMBER,
				0,
				$for->getId()
			);

			$pk->setFlag(AdventureSettingsPacket::WORLD_IMMUTABLE, $for->isSpectator());
			$pk->setFlag(AdventureSettingsPacket::NO_PVP, $for->isSpectator());
			$pk->setFlag(AdventureSettingsPacket::AUTO_JUMP, $for->hasAutoJump());
			$pk->setFlag(AdventureSettingsPacket::ALLOW_FLIGHT, $for->getAllowFlight());
			$pk->setFlag(AdventureSettingsPacket::NO_CLIP, !$for->hasBlockCollision());
			$pk->setFlag(AdventureSettingsPacket::FLYING, $for->isFlying());
		}

		$this->sendDataPacket($pk);
	}

	public function syncAdventureSettings() : void{
		if($this->player === null){
			throw new \LogicException("Cannot sync adventure settings for a player that is not yet created");
		}

		if($this->getProtocolId() >= ProtocolInfo::PROTOCOL_1_19_10){
			//everything except auto jump is handled via UpdateAbilitiesPacket
			$this->sendDataPacket(UpdateAdventureSettingsPacket::create(
				noAttackingMobs: false,
				noAttackingPlayers: false,
				worldImmutable: false,
				showNameTags: true,
				autoJump: $this->player->hasAutoJump()
			));
		}
	}

	public function syncAvailableCommands() : void{
		$commandData = [];
		foreach($this->server->getCommandMap()->getCommands() as $name => $command){
			if(isset($commandData[$command->getLabel()]) || $command->getLabel() === "help" || !$command->testPermissionSilent($this->player)){
				continue;
			}

			$lname = strtolower($command->getLabel());
			$aliases = $command->getAliases();
			$aliasObj = null;
			if(count($aliases) > 0){
				if(!in_array($lname, $aliases, true)){
					//work around a client bug which makes the original name not show when aliases are used
					$aliases[] = $lname;
				}
				$aliasObj = new CommandEnum(ucfirst($command->getLabel()) . "Aliases", array_values($aliases));
			}

			$description = $command->getDescription();
			$data = new CommandData(
				$lname, //TODO: commands containing uppercase letters in the name crash 1.9.0 client
				$description instanceof Translatable ? $this->player->getLanguage()->translate($description) : $description,
				0,
				0,
				$aliasObj,
				[
					new CommandOverload(chaining: false, parameters: [CommandParameter::standard("args", AvailableCommandsPacket::convertArg($this->getProtocolId(), AvailableCommandsPacket::ARG_TYPE_RAWTEXT), 0, true)])
				],
				chainedSubCommandData: []
			);

			$commandData[$command->getLabel()] = $data;
		}

		$this->sendDataPacket(AvailableCommandsPacket::create($commandData, [], [], []));
	}

	/**
	 * @return string[][]
	 * @phpstan-return array{string, string[]}
	 */
	public function prepareClientTranslatableMessage(Translatable $message) : array{
		//we can't send nested translations to the client, so make sure they are always pre-translated by the server
		$language = $this->player->getLanguage();
		$parameters = array_map(fn(string|Translatable $p) => $p instanceof Translatable ? $language->translate($p) : $p, $message->getParameters());
		return [$language->translateString($message->getText(), $parameters, "pocketmine."), $parameters];
	}

	public function onChatMessage(Translatable|string $message) : void{
		if($message instanceof Translatable){
			if(!$this->server->isLanguageForced()){
				$this->sendDataPacket(TextPacket::translation(...$this->prepareClientTranslatableMessage($message)));
			}else{
				$this->sendDataPacket(TextPacket::raw($this->player->getLanguage()->translate($message)));
			}
		}else{
			$this->sendDataPacket(TextPacket::raw($message));
		}
	}

	public function onJukeboxPopup(Translatable|string $message) : void{
		$parameters = [];
		if($message instanceof Translatable){
			if(!$this->server->isLanguageForced()){
				[$message, $parameters] = $this->prepareClientTranslatableMessage($message);
			}else{
				$message = $this->player->getLanguage()->translate($message);
			}
		}
		$this->sendDataPacket(TextPacket::jukeboxPopup($message, $parameters));
	}

	public function onPopup(string $message) : void{
		$this->sendDataPacket(TextPacket::popup($message));
	}

	public function onTip(string $message) : void{
		$this->sendDataPacket(TextPacket::tip($message));
	}

	public function onFormSent(int $id, Form $form) : bool{
		return $this->sendDataPacket(ModalFormRequestPacket::create($id, json_encode($form, JSON_THROW_ON_ERROR)));
	}

	/**
	 * Instructs the networksession to start using the chunk at the given coordinates. This may occur asynchronously.
	 * @param \Closure $onCompletion To be called when chunk sending has completed.
	 * @phpstan-param \Closure() : void $onCompletion
	 */
	public function startUsingChunk(int $chunkX, int $chunkZ, \Closure $onCompletion) : void{
		$world = $this->player->getLocation()->getWorld();
		ChunkCache::getInstance($world, $this->compressor)->request($chunkX, $chunkZ, $this->getTypeConverter())->onResolve(

			//this callback may be called synchronously or asynchronously, depending on whether the promise is resolved yet
			function(CachedChunkPromise $promise) use ($world, $onCompletion, $chunkX, $chunkZ) : void{

				if(!$this->isConnected()){
					return;
				}
				$currentWorld = $this->player->getLocation()->getWorld();
				if($world !== $currentWorld || ($status = $this->player->getUsedChunkStatus($chunkX, $chunkZ)) === null){
					$this->logger->debug("Tried to send no-longer-active chunk $chunkX $chunkZ in world " . $world->getFolderName());
					return;
				}
				if(!$status->equals(UsedChunkStatus::REQUESTED_SENDING())){
					//TODO: make this an error
					//this could be triggered due to the shitty way that chunk resends are handled
					//right now - not because of the spammy re-requesting, but because the chunk status reverts
					//to NEEDED if they want to be resent.
					return;
				}

				$compressBatchPromise = new CompressBatchPromise();
				$result = $promise->getResult();

				if($this->isCacheEnabled()){
					$compressBatchPromise->resolve($result->getCacheablePacket());

					$this->chunkCacheBlobs = array_replace($this->chunkCacheBlobs, $result->getHashMap());
					if(count($this->chunkCacheBlobs) > 4096) {
						$this->disconnect("Too many pending blobs");
						return;
					}
				}else{
					$compressBatchPromise->resolve($result->getPacket());
				}

				$world->timings->syncChunkSend->startTiming();
				try{
					$this->queueCompressed($compressBatchPromise);
					$onCompletion();

					if($this->getProtocolId() === ProtocolInfo::PROTOCOL_1_19_10){
						//TODO: HACK! we send the full tile data here, due to a bug in 1.19.10 which causes items in tiles
						//(item frames, lecterns) to not load properly when they are sent in a chunk via the classic chunk
						//sending mechanism. We workaround this bug by sending only bare essential data in LevelChunkPacket
						//(enough to create the tiles, since BlockActorDataPacket can't create tiles by itself) and then
						//send the actual tile properties here.
						//TODO: maybe we can stuff these packets inside the cached batch alongside LevelChunkPacket?
						$chunk = $currentWorld->getChunk($chunkX, $chunkZ);
						if($chunk !== null){
							foreach($chunk->getTiles() as $tile){
								if(!($tile instanceof Spawnable)){
									continue;
								}
								$this->sendDataPacket(BlockActorDataPacket::create(BlockPosition::fromVector3($tile->getPosition()), $tile->getSerializedSpawnCompound($this->getTypeConverter())));
							}
						}
					}
				}finally{
					$world->timings->syncChunkSend->stopTiming();
				}
			}
		);
	}

	public function stopUsingChunk(int $chunkX, int $chunkZ) : void{

	}

	public function onEnterWorld() : void{
		if($this->player !== null){
			$world = $this->player->getWorld();
			$this->syncWorldTime($world->getTime());
			$this->syncWorldDifficulty($world->getDifficulty());
			$this->syncWorldSpawnPoint($world->getSpawnLocation());
			//TODO: weather needs to be synced here (when implemented)
		}
	}

	public function syncWorldTime(int $worldTime) : void{
		$this->sendDataPacket(SetTimePacket::create($worldTime));
	}

	public function syncWorldDifficulty(int $worldDifficulty) : void{
		$this->sendDataPacket(SetDifficultyPacket::create($worldDifficulty));
	}

	public function getInvManager() : ?InventoryManager{
		return $this->invManager;
	}

	/**
	 * @param Player[] $players
	 */
	public function syncPlayerList(array $players) : void{
		$this->sendDataPacket(PlayerListPacket::add(array_map(function(Player $player) : PlayerListEntry{
			return PlayerListEntry::createAdditionEntry($player->getUniqueId(), $player->getId(), $player->getDisplayName(), $this->getTypeConverter()->getSkinAdapter()->toSkinData($player->getSkin()), $player->getXuid());
		}, $players)));
	}

	public function onPlayerAdded(Player $p) : void{
		$this->sendDataPacket(PlayerListPacket::add([PlayerListEntry::createAdditionEntry($p->getUniqueId(), $p->getId(), $p->getDisplayName(), $this->getTypeConverter()->getSkinAdapter()->toSkinData($p->getSkin()), $p->getXuid())]));
	}

	public function onPlayerRemoved(Player $p) : void{
		if($p !== $this->player){
			$this->sendDataPacket(PlayerListPacket::remove([PlayerListEntry::createRemovalEntry($p->getUniqueId())]));
		}
	}

	public function onTitle(string $title) : void{
		$this->sendDataPacket(SetTitlePacket::title($title));
	}

	public function onSubTitle(string $subtitle) : void{
		$this->sendDataPacket(SetTitlePacket::subtitle($subtitle));
	}

	public function onActionBar(string $actionBar) : void{
		$this->sendDataPacket(SetTitlePacket::actionBarMessage($actionBar));
	}

	public function onClearTitle() : void{
		$this->sendDataPacket(SetTitlePacket::clearTitle());
	}

	public function onResetTitleOptions() : void{
		$this->sendDataPacket(SetTitlePacket::resetTitleOptions());
	}

	public function onTitleDuration(int $fadeIn, int $stay, int $fadeOut) : void{
		$this->sendDataPacket(SetTitlePacket::setAnimationTimes($fadeIn, $stay, $fadeOut));
	}

	public function onToastNotification(string $title, string $body) : void{
		$this->sendDataPacket(ToastRequestPacket::create($title, $body));
	}

	public function onOpenSignEditor(Vector3 $signPosition, bool $frontSide) : void{
		if($this->getProtocolId() >= ProtocolInfo::PROTOCOL_1_19_80){
			$this->sendDataPacket(OpenSignPacket::create(BlockPosition::fromVector3($signPosition), $frontSide));
		}
	}

	public function tick() : void{
		if(!$this->isConnected()){
			$this->dispose();
			return;
		}

		if($this->info === null){
			if(time() >= $this->connectTime + 10){
				$this->disconnectWithError(KnownTranslationFactory::pocketmine_disconnect_error_loginTimeout());
			}

			return;
		}

		if($this->player !== null){
			$this->player->doChunkRequests();

			$dirtyAttributes = $this->player->getAttributeMap()->needSend();
			$this->entityEventBroadcaster->syncAttributes([$this], $this->player, $dirtyAttributes);
			foreach($dirtyAttributes as $attribute){
				//TODO: we might need to send these to other players in the future
				//if that happens, this will need to become more complex than a flag on the attribute itself
				$attribute->markSynchronized();
			}
		}
		Timings::$playerNetworkSendInventorySync->startTiming();
		try{
			$this->invManager?->flushPendingUpdates();
		}finally{
			Timings::$playerNetworkSendInventorySync->stopTiming();
		}

		$this->flushSendBuffer();
	}

	private function flushChunkCache() : void{
		$blobs = array_map(static function(int $hash, string $blob) : ChunkCacheBlob{
			return new ChunkCacheBlob($hash, $blob);
		}, array_keys($this->chunkCacheBlobs), $this->chunkCacheBlobs);

		if(count($blobs) > 0){
			$this->sendDataPacket(ClientCacheMissResponsePacket::create($blobs));
			unset($this->chunkCacheBlobs);
		}
	}
}<|MERGE_RESOLUTION|>--- conflicted
+++ resolved
@@ -211,17 +211,7 @@
 		$this->setHandler(new LoginPacketHandler(
 			$this->server,
 			$this,
-<<<<<<< HEAD
-			function(PlayerInfo $info) : void{
-				$this->info = $info;
-				$this->logger->info($this->server->getLanguage()->translate(KnownTranslationFactory::pocketmine_network_session_playerName(TextFormat::AQUA . $info->getUsername() . TextFormat::RESET)));
-				$this->logger->setPrefix($this->getLogPrefix());
-				$this->manager->markLoginReceived($this);
-			},
-			\Closure::fromCallable([$this, "setAuthenticationStatus"])
-=======
 			$this->onSessionStartSuccess(...)
->>>>>>> 53de55dc
 		));
 
 		$this->manager->add($this);
@@ -899,13 +889,7 @@
 	public function notifyTerrainReady() : void{
 		$this->logger->debug("Sending spawn notification, waiting for spawn response");
 		$this->sendDataPacket(PlayStatusPacket::create(PlayStatusPacket::PLAYER_SPAWN));
-<<<<<<< HEAD
-		$this->setHandler(new SpawnResponsePacketHandler(function() : void{
-			$this->onClientSpawnResponse();
-		}, $this));
-=======
-		$this->setHandler(new SpawnResponsePacketHandler($this->onClientSpawnResponse(...)));
->>>>>>> 53de55dc
+		$this->setHandler(new SpawnResponsePacketHandler($this->onClientSpawnResponse(...), $this));
 	}
 
 	private function onClientSpawnResponse() : void{
