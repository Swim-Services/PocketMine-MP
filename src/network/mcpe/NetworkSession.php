--- conflicted
+++ resolved
@@ -949,37 +949,36 @@
 	public function syncAbilities(Player $for) : void{
 		$isOp = $for->hasPermission(DefaultPermissions::ROOT_OPERATOR);
 
-<<<<<<< HEAD
 		if($this->getProtocolId() >= ProtocolInfo::PROTOCOL_1_19_10){
 			//ALL of these need to be set for the base layer, otherwise the client will cry
 			$boolAbilities = [
-				UpdateAbilitiesPacketLayer::ABILITY_ALLOW_FLIGHT => $for->getAllowFlight(),
-				UpdateAbilitiesPacketLayer::ABILITY_FLYING => $for->isFlying(),
-				UpdateAbilitiesPacketLayer::ABILITY_NO_CLIP => !$for->hasBlockCollision(),
-				UpdateAbilitiesPacketLayer::ABILITY_OPERATOR => $isOp,
-				UpdateAbilitiesPacketLayer::ABILITY_TELEPORT => $for->hasPermission(DefaultPermissionNames::COMMAND_TELEPORT_SELF),
-				UpdateAbilitiesPacketLayer::ABILITY_INVULNERABLE => $for->isCreative(),
-				UpdateAbilitiesPacketLayer::ABILITY_MUTED => false,
-				UpdateAbilitiesPacketLayer::ABILITY_WORLD_BUILDER => false,
-				UpdateAbilitiesPacketLayer::ABILITY_INFINITE_RESOURCES => !$for->hasFiniteResources(),
-				UpdateAbilitiesPacketLayer::ABILITY_LIGHTNING => false,
-				UpdateAbilitiesPacketLayer::ABILITY_BUILD => !$for->isSpectator(),
-				UpdateAbilitiesPacketLayer::ABILITY_MINE => !$for->isSpectator(),
-				UpdateAbilitiesPacketLayer::ABILITY_DOORS_AND_SWITCHES => !$for->isSpectator(),
-				UpdateAbilitiesPacketLayer::ABILITY_OPEN_CONTAINERS => !$for->isSpectator(),
-				UpdateAbilitiesPacketLayer::ABILITY_ATTACK_PLAYERS => !$for->isSpectator(),
-				UpdateAbilitiesPacketLayer::ABILITY_ATTACK_MOBS => !$for->isSpectator(),
+				AbilitiesLayer::ABILITY_ALLOW_FLIGHT => $for->getAllowFlight(),
+				AbilitiesLayer::ABILITY_FLYING => $for->isFlying(),
+				AbilitiesLayer::ABILITY_NO_CLIP => !$for->hasBlockCollision(),
+				AbilitiesLayer::ABILITY_OPERATOR => $isOp,
+				AbilitiesLayer::ABILITY_TELEPORT => $for->hasPermission(DefaultPermissionNames::COMMAND_TELEPORT_SELF),
+				AbilitiesLayer::ABILITY_INVULNERABLE => $for->isCreative(),
+				AbilitiesLayer::ABILITY_MUTED => false,
+				AbilitiesLayer::ABILITY_WORLD_BUILDER => false,
+				AbilitiesLayer::ABILITY_INFINITE_RESOURCES => !$for->hasFiniteResources(),
+				AbilitiesLayer::ABILITY_LIGHTNING => false,
+				AbilitiesLayer::ABILITY_BUILD => !$for->isSpectator(),
+				AbilitiesLayer::ABILITY_MINE => !$for->isSpectator(),
+				AbilitiesLayer::ABILITY_DOORS_AND_SWITCHES => !$for->isSpectator(),
+				AbilitiesLayer::ABILITY_OPEN_CONTAINERS => !$for->isSpectator(),
+				AbilitiesLayer::ABILITY_ATTACK_PLAYERS => !$for->isSpectator(),
+				AbilitiesLayer::ABILITY_ATTACK_MOBS => !$for->isSpectator(),
 			];
 
-			$pk = UpdateAbilitiesPacket::create(
+			$pk = UpdateAbilitiesPacket::create(new AbilitiesData(
 				$isOp ? CommandPermissions::OPERATOR : CommandPermissions::NORMAL,
 				$isOp ? PlayerPermissions::OPERATOR : PlayerPermissions::MEMBER,
 				$for->getId(),
 				[
 					//TODO: dynamic flying speed! FINALLY!!!!!!!!!!!!!!!!!
-					new UpdateAbilitiesPacketLayer(UpdateAbilitiesPacketLayer::LAYER_BASE, $boolAbilities, 0.05, 0.1),
+					new AbilitiesLayer(AbilitiesLayer::LAYER_BASE, $boolAbilities, 0.05, 0.1),
 				]
-			);
+			));
 		}else{
 			$pk = AdventureSettingsPacket::create(
 				0,
@@ -999,37 +998,6 @@
 		}
 
 		$this->sendDataPacket($pk);
-=======
-		//ALL of these need to be set for the base layer, otherwise the client will cry
-		$boolAbilities = [
-			AbilitiesLayer::ABILITY_ALLOW_FLIGHT => $for->getAllowFlight(),
-			AbilitiesLayer::ABILITY_FLYING => $for->isFlying(),
-			AbilitiesLayer::ABILITY_NO_CLIP => !$for->hasBlockCollision(),
-			AbilitiesLayer::ABILITY_OPERATOR => $isOp,
-			AbilitiesLayer::ABILITY_TELEPORT => $for->hasPermission(DefaultPermissionNames::COMMAND_TELEPORT_SELF),
-			AbilitiesLayer::ABILITY_INVULNERABLE => $for->isCreative(),
-			AbilitiesLayer::ABILITY_MUTED => false,
-			AbilitiesLayer::ABILITY_WORLD_BUILDER => false,
-			AbilitiesLayer::ABILITY_INFINITE_RESOURCES => !$for->hasFiniteResources(),
-			AbilitiesLayer::ABILITY_LIGHTNING => false,
-			AbilitiesLayer::ABILITY_BUILD => !$for->isSpectator(),
-			AbilitiesLayer::ABILITY_MINE => !$for->isSpectator(),
-			AbilitiesLayer::ABILITY_DOORS_AND_SWITCHES => !$for->isSpectator(),
-			AbilitiesLayer::ABILITY_OPEN_CONTAINERS => !$for->isSpectator(),
-			AbilitiesLayer::ABILITY_ATTACK_PLAYERS => !$for->isSpectator(),
-			AbilitiesLayer::ABILITY_ATTACK_MOBS => !$for->isSpectator(),
-		];
-
-		$this->sendDataPacket(UpdateAbilitiesPacket::create(new AbilitiesData(
-			$isOp ? CommandPermissions::OPERATOR : CommandPermissions::NORMAL,
-			$isOp ? PlayerPermissions::OPERATOR : PlayerPermissions::MEMBER,
-			$for->getId(),
-			[
-				//TODO: dynamic flying speed! FINALLY!!!!!!!!!!!!!!!!!
-				new AbilitiesLayer(AbilitiesLayer::LAYER_BASE, $boolAbilities, 0.05, 0.1),
-			]
-		)));
->>>>>>> 2d56aa50
 	}
 
 	public function syncAdventureSettings() : void{
