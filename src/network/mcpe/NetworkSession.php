<?php

/*
 *
 *  ____            _        _   __  __ _                  __  __ ____
 * |  _ \ ___   ___| | _____| |_|  \/  (_)_ __   ___      |  \/  |  _ \
 * | |_) / _ \ / __| |/ / _ \ __| |\/| | | '_ \ / _ \_____| |\/| | |_) |
 * |  __/ (_) | (__|   <  __/ |_| |  | | | | | |  __/_____| |  | |  __/
 * |_|   \___/ \___|_|\_\___|\__|_|  |_|_|_| |_|\___|     |_|  |_|_|
 *
 * This program is free software: you can redistribute it and/or modify
 * it under the terms of the GNU Lesser General Public License as published by
 * the Free Software Foundation, either version 3 of the License, or
 * (at your option) any later version.
 *
 * @author PocketMine Team
 * @link http://www.pocketmine.net/
 *
 *
 */

declare(strict_types=1);

namespace pocketmine\network\mcpe;

use pocketmine\block\tile\Spawnable;
use pocketmine\entity\effect\EffectInstance;
use pocketmine\event\player\PlayerDuplicateLoginEvent;
use pocketmine\event\player\SessionDisconnectEvent;
use pocketmine\event\server\DataPacketDecodeEvent;
use pocketmine\event\server\DataPacketReceiveEvent;
use pocketmine\event\server\DataPacketSendEvent;
use pocketmine\form\Form;
use pocketmine\lang\KnownTranslationFactory;
use pocketmine\lang\Translatable;
use pocketmine\math\Vector3;
use pocketmine\nbt\tag\CompoundTag;
use pocketmine\nbt\tag\StringTag;
use pocketmine\network\mcpe\cache\ChunkCache;
use pocketmine\network\mcpe\compression\CompressBatchPromise;
use pocketmine\network\mcpe\compression\Compressor;
use pocketmine\network\mcpe\compression\DecompressionException;
use pocketmine\network\mcpe\convert\SkinAdapterSingleton;
use pocketmine\network\mcpe\convert\TypeConverter;
use pocketmine\network\mcpe\encryption\DecryptionException;
use pocketmine\network\mcpe\encryption\EncryptionContext;
use pocketmine\network\mcpe\encryption\PrepareEncryptionTask;
use pocketmine\network\mcpe\handler\DeathPacketHandler;
use pocketmine\network\mcpe\handler\HandshakePacketHandler;
use pocketmine\network\mcpe\handler\InGamePacketHandler;
use pocketmine\network\mcpe\handler\LoginPacketHandler;
use pocketmine\network\mcpe\handler\PacketHandler;
use pocketmine\network\mcpe\handler\PreSpawnPacketHandler;
use pocketmine\network\mcpe\handler\ResourcePacksPacketHandler;
use pocketmine\network\mcpe\handler\SessionStartPacketHandler;
use pocketmine\network\mcpe\handler\SpawnResponsePacketHandler;
use pocketmine\network\mcpe\protocol\AdventureSettingsPacket;
use pocketmine\network\mcpe\protocol\AvailableCommandsPacket;
use pocketmine\network\mcpe\protocol\BlockActorDataPacket;
use pocketmine\network\mcpe\protocol\ChunkRadiusUpdatedPacket;
use pocketmine\network\mcpe\protocol\ClientboundPacket;
use pocketmine\network\mcpe\protocol\ClientCacheMissResponsePacket;
use pocketmine\network\mcpe\protocol\DisconnectPacket;
use pocketmine\network\mcpe\protocol\ModalFormRequestPacket;
use pocketmine\network\mcpe\protocol\MovePlayerPacket;
use pocketmine\network\mcpe\protocol\NetworkChunkPublisherUpdatePacket;
use pocketmine\network\mcpe\protocol\Packet;
use pocketmine\network\mcpe\protocol\PacketDecodeException;
use pocketmine\network\mcpe\protocol\PacketPool;
use pocketmine\network\mcpe\protocol\PlayerListPacket;
use pocketmine\network\mcpe\protocol\PlayStatusPacket;
use pocketmine\network\mcpe\protocol\ProtocolInfo;
use pocketmine\network\mcpe\protocol\serializer\PacketBatch;
use pocketmine\network\mcpe\protocol\serializer\PacketSerializer;
use pocketmine\network\mcpe\protocol\serializer\PacketSerializerContext;
use pocketmine\network\mcpe\protocol\ServerboundPacket;
use pocketmine\network\mcpe\protocol\ServerToClientHandshakePacket;
use pocketmine\network\mcpe\protocol\SetDifficultyPacket;
use pocketmine\network\mcpe\protocol\SetPlayerGameTypePacket;
use pocketmine\network\mcpe\protocol\SetSpawnPositionPacket;
use pocketmine\network\mcpe\protocol\SetTimePacket;
use pocketmine\network\mcpe\protocol\SetTitlePacket;
use pocketmine\network\mcpe\protocol\TextPacket;
use pocketmine\network\mcpe\protocol\ToastRequestPacket;
use pocketmine\network\mcpe\protocol\TransferPacket;
use pocketmine\network\mcpe\protocol\types\AbilitiesData;
use pocketmine\network\mcpe\protocol\types\AbilitiesLayer;
use pocketmine\network\mcpe\protocol\types\BlockPosition;
use pocketmine\network\mcpe\protocol\types\ChunkCacheBlob;
use pocketmine\network\mcpe\protocol\types\command\CommandData;
use pocketmine\network\mcpe\protocol\types\command\CommandEnum;
use pocketmine\network\mcpe\protocol\types\command\CommandParameter;
use pocketmine\network\mcpe\protocol\types\command\CommandPermissions;
use pocketmine\network\mcpe\protocol\types\DimensionIds;
use pocketmine\network\mcpe\protocol\types\PlayerListEntry;
use pocketmine\network\mcpe\protocol\types\PlayerPermissions;
use pocketmine\network\mcpe\protocol\UpdateAbilitiesPacket;
use pocketmine\network\mcpe\protocol\UpdateAdventureSettingsPacket;
use pocketmine\network\mcpe\raklib\RakLibInterface;
use pocketmine\network\NetworkSessionManager;
use pocketmine\network\PacketHandlingException;
use pocketmine\permission\DefaultPermissionNames;
use pocketmine\permission\DefaultPermissions;
use pocketmine\player\GameMode;
use pocketmine\player\Player;
use pocketmine\player\PlayerInfo;
use pocketmine\player\UsedChunkStatus;
use pocketmine\player\XboxLivePlayerInfo;
use pocketmine\Server;
use pocketmine\timings\Timings;
use pocketmine\utils\AssumptionFailedError;
use pocketmine\utils\BinaryStream;
use pocketmine\utils\ObjectSet;
use pocketmine\utils\TextFormat;
use pocketmine\utils\Utils;
use pocketmine\world\Position;
use function array_keys;
use function array_map;
use function array_replace;
use function array_values;
use function base64_encode;
use function bin2hex;
use function count;
use function get_class;
use function hrtime;
use function in_array;
use function intdiv;
use function json_encode;
use function min;
use function random_bytes;
use function strcasecmp;
use function strlen;
use function strtolower;
use function substr;
use function time;
use function ucfirst;
use const JSON_THROW_ON_ERROR;

class NetworkSession{
	private const INCOMING_PACKET_BATCH_PER_TICK = 2; //usually max 1 per tick, but transactions may arrive separately
	private const INCOMING_PACKET_BATCH_MAX_BUDGET = 100 * self::INCOMING_PACKET_BATCH_PER_TICK; //enough to account for a 5-second lag spike

	/**
	 * At most this many more packets can be received. If this reaches zero, any additional packets received will cause
	 * the player to be kicked from the server.
	 * This number is increased every tick up to a maximum limit.
	 *
	 * @see self::INCOMING_PACKET_BATCH_PER_TICK
	 * @see self::INCOMING_PACKET_BATCH_MAX_BUDGET
	 */
	private int $incomingPacketBatchBudget = self::INCOMING_PACKET_BATCH_MAX_BUDGET;
	private int $lastPacketBudgetUpdateTimeNs;

	private \PrefixedLogger $logger;
	private ?Player $player = null;
	protected ?PlayerInfo $info = null;
	private ?int $ping = null;

	private ?PacketHandler $handler = null;

	private bool $connected = true;
	private bool $disconnectGuard = false;
	protected bool $loggedIn = false;
	private bool $authenticated = false;
	private int $connectTime;
	private ?CompoundTag $cachedOfflinePlayerData = null;

	private ?EncryptionContext $cipher = null;

	/** @var string[] */
	private array $sendBuffer = [];
	/** @var string[] */
	private array $chunkCacheBlobs = [];
	private bool $chunkCacheEnabled = false;
	private bool $isFirstPacket = true;

	/**
	 * @var \SplQueue|CompressBatchPromise[]
	 * @phpstan-var \SplQueue<CompressBatchPromise>
	 */
	private \SplQueue $compressedQueue;
	private bool $forceAsyncCompression = true;
	private ?int $protocolId = null;
	private bool $enableCompression = true;

	private ?InventoryManager $invManager = null;

	/**
	 * @var \Closure[]|ObjectSet
	 * @phpstan-var ObjectSet<\Closure() : void>
	 */
	private ObjectSet $disposeHooks;

	public function __construct(
		private Server $server,
		private NetworkSessionManager $manager,
		private PacketPool $packetPool,
		private PacketSerializerContext $packetSerializerContext,
		private PacketSender $sender,
		private PacketBroadcaster $broadcaster,
		private EntityEventBroadcaster $entityEventBroadcaster,
		private Compressor $compressor,
		private string $ip,
		private int $port
	){
		$this->logger = new \PrefixedLogger($this->server->getLogger(), $this->getLogPrefix());

		$this->compressedQueue = new \SplQueue();

		$this->disposeHooks = new ObjectSet();

		$this->connectTime = time();
		$this->lastPacketBudgetUpdateTimeNs = hrtime(true);

		$this->setHandler(new LoginPacketHandler(
			$this->server,
			$this,
			function(PlayerInfo $info) : void{
				$this->info = $info;
<<<<<<< HEAD
				$this->logger->info($this->server->getLanguage()->translate(KnownTranslationFactory::pocketmine_network_session_playerName(TextFormat::AQUA . $info->getUsername() . TextFormat::RESET)));
				$this->logger->setPrefix($this->getLogPrefix());
				$this->manager->markLoginReceived($this);
			},
			\Closure::fromCallable([$this, "setAuthenticationStatus"])
=======
				$this->logger->info("Player: " . TextFormat::AQUA . $info->getUsername() . TextFormat::RESET);
				$this->logger->setPrefix($this->getLogPrefix());
			},
			function(bool $isAuthenticated, bool $authRequired, ?string $error, ?string $clientPubKey) : void{
				$this->setAuthenticationStatus($isAuthenticated, $authRequired, $error, $clientPubKey);
			}
>>>>>>> e124397d
		));

		$this->manager->add($this);
		$this->logger->info($this->server->getLanguage()->translate(KnownTranslationFactory::pocketmine_network_session_open()));
	}

	private function getLogPrefix() : string{
		return "NetworkSession: " . $this->getDisplayName();
	}

	public function getLogger() : \Logger{
		return $this->logger;
	}

	private function onSessionStartSuccess() : void{
		$this->logger->debug("Session start handshake completed, awaiting login packet");
		$this->flushSendBuffer(true);
		$this->enableCompression = true;
		$this->setHandler(new LoginPacketHandler(
			$this->server,
			$this,
			function(PlayerInfo $info) : void{
				$this->info = $info;
				$this->logger->info($this->server->getLanguage()->translate(KnownTranslationFactory::pocketmine_network_session_playerName(TextFormat::AQUA . $info->getUsername() . TextFormat::RESET)));
				$this->logger->setPrefix($this->getLogPrefix());
				$this->manager->markLoginReceived($this);
			},
			\Closure::fromCallable([$this, "setAuthenticationStatus"])
		));
	}

	protected function createPlayer() : void{
		$this->server->createPlayer($this, $this->info, $this->authenticated, $this->cachedOfflinePlayerData)->onCompletion(
			\Closure::fromCallable([$this, 'onPlayerCreated']),
			function() : void{
				//TODO: this should never actually occur... right?
				$this->logger->error("Failed to create player");
				$this->disconnectWithError(KnownTranslationFactory::pocketmine_disconnect_error_internal());
			}
		);
	}

	public function setCacheEnabled(bool $isEnabled) : void{
		//$this->chunkCacheEnabled = $isEnabled;
	}

	public function isCacheEnabled() : bool{
		return $this->chunkCacheEnabled;
	}

	public function removeChunkCache(int $hash) : void{
		unset($this->chunkCacheBlobs[$hash]);
	}

	public function getChunkCache(int $hash) : ?ChunkCacheBlob{
		if(isset($this->chunkCacheBlobs[$hash])){
			return new ChunkCacheBlob($hash, $this->chunkCacheBlobs[$hash]);
		}

		return null;
	}

	private function onPlayerCreated(Player $player) : void{
		if(!$this->isConnected()){
			//the remote player might have disconnected before spawn terrain generation was finished
			return;
		}
		$this->player = $player;
		if(!$this->server->addOnlinePlayer($player)){
			return;
		}

		$this->invManager = new InventoryManager($this->player, $this);

		$effectManager = $this->player->getEffects();
		$effectManager->getEffectAddHooks()->add($effectAddHook = function(EffectInstance $effect, bool $replacesOldEffect) : void{
			$this->entityEventBroadcaster->onEntityEffectAdded([$this], $this->player, $effect, $replacesOldEffect);
		});
		$effectManager->getEffectRemoveHooks()->add($effectRemoveHook = function(EffectInstance $effect) : void{
			$this->entityEventBroadcaster->onEntityEffectRemoved([$this], $this->player, $effect);
		});
		$this->disposeHooks->add(static function() use ($effectManager, $effectAddHook, $effectRemoveHook) : void{
			$effectManager->getEffectAddHooks()->remove($effectAddHook);
			$effectManager->getEffectRemoveHooks()->remove($effectRemoveHook);
		});

		$permissionHooks = $this->player->getPermissionRecalculationCallbacks();
		$permissionHooks->add($permHook = function() : void{
			$this->logger->debug("Syncing available commands and abilities/permissions due to permission recalculation");
			$this->syncAbilities($this->player);
			$this->syncAvailableCommands();
		});
		$this->disposeHooks->add(static function() use ($permissionHooks, $permHook) : void{
			$permissionHooks->remove($permHook);
		});
		$this->beginSpawnSequence();
	}

	public function getPlayer() : ?Player{
		return $this->player;
	}

	public function getPlayerInfo() : ?PlayerInfo{
		return $this->info;
	}

	public function isConnected() : bool{
		return $this->connected && !$this->disconnectGuard;
	}

	public function getIp() : string{
		return $this->ip;
	}

	public function getPort() : int{
		return $this->port;
	}

	public function getDisplayName() : string{
		return $this->info !== null ? $this->info->getUsername() : $this->ip . " " . $this->port;
	}

	/**
	 * Returns the last recorded ping measurement for this session, in milliseconds, or null if a ping measurement has not yet been recorded.
	 */
	public function getPing() : ?int{
		return $this->ping;
	}

	/**
	 * @internal Called by the network interface to update last recorded ping measurements.
	 */
	public function updatePing(int $ping) : void{
		$this->ping = $ping;
	}

	public function getHandler() : ?PacketHandler{
		return $this->handler;
	}

	public function setHandler(?PacketHandler $handler) : void{
		if($this->connected){ //TODO: this is fine since we can't handle anything from a disconnected session, but it might produce surprises in some cases
			$this->handler = $handler;
			if($this->handler !== null){
				$this->handler->setUp();
			}
		}
	}

	public function setProtocolId(int $protocolId) : void{
		$this->protocolId = $protocolId;

<<<<<<< HEAD
		$this->broadcaster = RakLibInterface::getBroadcaster($this->server, $protocolId);
		$this->packetSerializerContext = new PacketSerializerContext(GlobalItemTypeDictionary::getInstance($protocolId)->getDictionary());
=======
		$this->entityEventBroadcaster = $this->server->getEntityEventBroadcaster($protocolId);
		$this->broadcaster = $this->server->getPacketBroadcaster($protocolId);
		$this->packetSerializerContext = $this->server->getPacketSerializerContext($protocolId);
>>>>>>> e124397d
	}

	public function getProtocolId() : int{
		return $this->protocolId ?? ProtocolInfo::CURRENT_PROTOCOL;
	}

	/**
	 * @return \Closure[]|ObjectSet
	 * @phpstan-return ObjectSet<\Closure() : void>
	 */
	public function getDisposeHooks() : ObjectSet{
		return $this->disposeHooks;
	}

	/**
	 * @throws PacketHandlingException
	 */
	public function handleEncoded(string $payload) : void{
		if(!$this->connected){
			return;
		}

		Timings::$playerNetworkReceive->startTiming();
		try{
			if($this->incomingPacketBatchBudget <= 0){
				$this->updatePacketBudget();
				if($this->incomingPacketBatchBudget <= 0){
					throw new PacketHandlingException("Receiving packets too fast");
				}
			}
			$this->incomingPacketBatchBudget--;

			if($this->cipher !== null){
				Timings::$playerNetworkReceiveDecrypt->startTiming();
				try{
					$payload = $this->cipher->decrypt($payload);
				}catch(DecryptionException $e){
					$this->logger->debug("Encrypted packet: " . base64_encode($payload));
					throw PacketHandlingException::wrap($e, "Packet decryption error");
				}finally{
					Timings::$playerNetworkReceiveDecrypt->stopTiming();
				}
			}

			if($this->enableCompression){
				Timings::$playerNetworkReceiveDecompress->startTiming();
				try{
					$decompressed = $this->compressor->decompress($payload);
				}catch(DecompressionException $e){
					if($this->isFirstPacket){
						$this->logger->debug("Failed to decompress packet, assuming client is using the new compression method");

						$this->enableCompression = false;
						$this->setHandler(new SessionStartPacketHandler(
<<<<<<< HEAD
=======
							$this->server,
>>>>>>> e124397d
							$this,
							fn() => $this->onSessionStartSuccess()
						));

						$decompressed = $payload;
					}else{
						$this->logger->debug("Failed to decompress packet: " . base64_encode($payload));
						throw PacketHandlingException::wrap($e, "Compressed packet batch decode error");
					}
				}finally{
					Timings::$playerNetworkReceiveDecompress->stopTiming();
				}
			}else{
				$decompressed = $payload;
			}

			try{
				$stream = new BinaryStream($decompressed);
				$count = 0;
				foreach(PacketBatch::decodeRaw($stream) as $buffer){
					if(++$count > 1300){
						throw new PacketHandlingException("Too many packets in batch");
					}
					$packet = $this->packetPool->getPacket($buffer);
					if($packet === null){
						$this->logger->debug("Unknown packet: " . base64_encode($buffer));
						throw new PacketHandlingException("Unknown packet received");
					}
					try{
						$this->handleDataPacket($packet, $this->getProtocolId(), $buffer);
					}catch(PacketHandlingException $e){
						$this->logger->debug($packet->getName() . ": " . base64_encode($buffer));
						throw PacketHandlingException::wrap($e, "Error processing " . $packet->getName());
					}
				}
			}catch(PacketDecodeException $e){
				$this->logger->logException($e);
				throw PacketHandlingException::wrap($e, "Packet batch decode error");
			}
		}finally{
			Timings::$playerNetworkReceive->stopTiming();
		}
	}

	/**
	 * @throws PacketHandlingException
	 */
	public function handleDataPacket(Packet $packet, int $protocolId, string $buffer) : void{
		if(!($packet instanceof ServerboundPacket)){
			throw new PacketHandlingException("Unexpected non-serverbound packet");
		}

		$timings = Timings::getReceiveDataPacketTimings($packet);
		$timings->startTiming();

		try{
			$ev = new DataPacketDecodeEvent($this, $packet->pid(), $buffer);
			$ev->call();
			if($ev->isCancelled()){
				return;
			}

			$decodeTimings = Timings::getDecodeDataPacketTimings($packet);
			$decodeTimings->startTiming();
			try{
<<<<<<< HEAD
				$stream = PacketSerializer::decoder($buffer, 0, $this->packetSerializerContext, $protocolId);
=======
				$stream = PacketSerializer::decoder($buffer, 0, $this->packetSerializerContext, $this->getProtocolId());
>>>>>>> e124397d
				try{
					$packet->decode($stream);
				}catch(PacketDecodeException $e){
					throw PacketHandlingException::wrap($e);
				}
				if(!$stream->feof()){
					$remains = substr($stream->getBuffer(), $stream->getOffset());
					$this->logger->debug("Still " . strlen($remains) . " bytes unread in " . $packet->getName() . ": " . bin2hex($remains));
				}
			}finally{
				$decodeTimings->stopTiming();
			}

			$ev = new DataPacketReceiveEvent($this, $packet);
			$ev->call();
			if(!$ev->isCancelled()){
				$handlerTimings = Timings::getHandleDataPacketTimings($packet);
				$handlerTimings->startTiming();
				try{
					if($this->handler === null || !$packet->handle($this->handler)){
						$this->logger->debug("Unhandled " . $packet->getName() . ": " . base64_encode($stream->getBuffer()));
					}
				}finally{
					$handlerTimings->stopTiming();
				}
			}
		}finally{
			$timings->stopTiming();
		}
	}

	public function sendDataPacket(ClientboundPacket $packet, bool $immediate = false) : bool{
		if(!$this->connected){
			return false;
		}
		//Basic safety restriction. TODO: improve this
		if(!$this->loggedIn && !$packet->canBeSentBeforeLogin()){
			throw new \InvalidArgumentException("Attempted to send " . get_class($packet) . " to " . $this->getDisplayName() . " too early");
		}

		$timings = Timings::getSendDataPacketTimings($packet);
		$timings->startTiming();
		try{
			$ev = new DataPacketSendEvent([$this], [$packet]);
			$ev->call();
			if($ev->isCancelled()){
				return false;
			}
			$packets = $ev->getPackets();

<<<<<<< HEAD
			foreach($packets as $evPacket){
				$this->addToSendBuffer(self::encodePacketTimed(PacketSerializer::encoder($this->packetSerializerContext, $this->getProtocolId()), $evPacket));
			}
=======
			$this->addToSendBuffer(self::encodePacketTimed(PacketSerializer::encoder($this->packetSerializerContext, $this->getProtocolId()), $packet));
>>>>>>> e124397d
			if($immediate){
				$this->flushSendBuffer(true);
			}

			return true;
		}finally{
			$timings->stopTiming();
		}
	}

	/**
	 * @internal
	 */
	public static function encodePacketTimed(PacketSerializer $serializer, ClientboundPacket $packet) : string{
		$timings = Timings::getEncodeDataPacketTimings($packet);
		$timings->startTiming();
		try{
			$packet->encode($serializer);
			return $serializer->getBuffer();
		}finally{
			$timings->stopTiming();
		}
	}

	/**
	 * @internal
	 */
	public function addToSendBuffer(string $buffer) : void{
		$this->sendBuffer[] = $buffer;
	}

	private function flushSendBuffer(bool $immediate = false) : void{
		if(count($this->sendBuffer) > 0){
			Timings::$playerNetworkSend->startTiming();
			try{
				$syncMode = null; //automatic
				if($immediate){
					$syncMode = true;
				}elseif($this->forceAsyncCompression){
					$syncMode = false;
				}

				$stream = new BinaryStream();
				PacketBatch::encodeRaw($stream, $this->sendBuffer);

				if($this->enableCompression){
					$promise = $this->server->prepareBatch($stream->getBuffer(), $this->compressor, $syncMode, Timings::$playerNetworkSendCompressSessionBuffer);
				}else{
					$promise = new CompressBatchPromise();
					$promise->resolve($stream->getBuffer());
				}
				$this->sendBuffer = [];
				$this->queueCompressedNoBufferFlush($promise, $immediate);
			}finally{
				Timings::$playerNetworkSend->stopTiming();
			}
		}
	}

	public function getPacketSerializerContext() : PacketSerializerContext{ return $this->packetSerializerContext; }

	public function getBroadcaster() : PacketBroadcaster{ return $this->broadcaster; }

	public function getEntityEventBroadcaster() : EntityEventBroadcaster{ return $this->entityEventBroadcaster; }

	public function getCompressor() : Compressor{
		return $this->compressor;
	}

	public function queueCompressed(CompressBatchPromise $payload, bool $immediate = false) : void{
		Timings::$playerNetworkSend->startTiming();
		try{
			$this->flushSendBuffer($immediate); //Maintain ordering if possible
			$this->queueCompressedNoBufferFlush($payload, $immediate);
		}finally{
			Timings::$playerNetworkSend->stopTiming();
		}
	}

	private function queueCompressedNoBufferFlush(CompressBatchPromise $payload, bool $immediate = false) : void{
		Timings::$playerNetworkSend->startTiming();
		try{
			if($immediate){
				//Skips all queues
				$this->sendEncoded($payload->getResult(), true);
			}else{
				$this->compressedQueue->enqueue($payload);
				$payload->onResolve(function(CompressBatchPromise $payload) : void{
					if($this->connected && $this->compressedQueue->bottom() === $payload){
						$this->compressedQueue->dequeue(); //result unused
						$this->sendEncoded($payload->getResult());

						while(!$this->compressedQueue->isEmpty()){
							/** @var CompressBatchPromise $current */
							$current = $this->compressedQueue->bottom();
							if($current->hasResult()){
								$this->compressedQueue->dequeue();

								$this->sendEncoded($current->getResult());
							}else{
								//can't send any more queued until this one is ready
								break;
							}
						}
					}
				});
			}
		}finally{
			Timings::$playerNetworkSend->stopTiming();
		}
	}

	private function sendEncoded(string $payload, bool $immediate = false) : void{
		if($this->cipher !== null){
			Timings::$playerNetworkSendEncrypt->startTiming();
			$payload = $this->cipher->encrypt($payload);
			Timings::$playerNetworkSendEncrypt->stopTiming();
		}
		$this->sender->send($payload, $immediate);
	}

	/**
	 * @phpstan-param \Closure() : void $func
	 */
	private function tryDisconnect(\Closure $func, Translatable|string $reason) : void{
		if($this->connected && !$this->disconnectGuard){
			$this->disconnectGuard = true;
			$func();

			$event = new SessionDisconnectEvent($this);
			$event->call();

			$this->disconnectGuard = false;
			$this->flushSendBuffer(true);
			$this->sender->close("");
			foreach($this->disposeHooks as $callback){
				$callback();
			}
			$this->disposeHooks->clear();
			$this->setHandler(null);
			$this->connected = false;

			$this->logger->info($this->server->getLanguage()->translate(KnownTranslationFactory::pocketmine_network_session_close($reason)));
		}
	}

	/**
	 * Performs actions after the session has been disconnected. By this point, nothing should be interacting with the
	 * session, so it's safe to destroy any cycles and perform destructive cleanup.
	 */
	private function dispose() : void{
		$this->invManager = null;
	}

	private function sendDisconnectPacket(Translatable|string $message) : void{
		if($message instanceof Translatable){
			$translated = $this->server->getLanguage()->translate($message);
		}else{
			$translated = $message;
		}
		$this->sendDataPacket(DisconnectPacket::create($translated));
	}

	/**
	 * Disconnects the session, destroying the associated player (if it exists).
	 *
	 * @param Translatable|string      $reason                  Shown in the server log - this should be a short one-line message
	 * @param Translatable|string|null $disconnectScreenMessage Shown on the player's disconnection screen (null will use the reason)
	 */
	public function disconnect(Translatable|string $reason, Translatable|string|null $disconnectScreenMessage = null, bool $notify = true) : void{
		$this->tryDisconnect(function() use ($reason, $disconnectScreenMessage, $notify) : void{
			if($notify){
				$this->sendDisconnectPacket($disconnectScreenMessage ?? $reason);
			}
			if($this->player !== null){
				$this->player->onPostDisconnect($reason, null);
			}
		}, $reason);
	}

	public function disconnectWithError(Translatable|string $reason) : void{
		$this->disconnect(KnownTranslationFactory::pocketmine_disconnect_error($reason, bin2hex(random_bytes(6))));
	}

	public function disconnectIncompatibleProtocol(int $protocolVersion) : void{
		$this->tryDisconnect(
			function() use ($protocolVersion) : void{
				$this->sendDataPacket(PlayStatusPacket::create($protocolVersion < ProtocolInfo::CURRENT_PROTOCOL ? PlayStatusPacket::LOGIN_FAILED_CLIENT : PlayStatusPacket::LOGIN_FAILED_SERVER), true);
			},
			KnownTranslationFactory::pocketmine_disconnect_incompatibleProtocol((string) $protocolVersion)
		);
	}

	/**
	 * Instructs the remote client to connect to a different server.
	 */
<<<<<<< HEAD
	public function transfer(string $ip, int $port, Translatable|string|null $reason = null) : void{
		$this->flushChunkCache();
		$reason ??= KnownTranslationFactory::pocketmine_disconnect_transfer();
=======
	public function transfer(string $ip, int $port, string $reason = "transfer") : void{
		$this->flushChunkCache();
>>>>>>> e124397d
		$this->tryDisconnect(function() use ($ip, $port, $reason) : void{
			$this->sendDataPacket(TransferPacket::create($ip, $port), true);
			if($this->player !== null){
				$this->player->onPostDisconnect($reason, null);
			}
		}, $reason);
	}

	/**
	 * Called by the Player when it is closed (for example due to getting kicked).
	 */
	public function onPlayerDestroyed(Translatable|string $reason, Translatable|string $disconnectScreenMessage) : void{
		$this->tryDisconnect(function() use ($disconnectScreenMessage) : void{
			$this->sendDisconnectPacket($disconnectScreenMessage);
		}, $reason);
	}

	/**
	 * Called by the network interface to close the session when the client disconnects without server input, for
	 * example in a timeout condition or voluntary client disconnect.
	 */
	public function onClientDisconnect(Translatable|string $reason) : void{
		$this->tryDisconnect(function() use ($reason) : void{
			if($this->player !== null){
				$this->player->onPostDisconnect($reason, null);
			}
		}, $reason);
	}

	private function setAuthenticationStatus(bool $authenticated, bool $authRequired, Translatable|string|null $error, ?string $clientPubKey) : void{
		if(!$this->connected){
			return;
		}
		if($error === null){
			if($authenticated && !($this->info instanceof XboxLivePlayerInfo)){
				$error = "Expected XUID but none found";
			}elseif($clientPubKey === null){
				$error = "Missing client public key"; //failsafe
			}
		}

		if($error !== null){
			$this->disconnectWithError(KnownTranslationFactory::pocketmine_disconnect_invalidSession($error));

			return;
		}

		$this->authenticated = $authenticated;

		if(!$this->authenticated){
			if($authRequired){
				$this->disconnect("Not authenticated", KnownTranslationFactory::disconnectionScreen_notAuthenticated());
				return;
			}
			if($this->info instanceof XboxLivePlayerInfo){
				$this->logger->warning("Discarding unexpected XUID for non-authenticated player");
				$this->info = $this->info->withoutXboxData();
			}
		}
		$this->logger->debug("Xbox Live authenticated: " . ($this->authenticated ? "YES" : "NO"));

		$checkXUID = $this->server->getConfigGroup()->getPropertyBool("player.verify-xuid", true);
		$myXUID = $this->info instanceof XboxLivePlayerInfo ? $this->info->getXuid() : "";
		$kickForXUIDMismatch = function(string $xuid) use ($checkXUID, $myXUID) : bool{
			if($checkXUID && $myXUID !== $xuid){
				$this->logger->debug("XUID mismatch: expected '$xuid', but got '$myXUID'");
				//TODO: Longer term, we should be identifying playerdata using something more reliable, like XUID or UUID.
				//However, that would be a very disruptive change, so this will serve as a stopgap for now.
				//Side note: this will also prevent offline players hijacking XBL playerdata on online servers, since their
				//XUID will always be empty.
				$this->disconnect("XUID does not match (possible impersonation attempt)");
				return true;
			}
			return false;
		};

		foreach($this->manager->getSessions() as $existingSession){
			if($existingSession === $this){
				continue;
			}
			$info = $existingSession->getPlayerInfo();
			if($info !== null && (strcasecmp($info->getUsername(), $this->info->getUsername()) === 0 || $info->getUuid()->equals($this->info->getUuid()))){
				if($kickForXUIDMismatch($info instanceof XboxLivePlayerInfo ? $info->getXuid() : "")){
					return;
				}
				$ev = new PlayerDuplicateLoginEvent($this, $existingSession, KnownTranslationFactory::disconnectionScreen_loggedinOtherLocation(), null);
				$ev->call();
				if($ev->isCancelled()){
					$this->disconnect($ev->getDisconnectReason(), $ev->getDisconnectScreenMessage());
					return;
				}

				$existingSession->disconnect($ev->getDisconnectReason(), $ev->getDisconnectScreenMessage());
			}
		}

		//TODO: make player data loading async
		//TODO: we shouldn't be loading player data here at all, but right now we don't have any choice :(
		$this->cachedOfflinePlayerData = $this->server->getOfflinePlayerData($this->info->getUsername());
		if($checkXUID){
			$recordedXUID = $this->cachedOfflinePlayerData !== null ? $this->cachedOfflinePlayerData->getTag(Player::TAG_LAST_KNOWN_XUID) : null;
			if(!($recordedXUID instanceof StringTag)){
				$this->logger->debug("No previous XUID recorded, no choice but to trust this player");
			}elseif(!$kickForXUIDMismatch($recordedXUID->getValue())){
				$this->logger->debug("XUID match");
			}
		}

		if(EncryptionContext::$ENABLED){
			$this->server->getAsyncPool()->submitTask(new PrepareEncryptionTask($clientPubKey, function(string $encryptionKey, string $handshakeJwt) : void{
				if(!$this->connected){
					return;
				}
				$this->sendDataPacket(ServerToClientHandshakePacket::create($handshakeJwt), true); //make sure this gets sent before encryption is enabled

				$this->cipher = EncryptionContext::fakeGCM($encryptionKey);

				$this->setHandler(new HandshakePacketHandler(function() : void{
					$this->onServerLoginSuccess();
				}));
				$this->logger->debug("Enabled encryption");
			}));
		}else{
			$this->onServerLoginSuccess();
		}
	}

	private function onServerLoginSuccess() : void{
		$this->loggedIn = true;

		$this->sendDataPacket(PlayStatusPacket::create(PlayStatusPacket::LOGIN_SUCCESS));

		$this->logger->debug("Initiating resource packs phase");
		$this->setHandler(new ResourcePacksPacketHandler($this, $this->server->getResourcePackManager(), function() : void{
			$this->createPlayer();
		}));
	}

	private function beginSpawnSequence() : void{
		$this->setHandler(new PreSpawnPacketHandler($this->server, $this->player, $this, $this->invManager));
		$this->player->setImmobile(); //TODO: HACK: fix client-side falling pre-spawn

		$this->logger->debug("Waiting for chunk radius request");
	}

	public function notifyTerrainReady() : void{
		$this->logger->debug("Sending spawn notification, waiting for spawn response");
		$this->sendDataPacket(PlayStatusPacket::create(PlayStatusPacket::PLAYER_SPAWN));
		$this->setHandler(new SpawnResponsePacketHandler(function() : void{
			$this->onClientSpawnResponse();
		}, $this));
	}

	private function onClientSpawnResponse() : void{
		$this->logger->debug("Received spawn response, entering in-game phase");
		$this->player->setImmobile(false); //TODO: HACK: we set this during the spawn sequence to prevent the client sending junk movements
		$this->player->doFirstSpawn();
		$this->forceAsyncCompression = false;
		$this->setHandler(new InGamePacketHandler($this->player, $this, $this->invManager));
	}

	public function onServerDeath(Translatable|string $deathMessage) : void{
		if($this->handler instanceof InGamePacketHandler){ //TODO: this is a bad fix for pre-spawn death, this shouldn't be reachable at all at this stage :(
			$this->setHandler(new DeathPacketHandler($this->player, $this, $this->invManager ?? throw new AssumptionFailedError(), $deathMessage));
		}
	}

	public function onServerRespawn() : void{
		$this->entityEventBroadcaster->syncAttributes([$this], $this->player, $this->player->getAttributeMap()->getAll());
		$this->player->sendData(null);

		$this->syncAbilities($this->player);
		$this->invManager->syncAll();
		$this->setHandler(new InGamePacketHandler($this->player, $this, $this->invManager));
	}

	public function syncMovement(Vector3 $pos, ?float $yaw = null, ?float $pitch = null, int $mode = MovePlayerPacket::MODE_NORMAL) : void{
		if($this->player !== null){
			$location = $this->player->getLocation();
			$yaw = $yaw ?? $location->getYaw();
			$pitch = $pitch ?? $location->getPitch();

			$this->sendDataPacket(MovePlayerPacket::simple(
				$this->player->getId(),
				$this->player->getOffsetPosition($pos),
				$pitch,
				$yaw,
				$yaw, //TODO: head yaw
				$mode,
				$this->player->onGround,
				0, //TODO: riding entity ID
				0 //TODO: tick
			));

			if($this->handler instanceof InGamePacketHandler){
				$this->handler->forceMoveSync = true;
			}
		}
	}

	public function syncViewAreaRadius(int $distance) : void{
		$this->sendDataPacket(ChunkRadiusUpdatedPacket::create($distance));
	}

	public function syncViewAreaCenterPoint(Vector3 $newPos, int $viewDistance) : void{
		$this->sendDataPacket(NetworkChunkPublisherUpdatePacket::create(BlockPosition::fromVector3($newPos), $viewDistance * 16, [])); //blocks, not chunks >.>
	}

	public function syncPlayerSpawnPoint(Position $newSpawn) : void{
		$newSpawnBlockPosition = BlockPosition::fromVector3($newSpawn);
		//TODO: respawn causing block position (bed, respawn anchor)
		$this->sendDataPacket(SetSpawnPositionPacket::playerSpawn($newSpawnBlockPosition, DimensionIds::OVERWORLD, $newSpawnBlockPosition));
	}

	public function syncWorldSpawnPoint(Position $newSpawn) : void{
		$this->sendDataPacket(SetSpawnPositionPacket::worldSpawn(BlockPosition::fromVector3($newSpawn), DimensionIds::OVERWORLD));
	}

	public function syncGameMode(GameMode $mode, bool $isRollback = false) : void{
		$this->sendDataPacket(SetPlayerGameTypePacket::create(TypeConverter::getInstance()->coreGameModeToProtocol($mode)));
		if($this->player !== null){
			$this->syncAbilities($this->player);
			$this->syncAdventureSettings(); //TODO: we might be able to do this with the abilities packet alone
		}
		if(!$isRollback && $this->invManager !== null){
			$this->invManager->syncCreative();
		}
	}

	public function syncAbilities(Player $for) : void{
		$isOp = $for->hasPermission(DefaultPermissions::ROOT_OPERATOR);

		if($this->getProtocolId() >= ProtocolInfo::PROTOCOL_1_19_10){
			//ALL of these need to be set for the base layer, otherwise the client will cry
			$boolAbilities = [
				AbilitiesLayer::ABILITY_ALLOW_FLIGHT => $for->getAllowFlight(),
				AbilitiesLayer::ABILITY_FLYING => $for->isFlying(),
				AbilitiesLayer::ABILITY_NO_CLIP => !$for->hasBlockCollision(),
				AbilitiesLayer::ABILITY_OPERATOR => $isOp,
				AbilitiesLayer::ABILITY_TELEPORT => $for->hasPermission(DefaultPermissionNames::COMMAND_TELEPORT_SELF),
				AbilitiesLayer::ABILITY_INVULNERABLE => $for->isCreative(),
				AbilitiesLayer::ABILITY_MUTED => false,
				AbilitiesLayer::ABILITY_WORLD_BUILDER => false,
				AbilitiesLayer::ABILITY_INFINITE_RESOURCES => !$for->hasFiniteResources(),
				AbilitiesLayer::ABILITY_LIGHTNING => false,
				AbilitiesLayer::ABILITY_BUILD => !$for->isSpectator(),
				AbilitiesLayer::ABILITY_MINE => !$for->isSpectator(),
				AbilitiesLayer::ABILITY_DOORS_AND_SWITCHES => !$for->isSpectator(),
				AbilitiesLayer::ABILITY_OPEN_CONTAINERS => !$for->isSpectator(),
				AbilitiesLayer::ABILITY_ATTACK_PLAYERS => !$for->isSpectator(),
				AbilitiesLayer::ABILITY_ATTACK_MOBS => !$for->isSpectator(),
			];

			$pk = UpdateAbilitiesPacket::create(new AbilitiesData(
				$isOp ? CommandPermissions::OPERATOR : CommandPermissions::NORMAL,
				$isOp ? PlayerPermissions::OPERATOR : PlayerPermissions::MEMBER,
				$for->getId(),
				[
					//TODO: dynamic flying speed! FINALLY!!!!!!!!!!!!!!!!!
					new AbilitiesLayer(AbilitiesLayer::LAYER_BASE, $boolAbilities, 0.05, 0.1),
				]
			));
		}else{
			$pk = AdventureSettingsPacket::create(
				0,
				$isOp ? CommandPermissions::OPERATOR : CommandPermissions::NORMAL,
				0,
				$isOp ? PlayerPermissions::OPERATOR : PlayerPermissions::MEMBER,
				0,
				$for->getId()
			);

			$pk->setFlag(AdventureSettingsPacket::WORLD_IMMUTABLE, $for->isSpectator());
			$pk->setFlag(AdventureSettingsPacket::NO_PVP, $for->isSpectator());
			$pk->setFlag(AdventureSettingsPacket::AUTO_JUMP, $for->hasAutoJump());
			$pk->setFlag(AdventureSettingsPacket::ALLOW_FLIGHT, $for->getAllowFlight());
			$pk->setFlag(AdventureSettingsPacket::NO_CLIP, !$for->hasBlockCollision());
			$pk->setFlag(AdventureSettingsPacket::FLYING, $for->isFlying());
		}

		$this->sendDataPacket($pk);
	}

	public function syncAdventureSettings() : void{
		if($this->player === null){
			throw new \LogicException("Cannot sync adventure settings for a player that is not yet created");
		}

		if($this->getProtocolId() >= ProtocolInfo::PROTOCOL_1_19_10){
			//everything except auto jump is handled via UpdateAbilitiesPacket
			$this->sendDataPacket(UpdateAdventureSettingsPacket::create(
				noAttackingMobs: false,
				noAttackingPlayers: false,
				worldImmutable: false,
				showNameTags: true,
				autoJump: $this->player->hasAutoJump()
			));
		}
	}

	public function syncAvailableCommands() : void{
		$commandData = [];
		foreach($this->server->getCommandMap()->getCommands() as $name => $command){
			if(isset($commandData[$command->getLabel()]) || $command->getLabel() === "help" || !$command->testPermissionSilent($this->player)){
				continue;
			}

			$lname = strtolower($command->getLabel());
			$aliases = $command->getAliases();
			$aliasObj = null;
			if(count($aliases) > 0){
				if(!in_array($lname, $aliases, true)){
					//work around a client bug which makes the original name not show when aliases are used
					$aliases[] = $lname;
				}
				$aliasObj = new CommandEnum(ucfirst($command->getLabel()) . "Aliases", array_values($aliases));
			}

			$description = $command->getDescription();
			$data = new CommandData(
				$lname, //TODO: commands containing uppercase letters in the name crash 1.9.0 client
				$description instanceof Translatable ? $this->player->getLanguage()->translate($description) : $description,
				0,
				0,
				$aliasObj,
				[
					[CommandParameter::standard("args", AvailableCommandsPacket::convertArg($this->getProtocolId(), AvailableCommandsPacket::ARG_TYPE_RAWTEXT), 0, true)]
				]
			);

			$commandData[$command->getLabel()] = $data;
		}

		$this->sendDataPacket(AvailableCommandsPacket::create($commandData, [], [], []));
	}

	/**
	 * @return string[][]
	 * @phpstan-return array{string, string[]}
	 */
	public function prepareClientTranslatableMessage(Translatable $message) : array{
		//we can't send nested translations to the client, so make sure they are always pre-translated by the server
		$language = $this->player->getLanguage();
		$parameters = array_map(fn(string|Translatable $p) => $p instanceof Translatable ? $language->translate($p) : $p, $message->getParameters());
		return [$language->translateString($message->getText(), $parameters, "pocketmine."), $parameters];
	}

	public function onChatMessage(Translatable|string $message) : void{
		if($message instanceof Translatable){
			if(!$this->server->isLanguageForced()){
				$this->sendDataPacket(TextPacket::translation(...$this->prepareClientTranslatableMessage($message)));
			}else{
				$this->sendDataPacket(TextPacket::raw($this->player->getLanguage()->translate($message)));
			}
		}else{
			$this->sendDataPacket(TextPacket::raw($message));
		}
	}

	public function onJukeboxPopup(Translatable|string $message) : void{
		$parameters = [];
		if($message instanceof Translatable){
			if(!$this->server->isLanguageForced()){
				[$message, $parameters] = $this->prepareClientTranslatableMessage($message);
			}else{
				$message = $this->player->getLanguage()->translate($message);
			}
		}
		$this->sendDataPacket(TextPacket::jukeboxPopup($message, $parameters));
	}

	public function onPopup(string $message) : void{
		$this->sendDataPacket(TextPacket::popup($message));
	}

	public function onTip(string $message) : void{
		$this->sendDataPacket(TextPacket::tip($message));
	}

	public function onFormSent(int $id, Form $form) : bool{
		return $this->sendDataPacket(ModalFormRequestPacket::create($id, json_encode($form, JSON_THROW_ON_ERROR)));
	}

	/**
	 * Instructs the networksession to start using the chunk at the given coordinates. This may occur asynchronously.
	 * @param \Closure $onCompletion To be called when chunk sending has completed.
	 * @phpstan-param \Closure() : void $onCompletion
	 */
	public function startUsingChunk(int $chunkX, int $chunkZ, \Closure $onCompletion) : void{
		Utils::validateCallableSignature(function() : void{}, $onCompletion);

		$world = $this->player->getLocation()->getWorld();
		ChunkCache::getInstance($world, $this->compressor)->request($chunkX, $chunkZ, $this->getProtocolId())->onResolve(

			//this callback may be called synchronously or asynchronously, depending on whether the promise is resolved yet
			function(CachedChunkPromise $promise) use ($world, $onCompletion, $chunkX, $chunkZ) : void{

				if(!$this->isConnected()){
					return;
				}
				$currentWorld = $this->player->getLocation()->getWorld();
				if($world !== $currentWorld || ($status = $this->player->getUsedChunkStatus($chunkX, $chunkZ)) === null){
					$this->logger->debug("Tried to send no-longer-active chunk $chunkX $chunkZ in world " . $world->getFolderName());
					return;
				}
				if(!$status->equals(UsedChunkStatus::REQUESTED_SENDING())){
					//TODO: make this an error
					//this could be triggered due to the shitty way that chunk resends are handled
					//right now - not because of the spammy re-requesting, but because the chunk status reverts
					//to NEEDED if they want to be resent.
					return;
				}

				$compressBatchPromise = new CompressBatchPromise();
				$result = $promise->getResult();

				if($this->isCacheEnabled()){
					$compressBatchPromise->resolve($result->getCacheablePacket());

					$this->chunkCacheBlobs = array_replace($this->chunkCacheBlobs, $result->getHashMap());
					if(count($this->chunkCacheBlobs) > 4096) {
						$this->disconnect("Too many pending blobs");
						return;
					}
				}else{
					$compressBatchPromise->resolve($result->getPacket());
				}

				$world->timings->syncChunkSend->startTiming();
				try{
					$this->queueCompressed($compressBatchPromise);
					$onCompletion();

<<<<<<< HEAD
					if($this->getProtocolId() === ProtocolInfo::PROTOCOL_1_19_10){
=======
					if($this->getProtocolId() >= ProtocolInfo::PROTOCOL_1_19_10){
>>>>>>> e124397d
						//TODO: HACK! we send the full tile data here, due to a bug in 1.19.10 which causes items in tiles
						//(item frames, lecterns) to not load properly when they are sent in a chunk via the classic chunk
						//sending mechanism. We workaround this bug by sending only bare essential data in LevelChunkPacket
						//(enough to create the tiles, since BlockActorDataPacket can't create tiles by itself) and then
						//send the actual tile properties here.
						//TODO: maybe we can stuff these packets inside the cached batch alongside LevelChunkPacket?
						$chunk = $currentWorld->getChunk($chunkX, $chunkZ);
						if($chunk !== null){
							foreach($chunk->getTiles() as $tile){
								if(!($tile instanceof Spawnable)){
									continue;
								}
								$this->sendDataPacket(BlockActorDataPacket::create(BlockPosition::fromVector3($tile->getPosition()), $tile->getSerializedSpawnCompound()));
							}
						}
					}
				}finally{
					$world->timings->syncChunkSend->stopTiming();
				}
			}
		);
	}

	public function stopUsingChunk(int $chunkX, int $chunkZ) : void{

	}

	public function onEnterWorld() : void{
		if($this->player !== null){
			$world = $this->player->getWorld();
			$this->syncWorldTime($world->getTime());
			$this->syncWorldDifficulty($world->getDifficulty());
			$this->syncWorldSpawnPoint($world->getSpawnLocation());
			//TODO: weather needs to be synced here (when implemented)
		}
	}

	public function syncWorldTime(int $worldTime) : void{
		$this->sendDataPacket(SetTimePacket::create($worldTime));
	}

	public function syncWorldDifficulty(int $worldDifficulty) : void{
		$this->sendDataPacket(SetDifficultyPacket::create($worldDifficulty));
	}

	public function getInvManager() : ?InventoryManager{
		return $this->invManager;
	}

	/**
	 * @param Player[] $players
	 */
	public function syncPlayerList(array $players) : void{
		$this->sendDataPacket(PlayerListPacket::add(array_map(function(Player $player) : PlayerListEntry{
			return PlayerListEntry::createAdditionEntry($player->getUniqueId(), $player->getId(), $player->getDisplayName(), SkinAdapterSingleton::get()->toSkinData($player->getSkin()), $player->getXuid());
		}, $players)));
	}

	public function onPlayerAdded(Player $p) : void{
		$this->sendDataPacket(PlayerListPacket::add([PlayerListEntry::createAdditionEntry($p->getUniqueId(), $p->getId(), $p->getDisplayName(), SkinAdapterSingleton::get()->toSkinData($p->getSkin()), $p->getXuid())]));
	}

	public function onPlayerRemoved(Player $p) : void{
		if($p !== $this->player){
			$this->sendDataPacket(PlayerListPacket::remove([PlayerListEntry::createRemovalEntry($p->getUniqueId())]));
		}
	}

	public function onTitle(string $title) : void{
		$this->sendDataPacket(SetTitlePacket::title($title));
	}

	public function onSubTitle(string $subtitle) : void{
		$this->sendDataPacket(SetTitlePacket::subtitle($subtitle));
	}

	public function onActionBar(string $actionBar) : void{
		$this->sendDataPacket(SetTitlePacket::actionBarMessage($actionBar));
	}

	public function onClearTitle() : void{
		$this->sendDataPacket(SetTitlePacket::clearTitle());
	}

	public function onResetTitleOptions() : void{
		$this->sendDataPacket(SetTitlePacket::resetTitleOptions());
	}

	public function onTitleDuration(int $fadeIn, int $stay, int $fadeOut) : void{
		$this->sendDataPacket(SetTitlePacket::setAnimationTimes($fadeIn, $stay, $fadeOut));
	}

	public function onToastNotification(string $title, string $body) : void{
		$this->sendDataPacket(ToastRequestPacket::create($title, $body));
	}

	private function updatePacketBudget() : void{
		$nowNs = hrtime(true);
		$timeSinceLastUpdateNs = $nowNs - $this->lastPacketBudgetUpdateTimeNs;
		if($timeSinceLastUpdateNs > 50_000_000){
			$ticksSinceLastUpdate = intdiv($timeSinceLastUpdateNs, 50_000_000);
			/*
			 * If the server takes an abnormally long time to process a tick, add the budget for time difference to
			 * compensate. This extra budget may be very large, but it will disappear the next time a normal update
			 * occurs. This ensures that backlogs during a large lag spike don't cause everyone to get kicked.
			 * As long as all the backlogged packets are processed before the next tick, everything should be OK for
			 * clients behaving normally.
			 */
			$this->incomingPacketBatchBudget = min($this->incomingPacketBatchBudget, self::INCOMING_PACKET_BATCH_MAX_BUDGET) + (self::INCOMING_PACKET_BATCH_PER_TICK * 2 * $ticksSinceLastUpdate);
			$this->lastPacketBudgetUpdateTimeNs = $nowNs;
		}
	}

	public function tick() : void{
		if(!$this->isConnected()){
			$this->dispose();
			return;
		}

		if($this->info === null){
			if(time() >= $this->connectTime + 10){
				$this->disconnectWithError(KnownTranslationFactory::pocketmine_disconnect_error_loginTimeout());
			}

			return;
		}

		if($this->player !== null){
			$this->player->doChunkRequests();

			$dirtyAttributes = $this->player->getAttributeMap()->needSend();
			$this->entityEventBroadcaster->syncAttributes([$this], $this->player, $dirtyAttributes);
			foreach($dirtyAttributes as $attribute){
				//TODO: we might need to send these to other players in the future
				//if that happens, this will need to become more complex than a flag on the attribute itself
				$attribute->markSynchronized();
			}
		}

		$this->flushSendBuffer();
	}

	private function flushChunkCache() : void{
		$blobs = array_map(static function(int $hash, string $blob) : ChunkCacheBlob{
			return new ChunkCacheBlob($hash, $blob);
		}, array_keys($this->chunkCacheBlobs), $this->chunkCacheBlobs);

		if(count($blobs) > 0){
			$this->sendDataPacket(ClientCacheMissResponsePacket::create($blobs));
			unset($this->chunkCacheBlobs);
		}
	}
}<|MERGE_RESOLUTION|>--- conflicted
+++ resolved
@@ -217,20 +217,11 @@
 			$this,
 			function(PlayerInfo $info) : void{
 				$this->info = $info;
-<<<<<<< HEAD
 				$this->logger->info($this->server->getLanguage()->translate(KnownTranslationFactory::pocketmine_network_session_playerName(TextFormat::AQUA . $info->getUsername() . TextFormat::RESET)));
 				$this->logger->setPrefix($this->getLogPrefix());
 				$this->manager->markLoginReceived($this);
 			},
 			\Closure::fromCallable([$this, "setAuthenticationStatus"])
-=======
-				$this->logger->info("Player: " . TextFormat::AQUA . $info->getUsername() . TextFormat::RESET);
-				$this->logger->setPrefix($this->getLogPrefix());
-			},
-			function(bool $isAuthenticated, bool $authRequired, ?string $error, ?string $clientPubKey) : void{
-				$this->setAuthenticationStatus($isAuthenticated, $authRequired, $error, $clientPubKey);
-			}
->>>>>>> e124397d
 		));
 
 		$this->manager->add($this);
@@ -383,14 +374,9 @@
 	public function setProtocolId(int $protocolId) : void{
 		$this->protocolId = $protocolId;
 
-<<<<<<< HEAD
-		$this->broadcaster = RakLibInterface::getBroadcaster($this->server, $protocolId);
-		$this->packetSerializerContext = new PacketSerializerContext(GlobalItemTypeDictionary::getInstance($protocolId)->getDictionary());
-=======
 		$this->entityEventBroadcaster = $this->server->getEntityEventBroadcaster($protocolId);
 		$this->broadcaster = $this->server->getPacketBroadcaster($protocolId);
 		$this->packetSerializerContext = $this->server->getPacketSerializerContext($protocolId);
->>>>>>> e124397d
 	}
 
 	public function getProtocolId() : int{
@@ -445,10 +431,6 @@
 
 						$this->enableCompression = false;
 						$this->setHandler(new SessionStartPacketHandler(
-<<<<<<< HEAD
-=======
-							$this->server,
->>>>>>> e124397d
 							$this,
 							fn() => $this->onSessionStartSuccess()
 						));
@@ -478,7 +460,7 @@
 						throw new PacketHandlingException("Unknown packet received");
 					}
 					try{
-						$this->handleDataPacket($packet, $this->getProtocolId(), $buffer);
+						$this->handleDataPacket($packet, $buffer);
 					}catch(PacketHandlingException $e){
 						$this->logger->debug($packet->getName() . ": " . base64_encode($buffer));
 						throw PacketHandlingException::wrap($e, "Error processing " . $packet->getName());
@@ -496,7 +478,7 @@
 	/**
 	 * @throws PacketHandlingException
 	 */
-	public function handleDataPacket(Packet $packet, int $protocolId, string $buffer) : void{
+	public function handleDataPacket(Packet $packet, string $buffer) : void{
 		if(!($packet instanceof ServerboundPacket)){
 			throw new PacketHandlingException("Unexpected non-serverbound packet");
 		}
@@ -514,11 +496,7 @@
 			$decodeTimings = Timings::getDecodeDataPacketTimings($packet);
 			$decodeTimings->startTiming();
 			try{
-<<<<<<< HEAD
-				$stream = PacketSerializer::decoder($buffer, 0, $this->packetSerializerContext, $protocolId);
-=======
 				$stream = PacketSerializer::decoder($buffer, 0, $this->packetSerializerContext, $this->getProtocolId());
->>>>>>> e124397d
 				try{
 					$packet->decode($stream);
 				}catch(PacketDecodeException $e){
@@ -569,13 +547,9 @@
 			}
 			$packets = $ev->getPackets();
 
-<<<<<<< HEAD
 			foreach($packets as $evPacket){
 				$this->addToSendBuffer(self::encodePacketTimed(PacketSerializer::encoder($this->packetSerializerContext, $this->getProtocolId()), $evPacket));
 			}
-=======
-			$this->addToSendBuffer(self::encodePacketTimed(PacketSerializer::encoder($this->packetSerializerContext, $this->getProtocolId()), $packet));
->>>>>>> e124397d
 			if($immediate){
 				$this->flushSendBuffer(true);
 			}
@@ -772,14 +746,9 @@
 	/**
 	 * Instructs the remote client to connect to a different server.
 	 */
-<<<<<<< HEAD
 	public function transfer(string $ip, int $port, Translatable|string|null $reason = null) : void{
 		$this->flushChunkCache();
 		$reason ??= KnownTranslationFactory::pocketmine_disconnect_transfer();
-=======
-	public function transfer(string $ip, int $port, string $reason = "transfer") : void{
-		$this->flushChunkCache();
->>>>>>> e124397d
 		$this->tryDisconnect(function() use ($ip, $port, $reason) : void{
 			$this->sendDataPacket(TransferPacket::create($ip, $port), true);
 			if($this->player !== null){
@@ -1213,11 +1182,7 @@
 					$this->queueCompressed($compressBatchPromise);
 					$onCompletion();
 
-<<<<<<< HEAD
 					if($this->getProtocolId() === ProtocolInfo::PROTOCOL_1_19_10){
-=======
-					if($this->getProtocolId() >= ProtocolInfo::PROTOCOL_1_19_10){
->>>>>>> e124397d
 						//TODO: HACK! we send the full tile data here, due to a bug in 1.19.10 which causes items in tiles
 						//(item frames, lecterns) to not load properly when they are sent in a chunk via the classic chunk
 						//sending mechanism. We workaround this bug by sending only bare essential data in LevelChunkPacket
