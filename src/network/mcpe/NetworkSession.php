--- conflicted
+++ resolved
@@ -850,16 +850,11 @@
 	/**
 	 * Instructs the remote client to connect to a different server.
 	 */
-	public function transfer(string $ip, int $port, Translatable|string|null $reason = null, bool $reloadWorld = false) : void{
+	public function transfer(string $ip, int $port, Translatable|string|null $reason = null) : void{
 		$this->flushChunkCache();
 		$reason ??= KnownTranslationFactory::pocketmine_disconnect_transfer();
-<<<<<<< HEAD
-		$this->tryDisconnect(function() use ($ip, $port, $reason, $reloadWorld) : void{
-			$this->sendDataPacket(TransferPacket::create($ip, $port, $reloadWorld), true);
-=======
 		$this->tryDisconnect(function() use ($ip, $port, $reason) : void{
 			$this->sendDataPacket(TransferPacket::create($ip, $port, false), true);
->>>>>>> 5cc1068c
 			if($this->player !== null){
 				$this->player->onPostDisconnect($reason, null);
 			}
