--- conflicted
+++ resolved
@@ -179,11 +179,8 @@
 	 */
 	private \SplQueue $compressedQueue;
 	private bool $forceAsyncCompression = true;
-<<<<<<< HEAD
 	private ?int $protocolId = null;
-=======
 	private bool $enableCompression = false; //disabled until handshake completed
->>>>>>> 66e70e5b
 
 	private PacketSerializerContext $packetSerializerContext;
 
@@ -513,9 +510,6 @@
 			}elseif($this->forceAsyncCompression){
 				$syncMode = false;
 			}
-<<<<<<< HEAD
-			$promise = $this->server->prepareBatch(PacketBatch::fromPackets($this->getProtocolId(), $this->packetSerializerContext, ...$this->sendBuffer), $this->compressor, $syncMode);
-=======
 
 			$batch = PacketBatch::fromPackets($this->packetSerializerContext, ...$this->sendBuffer);
 			if($this->enableCompression){
@@ -524,7 +518,6 @@
 				$promise = new CompressBatchPromise();
 				$promise->resolve($batch->getBuffer());
 			}
->>>>>>> 66e70e5b
 			$this->sendBuffer = [];
 			$this->queueCompressedNoBufferFlush($promise, $immediate);
 		}
