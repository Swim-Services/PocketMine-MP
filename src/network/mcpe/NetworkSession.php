--- conflicted
+++ resolved
@@ -168,10 +168,7 @@
 	/** @var string[] */
 	private array $chunkCacheBlobs = [];
 	private bool $chunkCacheEnabled = false;
-<<<<<<< HEAD
 	private bool $isFirstPacket = true;
-=======
->>>>>>> 1ca275e8
 
 	/**
 	 * @var \SplQueue|CompressBatchPromise[]|string[]
@@ -180,11 +177,7 @@
 	private \SplQueue $compressedQueue;
 	private bool $forceAsyncCompression = true;
 	private ?int $protocolId = null;
-<<<<<<< HEAD
 	private bool $enableCompression = true;
-=======
-	protected bool $enableCompression = false; //disabled until handshake completed
->>>>>>> 1ca275e8
 
 	private ?InventoryManager $invManager = null;
 
@@ -217,16 +210,9 @@
 		$this->packetBatchLimiter = new PacketRateLimiter("Packet Batches", self::INCOMING_PACKET_BATCH_PER_TICK, self::INCOMING_PACKET_BATCH_BUFFER_TICKS);
 		$this->gamePacketLimiter = new PacketRateLimiter("Game Packets", self::INCOMING_GAME_PACKETS_PER_TICK, self::INCOMING_GAME_PACKETS_BUFFER_TICKS);
 
-		$this->setHandler(new LoginPacketHandler(
-			$this->server,
+		$this->setHandler(new SessionStartPacketHandler(
 			$this,
-			function(PlayerInfo $info) : void{
-				$this->info = $info;
-				$this->logger->info($this->server->getLanguage()->translate(KnownTranslationFactory::pocketmine_network_session_playerName(TextFormat::AQUA . $info->getUsername() . TextFormat::RESET)));
-				$this->logger->setPrefix($this->getLogPrefix());
-				$this->manager->markLoginReceived($this);
-			},
-			$this->setAuthenticationStatus(...)
+			$this->onSessionStartSuccess(...)
 		));
 
 		$this->manager->add($this);
@@ -375,6 +361,8 @@
 			if($this->handler !== null){
 				$this->handler->setUp();
 			}
+		} else {
+			print("not connected\n");
 		}
 	}
 
@@ -429,27 +417,6 @@
 
 			if($this->enableCompression){
 				Timings::$playerNetworkReceiveDecompress->startTiming();
-<<<<<<< HEAD
-				try{
-					$decompressed = $this->compressor->decompress($payload);
-				}catch(DecompressionException $e){
-					if($this->isFirstPacket){
-						$this->logger->debug("Failed to decompress packet, assuming client is using the new compression method");
-
-						$this->enableCompression = false;
-						$this->setHandler(new SessionStartPacketHandler(
-							$this,
-							$this->onSessionStartSuccess(...)
-						));
-
-						$decompressed = $payload;
-					}else{
-						$this->logger->debug("Failed to decompress packet: " . base64_encode($payload));
-						throw PacketHandlingException::wrap($e, "Compressed packet batch decode error");
-					}
-				}finally{
-					Timings::$playerNetworkReceiveDecompress->stopTiming();
-=======
 				if($this->protocolId >= ProtocolInfo::PROTOCOL_1_20_60){
 					$compressionType = ord($payload[0]);
 					$compressed = substr($payload, 1);
@@ -476,7 +443,6 @@
 					}finally{
 						Timings::$playerNetworkReceiveDecompress->stopTiming();
 					}
->>>>>>> 1ca275e8
 				}
 			}else{
 				$decompressed = $payload;
