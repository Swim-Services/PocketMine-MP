<?php

/*
 *
 *  ____            _        _   __  __ _                  __  __ ____
 * |  _ \ ___   ___| | _____| |_|  \/  (_)_ __   ___      |  \/  |  _ \
 * | |_) / _ \ / __| |/ / _ \ __| |\/| | | '_ \ / _ \_____| |\/| | |_) |
 * |  __/ (_) | (__|   <  __/ |_| |  | | | | | |  __/_____| |  | |  __/
 * |_|   \___/ \___|_|\_\___|\__|_|  |_|_|_| |_|\___|     |_|  |_|_|
 *
 * This program is free software: you can redistribute it and/or modify
 * it under the terms of the GNU Lesser General Public License as published by
 * the Free Software Foundation, either version 3 of the License, or
 * (at your option) any later version.
 *
 * @author PocketMine Team
 * @link http://www.pocketmine.net/
 *
 *
*/

declare(strict_types=1);

namespace pocketmine\network\mcpe\handler;

use pocketmine\entity\InvalidSkinException;
use pocketmine\event\player\PlayerPreLoginEvent;
use pocketmine\lang\KnownTranslationFactory;
use pocketmine\lang\KnownTranslationKeys;
use pocketmine\network\mcpe\auth\ProcessLoginTask;
use pocketmine\network\mcpe\convert\SkinAdapterSingleton;
use pocketmine\network\mcpe\JwtException;
use pocketmine\network\mcpe\JwtUtils;
use pocketmine\network\mcpe\NetworkSession;
use pocketmine\network\mcpe\protocol\LoginPacket;
use pocketmine\network\mcpe\protocol\PlayStatusPacket;
use pocketmine\network\mcpe\protocol\ProtocolInfo;
use pocketmine\network\mcpe\protocol\types\login\AuthenticationData;
use pocketmine\network\mcpe\protocol\types\login\ClientData;
use pocketmine\network\mcpe\protocol\types\login\ClientDataToSkinDataHelper;
use pocketmine\network\mcpe\protocol\types\login\JwtChain;
use pocketmine\network\PacketHandlingException;
use pocketmine\player\Player;
use pocketmine\player\PlayerInfo;
use pocketmine\player\XboxLivePlayerInfo;
use pocketmine\Server;
use Ramsey\Uuid\Uuid;
use function in_array;
use function is_array;

/**
 * Handles the initial login phase of the session. This handler is used as the initial state.
 */
<<<<<<< HEAD
class LoginPacketHandler extends ChunkRequestPacketHandler{

	/** @var Server */
	private $server;
	/**
	 * @var \Closure
	 * @phpstan-var \Closure(PlayerInfo) : void
	 */
	private $playerInfoConsumer;
	/**
	 * @var \Closure
	 * @phpstan-var \Closure(bool, bool, ?string, ?string) : void
	 */
	private $authCallback;

=======
class LoginPacketHandler extends PacketHandler{
>>>>>>> c87a3b05
	/**
	 * @phpstan-param \Closure(PlayerInfo) : void $playerInfoConsumer
	 * @phpstan-param \Closure(bool $isAuthenticated, bool $authRequired, ?string $error, ?string $clientPubKey) : void $authCallback
	 */
<<<<<<< HEAD
	public function __construct(Server $server, NetworkSession $session, \Closure $playerInfoConsumer, \Closure $authCallback){
		parent::__construct($session);

		$this->server = $server;
		$this->playerInfoConsumer = $playerInfoConsumer;
		$this->authCallback = $authCallback;
	}
=======
	public function __construct(
		private Server $server,
		private NetworkSession $session,
		private \Closure $playerInfoConsumer,
		private \Closure $authCallback
	){}
>>>>>>> c87a3b05

	public function handleLogin(LoginPacket $packet) : bool{
		$this->session->setProtocolId($packet->protocol);

		if(!$this->isCompatibleProtocol($packet->protocol)){
			$this->session->sendDataPacket(PlayStatusPacket::create($packet->protocol < ProtocolInfo::CURRENT_PROTOCOL ? PlayStatusPacket::LOGIN_FAILED_CLIENT : PlayStatusPacket::LOGIN_FAILED_SERVER), true);

			//This pocketmine disconnect message will only be seen by the console (PlayStatusPacket causes the messages to be shown for the client)
			$this->session->disconnect(
				$this->server->getLanguage()->translate(KnownTranslationFactory::pocketmine_disconnect_incompatibleProtocol((string) $packet->protocol)),
				false
			);

			return true;
		}

		$extraData = $this->fetchAuthData($packet->chainDataJwt);

		if(!Player::isValidUserName($extraData->displayName)){
			$this->session->disconnect(KnownTranslationKeys::DISCONNECTIONSCREEN_INVALIDNAME);

			return true;
		}

		$clientData = $this->parseClientData($packet->clientDataJwt);
		try{
			$skin = SkinAdapterSingleton::get()->fromSkinData(ClientDataToSkinDataHelper::fromClientData($clientData));
		}catch(\InvalidArgumentException | InvalidSkinException $e){
			$this->session->getLogger()->debug("Invalid skin: " . $e->getMessage());
			$this->session->disconnect(KnownTranslationKeys::DISCONNECTIONSCREEN_INVALIDSKIN);

			return true;
		}

		if(!Uuid::isValid($extraData->identity)){
			throw new PacketHandlingException("Invalid login UUID");
		}
		$uuid = Uuid::fromString($extraData->identity);
		if($extraData->XUID !== ""){
			$playerInfo = new XboxLivePlayerInfo(
				$extraData->XUID,
				$extraData->displayName,
				$uuid,
				$skin,
				$clientData->LanguageCode,
				(array) $clientData
			);
		}else{
			$playerInfo = new PlayerInfo(
				$extraData->displayName,
				$uuid,
				$skin,
				$clientData->LanguageCode,
				(array) $clientData
			);
		}
		($this->playerInfoConsumer)($playerInfo);

		$ev = new PlayerPreLoginEvent(
			$playerInfo,
			$this->session,
			$this->server->requiresAuthentication()
		);
		if($this->server->getNetwork()->getConnectionCount() > $this->server->getMaxPlayers()){
			$ev->setKickReason(PlayerPreLoginEvent::KICK_REASON_SERVER_FULL, KnownTranslationKeys::DISCONNECTIONSCREEN_SERVERFULL);
		}
		if(!$this->server->isWhitelisted($playerInfo->getUsername())){
			$ev->setKickReason(PlayerPreLoginEvent::KICK_REASON_SERVER_WHITELISTED, "Server is whitelisted");
		}
		if($this->server->getNameBans()->isBanned($playerInfo->getUsername()) || $this->server->getIPBans()->isBanned($this->session->getIp())){
			$ev->setKickReason(PlayerPreLoginEvent::KICK_REASON_BANNED, "You are banned");
		}

		$ev->call();
		if(!$ev->isAllowed()){
			$this->session->disconnect($ev->getFinalKickMessage());
			return true;
		}

		$this->processLogin($packet, $ev->isAuthRequired());

		return true;
	}

	/**
	 * @throws PacketHandlingException
	 */
	protected function fetchAuthData(JwtChain $chain) : AuthenticationData{
		/** @var AuthenticationData|null $extraData */
		$extraData = null;
		foreach($chain->chain as $k => $jwt){
			//validate every chain element
			try{
				[, $claims, ] = JwtUtils::parse($jwt);
			}catch(JwtException $e){
				throw PacketHandlingException::wrap($e);
			}
			if(isset($claims["extraData"])){
				if($extraData !== null){
					throw new PacketHandlingException("Found 'extraData' more than once in chainData");
				}

				if(!is_array($claims["extraData"])){
					throw new PacketHandlingException("'extraData' key should be an array");
				}
				$mapper = new \JsonMapper;
				$mapper->bEnforceMapType = false; //TODO: we don't really need this as an array, but right now we don't have enough models
				$mapper->bExceptionOnMissingData = true;
				$mapper->bExceptionOnUndefinedProperty = true;
				try{
					/** @var AuthenticationData $extraData */
					$extraData = $mapper->map($claims["extraData"], new AuthenticationData);
				}catch(\JsonMapper_Exception $e){
					throw PacketHandlingException::wrap($e);
				}
			}
		}
		if($extraData === null){
			throw new PacketHandlingException("'extraData' not found in chain data");
		}
		return $extraData;
	}

	/**
	 * @throws PacketHandlingException
	 */
	protected function parseClientData(string $clientDataJwt) : ClientData{
		try{
			[, $clientDataClaims, ] = JwtUtils::parse($clientDataJwt);
		}catch(JwtException $e){
			throw PacketHandlingException::wrap($e);
		}

		$mapper = new \JsonMapper;
		$mapper->bEnforceMapType = false; //TODO: we don't really need this as an array, but right now we don't have enough models
		$mapper->bExceptionOnMissingData = true;
		$mapper->bExceptionOnUndefinedProperty = true;
		try{
			$clientData = $mapper->map($clientDataClaims, new ClientData);
		}catch(\JsonMapper_Exception $e){
			throw PacketHandlingException::wrap($e);
		}
		return $clientData;
	}

	/**
	 * TODO: This is separated for the purposes of allowing plugins (like Specter) to hack it and bypass authentication.
	 * In the future this won't be necessary.
	 *
	 * @throws \InvalidArgumentException
	 */
	protected function processLogin(LoginPacket $packet, bool $authRequired) : void{
		$this->server->getAsyncPool()->submitTask(new ProcessLoginTask($packet->chainDataJwt->chain, $packet->clientDataJwt, $authRequired, $this->authCallback));
		$this->session->setHandler(null); //drop packets received during login verification
	}

	protected function isCompatibleProtocol(int $protocolVersion) : bool{
		return in_array($protocolVersion, ProtocolInfo::ACCEPTED_PROTOCOL, true);
	}
}<|MERGE_RESOLUTION|>--- conflicted
+++ resolved
@@ -51,45 +51,19 @@
 /**
  * Handles the initial login phase of the session. This handler is used as the initial state.
  */
-<<<<<<< HEAD
 class LoginPacketHandler extends ChunkRequestPacketHandler{
-
-	/** @var Server */
-	private $server;
-	/**
-	 * @var \Closure
-	 * @phpstan-var \Closure(PlayerInfo) : void
-	 */
-	private $playerInfoConsumer;
-	/**
-	 * @var \Closure
-	 * @phpstan-var \Closure(bool, bool, ?string, ?string) : void
-	 */
-	private $authCallback;
-
-=======
-class LoginPacketHandler extends PacketHandler{
->>>>>>> c87a3b05
 	/**
 	 * @phpstan-param \Closure(PlayerInfo) : void $playerInfoConsumer
 	 * @phpstan-param \Closure(bool $isAuthenticated, bool $authRequired, ?string $error, ?string $clientPubKey) : void $authCallback
 	 */
-<<<<<<< HEAD
-	public function __construct(Server $server, NetworkSession $session, \Closure $playerInfoConsumer, \Closure $authCallback){
-		parent::__construct($session);
-
-		$this->server = $server;
-		$this->playerInfoConsumer = $playerInfoConsumer;
-		$this->authCallback = $authCallback;
-	}
-=======
 	public function __construct(
 		private Server $server,
-		private NetworkSession $session,
+		NetworkSession $session,
 		private \Closure $playerInfoConsumer,
 		private \Closure $authCallback
-	){}
->>>>>>> c87a3b05
+	){
+		parent::__construct($session);
+	}
 
 	public function handleLogin(LoginPacket $packet) : bool{
 		$this->session->setProtocolId($packet->protocol);
