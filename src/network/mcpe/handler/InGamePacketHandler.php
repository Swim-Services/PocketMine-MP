--- conflicted
+++ resolved
@@ -575,14 +575,6 @@
 	public function handlePlayerAction(PlayerActionPacket $packet) : bool{
 		return $this->handlePlayerActionFromData($packet->action, $packet->blockPosition, $packet->face);
 	}
-<<<<<<< HEAD
-
-	private function handlePlayerActionFromData(int $action, BlockPosition $blockPosition, int $face) : bool{
-		$pos = new Vector3($blockPosition->getX(), $blockPosition->getY(), $blockPosition->getZ());
-
-		switch($action){
-			case PlayerAction::START_BREAK:
-=======
 
 	private function handlePlayerActionFromData(int $action, BlockPosition $blockPosition, int $face) : bool{
 		$pos = new Vector3($blockPosition->getX(), $blockPosition->getY(), $blockPosition->getZ());
@@ -590,7 +582,6 @@
 		switch($action){
 			case PlayerAction::START_BREAK:
 				self::validateFacing($face);
->>>>>>> c221484f
 				if(!$this->player->attackBlock($pos, $face)){
 					$this->onFailedBlockAction($pos, $face);
 				}
@@ -608,10 +599,7 @@
 				$this->player->stopSleep();
 				break;
 			case PlayerAction::CRACK_BREAK:
-<<<<<<< HEAD
-=======
 				self::validateFacing($face);
->>>>>>> c221484f
 				$this->player->continueBreakBlock($pos, $face);
 				break;
 			case PlayerAction::INTERACT_BLOCK: //TODO: ignored (for now)
