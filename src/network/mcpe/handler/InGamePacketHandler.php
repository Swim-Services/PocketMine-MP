--- conflicted
+++ resolved
@@ -577,14 +577,9 @@
 
 		switch($action){
 			case PlayerAction::START_BREAK:
-<<<<<<< HEAD
+				self::validateFacing($face);
 				if(!$this->player->attackBlock($pos, $face)){
 					$this->onFailedBlockAction($pos, $face);
-=======
-				self::validateFacing($packet->face);
-				if(!$this->player->attackBlock($pos, $packet->face)){
-					$this->onFailedBlockAction($pos, $packet->face);
->>>>>>> 9d061e86
 				}
 
 				break;
@@ -600,17 +595,8 @@
 				$this->player->stopSleep();
 				break;
 			case PlayerAction::CRACK_BREAK:
-<<<<<<< HEAD
+				self::validateFacing($face);
 				$this->player->continueBreakBlock($pos, $face);
-=======
-				self::validateFacing($packet->face);
-				$this->player->continueBreakBlock($pos, $packet->face);
-				break;
-			case PlayerAction::START_SWIMMING:
-				break; //TODO
-			case PlayerAction::STOP_SWIMMING:
-				//TODO: handle this when it doesn't spam every damn tick (yet another spam bug!!)
->>>>>>> 9d061e86
 				break;
 			case PlayerAction::INTERACT_BLOCK: //TODO: ignored (for now)
 				break;
