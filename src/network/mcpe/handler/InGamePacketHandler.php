<?php

/*
 *
 *  ____            _        _   __  __ _                  __  __ ____
 * |  _ \ ___   ___| | _____| |_|  \/  (_)_ __   ___      |  \/  |  _ \
 * | |_) / _ \ / __| |/ / _ \ __| |\/| | | '_ \ / _ \_____| |\/| | |_) |
 * |  __/ (_) | (__|   <  __/ |_| |  | | | | | |  __/_____| |  | |  __/
 * |_|   \___/ \___|_|\_\___|\__|_|  |_|_|_| |_|\___|     |_|  |_|_|
 *
 * This program is free software: you can redistribute it and/or modify
 * it under the terms of the GNU Lesser General Public License as published by
 * the Free Software Foundation, either version 3 of the License, or
 * (at your option) any later version.
 *
 * @author PocketMine Team
 * @link http://www.pocketmine.net/
 *
 *
 */

declare(strict_types=1);

namespace pocketmine\network\mcpe\handler;

use pocketmine\block\BaseSign;
use pocketmine\block\ItemFrame;
use pocketmine\block\Lectern;
use pocketmine\block\tile\Sign;
use pocketmine\block\utils\SignText;
use pocketmine\entity\animation\ConsumingItemAnimation;
use pocketmine\entity\Attribute;
use pocketmine\entity\InvalidSkinException;
use pocketmine\event\player\PlayerEditBookEvent;
use pocketmine\inventory\transaction\action\DropItemAction;
use pocketmine\inventory\transaction\InventoryTransaction;
use pocketmine\inventory\transaction\TransactionBuilder;
use pocketmine\inventory\transaction\TransactionCancelledException;
use pocketmine\inventory\transaction\TransactionValidationException;
use pocketmine\item\VanillaItems;
use pocketmine\item\WritableBook;
use pocketmine\item\WritableBookPage;
use pocketmine\item\WrittenBook;
use pocketmine\math\Facing;
use pocketmine\math\Vector3;
use pocketmine\nbt\tag\CompoundTag;
use pocketmine\nbt\tag\StringTag;
use pocketmine\network\mcpe\convert\SkinAdapterSingleton;
use pocketmine\network\mcpe\convert\TypeConverter;
use pocketmine\network\mcpe\InventoryManager;
use pocketmine\network\mcpe\NetworkSession;
use pocketmine\network\mcpe\protocol\ActorEventPacket;
use pocketmine\network\mcpe\protocol\ActorPickRequestPacket;
use pocketmine\network\mcpe\protocol\AdventureSettingsPacket;
use pocketmine\network\mcpe\protocol\AnimatePacket;
use pocketmine\network\mcpe\protocol\BlockActorDataPacket;
use pocketmine\network\mcpe\protocol\BlockPickRequestPacket;
use pocketmine\network\mcpe\protocol\BookEditPacket;
use pocketmine\network\mcpe\protocol\BossEventPacket;
use pocketmine\network\mcpe\protocol\CommandBlockUpdatePacket;
use pocketmine\network\mcpe\protocol\CommandRequestPacket;
use pocketmine\network\mcpe\protocol\ContainerClosePacket;
use pocketmine\network\mcpe\protocol\CraftingEventPacket;
use pocketmine\network\mcpe\protocol\EmotePacket;
use pocketmine\network\mcpe\protocol\InteractPacket;
use pocketmine\network\mcpe\protocol\InventoryTransactionPacket;
use pocketmine\network\mcpe\protocol\ItemFrameDropItemPacket;
use pocketmine\network\mcpe\protocol\ItemStackRequestPacket;
use pocketmine\network\mcpe\protocol\ItemStackResponsePacket;
use pocketmine\network\mcpe\protocol\LabTablePacket;
use pocketmine\network\mcpe\protocol\LecternUpdatePacket;
use pocketmine\network\mcpe\protocol\LevelSoundEventPacket;
use pocketmine\network\mcpe\protocol\LevelSoundEventPacketV1;
use pocketmine\network\mcpe\protocol\MapInfoRequestPacket;
use pocketmine\network\mcpe\protocol\MobArmorEquipmentPacket;
use pocketmine\network\mcpe\protocol\MobEquipmentPacket;
use pocketmine\network\mcpe\protocol\ModalFormResponsePacket;
use pocketmine\network\mcpe\protocol\MovePlayerPacket;
use pocketmine\network\mcpe\protocol\NetworkStackLatencyPacket;
use pocketmine\network\mcpe\protocol\PlayerActionPacket;
use pocketmine\network\mcpe\protocol\PlayerAuthInputPacket;
use pocketmine\network\mcpe\protocol\PlayerHotbarPacket;
use pocketmine\network\mcpe\protocol\PlayerInputPacket;
use pocketmine\network\mcpe\protocol\PlayerSkinPacket;
use pocketmine\network\mcpe\protocol\ProtocolInfo;
use pocketmine\network\mcpe\protocol\RequestAbilityPacket;
use pocketmine\network\mcpe\protocol\RequestChunkRadiusPacket;
use pocketmine\network\mcpe\protocol\ServerSettingsRequestPacket;
use pocketmine\network\mcpe\protocol\SetActorMotionPacket;
use pocketmine\network\mcpe\protocol\SetPlayerGameTypePacket;
use pocketmine\network\mcpe\protocol\ShowCreditsPacket;
use pocketmine\network\mcpe\protocol\SpawnExperienceOrbPacket;
use pocketmine\network\mcpe\protocol\SubClientLoginPacket;
use pocketmine\network\mcpe\protocol\TextPacket;
use pocketmine\network\mcpe\protocol\types\ActorEvent;
use pocketmine\network\mcpe\protocol\types\BlockPosition;
use pocketmine\network\mcpe\protocol\types\inventory\ContainerIds;
use pocketmine\network\mcpe\protocol\types\inventory\MismatchTransactionData;
use pocketmine\network\mcpe\protocol\types\inventory\NetworkInventoryAction;
use pocketmine\network\mcpe\protocol\types\inventory\NormalTransactionData;
use pocketmine\network\mcpe\protocol\types\inventory\ReleaseItemTransactionData;
use pocketmine\network\mcpe\protocol\types\inventory\stackrequest\ItemStackRequest;
use pocketmine\network\mcpe\protocol\types\inventory\stackresponse\ItemStackResponse;
use pocketmine\network\mcpe\protocol\types\inventory\UseItemOnEntityTransactionData;
use pocketmine\network\mcpe\protocol\types\inventory\UseItemTransactionData;
use pocketmine\network\mcpe\protocol\types\PlayerAction;
use pocketmine\network\mcpe\protocol\types\PlayerAuthInputFlags;
use pocketmine\network\mcpe\protocol\types\PlayerBlockActionStopBreak;
use pocketmine\network\mcpe\protocol\types\PlayerBlockActionWithBlockInfo;
use pocketmine\network\PacketHandlingException;
use pocketmine\player\Player;
use pocketmine\utils\AssumptionFailedError;
use pocketmine\utils\Limits;
use pocketmine\utils\TextFormat;
use pocketmine\utils\Utils;
use pocketmine\world\format\Chunk;
use function array_push;
use function base64_encode;
use function count;
use function fmod;
use function implode;
use function in_array;
use function is_bool;
use function is_infinite;
use function is_nan;
use function json_decode;
use function max;
use function mb_strlen;
use function microtime;
use function sprintf;
use function str_starts_with;
use function strlen;
use const JSON_THROW_ON_ERROR;

/**
 * This handler handles packets related to general gameplay.
 */
class InGamePacketHandler extends ChunkRequestPacketHandler{
	private const MAX_FORM_RESPONSE_DEPTH = 2; //modal/simple will be 1, custom forms 2 - they will never contain anything other than string|int|float|bool|null

	protected float $lastRightClickTime = 0.0;
	protected ?UseItemTransactionData $lastRightClickData = null;

	protected ?Vector3 $lastPlayerAuthInputPosition = null;
	protected ?float $lastPlayerAuthInputYaw = null;
	protected ?float $lastPlayerAuthInputPitch = null;
	protected ?int $lastPlayerAuthInputFlags = null;

	public bool $forceMoveSync = false;

	protected ?string $lastRequestedFullSkinId = null;

	public function __construct(
		private Player $player,
		NetworkSession $session,
		private InventoryManager $inventoryManager
	){
		parent::__construct($session);
	}

	public function handleText(TextPacket $packet) : bool{
		if($packet->type === TextPacket::TYPE_CHAT){
			return $this->player->chat($packet->message);
		}

		return false;
	}

	public function handleMovePlayer(MovePlayerPacket $packet) : bool{
		//The client sends this every time it lands on the ground, even when using PlayerAuthInputPacket.
		//Silence the debug spam that this causes.
		return true;
	}

	private function resolveOnOffInputFlags(int $inputFlags, int $startFlag, int $stopFlag) : ?bool{
		$enabled = ($inputFlags & (1 << $startFlag)) !== 0;
		$disabled = ($inputFlags & (1 << $stopFlag)) !== 0;
		if($enabled !== $disabled){
			return $enabled;
		}
		//neither flag was set, or both were set
		return null;
	}

	public function handlePlayerAuthInput(PlayerAuthInputPacket $packet) : bool{
		$rawPos = $packet->getPosition();
		$rawYaw = $packet->getYaw();
		$rawPitch = $packet->getPitch();
		foreach([$rawPos->x, $rawPos->y, $rawPos->z, $rawYaw, $packet->getHeadYaw(), $rawPitch] as $float){
			if(is_infinite($float) || is_nan($float)){
				$this->session->getLogger()->debug("Invalid movement received, contains NAN/INF components");
				return false;
			}
		}

		if($rawYaw !== $this->lastPlayerAuthInputYaw || $rawPitch !== $this->lastPlayerAuthInputPitch){
			$this->lastPlayerAuthInputYaw = $rawYaw;
			$this->lastPlayerAuthInputPitch = $rawPitch;

			$yaw = fmod($rawYaw, 360);
			$pitch = fmod($rawPitch, 360);
			if($yaw < 0){
				$yaw += 360;
			}

			$this->player->setRotation($yaw, $pitch);
		}

		$hasMoved = $this->lastPlayerAuthInputPosition === null || !$this->lastPlayerAuthInputPosition->equals($rawPos);
		$newPos = $rawPos->round(4)->subtract(0, 1.62, 0);

		if($this->forceMoveSync && $hasMoved){
			$curPos = $this->player->getLocation();

			if($newPos->distanceSquared($curPos) > 1){  //Tolerate up to 1 block to avoid problems with client-sided physics when spawning in blocks
				$this->session->getLogger()->debug("Got outdated pre-teleport movement, received " . $newPos . ", expected " . $curPos);
				//Still getting movements from before teleport, ignore them
				return false;
			}

			// Once we get a movement within a reasonable distance, treat it as a teleport ACK and remove position lock
			$this->forceMoveSync = false;
		}

		$inputFlags = $packet->getInputFlags();
		if($inputFlags !== $this->lastPlayerAuthInputFlags){
			$this->lastPlayerAuthInputFlags = $inputFlags;

			$sneaking = $this->resolveOnOffInputFlags($inputFlags, PlayerAuthInputFlags::START_SNEAKING, PlayerAuthInputFlags::STOP_SNEAKING);
			$sprinting = $this->resolveOnOffInputFlags($inputFlags, PlayerAuthInputFlags::START_SPRINTING, PlayerAuthInputFlags::STOP_SPRINTING);
			$swimming = $this->resolveOnOffInputFlags($inputFlags, PlayerAuthInputFlags::START_SWIMMING, PlayerAuthInputFlags::STOP_SWIMMING);
			$gliding = $this->resolveOnOffInputFlags($inputFlags, PlayerAuthInputFlags::START_GLIDING, PlayerAuthInputFlags::STOP_GLIDING);
			$mismatch =
				($sneaking !== null && !$this->player->toggleSneak($sneaking)) |
				($sprinting !== null && !$this->player->toggleSprint($sprinting)) |
				($swimming !== null && !$this->player->toggleSwim($swimming)) |
				($gliding !== null && !$this->player->toggleGlide($gliding));
			if((bool) $mismatch){
				$this->player->sendData([$this->player]);
			}

			if($packet->hasFlag(PlayerAuthInputFlags::START_JUMPING)){
				$this->player->jump();
			}
		}

		if(!$this->forceMoveSync && $hasMoved){
			$this->lastPlayerAuthInputPosition = $rawPos;
			//TODO: this packet has WAYYYYY more useful information that we're not using
			$this->player->handleMovement($newPos);
		}

		$packetHandled = true;

		$blockActions = $packet->getBlockActions();
		if($blockActions !== null){
			if(count($blockActions) > 100){
				throw new PacketHandlingException("Too many block actions in PlayerAuthInputPacket");
			}
			foreach($blockActions as $k => $blockAction){
				$actionHandled = false;
				if($blockAction instanceof PlayerBlockActionStopBreak){
					$actionHandled = $this->handlePlayerActionFromData($blockAction->getActionType(), new BlockPosition(0, 0, 0), Facing::DOWN);
				}elseif($blockAction instanceof PlayerBlockActionWithBlockInfo){
					$actionHandled = $this->handlePlayerActionFromData($blockAction->getActionType(), $blockAction->getBlockPosition(), $blockAction->getFace());
				}

				if(!$actionHandled){
					$packetHandled = false;
					$this->session->getLogger()->debug("Unhandled player block action at offset $k in PlayerAuthInputPacket");
				}
			}
		}

		$useItemTransaction = $packet->getItemInteractionData();
		if($useItemTransaction !== null){
			if(count($useItemTransaction->getTransactionData()->getActions()) > 100){
				throw new PacketHandlingException("Too many actions in item use transaction");
			}

			$this->inventoryManager->setCurrentItemStackRequestId($useItemTransaction->getRequestId());
			$this->inventoryManager->addRawPredictedSlotChanges($useItemTransaction->getTransactionData()->getActions());
			if(!$this->handleUseItemTransaction($useItemTransaction->getTransactionData())){
				$packetHandled = false;
				$this->session->getLogger()->debug("Unhandled transaction in PlayerAuthInputPacket (type " . $useItemTransaction->getTransactionData()->getActionType() . ")");
			}else{
				$this->inventoryManager->syncMismatchedPredictedSlotChanges();
			}
			$this->inventoryManager->setCurrentItemStackRequestId(null);
		}

		$itemStackRequest = $packet->getItemStackRequest();
		if($itemStackRequest !== null){
			$result = $this->handleSingleItemStackRequest($itemStackRequest);
			$this->session->sendDataPacket(ItemStackResponsePacket::create([$result]));
		}

		return $packetHandled;
	}

	public function handleLevelSoundEventPacketV1(LevelSoundEventPacketV1 $packet) : bool{
		return true; //useless leftover from 1.8
	}

	public function handleActorEvent(ActorEventPacket $packet) : bool{
		if($packet->actorRuntimeId !== $this->player->getId()){
			//TODO HACK: EATING_ITEM is sent back to the server when the server sends it for other players (1.14 bug, maybe earlier)
			return $packet->actorRuntimeId === ActorEvent::EATING_ITEM;
		}

		switch($packet->eventId){
			case ActorEvent::EATING_ITEM: //TODO: ignore this and handle it server-side
				$item = $this->player->getInventory()->getItemInHand();
				if($item->isNull()){
					return false;
				}
				$this->player->broadcastAnimation(new ConsumingItemAnimation($this->player, $this->player->getInventory()->getItemInHand()));
				break;
			default:
				return false;
		}

		return true;
	}

	public function handleInventoryTransaction(InventoryTransactionPacket $packet) : bool{
		$result = true;

		if(count($packet->trData->getActions()) > 50){
			throw new PacketHandlingException("Too many actions in inventory transaction");
		}

		$this->inventoryManager->setCurrentItemStackRequestId($packet->requestId);
		$this->inventoryManager->addRawPredictedSlotChanges($packet->trData->getActions());

		if($packet->trData instanceof NormalTransactionData){
			$result = $this->handleNormalTransaction($packet->trData, $packet->requestId);
		}elseif($packet->trData instanceof MismatchTransactionData){
			$this->session->getLogger()->debug("Mismatch transaction received");
			$this->inventoryManager->requestSyncAll();
			$result = true;
		}elseif($packet->trData instanceof UseItemTransactionData){
			$result = $this->handleUseItemTransaction($packet->trData);
		}elseif($packet->trData instanceof UseItemOnEntityTransactionData){
			$result = $this->handleUseItemOnEntityTransaction($packet->trData);
		}elseif($packet->trData instanceof ReleaseItemTransactionData){
			$result = $this->handleReleaseItemTransaction($packet->trData);
		}

		$this->inventoryManager->syncMismatchedPredictedSlotChanges();
		$this->inventoryManager->setCurrentItemStackRequestId(null);
		return $result;
	}

	private function executeInventoryTransaction(InventoryTransaction $transaction, int $requestId) : bool{
		$this->player->setUsingItem(false);

		$this->inventoryManager->setCurrentItemStackRequestId($requestId);
		$this->inventoryManager->addTransactionPredictedSlotChanges($transaction);
		try{
			$transaction->execute();
		}catch(TransactionValidationException $e){
			$this->inventoryManager->requestSyncAll();
			$logger = $this->session->getLogger();
			$logger->debug("Invalid inventory transaction $requestId: " . $e->getMessage());

			return false;
		}catch(TransactionCancelledException){
			$this->session->getLogger()->debug("Inventory transaction $requestId cancelled by a plugin");

			return false;
		}finally{
			$this->inventoryManager->syncMismatchedPredictedSlotChanges();
			$this->inventoryManager->setCurrentItemStackRequestId(null);
		}

		return true;
	}

	private function handleNormalTransaction(NormalTransactionData $data, int $itemStackRequestId) : bool{
		//When the ItemStackRequest system is used, this transaction type is used for dropping items by pressing Q.
		//I don't know why they don't just use ItemStackRequest for that too, which already supports dropping items by
		//clicking them outside an open inventory menu, but for now it is what it is.
		//Fortunately, this means we can be much stricter about the validation criteria.

		$actionCount = count($data->getActions());
		if($actionCount > 2){
			if($actionCount > 5){
				throw new PacketHandlingException("Too many actions ($actionCount) in normal inventory transaction");
			}

			//Due to a bug in the game, this transaction type is still sent when a player edits a book. We don't need
			//these transactions for editing books, since we have BookEditPacket, so we can just ignore them.
			$this->session->getLogger()->debug("Ignoring normal inventory transaction with $actionCount actions (drop-item should have exactly 2 actions)");
			return false;
		}

		$sourceSlot = null;
		$clientItemStack = null;
		$droppedCount = null;

		foreach($data->getActions() as $networkInventoryAction){
			if($networkInventoryAction->sourceType === NetworkInventoryAction::SOURCE_WORLD && $networkInventoryAction->inventorySlot == NetworkInventoryAction::ACTION_MAGIC_SLOT_DROP_ITEM){
				$droppedCount = $networkInventoryAction->newItem->getItemStack()->getCount();
				if($droppedCount <= 0){
					throw new PacketHandlingException("Expected positive count for dropped item");
				}
			}elseif($networkInventoryAction->sourceType === NetworkInventoryAction::SOURCE_CONTAINER && $networkInventoryAction->windowId === ContainerIds::INVENTORY){
				//mobile players can drop an item from a non-selected hotbar slot
				$sourceSlot = $networkInventoryAction->inventorySlot;
				$clientItemStack = $networkInventoryAction->oldItem->getItemStack();
			}else{
				$this->session->getLogger()->debug("Unexpected inventory action type $networkInventoryAction->sourceType in drop item transaction");
				return false;
			}
		}
		if($sourceSlot === null || $clientItemStack === null || $droppedCount === null){
			$this->session->getLogger()->debug("Missing information in drop item transaction, need source slot, client item stack and dropped count");
			return false;
		}

		$inventory = $this->player->getInventory();

		if(!$inventory->slotExists($sourceSlot)){
			return false; //TODO: size desync??
		}

		$sourceSlotItem = $inventory->getItem($sourceSlot);
<<<<<<< HEAD
		$serverItemStack = TypeConverter::getInstance($this->session->getProtocolId())->coreItemStackToNet($sourceSlotItem);
=======
		if($sourceSlotItem->getCount() < $droppedCount){
			return false;
		}
		$serverItemStack = TypeConverter::getInstance()->coreItemStackToNet($this->session->getProtocolId(), $sourceSlotItem);
>>>>>>> c4c07b96
		//because the client doesn't tell us the expected itemstack ID, we have to deep-compare our known
		//itemstack info with the one the client sent. This is costly, but we don't have any other option :(
		if(!$serverItemStack->equals($clientItemStack)){
			return false;
		}

		//this modifies $sourceSlotItem
		$droppedItem = $sourceSlotItem->pop($droppedCount);

		$builder = new TransactionBuilder();
		$builder->getInventory($inventory)->setItem($sourceSlot, $sourceSlotItem);
		$builder->addAction(new DropItemAction($droppedItem));

		$transaction = new InventoryTransaction($this->player, $builder->generateActions());
		return $this->executeInventoryTransaction($transaction, $itemStackRequestId);
	}

	private function handleUseItemTransaction(UseItemTransactionData $data) : bool{
		$this->player->selectHotbarSlot($data->getHotbarSlot());

		switch($data->getActionType()){
			case UseItemTransactionData::ACTION_CLICK_BLOCK:
				//TODO: start hack for client spam bug
				$clickPos = $data->getClickPosition();
				$spamBug = ($this->lastRightClickData !== null &&
					microtime(true) - $this->lastRightClickTime < 0.1 && //100ms
					$this->lastRightClickData->getPlayerPosition()->distanceSquared($data->getPlayerPosition()) < 0.00001 &&
					$this->lastRightClickData->getBlockPosition()->equals($data->getBlockPosition()) &&
					$this->lastRightClickData->getClickPosition()->distanceSquared($clickPos) < 0.00001 //signature spam bug has 0 distance, but allow some error
				);
				//get rid of continued spam if the player clicks and holds right-click
				$this->lastRightClickData = $data;
				$this->lastRightClickTime = microtime(true);
				if($spamBug){
					return true;
				}
				//TODO: end hack for client spam bug

				self::validateFacing($data->getFace());

				$blockPos = $data->getBlockPosition();
				$vBlockPos = new Vector3($blockPos->getX(), $blockPos->getY(), $blockPos->getZ());
				if(!$this->player->interactBlock($vBlockPos, $data->getFace(), $clickPos)){
					$this->onFailedBlockAction($vBlockPos, $data->getFace());
				}
				return true;
			case UseItemTransactionData::ACTION_BREAK_BLOCK:
				$blockPos = $data->getBlockPosition();
				$vBlockPos = new Vector3($blockPos->getX(), $blockPos->getY(), $blockPos->getZ());
				if(!$this->player->breakBlock($vBlockPos)){
					$this->onFailedBlockAction($vBlockPos, null);
				}
				return true;
			case UseItemTransactionData::ACTION_CLICK_AIR:
				if($this->player->isUsingItem()){
					if(!$this->player->consumeHeldItem()){
						$hungerAttr = $this->player->getAttributeMap()->get(Attribute::HUNGER) ?? throw new AssumptionFailedError();
						$hungerAttr->markSynchronized(false);
					}
					return true;
				}
				$this->player->useHeldItem();
				return true;
		}

		return false;
	}

	/**
	 * @throws PacketHandlingException
	 */
	private static function validateFacing(int $facing) : void{
		if(!in_array($facing, Facing::ALL, true)){
			throw new PacketHandlingException("Invalid facing value $facing");
		}
	}

	/**
	 * Internal function used to execute rollbacks when an action fails on a block.
	 */
	private function onFailedBlockAction(Vector3 $blockPos, ?int $face) : void{
		if($blockPos->distanceSquared($this->player->getLocation()) < 10000){
			$blocks = $blockPos->sidesArray();
			if($face !== null){
				$sidePos = $blockPos->getSide($face);

				/** @var Vector3[] $blocks */
				array_push($blocks, ...$sidePos->sidesArray()); //getAllSides() on each of these will include $blockPos and $sidePos because they are next to each other
			}else{
				$blocks[] = $blockPos;
			}
			foreach($this->player->getWorld()->createBlockUpdatePackets($this->session->getProtocolId(), $blocks) as $packet){
				$this->session->sendDataPacket($packet);
			}
		}
	}

	private function handleUseItemOnEntityTransaction(UseItemOnEntityTransactionData $data) : bool{
		$target = $this->player->getWorld()->getEntity($data->getActorRuntimeId());
		if($target === null){
			return false;
		}

		$this->player->selectHotbarSlot($data->getHotbarSlot());

		switch($data->getActionType()){
			case UseItemOnEntityTransactionData::ACTION_INTERACT:
				$this->player->interactEntity($target, $data->getClickPosition());
				return true;
			case UseItemOnEntityTransactionData::ACTION_ATTACK:
				$this->player->attackEntity($target);
				return true;
		}

		return false;
	}

	private function handleReleaseItemTransaction(ReleaseItemTransactionData $data) : bool{
		$this->player->selectHotbarSlot($data->getHotbarSlot());

		if($data->getActionType() == ReleaseItemTransactionData::ACTION_RELEASE){
			$this->player->releaseHeldItem();
			return true;
		}

		return false;
	}

	private function handleSingleItemStackRequest(ItemStackRequest $request) : ItemStackResponse{
		if(count($request->getActions()) > 60){
			//recipe book auto crafting can affect all slots of the inventory when consuming inputs or producing outputs
			//this means there could be as many as 50 CraftingConsumeInput actions or Place (taking the result) actions
			//in a single request (there are certain ways items can be arranged which will result in the same stack
			//being taken from multiple times, but this is behaviour with a calculable limit)
			//this means there SHOULD be AT MOST 53 actions in a single request, but 60 is a nice round number.
			//n64Stacks = ?
			//n1Stacks = 45 - n64Stacks
			//nItemsRequiredFor1Craft = 9
			//nResults = floor((n1Stacks + (n64Stacks * 64)) / nItemsRequiredFor1Craft)
			//nTakeActionsTotal = floor(64 / nResults) + max(1, 64 % nResults) + ((nResults * nItemsRequiredFor1Craft) - (n64Stacks * 64))
			throw new PacketHandlingException("Too many actions in ItemStackRequest");
		}
		$executor = new ItemStackRequestExecutor($this->player, $this->inventoryManager, $request);
		try{
			$transaction = $executor->generateInventoryTransaction();
			$result = $this->executeInventoryTransaction($transaction, $request->getRequestId());
		}catch(ItemStackRequestProcessException $e){
			$result = false;
			$this->session->getLogger()->debug("ItemStackRequest #" . $request->getRequestId() . " failed: " . $e->getMessage());
			$this->session->getLogger()->debug(implode("\n", Utils::printableExceptionInfo($e)));
			$this->inventoryManager->requestSyncAll();
		}

		if(!$result){
			return new ItemStackResponse(ItemStackResponse::RESULT_ERROR, $request->getRequestId());
		}
		return $executor->buildItemStackResponse();
	}

	public function handleItemStackRequest(ItemStackRequestPacket $packet) : bool{
		$responses = [];
		if(count($packet->getRequests()) > 80){
			//TODO: we can probably lower this limit, but this will do for now
			throw new PacketHandlingException("Too many requests in ItemStackRequestPacket");
		}
		foreach($packet->getRequests() as $request){
			$responses[] = $this->handleSingleItemStackRequest($request);
		}

		$this->session->sendDataPacket(ItemStackResponsePacket::create($responses));

		return true;
	}

	public function handleMobEquipment(MobEquipmentPacket $packet) : bool{
		if($packet->windowId === ContainerIds::OFFHAND){
			return true; //this happens when we put an item into the offhand
		}
		if($packet->windowId === ContainerIds::INVENTORY){
			$this->inventoryManager->onClientSelectHotbarSlot($packet->hotbarSlot);
			if(!$this->player->selectHotbarSlot($packet->hotbarSlot)){
				$this->inventoryManager->syncSelectedHotbarSlot();
			}
			return true;
		}
		return false;
	}

	public function handleMobArmorEquipment(MobArmorEquipmentPacket $packet) : bool{
		return true; //Not used
	}

	public function handleInteract(InteractPacket $packet) : bool{
		if($packet->action === InteractPacket::ACTION_MOUSEOVER){
			//TODO HACK: silence useless spam (MCPE 1.8)
			//due to some messy Mojang hacks, it sends this when changing the held item now, which causes us to think
			//the inventory was closed when it wasn't.
			//this is also sent whenever entity metadata updates, which can get really spammy.
			//TODO: implement handling for this where it matters
			return true;
		}
		$target = $this->player->getWorld()->getEntity($packet->targetActorRuntimeId);
		if($target === null){
			return false;
		}
		if($packet->action === InteractPacket::ACTION_OPEN_INVENTORY && $target === $this->player){
			$this->inventoryManager->onClientOpenMainInventory();
			return true;
		}
		return false; //TODO
	}

	public function handleBlockPickRequest(BlockPickRequestPacket $packet) : bool{
		return $this->player->pickBlock(new Vector3($packet->blockPosition->getX(), $packet->blockPosition->getY(), $packet->blockPosition->getZ()), $packet->addUserData);
	}

	public function handleActorPickRequest(ActorPickRequestPacket $packet) : bool{
		return false; //TODO
	}

	public function handlePlayerAction(PlayerActionPacket $packet) : bool{
		return $this->handlePlayerActionFromData($packet->action, $packet->blockPosition, $packet->face);
	}

	private function handlePlayerActionFromData(int $action, BlockPosition $blockPosition, int $face) : bool{
		$pos = new Vector3($blockPosition->getX(), $blockPosition->getY(), $blockPosition->getZ());

		switch($action){
			case PlayerAction::START_BREAK:
				self::validateFacing($face);
				if(!$this->player->attackBlock($pos, $face)){
					$this->onFailedBlockAction($pos, $face);
				}

				break;

			case PlayerAction::ABORT_BREAK:
			case PlayerAction::STOP_BREAK:
				$this->player->stopBreakBlock($pos);
				break;
			case PlayerAction::START_SLEEPING:
				//unused
				break;
			case PlayerAction::STOP_SLEEPING:
				$this->player->stopSleep();
				break;
			case PlayerAction::CRACK_BREAK:
				self::validateFacing($face);
				$this->player->continueBreakBlock($pos, $face);
				break;
			case PlayerAction::INTERACT_BLOCK: //TODO: ignored (for now)
				break;
			case PlayerAction::CREATIVE_PLAYER_DESTROY_BLOCK:
				//TODO: do we need to handle this?
				break;
			case PlayerAction::START_ITEM_USE_ON:
			case PlayerAction::STOP_ITEM_USE_ON:
				//TODO: this has no obvious use and seems only used for analytics in vanilla - ignore it
				break;
			default:
				$this->session->getLogger()->debug("Unhandled/unknown player action type " . $action);
				return false;
		}

		$this->player->setUsingItem(false);

		return true;
	}

	public function handleSetActorMotion(SetActorMotionPacket $packet) : bool{
		return true; //Not used: This packet is (erroneously) sent to the server when the client is riding a vehicle.
	}

	public function handleAnimate(AnimatePacket $packet) : bool{
		return true; //Not used
	}

	public function handleContainerClose(ContainerClosePacket $packet) : bool{
		$this->inventoryManager->onClientRemoveWindow($packet->windowId);
		return true;
	}

	public function handlePlayerHotbar(PlayerHotbarPacket $packet) : bool{
		return true; //this packet is useless
	}

	public function handleCraftingEvent(CraftingEventPacket $packet) : bool{
		return true; //this is a broken useless packet, so we don't use it
	}

	public function handleAdventureSettings(AdventureSettingsPacket $packet) : bool{
		if($this->session->getProtocolId() >= ProtocolInfo::PROTOCOL_1_19_0){
			return true; //no longer used, but the client still sends it for flight changes
		}

		if($packet->targetActorUniqueId !== $this->player->getId()){
			return false; //TODO: operators can change other people's permissions using this
		}

		$handled = false;

		$isFlying = $packet->getFlag(AdventureSettingsPacket::FLYING);
		if($isFlying !== $this->player->isFlying()){
			if(!$this->player->toggleFlight($isFlying)){
				$this->session->syncAbilities($this->player);
			}
			$handled = true;
		}

		//TODO: check for other changes

		return $handled;
	}

	public function handleBlockActorData(BlockActorDataPacket $packet) : bool{
		$pos = new Vector3($packet->blockPosition->getX(), $packet->blockPosition->getY(), $packet->blockPosition->getZ());
		if($pos->distanceSquared($this->player->getLocation()) > 10000){
			return false;
		}

		$block = $this->player->getLocation()->getWorld()->getBlock($pos);
		$nbt = $packet->nbt->getRoot();
		if(!($nbt instanceof CompoundTag)) throw new AssumptionFailedError("PHPStan should ensure this is a CompoundTag"); //for phpstorm's benefit

		if($block instanceof BaseSign){
			if(($textBlobTag = $nbt->getTag(Sign::TAG_TEXT_BLOB)) instanceof StringTag){
				try{
					$text = SignText::fromBlob($textBlobTag->getValue());
				}catch(\InvalidArgumentException $e){
					throw PacketHandlingException::wrap($e, "Invalid sign text update");
				}

				try{
					if(!$block->updateText($this->player, $text)){
						foreach($this->player->getWorld()->createBlockUpdatePackets($this->session->getProtocolId(), [$pos]) as $updatePacket){
							$this->session->sendDataPacket($updatePacket);
						}
					}
				}catch(\UnexpectedValueException $e){
					throw PacketHandlingException::wrap($e);
				}

				return true;
			}

			$this->session->getLogger()->debug("Invalid sign update data: " . base64_encode($packet->nbt->getEncodedNbt()));
		}

		return false;
	}

	public function handlePlayerInput(PlayerInputPacket $packet) : bool{
		return false; //TODO
	}

	public function handleSetPlayerGameType(SetPlayerGameTypePacket $packet) : bool{
		$gameMode = TypeConverter::getInstance()->protocolGameModeToCore($packet->gamemode);
		if($gameMode === null || !$gameMode->equals($this->player->getGamemode())){
			//Set this back to default. TODO: handle this properly
			$this->session->syncGameMode($this->player->getGamemode(), true);
		}
		return true;
	}

	public function handleSpawnExperienceOrb(SpawnExperienceOrbPacket $packet) : bool{
		return false; //TODO
	}

	public function handleMapInfoRequest(MapInfoRequestPacket $packet) : bool{
		return false; //TODO
	}

	public function handleRequestChunkRadius(RequestChunkRadiusPacket $packet) : bool{
		$this->player->setViewDistance($packet->radius);

		return true;
	}

	public function handleItemFrameDropItem(ItemFrameDropItemPacket $packet) : bool{
		$blockPosition = $packet->blockPosition;
		$block = $this->player->getWorld()->getBlockAt($blockPosition->getX(), $blockPosition->getY(), $blockPosition->getZ());
		if($block instanceof ItemFrame && $block->getFramedItem() !== null){
			return $this->player->attackBlock(new Vector3($blockPosition->getX(), $blockPosition->getY(), $blockPosition->getZ()), $block->getFacing());
		}
		return false;
	}

	public function handleBossEvent(BossEventPacket $packet) : bool{
		return false; //TODO
	}

	public function handleShowCredits(ShowCreditsPacket $packet) : bool{
		return false; //TODO: handle resume
	}

	public function handleCommandRequest(CommandRequestPacket $packet) : bool{
		if(str_starts_with($packet->command, '/')){
			$this->player->chat($packet->command);
			return true;
		}
		return false;
	}

	public function handleCommandBlockUpdate(CommandBlockUpdatePacket $packet) : bool{
		return false; //TODO
	}

	public function handlePlayerSkin(PlayerSkinPacket $packet) : bool{
		if($packet->skin->getFullSkinId() === $this->lastRequestedFullSkinId){
			//TODO: HACK! In 1.19.60, the client sends its skin back to us if we sent it a skin different from the one
			//it's using. We need to prevent this from causing a feedback loop.
			$this->session->getLogger()->debug("Refused duplicate skin change request");
			return true;
		}
		$this->lastRequestedFullSkinId = $packet->skin->getFullSkinId();

		$this->session->getLogger()->debug("Processing skin change request");
		try{
			$skin = SkinAdapterSingleton::get()->fromSkinData($packet->skin);
		}catch(InvalidSkinException $e){
			throw PacketHandlingException::wrap($e, "Invalid skin in PlayerSkinPacket");
		}
		return $this->player->changeSkin($skin, $packet->newSkinName, $packet->oldSkinName);
	}

	public function handleSubClientLogin(SubClientLoginPacket $packet) : bool{
		return false; //TODO
	}

	/**
	 * @throws PacketHandlingException
	 */
	private function checkBookText(string $string, string $fieldName, int $softLimit, int $hardLimit, bool &$cancel) : string{
		if(strlen($string) > $hardLimit){
			throw new PacketHandlingException(sprintf("Book %s must be at most %d bytes, but have %d bytes", $fieldName, $hardLimit, strlen($string)));
		}

		$result = TextFormat::clean($string, false);
		//strlen() is O(1), mb_strlen() is O(n)
		if(strlen($result) > $softLimit * 4 || mb_strlen($result, 'UTF-8') > $softLimit){
			$cancel = true;
			$this->session->getLogger()->debug("Cancelled book edit due to $fieldName exceeded soft limit of $softLimit chars");
		}

		return $result;
	}

	public function handleBookEdit(BookEditPacket $packet) : bool{
		//TODO: break this up into book API things
		$oldBook = $this->player->getInventory()->getItem($packet->inventorySlot);
		if(!($oldBook instanceof WritableBook)){
			return false;
		}

		$newBook = clone $oldBook;
		$modifiedPages = [];
		$cancel = false;
		switch($packet->type){
			case BookEditPacket::TYPE_REPLACE_PAGE:
				$text = self::checkBookText($packet->text, "page text", 256, WritableBookPage::PAGE_LENGTH_HARD_LIMIT_BYTES, $cancel);
				$newBook->setPageText($packet->pageNumber, $text);
				$modifiedPages[] = $packet->pageNumber;
				break;
			case BookEditPacket::TYPE_ADD_PAGE:
				if(!$newBook->pageExists($packet->pageNumber)){
					//this may only come before a page which already exists
					//TODO: the client can send insert-before actions on trailing client-side pages which cause odd behaviour on the server
					return false;
				}
				$text = self::checkBookText($packet->text, "page text", 256, WritableBookPage::PAGE_LENGTH_HARD_LIMIT_BYTES, $cancel);
				$newBook->insertPage($packet->pageNumber, $text);
				$modifiedPages[] = $packet->pageNumber;
				break;
			case BookEditPacket::TYPE_DELETE_PAGE:
				if(!$newBook->pageExists($packet->pageNumber)){
					return false;
				}
				$newBook->deletePage($packet->pageNumber);
				$modifiedPages[] = $packet->pageNumber;
				break;
			case BookEditPacket::TYPE_SWAP_PAGES:
				if(!$newBook->pageExists($packet->pageNumber) || !$newBook->pageExists($packet->secondaryPageNumber)){
					//the client will create pages on its own without telling us until it tries to switch them
					$newBook->addPage(max($packet->pageNumber, $packet->secondaryPageNumber));
				}
				$newBook->swapPages($packet->pageNumber, $packet->secondaryPageNumber);
				$modifiedPages = [$packet->pageNumber, $packet->secondaryPageNumber];
				break;
			case BookEditPacket::TYPE_SIGN_BOOK:
				$title = self::checkBookText($packet->title, "title", 16, Limits::INT16_MAX, $cancel);
				//this one doesn't have a limit in vanilla, so we have to improvise
				$author = self::checkBookText($packet->author, "author", 256, Limits::INT16_MAX, $cancel);

				$newBook = VanillaItems::WRITTEN_BOOK()
					->setPages($oldBook->getPages())
					->setAuthor($author)
					->setTitle($title)
					->setGeneration(WrittenBook::GENERATION_ORIGINAL);
				break;
			default:
				return false;
		}

		//for redundancy, in case of protocol changes, we don't want to pass these directly
		$action = match($packet->type){
			BookEditPacket::TYPE_REPLACE_PAGE => PlayerEditBookEvent::ACTION_REPLACE_PAGE,
			BookEditPacket::TYPE_ADD_PAGE => PlayerEditBookEvent::ACTION_ADD_PAGE,
			BookEditPacket::TYPE_DELETE_PAGE => PlayerEditBookEvent::ACTION_DELETE_PAGE,
			BookEditPacket::TYPE_SWAP_PAGES => PlayerEditBookEvent::ACTION_SWAP_PAGES,
			BookEditPacket::TYPE_SIGN_BOOK => PlayerEditBookEvent::ACTION_SIGN_BOOK,
			default => throw new AssumptionFailedError("We already filtered unknown types in the switch above")
		};

		/*
		 * Plugins may have created books with more than 50 pages; we allow plugins to do this, but not players.
		 * Don't allow the page count to grow past 50, but allow deleting, swapping or altering text of existing pages.
		 */
		$oldPageCount = count($oldBook->getPages());
		$newPageCount = count($newBook->getPages());
		if(($newPageCount > $oldPageCount && $newPageCount > 50)){
			$this->session->getLogger()->debug("Cancelled book edit due to adding too many pages (new page count would be $newPageCount)");
			$cancel = true;
		}

		$event = new PlayerEditBookEvent($this->player, $oldBook, $newBook, $action, $modifiedPages);
		if($cancel){
			$event->cancel();
		}

		$event->call();
		if($event->isCancelled()){
			return true;
		}

		$this->player->getInventory()->setItem($packet->inventorySlot, $event->getNewBook());

		return true;
	}

	public function handleModalFormResponse(ModalFormResponsePacket $packet) : bool{
		if($packet->cancelReason !== null){
			//TODO: make APIs for this to allow plugins to use this information
			return $this->player->onFormSubmit($packet->formId, null);
		}elseif($packet->formData !== null){
			try{
				$responseData = json_decode($packet->formData, true, self::MAX_FORM_RESPONSE_DEPTH, JSON_THROW_ON_ERROR);
			}catch(\JsonException $e){
				throw PacketHandlingException::wrap($e, "Failed to decode form response data");
			}
			return $this->player->onFormSubmit($packet->formId, $responseData);
		}else{
			throw new PacketHandlingException("Expected either formData or cancelReason to be set in ModalFormResponsePacket");
		}
	}

	public function handleServerSettingsRequest(ServerSettingsRequestPacket $packet) : bool{
		return false; //TODO: GUI stuff
	}

	public function handleLabTable(LabTablePacket $packet) : bool{
		return false; //TODO
	}

	public function handleLecternUpdate(LecternUpdatePacket $packet) : bool{
		if($packet->dropBook){
			//Drop book is handled with an interact event on use item transaction
			return true;
		}

		$pos = $packet->blockPosition;
		$chunkX = $pos->getX() >> Chunk::COORD_BIT_SIZE;
		$chunkZ = $pos->getZ() >> Chunk::COORD_BIT_SIZE;
		$world = $this->player->getWorld();
		if(!$world->isChunkLoaded($chunkX, $chunkZ) || $world->isChunkLocked($chunkX, $chunkZ)){
			return false;
		}

		$lectern = $world->getBlockAt($pos->getX(), $pos->getY(), $pos->getZ());
		if($lectern instanceof Lectern && $this->player->canInteract($lectern->getPosition(), 15)){
			if(!$lectern->onPageTurn($packet->page)){
				$this->onFailedBlockAction($lectern->getPosition(), null);
			}
			return true;
		}

		return false;
	}

	public function handleNetworkStackLatency(NetworkStackLatencyPacket $packet) : bool{
		return true; //TODO: implement this properly - this is here to silence debug spam from MCPE dev builds
	}

	public function handleLevelSoundEvent(LevelSoundEventPacket $packet) : bool{
		/*
		 * We don't handle this - all sounds are handled by the server now.
		 * However, some plugins find this useful to detect events like left-click-air, which doesn't have any other
		 * action bound to it.
		 * In addition, we use this handler to silence debug noise, since this packet is frequently sent by the client.
		 */
		return true;
	}

	public function handleEmote(EmotePacket $packet) : bool{
		$this->player->emote($packet->getEmoteId());
		return true;
	}

	public function handleRequestAbility(RequestAbilityPacket $packet) : bool{
		if($this->session->getProtocolId() < ProtocolInfo::PROTOCOL_1_19_0){
			return false;
		}

		if($packet->getAbilityId() === RequestAbilityPacket::ABILITY_FLYING){
			$isFlying = $packet->getAbilityValue();
			if(!is_bool($isFlying)){
				throw new PacketHandlingException("Flying ability should always have a bool value");
			}
			if($isFlying !== $this->player->isFlying()){
				if(!$this->player->toggleFlight($isFlying)){
					$this->session->syncAbilities($this->player);
				}
			}

			return true;
		}

		return false;
	}
}<|MERGE_RESOLUTION|>--- conflicted
+++ resolved
@@ -426,14 +426,10 @@
 		}
 
 		$sourceSlotItem = $inventory->getItem($sourceSlot);
-<<<<<<< HEAD
+		if($sourceSlotItem->getCount() < $droppedCount){
+			return false;
+		}
 		$serverItemStack = TypeConverter::getInstance($this->session->getProtocolId())->coreItemStackToNet($sourceSlotItem);
-=======
-		if($sourceSlotItem->getCount() < $droppedCount){
-			return false;
-		}
-		$serverItemStack = TypeConverter::getInstance()->coreItemStackToNet($this->session->getProtocolId(), $sourceSlotItem);
->>>>>>> c4c07b96
 		//because the client doesn't tell us the expected itemstack ID, we have to deep-compare our known
 		//itemstack info with the one the client sent. This is costly, but we don't have any other option :(
 		if(!$serverItemStack->equals($clientItemStack)){
