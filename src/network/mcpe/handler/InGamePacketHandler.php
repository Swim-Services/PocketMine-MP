--- conflicted
+++ resolved
@@ -392,26 +392,10 @@
 		$droppedCount = null;
 
 		foreach($data->getActions() as $networkInventoryAction){
-<<<<<<< HEAD
-			if($networkInventoryAction->sourceType === NetworkInventoryAction::SOURCE_WORLD){
-				//drop item - we don't need to validate this, we only care about the count
-				//if the resulting actions don't match the client for some reason, it will trigger an automatic
-				//prediction rollback anyway.
-				//it's technically possible to see this more than once, but a normal client should never do that.
-				$inventory = $this->player->getInventory();
-
-				$heldItemStack = TypeConverter::getInstance($this->session->getProtocolId())->coreItemStackToNet($inventory->getItemInHand());
-				$droppedItemStack = $networkInventoryAction->newItem->getItemStack();
-				//because the client doesn't tell us the expected itemstack ID, we have to deep-compare our known
-				//itemstack info with the one the client sent. This is costly, but we don't have any other option :(
-				if($heldItemStack->getCount() < $droppedItemStack->getCount() || !$heldItemStack->equalsWithoutCount($droppedItemStack)){
-					return false;
-=======
 			if($networkInventoryAction->sourceType === NetworkInventoryAction::SOURCE_WORLD && $networkInventoryAction->inventorySlot == NetworkInventoryAction::ACTION_MAGIC_SLOT_DROP_ITEM){
 				$droppedCount = $networkInventoryAction->newItem->getItemStack()->getCount();
 				if($droppedCount <= 0){
 					throw new PacketHandlingException("Expected positive count for dropped item");
->>>>>>> 0220a307
 				}
 			}elseif($networkInventoryAction->sourceType === NetworkInventoryAction::SOURCE_CONTAINER && $networkInventoryAction->windowId === ContainerIds::INVENTORY){
 				//mobile players can drop an item from a non-selected hotbar slot
@@ -432,7 +416,7 @@
 		}
 
 		$sourceSlotItem = $inventory->getItem($sourceSlot);
-		$serverItemStack = TypeConverter::getInstance()->coreItemStackToNet($sourceSlotItem);
+		$serverItemStack = TypeConverter::getInstance($this->session->getProtocolId())->coreItemStackToNet($sourceSlotItem);
 		//because the client doesn't tell us the expected itemstack ID, we have to deep-compare our known
 		//itemstack info with the one the client sent. This is costly, but we don't have any other option :(
 		if(!$serverItemStack->equals($clientItemStack)){
