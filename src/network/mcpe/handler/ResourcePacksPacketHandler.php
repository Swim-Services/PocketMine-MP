<?php

/*
 *
 *  ____            _        _   __  __ _                  __  __ ____
 * |  _ \ ___   ___| | _____| |_|  \/  (_)_ __   ___      |  \/  |  _ \
 * | |_) / _ \ / __| |/ / _ \ __| |\/| | | '_ \ / _ \_____| |\/| | |_) |
 * |  __/ (_) | (__|   <  __/ |_| |  | | | | | |  __/_____| |  | |  __/
 * |_|   \___/ \___|_|\_\___|\__|_|  |_|_|_| |_|\___|     |_|  |_|_|
 *
 * This program is free software: you can redistribute it and/or modify
 * it under the terms of the GNU Lesser General Public License as published by
 * the Free Software Foundation, either version 3 of the License, or
 * (at your option) any later version.
 *
 * @author PocketMine Team
 * @link http://www.pocketmine.net/
 *
 *
 */

declare(strict_types=1);

namespace pocketmine\network\mcpe\handler;

use pocketmine\lang\KnownTranslationFactory;
use pocketmine\network\mcpe\NetworkSession;
use pocketmine\network\mcpe\protocol\ProtocolInfo;
use pocketmine\network\mcpe\protocol\ResourcePackChunkDataPacket;
use pocketmine\network\mcpe\protocol\ResourcePackChunkRequestPacket;
use pocketmine\network\mcpe\protocol\ResourcePackClientResponsePacket;
use pocketmine\network\mcpe\protocol\ResourcePackDataInfoPacket;
use pocketmine\network\mcpe\protocol\ResourcePacksInfoPacket;
use pocketmine\network\mcpe\protocol\ResourcePackStackPacket;
use pocketmine\network\mcpe\protocol\types\Experiments;
use pocketmine\network\mcpe\protocol\types\resourcepacks\ResourcePackInfoEntry;
use pocketmine\network\mcpe\protocol\types\resourcepacks\ResourcePackStackEntry;
use pocketmine\network\mcpe\protocol\types\resourcepacks\ResourcePackType;
use pocketmine\resourcepacks\ResourcePack;
use function array_keys;
use function array_map;
use function ceil;
use function count;
use function implode;
use function strpos;
use function strtolower;
use function substr;

/**
 * Handler used for the resource packs sequence phase of the session. This handler takes care of downloading resource
 * packs to the client.
 */
class ResourcePacksPacketHandler extends PacketHandler{
	private const PACK_CHUNK_SIZE = 256 * 1024; //256KB

	/**
	 * Larger values allow downloading more chunks at the same time, increasing download speed, but the client may choke
	 * and cause the download speed to drop (due to ACKs taking too long to arrive).
	 */
	private const MAX_CONCURRENT_CHUNK_REQUESTS = 1;

	/**
	 * @var ResourcePack[]
	 * @phpstan-var array<string, ResourcePack>
	 */
	private array $resourcePacksById = [];

	/** @var bool[][] uuid => [chunk index => hasSent] */
	private array $downloadedChunks = [];

	/** @phpstan-var \SplQueue<array{ResourcePack, int}> */
	private \SplQueue $requestQueue;

	private int $activeRequests = 0;

	/**
	 * @param ResourcePack[] $resourcePackStack
	 * @param string[]       $encryptionKeys    pack UUID => key, leave unset for any packs that are not encrypted
	 *
	 * @phpstan-param list<ResourcePack>    $resourcePackStack
	 * @phpstan-param array<string, string> $encryptionKeys
	 * @phpstan-param \Closure() : void     $completionCallback
	 */
	public function __construct(
		private NetworkSession $session,
		private array $resourcePackStack,
		private array $encryptionKeys,
		private bool $mustAccept,
		private \Closure $completionCallback
	){
		$this->requestQueue = new \SplQueue();
		foreach($resourcePackStack as $pack){
			$this->resourcePacksById[$pack->getPackId()] = $pack;
		}
	}

	private function getPackById(string $id) : ?ResourcePack{
		return $this->resourcePacksById[strtolower($id)] ?? null;
	}

	public function setUp() : void{
		$resourcePackEntries = array_map(function(ResourcePack $pack) : ResourcePackInfoEntry{
			//TODO: more stuff

			return new ResourcePackInfoEntry(
				$pack->getPackId(),
				$pack->getPackVersion(),
				$pack->getPackSize(),
				$this->encryptionKeys[$pack->getPackId()] ?? "",
				"",
				$pack->getPackId(),
				false
			);
<<<<<<< HEAD
		}, $this->resourcePackStack);
		// TODO: support forcing server packs
		$this->session->sendDataPacket(ResourcePacksInfoPacket::create($resourcePackEntries, [], $this->mustAccept, false, false, []));
=======
		}, $this->resourcePackManager->getResourceStack());
		//TODO: support forcing server packs
		$this->session->sendDataPacket(ResourcePacksInfoPacket::create(
			resourcePackEntries: $resourcePackEntries,
			behaviorPackEntries: [],
			mustAccept: $this->resourcePackManager->resourcePacksRequired(),
			hasAddons: false,
			hasScripts: false,
			forceServerPacks: false,
			cdnUrls: []
		));
>>>>>>> 2d24fac0
		$this->session->getLogger()->debug("Waiting for client to accept resource packs");
	}

	private function disconnectWithError(string $error) : void{
		$this->session->disconnectWithError(
			reason: "Error downloading resource packs: " . $error,
			disconnectScreenMessage: KnownTranslationFactory::disconnectionScreen_resourcePack()
		);
	}

	public function handleResourcePackClientResponse(ResourcePackClientResponsePacket $packet) : bool{
		switch($packet->status){
			case ResourcePackClientResponsePacket::STATUS_REFUSED:
				//TODO: add lang strings for this
				$this->session->disconnect("Refused resource packs", "You must accept resource packs to join this server.", true);
				break;
			case ResourcePackClientResponsePacket::STATUS_SEND_PACKS:
				foreach($packet->packIds as $uuid){
					//dirty hack for mojang's dirty hack for versions
					$splitPos = strpos($uuid, "_");
					if($splitPos !== false){
						$uuid = substr($uuid, 0, $splitPos);
					}
					$pack = $this->getPackById($uuid);

					if(!($pack instanceof ResourcePack)){
						//Client requested a resource pack but we don't have it available on the server
						$this->disconnectWithError("Unknown pack $uuid requested, available packs: " . implode(", ", array_keys($this->resourcePacksById)));
						return false;
					}

					$this->session->sendDataPacket(ResourcePackDataInfoPacket::create(
						$pack->getPackId(),
						self::PACK_CHUNK_SIZE,
						(int) ceil($pack->getPackSize() / self::PACK_CHUNK_SIZE),
						$pack->getPackSize(),
						$pack->getSha256(),
						false,
						ResourcePackType::RESOURCES //TODO: this might be an addon (not behaviour pack), needed to properly support client-side custom items
					));
				}
				$this->session->getLogger()->debug("Player requested download of " . count($packet->packIds) . " resource packs");

				break;
			case ResourcePackClientResponsePacket::STATUS_HAVE_ALL_PACKS:
				$stack = array_map(static function(ResourcePack $pack) : ResourcePackStackEntry{
					return new ResourcePackStackEntry($pack->getPackId(), $pack->getPackVersion(), ""); //TODO: subpacks
				}, $this->resourcePackStack);

				//we support chemistry blocks by default, the client should already have this installed
				$stack[] = new ResourcePackStackEntry("0fba4063-dba1-4281-9b89-ff9390653530", "1.0.0", "");

				//we don't force here, because it doesn't have user-facing effects
				//but it does have an annoying side-effect when true: it makes
				//the client remove its own non-server-supplied resource packs.
				$this->session->sendDataPacket(ResourcePackStackPacket::create($stack, [], false, ProtocolInfo::MINECRAFT_VERSION_NETWORK, new Experiments([], false)));
				$this->session->getLogger()->debug("Applying resource pack stack");
				break;
			case ResourcePackClientResponsePacket::STATUS_COMPLETED:
				$this->session->getLogger()->debug("Resource packs sequence completed");
				($this->completionCallback)();
				break;
			default:
				return false;
		}

		return true;
	}

	public function handleResourcePackChunkRequest(ResourcePackChunkRequestPacket $packet) : bool{
		$pack = $this->getPackById($packet->packId);
		if(!($pack instanceof ResourcePack)){
			$this->disconnectWithError("Invalid request for chunk $packet->chunkIndex of unknown pack $packet->packId, available packs: " . implode(", ", array_keys($this->resourcePacksById)));
			return false;
		}

		$packId = $pack->getPackId(); //use this because case may be different

		if(isset($this->downloadedChunks[$packId][$packet->chunkIndex])){
			$this->disconnectWithError("Duplicate request for chunk $packet->chunkIndex of pack $packet->packId");
			return false;
		}

		$offset = $packet->chunkIndex * self::PACK_CHUNK_SIZE;
		if($offset < 0 || $offset >= $pack->getPackSize()){
			$this->disconnectWithError("Invalid out-of-bounds request for chunk $packet->chunkIndex of $packet->packId: offset $offset, file size " . $pack->getPackSize());
			return false;
		}

		if(!isset($this->downloadedChunks[$packId])){
			$this->downloadedChunks[$packId] = [$packet->chunkIndex => true];
		}else{
			$this->downloadedChunks[$packId][$packet->chunkIndex] = true;
		}

		$this->requestQueue->enqueue([$pack, $packet->chunkIndex]);
		$this->processChunkRequestQueue();

		return true;
	}

	private function processChunkRequestQueue() : void{
		if($this->activeRequests >= self::MAX_CONCURRENT_CHUNK_REQUESTS || $this->requestQueue->isEmpty()){
			return;
		}
		/**
		 * @var ResourcePack $pack
		 * @var int          $chunkIndex
		 */
		[$pack, $chunkIndex] = $this->requestQueue->dequeue();

		$packId = $pack->getPackId();
		$offset = $chunkIndex * self::PACK_CHUNK_SIZE;
		$chunkData = $pack->getPackChunk($offset, self::PACK_CHUNK_SIZE);
		$this->activeRequests++;
		$this->session
			->sendDataPacketWithReceipt(ResourcePackChunkDataPacket::create($packId, $chunkIndex, $offset, $chunkData))
			->onCompletion(
				function() : void{
					$this->activeRequests--;
					$this->processChunkRequestQueue();
				},
				function() : void{
					//this may have been rejected because of a disconnection - this will do nothing in that case
					$this->disconnectWithError("Plugin interrupted sending of resource packs");
				}
			);
	}
}<|MERGE_RESOLUTION|>--- conflicted
+++ resolved
@@ -111,23 +111,17 @@
 				$pack->getPackId(),
 				false
 			);
-<<<<<<< HEAD
 		}, $this->resourcePackStack);
-		// TODO: support forcing server packs
-		$this->session->sendDataPacket(ResourcePacksInfoPacket::create($resourcePackEntries, [], $this->mustAccept, false, false, []));
-=======
-		}, $this->resourcePackManager->getResourceStack());
 		//TODO: support forcing server packs
 		$this->session->sendDataPacket(ResourcePacksInfoPacket::create(
 			resourcePackEntries: $resourcePackEntries,
 			behaviorPackEntries: [],
-			mustAccept: $this->resourcePackManager->resourcePacksRequired(),
+			mustAccept: $this->mustAccept,
 			hasAddons: false,
 			hasScripts: false,
 			forceServerPacks: false,
 			cdnUrls: []
 		));
->>>>>>> 2d24fac0
 		$this->session->getLogger()->debug("Waiting for client to accept resource packs");
 	}
 
