--- conflicted
+++ resolved
@@ -278,9 +278,6 @@
 	/**
 	 * @throws ItemStackRequestProcessException
 	 */
-<<<<<<< HEAD
-	protected function takeCreatedItem(int $count) : Item{
-=======
 	protected function beginAnvilTransaction(?string $rename) : void{
 		$this->assertFirstSpecialTransaction();
 
@@ -317,8 +314,7 @@
 	/**
 	 * @throws ItemStackRequestProcessException
 	 */
-	protected function takeCreatedItem(ItemStackRequestSlotInfo $destination, int $count) : void{
->>>>>>> e520a7b2
+	protected function takeCreatedItem(int $count) : Item{
 		if($count < 1){
 			//this should be impossible at the protocol level, but in case of buggy core code this will prevent exploits
 			throw new ItemStackRequestProcessException("Cannot take less than 1 created item");
