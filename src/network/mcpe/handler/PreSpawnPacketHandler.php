--- conflicted
+++ resolved
@@ -71,11 +71,7 @@
 			$levelSettings = new LevelSettings();
 			$levelSettings->seed = -1;
 			$levelSettings->spawnSettings = new SpawnSettings(SpawnSettings::BIOME_TYPE_DEFAULT, "", DimensionIds::OVERWORLD); //TODO: implement this properly
-<<<<<<< HEAD
-			$levelSettings->worldGamemode = TypeConverter::getInstance($protocolId)->coreGameModeToProtocol($this->server->getGamemode());
-=======
 			$levelSettings->worldGamemode = $typeConverter->coreGameModeToProtocol($this->server->getGamemode());
->>>>>>> 8e6c1762
 			$levelSettings->difficulty = $world->getDifficulty();
 			$levelSettings->spawnPosition = BlockPosition::fromVector3($world->getSpawnLocation());
 			$levelSettings->hasAchievementsDisabled = true;
@@ -92,11 +88,7 @@
 			$this->session->sendDataPacket(StartGamePacket::create(
 				$this->player->getId(),
 				$this->player->getId(),
-<<<<<<< HEAD
-				TypeConverter::getInstance($protocolId)->coreGameModeToProtocol($this->player->getGamemode()),
-=======
 				$typeConverter->coreGameModeToProtocol($this->player->getGamemode()),
->>>>>>> 8e6c1762
 				$this->player->getOffsetPosition($location),
 				$location->pitch,
 				$location->yaw,
@@ -117,11 +109,7 @@
 				false,
 				[],
 				0,
-<<<<<<< HEAD
-				GlobalItemTypeDictionary::getInstance($protocolId)->getDictionary()->getEntries(),
-=======
 				$typeConverter->getItemTypeDictionary()->getEntries(),
->>>>>>> 8e6c1762
 			));
 
 			$this->session->getLogger()->debug("Sending actor identifiers");
