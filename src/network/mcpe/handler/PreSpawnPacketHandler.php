<?php

/*
 *
 *  ____            _        _   __  __ _                  __  __ ____
 * |  _ \ ___   ___| | _____| |_|  \/  (_)_ __   ___      |  \/  |  _ \
 * | |_) / _ \ / __| |/ / _ \ __| |\/| | | '_ \ / _ \_____| |\/| | |_) |
 * |  __/ (_) | (__|   <  __/ |_| |  | | | | | |  __/_____| |  | |  __/
 * |_|   \___/ \___|_|\_\___|\__|_|  |_|_|_| |_|\___|     |_|  |_|_|
 *
 * This program is free software: you can redistribute it and/or modify
 * it under the terms of the GNU Lesser General Public License as published by
 * the Free Software Foundation, either version 3 of the License, or
 * (at your option) any later version.
 *
 * @author PocketMine Team
 * @link http://www.pocketmine.net/
 *
 *
 */

declare(strict_types=1);

namespace pocketmine\network\mcpe\handler;

use pocketmine\nbt\tag\CompoundTag;
use pocketmine\network\mcpe\cache\CraftingDataCache;
use pocketmine\network\mcpe\cache\StaticPacketCache;
use pocketmine\network\mcpe\InventoryManager;
use pocketmine\network\mcpe\NetworkSession;
use pocketmine\network\mcpe\protocol\PlayerAuthInputPacket;
use pocketmine\network\mcpe\protocol\RequestChunkRadiusPacket;
use pocketmine\network\mcpe\protocol\StartGamePacket;
use pocketmine\network\mcpe\protocol\types\BlockPosition;
use pocketmine\network\mcpe\protocol\types\BoolGameRule;
use pocketmine\network\mcpe\protocol\types\CacheableNbt;
use pocketmine\network\mcpe\protocol\types\DimensionIds;
use pocketmine\network\mcpe\protocol\types\Experiments;
use pocketmine\network\mcpe\protocol\types\LevelSettings;
use pocketmine\network\mcpe\protocol\types\NetworkPermissions;
use pocketmine\network\mcpe\protocol\types\PlayerMovementSettings;
use pocketmine\network\mcpe\protocol\types\PlayerMovementType;
use pocketmine\network\mcpe\protocol\types\SpawnSettings;
use pocketmine\player\Player;
use pocketmine\Server;
use pocketmine\timings\Timings;
use Ramsey\Uuid\Uuid;

/**
 * Handler used for the pre-spawn phase of the session.
 */
class PreSpawnPacketHandler extends ChunkRequestPacketHandler{
	public function __construct(
		private Server $server,
		private Player $player,
		NetworkSession $session,
		private InventoryManager $inventoryManager
	){
		parent::__construct($session);
	}

	public function setUp() : void{
		Timings::$playerNetworkSendPreSpawnGameData->startTiming();
		try{
<<<<<<< HEAD
			$protocolId = $this->session->getProtocolId();
=======
			$dictionaryProtocol = GlobalItemTypeDictionary::getDictionaryProtocol($this->session->getProtocolId());
>>>>>>> a76bd3cd
			$location = $this->player->getLocation();
			$world = $location->getWorld();

			$typeConverter = $this->session->getTypeConverter();

			$this->session->getLogger()->debug("Preparing StartGamePacket");
			$levelSettings = new LevelSettings();
			$levelSettings->seed = -1;
			$levelSettings->spawnSettings = new SpawnSettings(SpawnSettings::BIOME_TYPE_DEFAULT, "", DimensionIds::OVERWORLD); //TODO: implement this properly
			$levelSettings->worldGamemode = $typeConverter->coreGameModeToProtocol($this->server->getGamemode());
			$levelSettings->difficulty = $world->getDifficulty();
			$levelSettings->spawnPosition = BlockPosition::fromVector3($world->getSpawnLocation());
			$levelSettings->hasAchievementsDisabled = true;
			$levelSettings->time = $world->getTime();
			$levelSettings->eduEditionOffer = 0;
			$levelSettings->rainLevel = 0; //TODO: implement these properly
			$levelSettings->lightningLevel = 0;
			$levelSettings->commandsEnabled = true;
			$levelSettings->gameRules = [
				"naturalregeneration" => new BoolGameRule(false, false) //Hack for client side regeneration
			];
			$levelSettings->experiments = new Experiments([], false);

			$this->session->sendDataPacket(StartGamePacket::create(
				$this->player->getId(),
				$this->player->getId(),
				$typeConverter->coreGameModeToProtocol($this->player->getGamemode()),
				$this->player->getOffsetPosition($location),
				$location->pitch,
				$location->yaw,
				new CacheableNbt(CompoundTag::create()), //TODO: we don't care about this right now
				$levelSettings,
				"",
				$this->server->getMotd(),
				"",
				false,
				new PlayerMovementSettings(PlayerMovementType::SERVER_AUTHORITATIVE_V1, 0, false),
				0,
				0,
				"",
				true,
<<<<<<< HEAD
				"NetherGames v5.0",
=======
				"NetherGames v4.0",
>>>>>>> a76bd3cd
				Uuid::fromString(Uuid::NIL),
				false,
				false,
				new NetworkPermissions(disableClientSounds: true),
				[],
				0,
<<<<<<< HEAD
				$typeConverter->getItemTypeDictionary()->getEntries(),
=======
				GlobalItemTypeDictionary::getInstance()->getDictionary($dictionaryProtocol)->getEntries(),
>>>>>>> a76bd3cd
			));

			$this->session->getLogger()->debug("Sending actor identifiers");
			$this->session->sendDataPacket(StaticPacketCache::getInstance()->getAvailableActorIdentifiers());

			$this->session->getLogger()->debug("Sending biome definitions");
			$this->session->sendDataPacket(StaticPacketCache::getInstance()->getBiomeDefs());

			$this->session->getLogger()->debug("Sending attributes");
			$this->session->getEntityEventBroadcaster()->syncAttributes([$this->session], $this->player, $this->player->getAttributeMap()->getAll());

			$this->session->getLogger()->debug("Sending available commands");
			$this->session->syncAvailableCommands();

			$this->session->getLogger()->debug("Sending abilities");
			$this->session->syncAbilities($this->player);
			$this->session->syncAdventureSettings();

			$this->session->getLogger()->debug("Sending effects");
			foreach($this->player->getEffects()->all() as $effect){
				$this->session->getEntityEventBroadcaster()->onEntityEffectAdded([$this->session], $this->player, $effect, false);
			}

			$this->session->getLogger()->debug("Sending actor metadata");
			$this->player->sendData([$this->player]);

			$this->session->getLogger()->debug("Sending inventory");
			$this->inventoryManager->syncAll();
			$this->inventoryManager->syncSelectedHotbarSlot();

			$this->session->getLogger()->debug("Sending creative inventory data");
			$this->inventoryManager->syncCreative();

			$this->session->getLogger()->debug("Sending crafting data");
<<<<<<< HEAD
			$this->session->sendDataPacket(CraftingDataCache::getInstance($protocolId)->getCache($this->server->getCraftingManager()));
=======
			$this->session->sendDataPacket(CraftingDataCache::getInstance()->getCache($dictionaryProtocol, $this->server->getCraftingManager()));
>>>>>>> a76bd3cd

			$this->session->getLogger()->debug("Sending player list");
			$this->session->syncPlayerList($this->server->getOnlinePlayers());
		}finally{
			Timings::$playerNetworkSendPreSpawnGameData->stopTiming();
		}
	}

	public function handleRequestChunkRadius(RequestChunkRadiusPacket $packet) : bool{
		$this->player->setViewDistance($packet->radius);

		return true;
	}

	public function handlePlayerAuthInput(PlayerAuthInputPacket $packet) : bool{
		//the client will send this every tick once we start sending chunks, but we don't handle it in this stage
		//this is very spammy so we filter it out
		return true;
	}
}<|MERGE_RESOLUTION|>--- conflicted
+++ resolved
@@ -62,11 +62,7 @@
 	public function setUp() : void{
 		Timings::$playerNetworkSendPreSpawnGameData->startTiming();
 		try{
-<<<<<<< HEAD
 			$protocolId = $this->session->getProtocolId();
-=======
-			$dictionaryProtocol = GlobalItemTypeDictionary::getDictionaryProtocol($this->session->getProtocolId());
->>>>>>> a76bd3cd
 			$location = $this->player->getLocation();
 			$world = $location->getWorld();
 
@@ -108,22 +104,14 @@
 				0,
 				"",
 				true,
-<<<<<<< HEAD
 				"NetherGames v5.0",
-=======
-				"NetherGames v4.0",
->>>>>>> a76bd3cd
 				Uuid::fromString(Uuid::NIL),
 				false,
 				false,
 				new NetworkPermissions(disableClientSounds: true),
 				[],
 				0,
-<<<<<<< HEAD
 				$typeConverter->getItemTypeDictionary()->getEntries(),
-=======
-				GlobalItemTypeDictionary::getInstance()->getDictionary($dictionaryProtocol)->getEntries(),
->>>>>>> a76bd3cd
 			));
 
 			$this->session->getLogger()->debug("Sending actor identifiers");
@@ -158,11 +146,7 @@
 			$this->inventoryManager->syncCreative();
 
 			$this->session->getLogger()->debug("Sending crafting data");
-<<<<<<< HEAD
 			$this->session->sendDataPacket(CraftingDataCache::getInstance($protocolId)->getCache($this->server->getCraftingManager()));
-=======
-			$this->session->sendDataPacket(CraftingDataCache::getInstance()->getCache($dictionaryProtocol, $this->server->getCraftingManager()));
->>>>>>> a76bd3cd
 
 			$this->session->getLogger()->debug("Sending player list");
 			$this->session->syncPlayerList($this->server->getOnlinePlayers());
