--- conflicted
+++ resolved
@@ -45,32 +45,15 @@
 /**
  * Handler used for the pre-spawn phase of the session.
  */
-<<<<<<< HEAD
 class PreSpawnPacketHandler extends ChunkRequestPacketHandler{
-
-	/** @var Server */
-	private $server;
-	/** @var Player */
-	private $player;
-
-	private InventoryManager $inventoryManager;
-
-	public function __construct(Server $server, Player $player, NetworkSession $session, InventoryManager $inventoryManager){
-		parent::__construct($session);
-
-		$this->player = $player;
-		$this->server = $server;
-		$this->inventoryManager = $inventoryManager;
-	}
-=======
-class PreSpawnPacketHandler extends PacketHandler{
 	public function __construct(
 		private Server $server,
 		private Player $player,
-		private NetworkSession $session,
+		NetworkSession $session,
 		private InventoryManager $inventoryManager
-	){}
->>>>>>> c87a3b05
+	){
+		parent::__construct($session);
+	}
 
 	public function setUp() : void{
 		$dictionaryProtocol = GlobalItemTypeDictionary::getDictionaryProtocol($this->session->getProtocolId());
