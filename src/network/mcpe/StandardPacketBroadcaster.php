<?php

/*
 *
 *  ____            _        _   __  __ _                  __  __ ____
 * |  _ \ ___   ___| | _____| |_|  \/  (_)_ __   ___      |  \/  |  _ \
 * | |_) / _ \ / __| |/ / _ \ __| |\/| | | '_ \ / _ \_____| |\/| | |_) |
 * |  __/ (_) | (__|   <  __/ |_| |  | | | | | |  __/_____| |  | |  __/
 * |_|   \___/ \___|_|\_\___|\__|_|  |_|_|_| |_|\___|     |_|  |_|_|
 *
 * This program is free software: you can redistribute it and/or modify
 * it under the terms of the GNU Lesser General Public License as published by
 * the Free Software Foundation, either version 3 of the License, or
 * (at your option) any later version.
 *
 * @author PocketMine Team
 * @link http://www.pocketmine.net/
 *
 *
 */

declare(strict_types=1);

namespace pocketmine\network\mcpe;

use pocketmine\network\mcpe\protocol\serializer\PacketBatch;
use pocketmine\Server;
use pocketmine\utils\BinaryStream;
use function spl_object_id;

final class StandardPacketBroadcaster implements PacketBroadcaster{
	public function __construct(private Server $server, private int $protocolId){}

	public function broadcastPackets(array $recipients, array $packets) : void{
		$buffers = [];
		$compressors = [];
		$targetMap = [];
		foreach($recipients as $recipient){
			$serializerContext = $recipient->getPacketSerializerContext();
			$bufferId = spl_object_id($serializerContext);
			if(!isset($buffers[$bufferId])){
<<<<<<< HEAD
				$buffers[$bufferId] = PacketBatch::fromPackets($this->protocolId, $serializerContext, ...$packets);
=======
				$stream = new BinaryStream();
				NetworkSession::encodePacketBatchTimed($stream, $serializerContext, $packets);
				$buffers[$bufferId] = $stream->getBuffer();
>>>>>>> 4dbcd714
			}

			//TODO: different compressors might be compatible, it might not be necessary to split them up by object
			$compressor = $recipient->getCompressor();
			$compressors[spl_object_id($compressor)] = $compressor;

			$targetMap[$bufferId][spl_object_id($compressor)][] = $recipient;
		}

		foreach($targetMap as $bufferId => $compressorMap){
			$buffer = $buffers[$bufferId];
			foreach($compressorMap as $compressorId => $compressorTargets){
				$compressor = $compressors[$compressorId];
				if(!$compressor->willCompress($buffer)){
					foreach($compressorTargets as $target){
						foreach($packets as $pk){
							$target->addToSendBuffer($pk);
						}
					}
				}else{
					$promise = $this->server->prepareBatch(new PacketBatch($buffer), $compressor);
					foreach($compressorTargets as $target){
						$target->queueCompressed($promise);
					}
				}
			}
		}
	}
}<|MERGE_RESOLUTION|>--- conflicted
+++ resolved
@@ -39,13 +39,9 @@
 			$serializerContext = $recipient->getPacketSerializerContext();
 			$bufferId = spl_object_id($serializerContext);
 			if(!isset($buffers[$bufferId])){
-<<<<<<< HEAD
-				$buffers[$bufferId] = PacketBatch::fromPackets($this->protocolId, $serializerContext, ...$packets);
-=======
 				$stream = new BinaryStream();
-				NetworkSession::encodePacketBatchTimed($stream, $serializerContext, $packets);
+				NetworkSession::encodePacketBatchTimed($this->protocolId, $stream, $serializerContext, $packets);
 				$buffers[$bufferId] = $stream->getBuffer();
->>>>>>> 4dbcd714
 			}
 
 			//TODO: different compressors might be compatible, it might not be necessary to split them up by object
