<?php

/*
 *
 *  ____            _        _   __  __ _                  __  __ ____
 * |  _ \ ___   ___| | _____| |_|  \/  (_)_ __   ___      |  \/  |  _ \
 * | |_) / _ \ / __| |/ / _ \ __| |\/| | | '_ \ / _ \_____| |\/| | |_) |
 * |  __/ (_) | (__|   <  __/ |_| |  | | | | | |  __/_____| |  | |  __/
 * |_|   \___/ \___|_|\_\___|\__|_|  |_|_|_| |_|\___|     |_|  |_|_|
 *
 * This program is free software: you can redistribute it and/or modify
 * it under the terms of the GNU Lesser General Public License as published by
 * the Free Software Foundation, either version 3 of the License, or
 * (at your option) any later version.
 *
 * @author PocketMine Team
 * @link http://www.pocketmine.net/
 *
 *
*/

declare(strict_types=1);

namespace pocketmine\network\mcpe\protocol;

/**
 * Version numbers and packet IDs for the current Minecraft PE protocol
 */
final class ProtocolInfo{

	private function __construct(){
		//NOOP
	}

	/**
	 * NOTE TO DEVELOPERS
	 * Do not waste your time or ours submitting pull requests changing game and/or protocol version numbers.
	 * Pull requests changing game and/or protocol version numbers will be closed.
	 *
	 * This file is generated automatically, do not edit it manually.
	 */

	/** Actual Minecraft: PE protocol version */
<<<<<<< HEAD
	public const CURRENT_PROTOCOL = self::PROTOCOL_1_16_200;
	public const ACCEPTED_PROTOCOL = [self::CURRENT_PROTOCOL, self::PROTOCOL_1_16_100];
=======
	public const CURRENT_PROTOCOL = 428;
>>>>>>> 69cb0ba1
	/** Current Minecraft PE version reported by the server. This is usually the earliest currently supported version. */
	public const MINECRAFT_VERSION = 'v1.16.210';
	/** Version number sent to clients in ping responses. */
	public const MINECRAFT_VERSION_NETWORK = '1.16.210';

	public const PROTOCOL_1_16_100 = 419;
	public const PROTOCOL_1_16_200 = 422;

	public const LOGIN_PACKET = 0x01;
	public const PLAY_STATUS_PACKET = 0x02;
	public const SERVER_TO_CLIENT_HANDSHAKE_PACKET = 0x03;
	public const CLIENT_TO_SERVER_HANDSHAKE_PACKET = 0x04;
	public const DISCONNECT_PACKET = 0x05;
	public const RESOURCE_PACKS_INFO_PACKET = 0x06;
	public const RESOURCE_PACK_STACK_PACKET = 0x07;
	public const RESOURCE_PACK_CLIENT_RESPONSE_PACKET = 0x08;
	public const TEXT_PACKET = 0x09;
	public const SET_TIME_PACKET = 0x0a;
	public const START_GAME_PACKET = 0x0b;
	public const ADD_PLAYER_PACKET = 0x0c;
	public const ADD_ACTOR_PACKET = 0x0d;
	public const REMOVE_ACTOR_PACKET = 0x0e;
	public const ADD_ITEM_ACTOR_PACKET = 0x0f;

	public const TAKE_ITEM_ACTOR_PACKET = 0x11;
	public const MOVE_ACTOR_ABSOLUTE_PACKET = 0x12;
	public const MOVE_PLAYER_PACKET = 0x13;
	public const RIDER_JUMP_PACKET = 0x14;
	public const UPDATE_BLOCK_PACKET = 0x15;
	public const ADD_PAINTING_PACKET = 0x16;
	public const TICK_SYNC_PACKET = 0x17;
	public const LEVEL_SOUND_EVENT_PACKET_V1 = 0x18;
	public const LEVEL_EVENT_PACKET = 0x19;
	public const BLOCK_EVENT_PACKET = 0x1a;
	public const ACTOR_EVENT_PACKET = 0x1b;
	public const MOB_EFFECT_PACKET = 0x1c;
	public const UPDATE_ATTRIBUTES_PACKET = 0x1d;
	public const INVENTORY_TRANSACTION_PACKET = 0x1e;
	public const MOB_EQUIPMENT_PACKET = 0x1f;
	public const MOB_ARMOR_EQUIPMENT_PACKET = 0x20;
	public const INTERACT_PACKET = 0x21;
	public const BLOCK_PICK_REQUEST_PACKET = 0x22;
	public const ACTOR_PICK_REQUEST_PACKET = 0x23;
	public const PLAYER_ACTION_PACKET = 0x24;

	public const HURT_ARMOR_PACKET = 0x26;
	public const SET_ACTOR_DATA_PACKET = 0x27;
	public const SET_ACTOR_MOTION_PACKET = 0x28;
	public const SET_ACTOR_LINK_PACKET = 0x29;
	public const SET_HEALTH_PACKET = 0x2a;
	public const SET_SPAWN_POSITION_PACKET = 0x2b;
	public const ANIMATE_PACKET = 0x2c;
	public const RESPAWN_PACKET = 0x2d;
	public const CONTAINER_OPEN_PACKET = 0x2e;
	public const CONTAINER_CLOSE_PACKET = 0x2f;
	public const PLAYER_HOTBAR_PACKET = 0x30;
	public const INVENTORY_CONTENT_PACKET = 0x31;
	public const INVENTORY_SLOT_PACKET = 0x32;
	public const CONTAINER_SET_DATA_PACKET = 0x33;
	public const CRAFTING_DATA_PACKET = 0x34;
	public const CRAFTING_EVENT_PACKET = 0x35;
	public const GUI_DATA_PICK_ITEM_PACKET = 0x36;
	public const ADVENTURE_SETTINGS_PACKET = 0x37;
	public const BLOCK_ACTOR_DATA_PACKET = 0x38;
	public const PLAYER_INPUT_PACKET = 0x39;
	public const LEVEL_CHUNK_PACKET = 0x3a;
	public const SET_COMMANDS_ENABLED_PACKET = 0x3b;
	public const SET_DIFFICULTY_PACKET = 0x3c;
	public const CHANGE_DIMENSION_PACKET = 0x3d;
	public const SET_PLAYER_GAME_TYPE_PACKET = 0x3e;
	public const PLAYER_LIST_PACKET = 0x3f;
	public const SIMPLE_EVENT_PACKET = 0x40;
	public const EVENT_PACKET = 0x41;
	public const SPAWN_EXPERIENCE_ORB_PACKET = 0x42;
	public const CLIENTBOUND_MAP_ITEM_DATA_PACKET = 0x43;
	public const MAP_INFO_REQUEST_PACKET = 0x44;
	public const REQUEST_CHUNK_RADIUS_PACKET = 0x45;
	public const CHUNK_RADIUS_UPDATED_PACKET = 0x46;
	public const ITEM_FRAME_DROP_ITEM_PACKET = 0x47;
	public const GAME_RULES_CHANGED_PACKET = 0x48;
	public const CAMERA_PACKET = 0x49;
	public const BOSS_EVENT_PACKET = 0x4a;
	public const SHOW_CREDITS_PACKET = 0x4b;
	public const AVAILABLE_COMMANDS_PACKET = 0x4c;
	public const COMMAND_REQUEST_PACKET = 0x4d;
	public const COMMAND_BLOCK_UPDATE_PACKET = 0x4e;
	public const COMMAND_OUTPUT_PACKET = 0x4f;
	public const UPDATE_TRADE_PACKET = 0x50;
	public const UPDATE_EQUIP_PACKET = 0x51;
	public const RESOURCE_PACK_DATA_INFO_PACKET = 0x52;
	public const RESOURCE_PACK_CHUNK_DATA_PACKET = 0x53;
	public const RESOURCE_PACK_CHUNK_REQUEST_PACKET = 0x54;
	public const TRANSFER_PACKET = 0x55;
	public const PLAY_SOUND_PACKET = 0x56;
	public const STOP_SOUND_PACKET = 0x57;
	public const SET_TITLE_PACKET = 0x58;
	public const ADD_BEHAVIOR_TREE_PACKET = 0x59;
	public const STRUCTURE_BLOCK_UPDATE_PACKET = 0x5a;
	public const SHOW_STORE_OFFER_PACKET = 0x5b;
	public const PURCHASE_RECEIPT_PACKET = 0x5c;
	public const PLAYER_SKIN_PACKET = 0x5d;
	public const SUB_CLIENT_LOGIN_PACKET = 0x5e;
	public const AUTOMATION_CLIENT_CONNECT_PACKET = 0x5f;
	public const SET_LAST_HURT_BY_PACKET = 0x60;
	public const BOOK_EDIT_PACKET = 0x61;
	public const NPC_REQUEST_PACKET = 0x62;
	public const PHOTO_TRANSFER_PACKET = 0x63;
	public const MODAL_FORM_REQUEST_PACKET = 0x64;
	public const MODAL_FORM_RESPONSE_PACKET = 0x65;
	public const SERVER_SETTINGS_REQUEST_PACKET = 0x66;
	public const SERVER_SETTINGS_RESPONSE_PACKET = 0x67;
	public const SHOW_PROFILE_PACKET = 0x68;
	public const SET_DEFAULT_GAME_TYPE_PACKET = 0x69;
	public const REMOVE_OBJECTIVE_PACKET = 0x6a;
	public const SET_DISPLAY_OBJECTIVE_PACKET = 0x6b;
	public const SET_SCORE_PACKET = 0x6c;
	public const LAB_TABLE_PACKET = 0x6d;
	public const UPDATE_BLOCK_SYNCED_PACKET = 0x6e;
	public const MOVE_ACTOR_DELTA_PACKET = 0x6f;
	public const SET_SCOREBOARD_IDENTITY_PACKET = 0x70;
	public const SET_LOCAL_PLAYER_AS_INITIALIZED_PACKET = 0x71;
	public const UPDATE_SOFT_ENUM_PACKET = 0x72;
	public const NETWORK_STACK_LATENCY_PACKET = 0x73;

	public const SCRIPT_CUSTOM_EVENT_PACKET = 0x75;
	public const SPAWN_PARTICLE_EFFECT_PACKET = 0x76;
	public const AVAILABLE_ACTOR_IDENTIFIERS_PACKET = 0x77;
	public const LEVEL_SOUND_EVENT_PACKET_V2 = 0x78;
	public const NETWORK_CHUNK_PUBLISHER_UPDATE_PACKET = 0x79;
	public const BIOME_DEFINITION_LIST_PACKET = 0x7a;
	public const LEVEL_SOUND_EVENT_PACKET = 0x7b;
	public const LEVEL_EVENT_GENERIC_PACKET = 0x7c;
	public const LECTERN_UPDATE_PACKET = 0x7d;

	public const ADD_ENTITY_PACKET = 0x7f;
	public const REMOVE_ENTITY_PACKET = 0x80;
	public const CLIENT_CACHE_STATUS_PACKET = 0x81;
	public const ON_SCREEN_TEXTURE_ANIMATION_PACKET = 0x82;
	public const MAP_CREATE_LOCKED_COPY_PACKET = 0x83;
	public const STRUCTURE_TEMPLATE_DATA_REQUEST_PACKET = 0x84;
	public const STRUCTURE_TEMPLATE_DATA_RESPONSE_PACKET = 0x85;

	public const CLIENT_CACHE_BLOB_STATUS_PACKET = 0x87;
	public const CLIENT_CACHE_MISS_RESPONSE_PACKET = 0x88;
	public const EDUCATION_SETTINGS_PACKET = 0x89;
	public const EMOTE_PACKET = 0x8a;
	public const MULTIPLAYER_SETTINGS_PACKET = 0x8b;
	public const SETTINGS_COMMAND_PACKET = 0x8c;
	public const ANVIL_DAMAGE_PACKET = 0x8d;
	public const COMPLETED_USING_ITEM_PACKET = 0x8e;
	public const NETWORK_SETTINGS_PACKET = 0x8f;
	public const PLAYER_AUTH_INPUT_PACKET = 0x90;
	public const CREATIVE_CONTENT_PACKET = 0x91;
	public const PLAYER_ENCHANT_OPTIONS_PACKET = 0x92;
	public const ITEM_STACK_REQUEST_PACKET = 0x93;
	public const ITEM_STACK_RESPONSE_PACKET = 0x94;
	public const PLAYER_ARMOR_DAMAGE_PACKET = 0x95;
	public const CODE_BUILDER_PACKET = 0x96;
	public const UPDATE_PLAYER_GAME_TYPE_PACKET = 0x97;
	public const EMOTE_LIST_PACKET = 0x98;
	public const POSITION_TRACKING_D_B_SERVER_BROADCAST_PACKET = 0x99;
	public const POSITION_TRACKING_D_B_CLIENT_REQUEST_PACKET = 0x9a;
	public const DEBUG_INFO_PACKET = 0x9b;
	public const PACKET_VIOLATION_WARNING_PACKET = 0x9c;
	public const MOTION_PREDICTION_HINTS_PACKET = 0x9d;
	public const ANIMATE_ENTITY_PACKET = 0x9e;
	public const CAMERA_SHAKE_PACKET = 0x9f;
	public const PLAYER_FOG_PACKET = 0xa0;
	public const CORRECT_PLAYER_MOVE_PREDICTION_PACKET = 0xa1;
	public const ITEM_COMPONENT_PACKET = 0xa2;
	public const FILTER_TEXT_PACKET = 0xa3;
	public const CLIENTBOUND_DEBUG_RENDERER_PACKET = 0xa4;

}<|MERGE_RESOLUTION|>--- conflicted
+++ resolved
@@ -41,12 +41,8 @@
 	 */
 
 	/** Actual Minecraft: PE protocol version */
-<<<<<<< HEAD
 	public const CURRENT_PROTOCOL = self::PROTOCOL_1_16_200;
 	public const ACCEPTED_PROTOCOL = [self::CURRENT_PROTOCOL, self::PROTOCOL_1_16_100];
-=======
-	public const CURRENT_PROTOCOL = 428;
->>>>>>> 69cb0ba1
 	/** Current Minecraft PE version reported by the server. This is usually the earliest currently supported version. */
 	public const MINECRAFT_VERSION = 'v1.16.210';
 	/** Version number sent to clients in ping responses. */
