--- conflicted
+++ resolved
@@ -41,12 +41,8 @@
 	 */
 
 	/** Actual Minecraft: PE protocol version */
-<<<<<<< HEAD
 	public const CURRENT_PROTOCOL = self::PROTOCOL_1_17_0;
 	public const ACCEPTED_PROTOCOL = [self::CURRENT_PROTOCOL, self::PROTOCOL_1_16_100, self::PROTOCOL_1_16_200, self::PROTOCOL_1_16_210_57, self::PROTOCOL_1_16_210_60, self::PROTOCOL_1_16_220];
-=======
-	public const CURRENT_PROTOCOL = 448;
->>>>>>> 0c2917f2
 	/** Current Minecraft PE version reported by the server. This is usually the earliest currently supported version. */
 	public const MINECRAFT_VERSION = 'v1.17.10';
 	/** Version number sent to clients in ping responses. */
