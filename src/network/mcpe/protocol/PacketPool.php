--- conflicted
+++ resolved
@@ -215,18 +215,8 @@
 	/**
 	 * @throws BinaryDataException
 	 */
-<<<<<<< HEAD
-	public function getPacket(?int $protocolId, string $buffer) : Packet{
-		$serializer = new PacketSerializer($buffer);
-		$serializer->setProtocolId($protocolId);
-		$pk = $this->getPacketById($serializer->getUnsignedVarInt() & DataPacket::PID_MASK);
-		$pk->setSerializer($serializer);
-
-		return $pk;
-=======
 	public function getPacket(string $buffer) : Packet{
 		$offset = 0;
 		return $this->getPacketById(Binary::readUnsignedVarInt($buffer, $offset) & DataPacket::PID_MASK);
->>>>>>> 0312b62c
 	}
 }