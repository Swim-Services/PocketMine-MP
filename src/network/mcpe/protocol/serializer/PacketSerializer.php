<?php

/*
 *
 *  ____            _        _   __  __ _                  __  __ ____
 * |  _ \ ___   ___| | _____| |_|  \/  (_)_ __   ___      |  \/  |  _ \
 * | |_) / _ \ / __| |/ / _ \ __| |\/| | | '_ \ / _ \_____| |\/| | |_) |
 * |  __/ (_) | (__|   <  __/ |_| |  | | | | | |  __/_____| |  | |  __/
 * |_|   \___/ \___|_|\_\___|\__|_|  |_|_|_| |_|\___|     |_|  |_|_|
 *
 * This program is free software: you can redistribute it and/or modify
 * it under the terms of the GNU Lesser General Public License as published by
 * the Free Software Foundation, either version 3 of the License, or
 * (at your option) any later version.
 *
 * @author PocketMine Team
 * @link http://www.pocketmine.net/
 *
 *
*/

declare(strict_types=1);

namespace pocketmine\network\mcpe\protocol\serializer;

#include <rules/DataPacket.h>

use pocketmine\math\Vector3;
use pocketmine\nbt\NbtDataException;
use pocketmine\nbt\tag\CompoundTag;
use pocketmine\nbt\TreeRoot;
use pocketmine\network\mcpe\convert\ItemTypeDictionary;
use pocketmine\network\mcpe\protocol\PacketDecodeException;
use pocketmine\network\mcpe\protocol\ProtocolInfo;
use pocketmine\network\mcpe\protocol\types\BoolGameRule;
use pocketmine\network\mcpe\protocol\types\command\CommandOriginData;
use pocketmine\network\mcpe\protocol\types\entity\Attribute;
use pocketmine\network\mcpe\protocol\types\entity\BlockPosMetadataProperty;
use pocketmine\network\mcpe\protocol\types\entity\ByteMetadataProperty;
use pocketmine\network\mcpe\protocol\types\entity\CompoundTagMetadataProperty;
use pocketmine\network\mcpe\protocol\types\entity\EntityLink;
use pocketmine\network\mcpe\protocol\types\entity\FloatMetadataProperty;
use pocketmine\network\mcpe\protocol\types\entity\IntMetadataProperty;
use pocketmine\network\mcpe\protocol\types\entity\LongMetadataProperty;
use pocketmine\network\mcpe\protocol\types\entity\MetadataProperty;
use pocketmine\network\mcpe\protocol\types\entity\ShortMetadataProperty;
use pocketmine\network\mcpe\protocol\types\entity\StringMetadataProperty;
use pocketmine\network\mcpe\protocol\types\entity\Vec3MetadataProperty;
use pocketmine\network\mcpe\protocol\types\FloatGameRule;
use pocketmine\network\mcpe\protocol\types\GameRule;
use pocketmine\network\mcpe\protocol\types\GameRuleType;
use pocketmine\network\mcpe\protocol\types\IntGameRule;
use pocketmine\network\mcpe\protocol\types\inventory\ItemStack;
use pocketmine\network\mcpe\protocol\types\recipe\RecipeIngredient;
use pocketmine\network\mcpe\protocol\types\skin\PersonaPieceTintColor;
use pocketmine\network\mcpe\protocol\types\skin\PersonaSkinPiece;
use pocketmine\network\mcpe\protocol\types\skin\SkinAnimation;
use pocketmine\network\mcpe\protocol\types\skin\SkinData;
use pocketmine\network\mcpe\protocol\types\skin\SkinImage;
use pocketmine\network\mcpe\protocol\types\StructureEditorData;
use pocketmine\network\mcpe\protocol\types\StructureSettings;
use pocketmine\utils\BinaryDataException;
use pocketmine\utils\BinaryStream;
use Ramsey\Uuid\UuidInterface;
use function count;
use function strlen;
use function strrev;
use function substr;

class PacketSerializer extends BinaryStream{

<<<<<<< HEAD
	/** @var int|null */
	private ?int $protocolId = null;

	public function setProtocolId(?int $protocolId) : void{
		$this->protocolId = $protocolId;
	}

	public function getProtocolId() : int{
		return $this->protocolId ?? ProtocolInfo::CURRENT_PROTOCOL;
=======
	private int $shieldItemRuntimeId;

	public function __construct(string $buffer = "", int $offset = 0){
		parent::__construct($buffer, $offset);
		$this->shieldItemRuntimeId = ItemTypeDictionary::getInstance()->fromStringId("minecraft:shield");
>>>>>>> 1898d4b4
	}

	/**
	 * @throws BinaryDataException
	 */
	public function getString() : string{
		return $this->get($this->getUnsignedVarInt());
	}

	public function putString(string $v) : void{
		$this->putUnsignedVarInt(strlen($v));
		$this->put($v);
	}

	/**
	 * @throws BinaryDataException
	 */
	public function getUUID() : UuidInterface{
		//This is two little-endian longs: bytes 7-0 followed by bytes 15-8
		$p1 = strrev($this->get(8));
		$p2 = strrev($this->get(8));
		return \Ramsey\Uuid\Uuid::fromBytes($p1 . $p2);
	}

	public function putUUID(UuidInterface $uuid) : void{
		$bytes = $uuid->getBytes();
		$this->put(strrev(substr($bytes, 0, 8)));
		$this->put(strrev(substr($bytes, 8, 8)));
	}

	public function getSkin() : SkinData{
		$skinId = $this->getString();
		if($this->getProtocolId() >= ProtocolInfo::PROTOCOL_1_16_210_57){
			$skinPlayFabId = $this->getString();
		}
		$skinResourcePatch = $this->getString();
		$skinData = $this->getSkinImage();
		$animationCount = $this->getLInt();
		$animations = [];
		for($i = 0; $i < $animationCount; ++$i){
			$skinImage = $this->getSkinImage();
			$animationType = $this->getLInt();
			$animationFrames = $this->getLFloat();
			$expressionType = $this->getLInt();
			$animations[] = new SkinAnimation($skinImage, $animationType, $animationFrames, $expressionType);
		}
		$capeData = $this->getSkinImage();
		$geometryData = $this->getString();
		$animationData = $this->getString();
		$premium = $this->getBool();
		$persona = $this->getBool();
		$capeOnClassic = $this->getBool();
		$capeId = $this->getString();
		$fullSkinId = $this->getString();
		$armSize = $this->getString();
		$skinColor = $this->getString();
		$personaPieceCount = $this->getLInt();
		$personaPieces = [];
		for($i = 0; $i < $personaPieceCount; ++$i){
			$pieceId = $this->getString();
			$pieceType = $this->getString();
			$packId = $this->getString();
			$isDefaultPiece = $this->getBool();
			$productId = $this->getString();
			$personaPieces[] = new PersonaSkinPiece($pieceId, $pieceType, $packId, $isDefaultPiece, $productId);
		}
		$pieceTintColorCount = $this->getLInt();
		$pieceTintColors = [];
		for($i = 0; $i < $pieceTintColorCount; ++$i){
			$pieceType = $this->getString();
			$colorCount = $this->getLInt();
			$colors = [];
			for($j = 0; $j < $colorCount; ++$j){
				$colors[] = $this->getString();
			}
			$pieceTintColors[] = new PersonaPieceTintColor(
				$pieceType,
				$colors
			);
		}

		return new SkinData($skinId, $skinPlayFabId ?? '', $skinResourcePatch, $skinData, $animations, $capeData, $geometryData, $animationData, $premium, $persona, $capeOnClassic, $capeId, $fullSkinId, $armSize, $skinColor, $personaPieces, $pieceTintColors);
	}

	public function putSkin(SkinData $skin) : void{
		$this->putString($skin->getSkinId());
		if($this->getProtocolId() >= ProtocolInfo::PROTOCOL_1_16_210_57){
			$this->putString($skin->getPlayFabId());
		}
		$this->putString($skin->getResourcePatch());
		$this->putSkinImage($skin->getSkinImage());
		$this->putLInt(count($skin->getAnimations()));
		foreach($skin->getAnimations() as $animation){
			$this->putSkinImage($animation->getImage());
			$this->putLInt($animation->getType());
			$this->putLFloat($animation->getFrames());
			$this->putLInt($animation->getExpressionType());
		}
		$this->putSkinImage($skin->getCapeImage());
		$this->putString($skin->getGeometryData());
		$this->putString($skin->getAnimationData());
		$this->putBool($skin->isPremium());
		$this->putBool($skin->isPersona());
		$this->putBool($skin->isPersonaCapeOnClassic());
		$this->putString($skin->getCapeId());
		$this->putString($skin->getFullSkinId());
		$this->putString($skin->getArmSize());
		$this->putString($skin->getSkinColor());
		$this->putLInt(count($skin->getPersonaPieces()));
		foreach($skin->getPersonaPieces() as $piece){
			$this->putString($piece->getPieceId());
			$this->putString($piece->getPieceType());
			$this->putString($piece->getPackId());
			$this->putBool($piece->isDefaultPiece());
			$this->putString($piece->getProductId());
		}
		$this->putLInt(count($skin->getPieceTintColors()));
		foreach($skin->getPieceTintColors() as $tint){
			$this->putString($tint->getPieceType());
			$this->putLInt(count($tint->getColors()));
			foreach($tint->getColors() as $color){
				$this->putString($color);
			}
		}
	}

	private function getSkinImage() : SkinImage{
		$width = $this->getLInt();
		$height = $this->getLInt();
		$data = $this->getString();
		try{
			return new SkinImage($height, $width, $data);
		}catch(\InvalidArgumentException $e){
			throw new PacketDecodeException($e->getMessage(), 0, $e);
		}
	}

	private function putSkinImage(SkinImage $image) : void{
		$this->putLInt($image->getWidth());
		$this->putLInt($image->getHeight());
		$this->putString($image->getData());
	}

	/**
	 * @throws PacketDecodeException
	 * @throws BinaryDataException
	 */
	public function getSlot() : ItemStack{
		$id = $this->getVarInt();
		if($id === 0){
			return ItemStack::null();
		}

		$auxValue = $this->getVarInt();
		$meta = $auxValue >> 8;
		$count = $auxValue & 0xff;

		$nbtLen = $this->getLShort();

		/** @var CompoundTag|null $compound */
		$compound = null;
		if($nbtLen === 0xffff){
			$nbtDataVersion = $this->getByte();
			if($nbtDataVersion !== 1){
				throw new PacketDecodeException("Unexpected NBT data version $nbtDataVersion");
			}
			$compound = $this->getNbtCompoundRoot();
		}elseif($nbtLen !== 0){
			throw new PacketDecodeException("Unexpected fake NBT length $nbtLen");
		}

		$canPlaceOn = [];
		for($i = 0, $canPlaceOnCount = $this->getVarInt(); $i < $canPlaceOnCount; ++$i){
			$canPlaceOn[] = $this->getString();
		}

		$canDestroy = [];
		for($i = 0, $canDestroyCount = $this->getVarInt(); $i < $canDestroyCount; ++$i){
			$canDestroy[] = $this->getString();
		}

		$shieldBlockingTick = null;
		if($id === $this->shieldItemRuntimeId){
			$shieldBlockingTick = $this->getVarLong();
		}

		return new ItemStack($id, $meta, $count, $compound, $canPlaceOn, $canDestroy, $shieldBlockingTick);
	}

	public function putSlot(ItemStack $item) : void{
		if($item->getId() === 0){
			$this->putVarInt(0);

			return;
		}

		$this->putVarInt($item->getId());
		$auxValue = (($item->getMeta() & 0x7fff) << 8) | $item->getCount();
		$this->putVarInt($auxValue);

		$nbt = $item->getNbt();
		if($nbt !== null){
			$this->putLShort(0xffff);
			$this->putByte(1); //TODO: NBT data version (?)
			$this->put((new NetworkNbtSerializer())->write(new TreeRoot($nbt)));
		}else{
			$this->putLShort(0);
		}

		$this->putVarInt(count($item->getCanPlaceOn()));
		foreach($item->getCanPlaceOn() as $entry){
			$this->putString($entry);
		}
		$this->putVarInt(count($item->getCanDestroy()));
		foreach($item->getCanDestroy() as $entry){
			$this->putString($entry);
		}

		$blockingTick = $item->getShieldBlockingTick();
		if($item->getId() === $this->shieldItemRuntimeId){
			$this->putVarLong($blockingTick ?? 0);
		}
	}

	public function getRecipeIngredient() : RecipeIngredient{
		$id = $this->getVarInt();
		if($id === 0){
			return new RecipeIngredient(0, 0, 0);
		}
		$meta = $this->getVarInt();
		$count = $this->getVarInt();

		return new RecipeIngredient($id, $meta, $count);
	}

	public function putRecipeIngredient(RecipeIngredient $ingredient) : void{
		if($ingredient->getId() === 0){
			$this->putVarInt(0);
		}else{
			$this->putVarInt($ingredient->getId());
			$this->putVarInt($ingredient->getMeta());
			$this->putVarInt($ingredient->getCount());
		}
	}

	/**
	 * Decodes entity metadata from the stream.
	 *
	 * @return MetadataProperty[]
	 * @phpstan-return array<int, MetadataProperty>
	 *
	 * @throws PacketDecodeException
	 * @throws BinaryDataException
	 */
	public function getEntityMetadata() : array{
		$count = $this->getUnsignedVarInt();
		$data = [];
		for($i = 0; $i < $count; ++$i){
			$key = $this->getUnsignedVarInt();
			$type = $this->getUnsignedVarInt();

			$data[$key] = $this->readMetadataProperty($type);
		}

		return $data;
	}

	private function readMetadataProperty(int $type) : MetadataProperty{
		switch($type){
			case ByteMetadataProperty::id():
				return ByteMetadataProperty::read($this);
			case ShortMetadataProperty::id():
				return ShortMetadataProperty::read($this);
			case IntMetadataProperty::id():
				return IntMetadataProperty::read($this);
			case FloatMetadataProperty::id():
				return FloatMetadataProperty::read($this);
			case StringMetadataProperty::id():
				return StringMetadataProperty::read($this);
			case CompoundTagMetadataProperty::id():
				return CompoundTagMetadataProperty::read($this);
			case BlockPosMetadataProperty::id():
				return BlockPosMetadataProperty::read($this);
			case LongMetadataProperty::id():
				return LongMetadataProperty::read($this);
			case Vec3MetadataProperty::id():
				return Vec3MetadataProperty::read($this);
			default:
				throw new PacketDecodeException("Unknown entity metadata type " . $type);
		}
	}

	/**
	 * Writes entity metadata to the packet buffer.
	 *
	 * @param MetadataProperty[] $metadata
	 *
	 * @phpstan-param array<int, MetadataProperty> $metadata
	 */
	public function putEntityMetadata(array $metadata) : void{
		$this->putUnsignedVarInt(count($metadata));
		foreach($metadata as $key => $d){
			$this->putUnsignedVarInt($key);
			$this->putUnsignedVarInt($d::id());
			$d->write($this);
		}
	}

	/**
	 * Reads a list of Attributes from the stream.
	 * @return Attribute[]
	 *
	 * @throws BinaryDataException
	 */
	public function getAttributeList() : array{
		$list = [];
		$count = $this->getUnsignedVarInt();

		for($i = 0; $i < $count; ++$i){
			$min = $this->getLFloat();
			$max = $this->getLFloat();
			$current = $this->getLFloat();
			$default = $this->getLFloat();
			$id = $this->getString();

			$list[] = new Attribute($id, $min, $max, $current, $default);
		}

		return $list;
	}

	/**
	 * Writes a list of Attributes to the packet buffer using the standard format.
	 *
	 * @param Attribute ...$attributes
	 */
	public function putAttributeList(Attribute ...$attributes) : void{
		$this->putUnsignedVarInt(count($attributes));
		foreach($attributes as $attribute){
			$this->putLFloat($attribute->getMin());
			$this->putLFloat($attribute->getMax());
			$this->putLFloat($attribute->getCurrent());
			$this->putLFloat($attribute->getDefault());
			$this->putString($attribute->getId());
		}
	}

	/**
	 * Reads and returns an EntityUniqueID
	 *
	 * @throws BinaryDataException
	 */
	final public function getEntityUniqueId() : int{
		return $this->getVarLong();
	}

	/**
	 * Writes an EntityUniqueID
	 */
	public function putEntityUniqueId(int $eid) : void{
		$this->putVarLong($eid);
	}

	/**
	 * Reads and returns an EntityRuntimeID
	 *
	 * @throws BinaryDataException
	 */
	final public function getEntityRuntimeId() : int{
		return $this->getUnsignedVarLong();
	}

	/**
	 * Writes an EntityRuntimeID
	 */
	public function putEntityRuntimeId(int $eid) : void{
		$this->putUnsignedVarLong($eid);
	}

	/**
	 * Reads an block position with unsigned Y coordinate.
	 *
	 * @param int $x reference parameter
	 * @param int $y reference parameter
	 * @param int $z reference parameter
	 *
	 * @throws BinaryDataException
	 */
	public function getBlockPosition(&$x, &$y, &$z) : void{
		$x = $this->getVarInt();
		$y = $this->getUnsignedVarInt();
		$z = $this->getVarInt();
	}

	/**
	 * Writes a block position with unsigned Y coordinate.
	 */
	public function putBlockPosition(int $x, int $y, int $z) : void{
		$this->putVarInt($x);
		$this->putUnsignedVarInt($y);
		$this->putVarInt($z);
	}

	/**
	 * Reads a block position with a signed Y coordinate.
	 *
	 * @param int $x reference parameter
	 * @param int $y reference parameter
	 * @param int $z reference parameter
	 *
	 * @throws BinaryDataException
	 */
	public function getSignedBlockPosition(&$x, &$y, &$z) : void{
		$x = $this->getVarInt();
		$y = $this->getVarInt();
		$z = $this->getVarInt();
	}

	/**
	 * Writes a block position with a signed Y coordinate.
	 */
	public function putSignedBlockPosition(int $x, int $y, int $z) : void{
		$this->putVarInt($x);
		$this->putVarInt($y);
		$this->putVarInt($z);
	}

	/**
	 * Reads a floating-point Vector3 object with coordinates rounded to 4 decimal places.
	 *
	 * @throws BinaryDataException
	 */
	public function getVector3() : Vector3{
		$x = $this->getLFloat();
		$y = $this->getLFloat();
		$z = $this->getLFloat();
		return new Vector3($x, $y, $z);
	}

	/**
	 * Writes a floating-point Vector3 object, or 3x zero if null is given.
	 *
	 * Note: ONLY use this where it is reasonable to allow not specifying the vector.
	 * For all other purposes, use the non-nullable version.
	 *
	 * @see PacketSerializer::putVector3()
	 */
	public function putVector3Nullable(?Vector3 $vector) : void{
		if($vector !== null){
			$this->putVector3($vector);
		}else{
			$this->putLFloat(0.0);
			$this->putLFloat(0.0);
			$this->putLFloat(0.0);
		}
	}

	/**
	 * Writes a floating-point Vector3 object
	 */
	public function putVector3(Vector3 $vector) : void{
		$this->putLFloat($vector->x);
		$this->putLFloat($vector->y);
		$this->putLFloat($vector->z);
	}

	/**
	 * @throws BinaryDataException
	 */
	public function getByteRotation() : float{
		return ($this->getByte() * (360 / 256));
	}

	public function putByteRotation(float $rotation) : void{
		$this->putByte((int) ($rotation / (360 / 256)));
	}

	private function readGameRule(int $type) : GameRule{
		switch($type){
			case GameRuleType::BOOL: return BoolGameRule::decode($this);
			case GameRuleType::INT: return IntGameRule::decode($this);
			case GameRuleType::FLOAT: return FloatGameRule::decode($this);
			default:
				throw new PacketDecodeException("Unknown gamerule type $type");
		}
	}

	/**
	 * Reads gamerules
	 *
	 * @return GameRule[] game rule name => value
	 * @phpstan-return array<string, GameRule>
	 *
	 * @throws PacketDecodeException
	 * @throws BinaryDataException
	 */
	public function getGameRules() : array{
		$count = $this->getUnsignedVarInt();
		$rules = [];
		for($i = 0; $i < $count; ++$i){
			$name = $this->getString();
			$type = $this->getUnsignedVarInt();
			$rules[$name] = $this->readGameRule($type);
		}

		return $rules;
	}

	/**
	 * Writes a gamerule array
	 *
	 * @param GameRule[] $rules
	 * @phpstan-param array<string, GameRule> $rules
	 */
	public function putGameRules(array $rules) : void{
		$this->putUnsignedVarInt(count($rules));
		foreach($rules as $name => $rule){
			$this->putString($name);
			$this->putUnsignedVarInt($rule->getType());
			$rule->encode($this);
		}
	}

	/**
	 * @throws BinaryDataException
	 */
	public function getEntityLink() : EntityLink{
		$fromEntityUniqueId = $this->getEntityUniqueId();
		$toEntityUniqueId = $this->getEntityUniqueId();
		$type = $this->getByte();
		$immediate = $this->getBool();
		$causedByRider = $this->getBool();
		return new EntityLink($fromEntityUniqueId, $toEntityUniqueId, $type, $immediate, $causedByRider);
	}

	public function putEntityLink(EntityLink $link) : void{
		$this->putEntityUniqueId($link->fromEntityUniqueId);
		$this->putEntityUniqueId($link->toEntityUniqueId);
		$this->putByte($link->type);
		$this->putBool($link->immediate);
		$this->putBool($link->causedByRider);
	}

	/**
	 * @throws BinaryDataException
	 */
	public function getCommandOriginData() : CommandOriginData{
		$result = new CommandOriginData();

		$result->type = $this->getUnsignedVarInt();
		$result->uuid = $this->getUUID();
		$result->requestId = $this->getString();

		if($result->type === CommandOriginData::ORIGIN_DEV_CONSOLE or $result->type === CommandOriginData::ORIGIN_TEST){
			$result->playerEntityUniqueId = $this->getVarLong();
		}

		return $result;
	}

	public function putCommandOriginData(CommandOriginData $data) : void{
		$this->putUnsignedVarInt($data->type);
		$this->putUUID($data->uuid);
		$this->putString($data->requestId);

		if($data->type === CommandOriginData::ORIGIN_DEV_CONSOLE or $data->type === CommandOriginData::ORIGIN_TEST){
			$this->putVarLong($data->playerEntityUniqueId);
		}
	}

	public function getStructureSettings() : StructureSettings{
		$result = new StructureSettings();

		$result->paletteName = $this->getString();

		$result->ignoreEntities = $this->getBool();
		$result->ignoreBlocks = $this->getBool();

		$this->getBlockPosition($result->structureSizeX, $result->structureSizeY, $result->structureSizeZ);
		$this->getBlockPosition($result->structureOffsetX, $result->structureOffsetY, $result->structureOffsetZ);

		$result->lastTouchedByPlayerID = $this->getEntityUniqueId();
		$result->rotation = $this->getByte();
		$result->mirror = $this->getByte();
		$result->integrityValue = $this->getFloat();
		$result->integritySeed = $this->getInt();
		$result->pivot = $this->getVector3();

		return $result;
	}

	public function putStructureSettings(StructureSettings $structureSettings) : void{
		$this->putString($structureSettings->paletteName);

		$this->putBool($structureSettings->ignoreEntities);
		$this->putBool($structureSettings->ignoreBlocks);

		$this->putBlockPosition($structureSettings->structureSizeX, $structureSettings->structureSizeY, $structureSettings->structureSizeZ);
		$this->putBlockPosition($structureSettings->structureOffsetX, $structureSettings->structureOffsetY, $structureSettings->structureOffsetZ);

		$this->putEntityUniqueId($structureSettings->lastTouchedByPlayerID);
		$this->putByte($structureSettings->rotation);
		$this->putByte($structureSettings->mirror);
		$this->putFloat($structureSettings->integrityValue);
		$this->putInt($structureSettings->integritySeed);
		$this->putVector3($structureSettings->pivot);
	}

	public function getStructureEditorData() : StructureEditorData{
		$result = new StructureEditorData();

		$result->structureName = $this->getString();
		$result->structureDataField = $this->getString();

		$result->includePlayers = $this->getBool();
		$result->showBoundingBox = $this->getBool();

		$result->structureBlockType = $this->getVarInt();
		$result->structureSettings = $this->getStructureSettings();
		$result->structureRedstoneSaveMove = $this->getVarInt();

		return $result;
	}

	public function putStructureEditorData(StructureEditorData $structureEditorData) : void{
		$this->putString($structureEditorData->structureName);
		$this->putString($structureEditorData->structureDataField);

		$this->putBool($structureEditorData->includePlayers);
		$this->putBool($structureEditorData->showBoundingBox);

		$this->putVarInt($structureEditorData->structureBlockType);
		$this->putStructureSettings($structureEditorData->structureSettings);
		$this->putVarInt($structureEditorData->structureRedstoneSaveMove);
	}

	public function getNbtRoot() : TreeRoot{
		$offset = $this->getOffset();
		try{
			return (new NetworkNbtSerializer())->read($this->getBuffer(), $offset, 512);
		}catch(NbtDataException $e){
			throw PacketDecodeException::wrap($e, "Failed decoding NBT root");
		}finally{
			$this->setOffset($offset);
		}
	}

	public function getNbtCompoundRoot() : CompoundTag{
		try{
			return $this->getNbtRoot()->mustGetCompoundTag();
		}catch(NbtDataException $e){
			throw PacketDecodeException::wrap($e, "Expected TAG_Compound NBT root");
		}
	}

	public function readGenericTypeNetworkId() : int{
		return $this->getVarInt();
	}

	public function writeGenericTypeNetworkId(int $id) : void{
		$this->putVarInt($id);
	}
}<|MERGE_RESOLUTION|>--- conflicted
+++ resolved
@@ -69,23 +69,22 @@
 
 class PacketSerializer extends BinaryStream{
 
-<<<<<<< HEAD
 	/** @var int|null */
 	private ?int $protocolId = null;
-
-	public function setProtocolId(?int $protocolId) : void{
-		$this->protocolId = $protocolId;
-	}
-
-	public function getProtocolId() : int{
-		return $this->protocolId ?? ProtocolInfo::CURRENT_PROTOCOL;
-=======
+	/** @var int */
 	private int $shieldItemRuntimeId;
 
 	public function __construct(string $buffer = "", int $offset = 0){
 		parent::__construct($buffer, $offset);
 		$this->shieldItemRuntimeId = ItemTypeDictionary::getInstance()->fromStringId("minecraft:shield");
->>>>>>> 1898d4b4
+	}
+
+	public function setProtocolId(?int $protocolId) : void{
+		$this->protocolId = $protocolId;
+	}
+
+	public function getProtocolId() : int{
+		return $this->protocolId ?? ProtocolInfo::CURRENT_PROTOCOL;
 	}
 
 	/**
