--- conflicted
+++ resolved
@@ -43,24 +43,15 @@
 final class RuntimeBlockMapping{
 	use SingletonTrait;
 
-<<<<<<< HEAD
 	public const CANONICAL_BLOCK_STATES_PATH = 0;
 	public const R12_TO_CURRENT_BLOCK_MAP_PATH = 1;
 
 	/** @var int[][] */
-	private $legacyToRuntimeMap = [];
+	private array $legacyToRuntimeMap = [];
 	/** @var int[][] */
-	private $runtimeToLegacyMap = [];
+	private array $runtimeToLegacyMap = [];
 	/** @var CompoundTag[][] */
-	private $bedrockKnownStates = [];
-=======
-	/** @var int[] */
-	private array $legacyToRuntimeMap = [];
-	/** @var int[] */
-	private array $runtimeToLegacyMap = [];
-	/** @var CompoundTag[] */
-	private array $bedrockKnownStates;
->>>>>>> c87a3b05
+	private array $bedrockKnownStates = [];
 
 	private static function make() : self{
 		$protocolPaths = [
