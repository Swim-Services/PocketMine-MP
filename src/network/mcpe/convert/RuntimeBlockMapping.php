--- conflicted
+++ resolved
@@ -23,201 +23,53 @@
 
 namespace pocketmine\network\mcpe\convert;
 
-<<<<<<< HEAD
-use pocketmine\block\Block;
-use pocketmine\block\BlockLegacyIds;
-use pocketmine\data\bedrock\LegacyBlockIdToStringIdMap;
-use pocketmine\nbt\tag\CompoundTag;
-use pocketmine\network\mcpe\protocol\ProtocolInfo;
-use pocketmine\network\mcpe\protocol\serializer\NetworkNbtSerializer;
-use pocketmine\network\mcpe\protocol\serializer\PacketSerializer;
-use pocketmine\network\mcpe\protocol\serializer\PacketSerializerContext;
-use pocketmine\player\Player;
-use pocketmine\utils\Filesystem;
-use pocketmine\utils\SingletonTrait;
-use pocketmine\utils\Utils;
-=======
 use pocketmine\data\bedrock\block\BlockStateData;
 use pocketmine\data\bedrock\block\BlockStateSerializeException;
 use pocketmine\data\bedrock\block\BlockStateSerializer;
 use pocketmine\data\bedrock\block\BlockTypeNames;
+use pocketmine\network\mcpe\protocol\ProtocolInfo;
 use pocketmine\utils\AssumptionFailedError;
 use pocketmine\utils\Filesystem;
-use pocketmine\utils\SingletonTrait;
+use pocketmine\utils\ProtocolSingletonTrait;
 use pocketmine\world\format\io\GlobalBlockStateHandlers;
->>>>>>> 433b0ca6
 use Symfony\Component\Filesystem\Path;
-use function array_filter;
-use function array_keys;
-use function in_array;
-use function file_get_contents;
 
 /**
  * @internal
  */
 final class RuntimeBlockMapping{
-	use SingletonTrait;
+	use ProtocolSingletonTrait;
 
-<<<<<<< HEAD
 	public const CANONICAL_BLOCK_STATES_PATH = 0;
-	public const R12_TO_CURRENT_BLOCK_MAP_PATH = 1;
+	public const BLOCK_STATE_META_MAP_PATH = 1;
 
-	/** @var int[][] */
-	private array $legacyToRuntimeMap = [];
-	/** @var int[][] */
-	private array $runtimeToLegacyMap = [];
-	/** @var CompoundTag[][] */
-	private array $bedrockKnownStates = [];
+	public const PATHS = [
+		ProtocolInfo::CURRENT_PROTOCOL => [
+			self::CANONICAL_BLOCK_STATES_PATH => '',
+			self::BLOCK_STATE_META_MAP_PATH => '',
+		],
+		ProtocolInfo::PROTOCOL_1_19_40 => [
+			self::CANONICAL_BLOCK_STATES_PATH => '-1.19.40',
+			self::BLOCK_STATE_META_MAP_PATH => '-1.19.40',
+		],
+		ProtocolInfo::PROTOCOL_1_19_10 => [
+			self::CANONICAL_BLOCK_STATES_PATH => '-1.19.10',
+			self::BLOCK_STATE_META_MAP_PATH => '-1.19.10',
+		],
+		ProtocolInfo::PROTOCOL_1_18_30 => [
+			self::CANONICAL_BLOCK_STATES_PATH => '-1.18.30',
+			self::BLOCK_STATE_META_MAP_PATH => '-1.19.10',
+		],
+		ProtocolInfo::PROTOCOL_1_18_10 => [
+			self::CANONICAL_BLOCK_STATES_PATH => '-1.18.10',
+			self::BLOCK_STATE_META_MAP_PATH => '-1.19.10',
+		],
+		ProtocolInfo::PROTOCOL_1_18_0 => [
+			self::CANONICAL_BLOCK_STATES_PATH => '-1.18.0',
+			self::BLOCK_STATE_META_MAP_PATH => '-1.19.10',
+		],
+	];
 
-	private static function make() : self{
-		$protocolPaths = [
-			ProtocolInfo::CURRENT_PROTOCOL => [
-				self::CANONICAL_BLOCK_STATES_PATH => '',
-				self::R12_TO_CURRENT_BLOCK_MAP_PATH => '',
-			],
-			ProtocolInfo::PROTOCOL_1_19_40 => [
-				self::CANONICAL_BLOCK_STATES_PATH => '-1.19.40',
-				self::R12_TO_CURRENT_BLOCK_MAP_PATH => '',
-			],
-			ProtocolInfo::PROTOCOL_1_19_10 => [
-				self::CANONICAL_BLOCK_STATES_PATH => '-1.19.10',
-				self::R12_TO_CURRENT_BLOCK_MAP_PATH => '',
-			],
-			ProtocolInfo::PROTOCOL_1_18_30 => [
-				self::CANONICAL_BLOCK_STATES_PATH => '-1.18.30',
-				self::R12_TO_CURRENT_BLOCK_MAP_PATH => '-1.18.30',
-			],
-			ProtocolInfo::PROTOCOL_1_18_10 => [
-				self::CANONICAL_BLOCK_STATES_PATH => '-1.18.10',
-				self::R12_TO_CURRENT_BLOCK_MAP_PATH => '-1.18.10',
-			],
-			ProtocolInfo::PROTOCOL_1_18_0 => [
-				self::CANONICAL_BLOCK_STATES_PATH => '-1.18.0',
-				self::R12_TO_CURRENT_BLOCK_MAP_PATH => '-1.18.0',
-			],
-		];
-
-		$canonicalBlockStatesFiles = [];
-		$r12ToCurrentBlockMapFiles = [];
-
-		foreach($protocolPaths as $protocol => $paths){
-			$canonicalBlockStatesFiles[$protocol] = Path::join(\pocketmine\BEDROCK_DATA_PATH, "canonical_block_states" . $paths[self::CANONICAL_BLOCK_STATES_PATH] . ".nbt");
-			$r12ToCurrentBlockMapFiles[$protocol] = Path::join(\pocketmine\BEDROCK_DATA_PATH, "r12_to_current_block_map" . $paths[self::R12_TO_CURRENT_BLOCK_MAP_PATH] . ".bin");
-		}
-
-		return new self(
-			$canonicalBlockStatesFiles,
-			$r12ToCurrentBlockMapFiles
-		);
-	}
-
-	/**
-	 * @param string[] $canonicalBlockStatesFiles
-	 * @param string[] $r12ToCurrentBlockMapFiles
-	 */
-	private function __construct(array $canonicalBlockStatesFiles, array $r12ToCurrentBlockMapFiles){
-		foreach($canonicalBlockStatesFiles as $mappingProtocol => $canonicalBlockStatesFile){
-			$stream = PacketSerializer::decoder(
-				Utils::assumeNotFalse(file_get_contents($canonicalBlockStatesFile), "Missing required resource file"),
-				0,
-				new PacketSerializerContext(GlobalItemTypeDictionary::getInstance()->getDictionary(GlobalItemTypeDictionary::getDictionaryProtocol($mappingProtocol)))
-			);
-			$list = [];
-			while(!$stream->feof()){
-				$list[] = $stream->getNbtCompoundRoot();
-			}
-			$this->bedrockKnownStates[$mappingProtocol] = $list;
-		}
-
-		foreach($r12ToCurrentBlockMapFiles as $mappingProtocol => $r12ToCurrentBlockMapFile){
-			$this->setupLegacyMappings($mappingProtocol, $r12ToCurrentBlockMapFile);
-		}
-	}
-
-	public static function getMappingProtocol(int $protocolId) : int{
-		if($protocolId < ProtocolInfo::PROTOCOL_1_19_40){
-			if($protocolId === ProtocolInfo::PROTOCOL_1_19_0){
-				return ProtocolInfo::PROTOCOL_1_19_10;
-			}
-
-			if($protocolId >= ProtocolInfo::PROTOCOL_1_19_20){
-				return ProtocolInfo::PROTOCOL_1_19_40;
-			}
-		}
-
-		return $protocolId;
-	}
-
-	/**
-	 * @param Player[] $players
-	 *
-	 * @return Player[][]
-	 */
-	public static function sortByProtocol(array $players) : array{
-		$sortPlayers = [];
-
-		foreach($players as $player){
-			$mappingProtocol = self::getMappingProtocol($player->getNetworkSession()->getProtocolId());
-
-			if(isset($sortPlayers[$mappingProtocol])){
-				$sortPlayers[$mappingProtocol][] = $player;
-			}else{
-				$sortPlayers[$mappingProtocol] = [$player];
-			}
-		}
-
-		return $sortPlayers;
-	}
-
-	private function setupLegacyMappings(int $mappingProtocol, string $r12ToCurrentBlockMapFile) : void{
-		$legacyIdMap = LegacyBlockIdToStringIdMap::getInstance();
-		/** @var R12ToCurrentBlockMapEntry[] $legacyStateMap */
-		$legacyStateMap = [];
-		$legacyStateMapReader = PacketSerializer::decoder(
-			Filesystem::fileGetContents($r12ToCurrentBlockMapFile),
-			0,
-			new PacketSerializerContext(GlobalItemTypeDictionary::getInstance()->getDictionary(GlobalItemTypeDictionary::getDictionaryProtocol($mappingProtocol)))
-		);
-		$nbtReader = new NetworkNbtSerializer();
-		while(!$legacyStateMapReader->feof()){
-			$id = $legacyStateMapReader->getString();
-			$meta = $legacyStateMapReader->getLShort();
-
-			$offset = $legacyStateMapReader->getOffset();
-			$state = $nbtReader->read($legacyStateMapReader->getBuffer(), $offset)->mustGetCompoundTag();
-			$legacyStateMapReader->setOffset($offset);
-			$legacyStateMap[] = new R12ToCurrentBlockMapEntry($id, $meta, $state);
-		}
-
-		/**
-		 * @var int[][] $idToStatesMap string id -> int[] list of candidate state indices
-		 */
-		$idToStatesMap = [];
-		foreach($this->bedrockKnownStates[$mappingProtocol] as $k => $state){
-			$idToStatesMap[$state->getString("name")][] = $k;
-		}
-		foreach($legacyStateMap as $pair){
-			$id = $legacyIdMap->stringToLegacy($pair->getId());
-			if($id === null){
-				throw new \RuntimeException("No legacy ID matches " . $pair->getId());
-			}
-			$data = $pair->getMeta();
-			if($data > 15){
-				//we can't handle metadata with more than 4 bits
-				continue;
-			}
-			$mappedState = $pair->getBlockState();
-			$mappedName = $mappedState->getString("name");
-			if(!isset($idToStatesMap[$mappedName])){
-				throw new \RuntimeException("Mapped new state does not appear in network table");
-			}
-			foreach($idToStatesMap[$mappedName] as $k){
-				$networkState = $this->bedrockKnownStates[$mappingProtocol][$k];
-				if($mappedState->equals($networkState)){
-					$this->registerMapping($mappingProtocol, $k, $id, $data);
-					continue 2;
-				}
-=======
 	/**
 	 * @var int[]
 	 * @phpstan-var array<int, int>
@@ -228,9 +80,9 @@
 	private BlockStateData $fallbackStateData;
 	private int $fallbackStateId;
 
-	private static function make() : self{
-		$canonicalBlockStatesRaw = Filesystem::fileGetContents(Path::join(\pocketmine\BEDROCK_DATA_PATH, "canonical_block_states.nbt"));
-		$metaMappingRaw = Filesystem::fileGetContents(Path::join(\pocketmine\BEDROCK_DATA_PATH, 'block_state_meta_map.json'));
+	private static function make(int $protocolId) : self{
+		$canonicalBlockStatesRaw = Filesystem::fileGetContents(Path::join(\pocketmine\BEDROCK_DATA_PATH, "canonical_block_states" . self::PATHS[$protocolId][self::CANONICAL_BLOCK_STATES_PATH] . ".nbt"));
+		$metaMappingRaw = Filesystem::fileGetContents(Path::join(\pocketmine\BEDROCK_DATA_PATH, 'block_state_meta_map' . self::PATHS[$protocolId][self::BLOCK_STATE_META_MAP_PATH] . '.json'));
 		return new self(
 			BlockStateDictionary::loadFromString($canonicalBlockStatesRaw, $metaMappingRaw),
 			GlobalBlockStateHandlers::getSerializer()
@@ -259,40 +111,19 @@
 			$networkId = $this->blockStateDictionary->lookupStateIdFromData($blockStateData);
 			if($networkId === null){
 				throw new AssumptionFailedError("Unmapped blockstate returned by blockstate serializer: " . $blockStateData->toNbt());
->>>>>>> 433b0ca6
 			}
 		}catch(BlockStateSerializeException){
 			//TODO: this will swallow any error caused by invalid block properties; this is not ideal, but it should be
 			//covered by unit tests, so this is probably a safe assumption.
 			$networkId = $this->fallbackStateId;
 		}
-<<<<<<< HEAD
-	}
-
-	public function toRuntimeId(int $internalStateId, int $mappingProtocol = ProtocolInfo::CURRENT_PROTOCOL) : int{
-		return $this->legacyToRuntimeMap[$internalStateId][$mappingProtocol] ?? $this->legacyToRuntimeMap[BlockLegacyIds::INFO_UPDATE << Block::INTERNAL_METADATA_BITS][$mappingProtocol];
-	}
-
-	public function fromRuntimeId(int $runtimeId, int $mappingProtocol = ProtocolInfo::CURRENT_PROTOCOL) : int{
-		return $this->runtimeToLegacyMap[$runtimeId][$mappingProtocol];
-	}
-
-	private function registerMapping(int $mappingProtocol, int $staticRuntimeId, int $legacyId, int $legacyMeta) : void{
-		$this->legacyToRuntimeMap[($legacyId << Block::INTERNAL_METADATA_BITS) | $legacyMeta][$mappingProtocol] = $staticRuntimeId;
-		$this->runtimeToLegacyMap[$staticRuntimeId][$mappingProtocol] = ($legacyId << Block::INTERNAL_METADATA_BITS) | $legacyMeta;
-=======
 
 		return $this->networkIdCache[$internalStateId] = $networkId;
->>>>>>> 433b0ca6
 	}
 
 	/**
 	 * Looks up the network state data associated with the given internal state ID.
 	 */
-<<<<<<< HEAD
-	public function getBedrockKnownStates(int $mappingProtocol = ProtocolInfo::CURRENT_PROTOCOL) : array{
-		return $this->bedrockKnownStates[$mappingProtocol];
-=======
 	public function toStateData(int $internalStateId) : BlockStateData{
 		//we don't directly use the blockstate serializer here - we can't assume that the network blockstate NBT is the
 		//same as the disk blockstate NBT, in case we decide to have different world version than network version (or in
@@ -300,10 +131,23 @@
 		$networkRuntimeId = $this->toRuntimeId($internalStateId);
 
 		return $this->blockStateDictionary->getDataFromStateId($networkRuntimeId) ?? throw new AssumptionFailedError("We just looked up this state ID, so it must exist");
->>>>>>> 433b0ca6
 	}
 
 	public function getBlockStateDictionary() : BlockStateDictionary{ return $this->blockStateDictionary; }
 
 	public function getFallbackStateData() : BlockStateData{ return $this->fallbackStateData; }
+
+	public static function convertProtocol(int $protocolId) : int{
+		if($protocolId < ProtocolInfo::PROTOCOL_1_19_40){
+			if($protocolId === ProtocolInfo::PROTOCOL_1_19_0){
+				return ProtocolInfo::PROTOCOL_1_19_10;
+			}
+
+			if($protocolId >= ProtocolInfo::PROTOCOL_1_19_20){
+				return ProtocolInfo::PROTOCOL_1_19_40;
+			}
+		}
+
+		return $protocolId;
+	}
 }