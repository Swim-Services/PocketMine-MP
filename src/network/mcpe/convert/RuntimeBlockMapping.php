<?php

/*
 *
 *  ____            _        _   __  __ _                  __  __ ____
 * |  _ \ ___   ___| | _____| |_|  \/  (_)_ __   ___      |  \/  |  _ \
 * | |_) / _ \ / __| |/ / _ \ __| |\/| | | '_ \ / _ \_____| |\/| | |_) |
 * |  __/ (_) | (__|   <  __/ |_| |  | | | | | |  __/_____| |  | |  __/
 * |_|   \___/ \___|_|\_\___|\__|_|  |_|_|_| |_|\___|     |_|  |_|_|
 *
 * This program is free software: you can redistribute it and/or modify
 * it under the terms of the GNU Lesser General Public License as published by
 * the Free Software Foundation, either version 3 of the License, or
 * (at your option) any later version.
 *
 * @author PocketMine Team
 * @link http://www.pocketmine.net/
 *
 *
 */

declare(strict_types=1);

namespace pocketmine\network\mcpe\convert;

use pocketmine\block\Block;
use pocketmine\block\BlockLegacyIds;
use pocketmine\data\bedrock\BedrockDataFiles;
use pocketmine\data\bedrock\LegacyBlockIdToStringIdMap;
use pocketmine\nbt\LittleEndianNbtSerializer;
use pocketmine\nbt\tag\ByteTag;
use pocketmine\nbt\tag\CompoundTag;
<<<<<<< HEAD
use pocketmine\network\mcpe\protocol\ProtocolInfo;
=======
use pocketmine\nbt\tag\IntTag;
use pocketmine\nbt\tag\StringTag;
use pocketmine\nbt\TreeRoot;
>>>>>>> 283ff28a
use pocketmine\network\mcpe\protocol\serializer\NetworkNbtSerializer;
use pocketmine\player\Player;
use pocketmine\utils\BinaryStream;
use pocketmine\utils\Filesystem;
use pocketmine\utils\SingletonTrait;
use function str_replace;

/**
 * @internal
 */
final class RuntimeBlockMapping{
	use SingletonTrait;

	public const CANONICAL_BLOCK_STATES_PATH = 0;
	public const R12_TO_CURRENT_BLOCK_MAP_PATH = 1;

	/** @var int[][] */
	private array $legacyToRuntimeMap = [];
	/** @var int[][] */
	private array $runtimeToLegacyMap = [];
	/** @var CompoundTag[][] */
	private array $bedrockKnownStates = [];

	private static function make() : self{
		$protocolPaths = [
			ProtocolInfo::CURRENT_PROTOCOL => [
				self::CANONICAL_BLOCK_STATES_PATH => '',
				self::R12_TO_CURRENT_BLOCK_MAP_PATH => '',
			],
			ProtocolInfo::PROTOCOL_1_19_70 => [
				self::CANONICAL_BLOCK_STATES_PATH => '-1.19.70',
				self::R12_TO_CURRENT_BLOCK_MAP_PATH => '-1.19.70',
			],
			ProtocolInfo::PROTOCOL_1_19_63 => [
				self::CANONICAL_BLOCK_STATES_PATH => '-1.19.63',
				self::R12_TO_CURRENT_BLOCK_MAP_PATH => '-1.19.63',
			],
			ProtocolInfo::PROTOCOL_1_19_50 => [
				self::CANONICAL_BLOCK_STATES_PATH => '-1.19.50',
				self::R12_TO_CURRENT_BLOCK_MAP_PATH => '-1.19.63',
			],
			ProtocolInfo::PROTOCOL_1_19_40 => [
				self::CANONICAL_BLOCK_STATES_PATH => '-1.19.40',
				self::R12_TO_CURRENT_BLOCK_MAP_PATH => '-1.19.63',
			],
			ProtocolInfo::PROTOCOL_1_19_10 => [
				self::CANONICAL_BLOCK_STATES_PATH => '-1.19.10',
				self::R12_TO_CURRENT_BLOCK_MAP_PATH => '-1.19.63',
			],
			ProtocolInfo::PROTOCOL_1_18_30 => [
				self::CANONICAL_BLOCK_STATES_PATH => '-1.18.30',
				self::R12_TO_CURRENT_BLOCK_MAP_PATH => '-1.18.30',
			],
			ProtocolInfo::PROTOCOL_1_18_10 => [
				self::CANONICAL_BLOCK_STATES_PATH => '-1.18.10',
				self::R12_TO_CURRENT_BLOCK_MAP_PATH => '-1.18.10',
			]
		];

		$canonicalBlockStatesFiles = [];
		$r12ToCurrentBlockMapFiles = [];

		foreach($protocolPaths as $protocol => $paths){
			$canonicalBlockStatesFiles[$protocol] = str_replace(".nbt", $paths[self::CANONICAL_BLOCK_STATES_PATH] . ".nbt", BedrockDataFiles::CANONICAL_BLOCK_STATES_NBT);
			$r12ToCurrentBlockMapFiles[$protocol] = str_replace(".bin", $paths[self::R12_TO_CURRENT_BLOCK_MAP_PATH] . ".bin", BedrockDataFiles::R12_TO_CURRENT_BLOCK_MAP_BIN);
		}

		return new self(
			$canonicalBlockStatesFiles,
			$r12ToCurrentBlockMapFiles
		);
	}

	/**
<<<<<<< HEAD
	 * @param string[] $canonicalBlockStatesFiles
	 * @param string[] $r12ToCurrentBlockMapFiles
	 */
	private function __construct(array $canonicalBlockStatesFiles, array $r12ToCurrentBlockMapFiles){
		foreach($canonicalBlockStatesFiles as $mappingProtocol => $canonicalBlockStatesFile){
			$stream = new BinaryStream(Filesystem::fileGetContents($canonicalBlockStatesFile));
			$list = [];
			$nbtReader = new NetworkNbtSerializer();
			while(!$stream->feof()){
				$offset = $stream->getOffset();
				$blockState = $nbtReader->read($stream->getBuffer(), $offset)->mustGetCompoundTag();
				$stream->setOffset($offset);
				$list[] = $blockState;
			}
			$this->bedrockKnownStates[$mappingProtocol] = $list;
		}

		foreach($r12ToCurrentBlockMapFiles as $mappingProtocol => $r12ToCurrentBlockMapFile){
			$this->setupLegacyMappings($mappingProtocol, $r12ToCurrentBlockMapFile);
		}
	}

	public static function getMappingProtocol(int $protocolId) : int{
		if($protocolId === ProtocolInfo::PROTOCOL_1_19_60){
			return ProtocolInfo::PROTOCOL_1_19_63;
		}

		if($protocolId < ProtocolInfo::PROTOCOL_1_19_40 && $protocolId >= ProtocolInfo::PROTOCOL_1_19_0){
			if($protocolId === ProtocolInfo::PROTOCOL_1_19_0){
				return ProtocolInfo::PROTOCOL_1_19_10;
			}

			if($protocolId >= ProtocolInfo::PROTOCOL_1_19_20){
				return ProtocolInfo::PROTOCOL_1_19_40;
			}
		}

		return $protocolId;
	}

	/**
	 * @param Player[] $players
	 *
	 * @return Player[][]
	 */
	public static function sortByProtocol(array $players) : array{
		$sortPlayers = [];

		foreach($players as $player){
			$mappingProtocol = self::getMappingProtocol($player->getNetworkSession()->getProtocolId());

			if(isset($sortPlayers[$mappingProtocol])){
				$sortPlayers[$mappingProtocol][] = $player;
			}else{
				$sortPlayers[$mappingProtocol] = [$player];
			}
=======
	 * @param string[] $keyIndex
	 * @param (ByteTag|StringTag|IntTag)[][] $valueIndex
	 * @phpstan-param array<string, string> $keyIndex
	 * @phpstan-param array<int, array<int|string, ByteTag|IntTag|StringTag>> $valueIndex
	 */
	private static function deduplicateCompound(CompoundTag $tag, array &$keyIndex, array &$valueIndex) : CompoundTag{
		if($tag->count() === 0){
			return $tag;
		}

		$newTag = CompoundTag::create();
		foreach($tag as $key => $value){
			$key = $keyIndex[$key] ??= $key;

			if($value instanceof CompoundTag){
				$value = $valueIndex[$value->getType()][(new LittleEndianNbtSerializer())->write(new TreeRoot($value))] ??= self::deduplicateCompound($value, $keyIndex, $valueIndex);
			}elseif($value instanceof ByteTag || $value instanceof IntTag || $value instanceof StringTag){
				$value = $valueIndex[$value->getType()][$value->getValue()] ??= $value;
			}

			$newTag->setTag($key, $value);
		}

		return $newTag;
	}

	public function __construct(string $canonicalBlockStatesFile, string $r12ToCurrentBlockMapFile){
		$stream = new BinaryStream(Filesystem::fileGetContents($canonicalBlockStatesFile));
		$list = [];
		$nbtReader = new NetworkNbtSerializer();

		$keyIndex = [];
		$valueIndex = [];
		while(!$stream->feof()){
			$offset = $stream->getOffset();
			$blockState = $nbtReader->read($stream->getBuffer(), $offset)->mustGetCompoundTag();
			$stream->setOffset($offset);
			$list[] = self::deduplicateCompound($blockState, $keyIndex, $valueIndex);
>>>>>>> 283ff28a
		}

		return $sortPlayers;
	}

	private function setupLegacyMappings(int $mappingProtocol, string $r12ToCurrentBlockMapFile) : void{
		$legacyIdMap = LegacyBlockIdToStringIdMap::getInstance();
		/** @var R12ToCurrentBlockMapEntry[] $legacyStateMap */
		$legacyStateMap = [];
		$legacyStateMapReader = new BinaryStream(Filesystem::fileGetContents($r12ToCurrentBlockMapFile));
		$nbtReader = new NetworkNbtSerializer();
		while(!$legacyStateMapReader->feof()){
			$id = $legacyStateMapReader->get($legacyStateMapReader->getUnsignedVarInt());
			$meta = $legacyStateMapReader->getLShort();

			$offset = $legacyStateMapReader->getOffset();
			$state = $nbtReader->read($legacyStateMapReader->getBuffer(), $offset)->mustGetCompoundTag();
			$legacyStateMapReader->setOffset($offset);
			$legacyStateMap[] = new R12ToCurrentBlockMapEntry($id, $meta, $state);
		}

		/**
		 * @var int[][] $idToStatesMap string id -> int[] list of candidate state indices
		 */
		$idToStatesMap = [];
		foreach($this->bedrockKnownStates[$mappingProtocol] as $k => $state){
			$idToStatesMap[$state->getString("name")][] = $k;
		}
		foreach($legacyStateMap as $pair){
			$id = $legacyIdMap->stringToLegacy($pair->getId());
			if($id === null){
				throw new \RuntimeException("No legacy ID matches " . $pair->getId());
			}
			$data = $pair->getMeta();
			if($data > 15){
				//we can't handle metadata with more than 4 bits
				continue;
			}
			$mappedState = $pair->getBlockState();
			$mappedName = $mappedState->getString("name");
			if(!isset($idToStatesMap[$mappedName])){
				throw new \RuntimeException("Mapped new state does not appear in network table");
			}
			foreach($idToStatesMap[$mappedName] as $k){
				$networkState = $this->bedrockKnownStates[$mappingProtocol][$k];
				if($mappedState->equals($networkState)){
					$this->registerMapping($mappingProtocol, $k, $id, $data);
					continue 2;
				}
			}
			throw new \RuntimeException("Mapped new state does not appear in network table");
		}
	}

	public function toRuntimeId(int $internalStateId, int $mappingProtocol = ProtocolInfo::CURRENT_PROTOCOL) : int{
		return $this->legacyToRuntimeMap[$internalStateId][$mappingProtocol] ?? $this->legacyToRuntimeMap[BlockLegacyIds::INFO_UPDATE << Block::INTERNAL_METADATA_BITS][$mappingProtocol];
	}

	public function fromRuntimeId(int $runtimeId, int $mappingProtocol = ProtocolInfo::CURRENT_PROTOCOL) : int{
		return $this->runtimeToLegacyMap[$runtimeId][$mappingProtocol];
	}

	private function registerMapping(int $mappingProtocol, int $staticRuntimeId, int $legacyId, int $legacyMeta) : void{
		$this->legacyToRuntimeMap[($legacyId << Block::INTERNAL_METADATA_BITS) | $legacyMeta][$mappingProtocol] = $staticRuntimeId;
		$this->runtimeToLegacyMap[$staticRuntimeId][$mappingProtocol] = ($legacyId << Block::INTERNAL_METADATA_BITS) | $legacyMeta;
	}

	/**
	 * @return CompoundTag[]
	 */
	public function getBedrockKnownStates(int $mappingProtocol = ProtocolInfo::CURRENT_PROTOCOL) : array{
		return $this->bedrockKnownStates[$mappingProtocol];
	}
}<|MERGE_RESOLUTION|>--- conflicted
+++ resolved
@@ -30,13 +30,10 @@
 use pocketmine\nbt\LittleEndianNbtSerializer;
 use pocketmine\nbt\tag\ByteTag;
 use pocketmine\nbt\tag\CompoundTag;
-<<<<<<< HEAD
 use pocketmine\network\mcpe\protocol\ProtocolInfo;
-=======
 use pocketmine\nbt\tag\IntTag;
 use pocketmine\nbt\tag\StringTag;
 use pocketmine\nbt\TreeRoot;
->>>>>>> 283ff28a
 use pocketmine\network\mcpe\protocol\serializer\NetworkNbtSerializer;
 use pocketmine\player\Player;
 use pocketmine\utils\BinaryStream;
@@ -111,7 +108,33 @@
 	}
 
 	/**
-<<<<<<< HEAD
+	 * @param string[] $keyIndex
+	 * @param (ByteTag|StringTag|IntTag)[][] $valueIndex
+	 * @phpstan-param array<string, string> $keyIndex
+	 * @phpstan-param array<int, array<int|string, ByteTag|IntTag|StringTag>> $valueIndex
+	 */
+	private static function deduplicateCompound(CompoundTag $tag, array &$keyIndex, array &$valueIndex) : CompoundTag{
+		if($tag->count() === 0){
+			return $tag;
+		}
+
+		$newTag = CompoundTag::create();
+		foreach($tag as $key => $value){
+			$key = $keyIndex[$key] ??= $key;
+
+			if($value instanceof CompoundTag){
+				$value = self::deduplicateCompound($value, $keyIndex, $valueIndex);
+			}elseif($value instanceof ByteTag || $value instanceof IntTag || $value instanceof StringTag){
+				$value = $valueIndex[$value->getType()][$value->getValue()] ??= $value;
+			}
+
+			$newTag->setTag($key, $value);
+		}
+
+		return $newTag;
+	}
+
+	/**
 	 * @param string[] $canonicalBlockStatesFiles
 	 * @param string[] $r12ToCurrentBlockMapFiles
 	 */
@@ -120,11 +143,14 @@
 			$stream = new BinaryStream(Filesystem::fileGetContents($canonicalBlockStatesFile));
 			$list = [];
 			$nbtReader = new NetworkNbtSerializer();
+
+			$keyIndex = [];
+			$valueIndex = [];
 			while(!$stream->feof()){
 				$offset = $stream->getOffset();
 				$blockState = $nbtReader->read($stream->getBuffer(), $offset)->mustGetCompoundTag();
 				$stream->setOffset($offset);
-				$list[] = $blockState;
+				$list[] = self::deduplicateCompound($blockState, $keyIndex, $valueIndex);
 			}
 			$this->bedrockKnownStates[$mappingProtocol] = $list;
 		}
@@ -168,46 +194,6 @@
 			}else{
 				$sortPlayers[$mappingProtocol] = [$player];
 			}
-=======
-	 * @param string[] $keyIndex
-	 * @param (ByteTag|StringTag|IntTag)[][] $valueIndex
-	 * @phpstan-param array<string, string> $keyIndex
-	 * @phpstan-param array<int, array<int|string, ByteTag|IntTag|StringTag>> $valueIndex
-	 */
-	private static function deduplicateCompound(CompoundTag $tag, array &$keyIndex, array &$valueIndex) : CompoundTag{
-		if($tag->count() === 0){
-			return $tag;
-		}
-
-		$newTag = CompoundTag::create();
-		foreach($tag as $key => $value){
-			$key = $keyIndex[$key] ??= $key;
-
-			if($value instanceof CompoundTag){
-				$value = $valueIndex[$value->getType()][(new LittleEndianNbtSerializer())->write(new TreeRoot($value))] ??= self::deduplicateCompound($value, $keyIndex, $valueIndex);
-			}elseif($value instanceof ByteTag || $value instanceof IntTag || $value instanceof StringTag){
-				$value = $valueIndex[$value->getType()][$value->getValue()] ??= $value;
-			}
-
-			$newTag->setTag($key, $value);
-		}
-
-		return $newTag;
-	}
-
-	public function __construct(string $canonicalBlockStatesFile, string $r12ToCurrentBlockMapFile){
-		$stream = new BinaryStream(Filesystem::fileGetContents($canonicalBlockStatesFile));
-		$list = [];
-		$nbtReader = new NetworkNbtSerializer();
-
-		$keyIndex = [];
-		$valueIndex = [];
-		while(!$stream->feof()){
-			$offset = $stream->getOffset();
-			$blockState = $nbtReader->read($stream->getBuffer(), $offset)->mustGetCompoundTag();
-			$stream->setOffset($offset);
-			$list[] = self::deduplicateCompound($blockState, $keyIndex, $valueIndex);
->>>>>>> 283ff28a
 		}
 
 		return $sortPlayers;
