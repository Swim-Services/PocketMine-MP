<?php

/*
 *
 *  ____            _        _   __  __ _                  __  __ ____
 * |  _ \ ___   ___| | _____| |_|  \/  (_)_ __   ___      |  \/  |  _ \
 * | |_) / _ \ / __| |/ / _ \ __| |\/| | | '_ \ / _ \_____| |\/| | |_) |
 * |  __/ (_) | (__|   <  __/ |_| |  | | | | | |  __/_____| |  | |  __/
 * |_|   \___/ \___|_|\_\___|\__|_|  |_|_|_| |_|\___|     |_|  |_|_|
 *
 * This program is free software: you can redistribute it and/or modify
 * it under the terms of the GNU Lesser General Public License as published by
 * the Free Software Foundation, either version 3 of the License, or
 * (at your option) any later version.
 *
 * @author PocketMine Team
 * @link http://www.pocketmine.net/
 *
 *
 */

declare(strict_types=1);

namespace pocketmine\network\mcpe\convert;

use pocketmine\block\Block;
use pocketmine\block\BlockLegacyIds;
use pocketmine\data\bedrock\LegacyBlockIdToStringIdMap;
use pocketmine\nbt\tag\CompoundTag;
use pocketmine\network\mcpe\protocol\ProtocolInfo;
use pocketmine\network\mcpe\protocol\serializer\NetworkNbtSerializer;
use pocketmine\network\mcpe\protocol\serializer\PacketSerializer;
use pocketmine\network\mcpe\protocol\serializer\PacketSerializerContext;
use pocketmine\player\Player;
use pocketmine\utils\Filesystem;
use pocketmine\utils\SingletonTrait;
use pocketmine\utils\Utils;
use Symfony\Component\Filesystem\Path;
use function array_filter;
use function array_keys;
use function in_array;
use function file_get_contents;

/**
 * @internal
 */
final class RuntimeBlockMapping{
	use SingletonTrait;

	public const CANONICAL_BLOCK_STATES_PATH = 0;
	public const R12_TO_CURRENT_BLOCK_MAP_PATH = 1;
<<<<<<< HEAD
=======
	private const PATHS = [
		ProtocolInfo::CURRENT_PROTOCOL => [
			self::CANONICAL_BLOCK_STATES_PATH => '',
			self::R12_TO_CURRENT_BLOCK_MAP_PATH => '',
		],
		ProtocolInfo::PROTOCOL_1_19_50 => [
			self::CANONICAL_BLOCK_STATES_PATH => '-1.19.50',
			self::R12_TO_CURRENT_BLOCK_MAP_PATH => '',
		],
		ProtocolInfo::PROTOCOL_1_19_40 => [
			self::CANONICAL_BLOCK_STATES_PATH => '-1.19.40',
			self::R12_TO_CURRENT_BLOCK_MAP_PATH => '',
		],
		ProtocolInfo::PROTOCOL_1_19_10 => [
			self::CANONICAL_BLOCK_STATES_PATH => '-1.19.10',
			self::R12_TO_CURRENT_BLOCK_MAP_PATH => '',
		],
		ProtocolInfo::PROTOCOL_1_18_30 => [
			self::CANONICAL_BLOCK_STATES_PATH => '-1.18.30',
			self::R12_TO_CURRENT_BLOCK_MAP_PATH => '-1.18.30',
		],
		ProtocolInfo::PROTOCOL_1_18_10 => [
			self::CANONICAL_BLOCK_STATES_PATH => '-1.18.10',
			self::R12_TO_CURRENT_BLOCK_MAP_PATH => '-1.18.10',
		],
		ProtocolInfo::PROTOCOL_1_18_0 => [
			self::CANONICAL_BLOCK_STATES_PATH => '-1.18.0',
			self::R12_TO_CURRENT_BLOCK_MAP_PATH => '-1.18.0',
		],
		ProtocolInfo::PROTOCOL_1_17_40 => [ // 1.18.0 has negative chunk hacks
			self::CANONICAL_BLOCK_STATES_PATH => '-1.18.0',
			self::R12_TO_CURRENT_BLOCK_MAP_PATH => '-1.18.0',
		],
		ProtocolInfo::PROTOCOL_1_17_30 => [
			self::CANONICAL_BLOCK_STATES_PATH => '-1.17.30',
			self::R12_TO_CURRENT_BLOCK_MAP_PATH => '-1.18.0',
		],
		ProtocolInfo::PROTOCOL_1_17_10 => [
			self::CANONICAL_BLOCK_STATES_PATH => '-1.17.10',
			self::R12_TO_CURRENT_BLOCK_MAP_PATH => '-1.17.10',
		],
		ProtocolInfo::PROTOCOL_1_17_0 => [
			self::CANONICAL_BLOCK_STATES_PATH => '-1.17.0',
			self::R12_TO_CURRENT_BLOCK_MAP_PATH => '-1.17.10',
		],
		ProtocolInfo::PROTOCOL_1_16_220 => [
			self::CANONICAL_BLOCK_STATES_PATH => '-1.16.210',
			self::R12_TO_CURRENT_BLOCK_MAP_PATH => '-1.16.210',
		],
		ProtocolInfo::PROTOCOL_1_16_200 => [
			self::CANONICAL_BLOCK_STATES_PATH => '-1.16.100',
			self::R12_TO_CURRENT_BLOCK_MAP_PATH => '-1.16.20',
		],
		ProtocolInfo::PROTOCOL_1_16_20 => [
			self::CANONICAL_BLOCK_STATES_PATH => '-1.16.20',
			self::R12_TO_CURRENT_BLOCK_MAP_PATH => '-1.16.20',
		],
		ProtocolInfo::PROTOCOL_1_16_0 => [
			self::CANONICAL_BLOCK_STATES_PATH => '-1.16.0',
			self::R12_TO_CURRENT_BLOCK_MAP_PATH => '-1.16.0',
		],
		ProtocolInfo::PROTOCOL_1_14_60 => [
			self::CANONICAL_BLOCK_STATES_PATH => '-1.14.0',
			self::R12_TO_CURRENT_BLOCK_MAP_PATH => '-1.14.0',
		],
		ProtocolInfo::PROTOCOL_1_13_0 => [
			self::CANONICAL_BLOCK_STATES_PATH => '-1.13.0',
			self::R12_TO_CURRENT_BLOCK_MAP_PATH => '-1.13.0',
		],
	];
>>>>>>> 1e0fdcb2

	/** @var int[][] */
	private array $legacyToRuntimeMap = [];
	/** @var int[][] */
	private array $runtimeToLegacyMap = [];
	/** @var CompoundTag[][] */
	private array $bedrockKnownStates = [];

	private static function make() : self{
		$protocolPaths = [
			ProtocolInfo::CURRENT_PROTOCOL => [
				self::CANONICAL_BLOCK_STATES_PATH => '',
				self::R12_TO_CURRENT_BLOCK_MAP_PATH => '',
			],
			ProtocolInfo::PROTOCOL_1_19_40 => [
				self::CANONICAL_BLOCK_STATES_PATH => '-1.19.40',
				self::R12_TO_CURRENT_BLOCK_MAP_PATH => '',
			],
			ProtocolInfo::PROTOCOL_1_19_10 => [
				self::CANONICAL_BLOCK_STATES_PATH => '-1.19.10',
				self::R12_TO_CURRENT_BLOCK_MAP_PATH => '',
			],
			ProtocolInfo::PROTOCOL_1_18_30 => [
				self::CANONICAL_BLOCK_STATES_PATH => '-1.18.30',
				self::R12_TO_CURRENT_BLOCK_MAP_PATH => '-1.18.30',
			],
			ProtocolInfo::PROTOCOL_1_18_10 => [
				self::CANONICAL_BLOCK_STATES_PATH => '-1.18.10',
				self::R12_TO_CURRENT_BLOCK_MAP_PATH => '-1.18.10',
			],
			ProtocolInfo::PROTOCOL_1_18_0 => [
				self::CANONICAL_BLOCK_STATES_PATH => '-1.18.0',
				self::R12_TO_CURRENT_BLOCK_MAP_PATH => '-1.18.0',
			],
		];

		$canonicalBlockStatesFiles = [];
		$r12ToCurrentBlockMapFiles = [];

		foreach($protocolPaths as $protocol => $paths){
			$canonicalBlockStatesFiles[$protocol] = Path::join(\pocketmine\BEDROCK_DATA_PATH, "canonical_block_states" . $paths[self::CANONICAL_BLOCK_STATES_PATH] . ".nbt");
			$r12ToCurrentBlockMapFiles[$protocol] = Path::join(\pocketmine\BEDROCK_DATA_PATH, "r12_to_current_block_map" . $paths[self::R12_TO_CURRENT_BLOCK_MAP_PATH] . ".bin");
		}

		return new self(
			$canonicalBlockStatesFiles,
			$r12ToCurrentBlockMapFiles
		);
	}

	/**
	 * @param string[] $canonicalBlockStatesFiles
	 * @param string[] $r12ToCurrentBlockMapFiles
	 */
	private function __construct(array $canonicalBlockStatesFiles, array $r12ToCurrentBlockMapFiles){
		foreach($canonicalBlockStatesFiles as $mappingProtocol => $canonicalBlockStatesFile){
			$stream = PacketSerializer::decoder(
				Utils::assumeNotFalse(file_get_contents($canonicalBlockStatesFile), "Missing required resource file"),
				0,
				new PacketSerializerContext(GlobalItemTypeDictionary::getInstance()->getDictionary(GlobalItemTypeDictionary::getDictionaryProtocol($mappingProtocol)))
			);
			$list = [];
			while(!$stream->feof()){
				$list[] = $stream->getNbtCompoundRoot();
			}
			$this->bedrockKnownStates[$mappingProtocol] = $list;
		}

		foreach($r12ToCurrentBlockMapFiles as $mappingProtocol => $r12ToCurrentBlockMapFile){
			$this->setupLegacyMappings($mappingProtocol, $r12ToCurrentBlockMapFile);
		}
	}

	public static function getMappingProtocol(int $protocolId) : int{
		if($protocolId < ProtocolInfo::PROTOCOL_1_19_40 && $protocolId >= ProtocolInfo::PROTOCOL_1_19_0){
			if($protocolId === ProtocolInfo::PROTOCOL_1_19_0){
				return ProtocolInfo::PROTOCOL_1_19_10;
			}

			if($protocolId >= ProtocolInfo::PROTOCOL_1_19_20){
				return ProtocolInfo::PROTOCOL_1_19_40;
			}
		}

		return $protocolId;
	}

	/**
	 * @param Player[] $players
	 *
	 * @return Player[][]
	 */
	public static function sortByProtocol(array $players) : array{
		$sortPlayers = [];

		foreach($players as $player){
			$mappingProtocol = self::getMappingProtocol($player->getNetworkSession()->getProtocolId());

			if(isset($sortPlayers[$mappingProtocol])){
				$sortPlayers[$mappingProtocol][] = $player;
			}else{
				$sortPlayers[$mappingProtocol] = [$player];
			}
		}

		return $sortPlayers;
	}

	private function setupLegacyMappings(int $mappingProtocol, string $r12ToCurrentBlockMapFile) : void{
		$legacyIdMap = LegacyBlockIdToStringIdMap::getInstance();
		/** @var R12ToCurrentBlockMapEntry[] $legacyStateMap */
		$legacyStateMap = [];
		$legacyStateMapReader = PacketSerializer::decoder(
			Filesystem::fileGetContents($r12ToCurrentBlockMapFile),
			0,
			new PacketSerializerContext(GlobalItemTypeDictionary::getInstance()->getDictionary(GlobalItemTypeDictionary::getDictionaryProtocol($mappingProtocol)))
		);
		$nbtReader = new NetworkNbtSerializer();
		while(!$legacyStateMapReader->feof()){
			$id = $legacyStateMapReader->getString();
			$meta = $legacyStateMapReader->getLShort();

			$offset = $legacyStateMapReader->getOffset();
			$state = $nbtReader->read($legacyStateMapReader->getBuffer(), $offset)->mustGetCompoundTag();
			$legacyStateMapReader->setOffset($offset);
			$legacyStateMap[] = new R12ToCurrentBlockMapEntry($id, $meta, $state);
		}

		/**
		 * @var int[][] $idToStatesMap string id -> int[] list of candidate state indices
		 */
		$idToStatesMap = [];
		foreach($this->bedrockKnownStates[$mappingProtocol] as $k => $state){
			$idToStatesMap[$state->getString("name")][] = $k;
		}
		foreach($legacyStateMap as $pair){
			$id = $legacyIdMap->stringToLegacy($pair->getId());
			if($id === null){
				throw new \RuntimeException("No legacy ID matches " . $pair->getId());
			}
			$data = $pair->getMeta();
			if($data > 15){
				//we can't handle metadata with more than 4 bits
				continue;
			}
			$mappedState = $pair->getBlockState();
			$mappedName = $mappedState->getString("name");
			if(!isset($idToStatesMap[$mappedName])){
				throw new \RuntimeException("Mapped new state does not appear in network table");
			}
			foreach($idToStatesMap[$mappedName] as $k){
				$networkState = $this->bedrockKnownStates[$mappingProtocol][$k];
				if($mappedState->equals($networkState)){
					$this->registerMapping($mappingProtocol, $k, $id, $data);
					continue 2;
				}
			}
			throw new \RuntimeException("Mapped new state does not appear in network table");
		}
	}

	public function toRuntimeId(int $internalStateId, int $mappingProtocol = ProtocolInfo::CURRENT_PROTOCOL) : int{
		return $this->legacyToRuntimeMap[$internalStateId][$mappingProtocol] ?? $this->legacyToRuntimeMap[BlockLegacyIds::INFO_UPDATE << Block::INTERNAL_METADATA_BITS][$mappingProtocol];
	}

	public function fromRuntimeId(int $runtimeId, int $mappingProtocol = ProtocolInfo::CURRENT_PROTOCOL) : int{
		return $this->runtimeToLegacyMap[$runtimeId][$mappingProtocol];
	}

	private function registerMapping(int $mappingProtocol, int $staticRuntimeId, int $legacyId, int $legacyMeta) : void{
		$this->legacyToRuntimeMap[($legacyId << Block::INTERNAL_METADATA_BITS) | $legacyMeta][$mappingProtocol] = $staticRuntimeId;
		$this->runtimeToLegacyMap[$staticRuntimeId][$mappingProtocol] = ($legacyId << Block::INTERNAL_METADATA_BITS) | $legacyMeta;
	}

	/**
	 * @return CompoundTag[]
	 */
	public function getBedrockKnownStates(int $mappingProtocol = ProtocolInfo::CURRENT_PROTOCOL) : array{
		return $this->bedrockKnownStates[$mappingProtocol];
	}
}<|MERGE_RESOLUTION|>--- conflicted
+++ resolved
@@ -49,79 +49,6 @@
 
 	public const CANONICAL_BLOCK_STATES_PATH = 0;
 	public const R12_TO_CURRENT_BLOCK_MAP_PATH = 1;
-<<<<<<< HEAD
-=======
-	private const PATHS = [
-		ProtocolInfo::CURRENT_PROTOCOL => [
-			self::CANONICAL_BLOCK_STATES_PATH => '',
-			self::R12_TO_CURRENT_BLOCK_MAP_PATH => '',
-		],
-		ProtocolInfo::PROTOCOL_1_19_50 => [
-			self::CANONICAL_BLOCK_STATES_PATH => '-1.19.50',
-			self::R12_TO_CURRENT_BLOCK_MAP_PATH => '',
-		],
-		ProtocolInfo::PROTOCOL_1_19_40 => [
-			self::CANONICAL_BLOCK_STATES_PATH => '-1.19.40',
-			self::R12_TO_CURRENT_BLOCK_MAP_PATH => '',
-		],
-		ProtocolInfo::PROTOCOL_1_19_10 => [
-			self::CANONICAL_BLOCK_STATES_PATH => '-1.19.10',
-			self::R12_TO_CURRENT_BLOCK_MAP_PATH => '',
-		],
-		ProtocolInfo::PROTOCOL_1_18_30 => [
-			self::CANONICAL_BLOCK_STATES_PATH => '-1.18.30',
-			self::R12_TO_CURRENT_BLOCK_MAP_PATH => '-1.18.30',
-		],
-		ProtocolInfo::PROTOCOL_1_18_10 => [
-			self::CANONICAL_BLOCK_STATES_PATH => '-1.18.10',
-			self::R12_TO_CURRENT_BLOCK_MAP_PATH => '-1.18.10',
-		],
-		ProtocolInfo::PROTOCOL_1_18_0 => [
-			self::CANONICAL_BLOCK_STATES_PATH => '-1.18.0',
-			self::R12_TO_CURRENT_BLOCK_MAP_PATH => '-1.18.0',
-		],
-		ProtocolInfo::PROTOCOL_1_17_40 => [ // 1.18.0 has negative chunk hacks
-			self::CANONICAL_BLOCK_STATES_PATH => '-1.18.0',
-			self::R12_TO_CURRENT_BLOCK_MAP_PATH => '-1.18.0',
-		],
-		ProtocolInfo::PROTOCOL_1_17_30 => [
-			self::CANONICAL_BLOCK_STATES_PATH => '-1.17.30',
-			self::R12_TO_CURRENT_BLOCK_MAP_PATH => '-1.18.0',
-		],
-		ProtocolInfo::PROTOCOL_1_17_10 => [
-			self::CANONICAL_BLOCK_STATES_PATH => '-1.17.10',
-			self::R12_TO_CURRENT_BLOCK_MAP_PATH => '-1.17.10',
-		],
-		ProtocolInfo::PROTOCOL_1_17_0 => [
-			self::CANONICAL_BLOCK_STATES_PATH => '-1.17.0',
-			self::R12_TO_CURRENT_BLOCK_MAP_PATH => '-1.17.10',
-		],
-		ProtocolInfo::PROTOCOL_1_16_220 => [
-			self::CANONICAL_BLOCK_STATES_PATH => '-1.16.210',
-			self::R12_TO_CURRENT_BLOCK_MAP_PATH => '-1.16.210',
-		],
-		ProtocolInfo::PROTOCOL_1_16_200 => [
-			self::CANONICAL_BLOCK_STATES_PATH => '-1.16.100',
-			self::R12_TO_CURRENT_BLOCK_MAP_PATH => '-1.16.20',
-		],
-		ProtocolInfo::PROTOCOL_1_16_20 => [
-			self::CANONICAL_BLOCK_STATES_PATH => '-1.16.20',
-			self::R12_TO_CURRENT_BLOCK_MAP_PATH => '-1.16.20',
-		],
-		ProtocolInfo::PROTOCOL_1_16_0 => [
-			self::CANONICAL_BLOCK_STATES_PATH => '-1.16.0',
-			self::R12_TO_CURRENT_BLOCK_MAP_PATH => '-1.16.0',
-		],
-		ProtocolInfo::PROTOCOL_1_14_60 => [
-			self::CANONICAL_BLOCK_STATES_PATH => '-1.14.0',
-			self::R12_TO_CURRENT_BLOCK_MAP_PATH => '-1.14.0',
-		],
-		ProtocolInfo::PROTOCOL_1_13_0 => [
-			self::CANONICAL_BLOCK_STATES_PATH => '-1.13.0',
-			self::R12_TO_CURRENT_BLOCK_MAP_PATH => '-1.13.0',
-		],
-	];
->>>>>>> 1e0fdcb2
 
 	/** @var int[][] */
 	private array $legacyToRuntimeMap = [];
@@ -134,6 +61,10 @@
 		$protocolPaths = [
 			ProtocolInfo::CURRENT_PROTOCOL => [
 				self::CANONICAL_BLOCK_STATES_PATH => '',
+				self::R12_TO_CURRENT_BLOCK_MAP_PATH => '',
+			],
+			ProtocolInfo::PROTOCOL_1_19_50 => [
+				self::CANONICAL_BLOCK_STATES_PATH => '-1.19.50',
 				self::R12_TO_CURRENT_BLOCK_MAP_PATH => '',
 			],
 			ProtocolInfo::PROTOCOL_1_19_40 => [
