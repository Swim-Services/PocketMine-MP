<?php

/*
 *
 *  ____            _        _   __  __ _                  __  __ ____
 * |  _ \ ___   ___| | _____| |_|  \/  (_)_ __   ___      |  \/  |  _ \
 * | |_) / _ \ / __| |/ / _ \ __| |\/| | | '_ \ / _ \_____| |\/| | |_) |
 * |  __/ (_) | (__|   <  __/ |_| |  | | | | | |  __/_____| |  | |  __/
 * |_|   \___/ \___|_|\_\___|\__|_|  |_|_|_| |_|\___|     |_|  |_|_|
 *
 * This program is free software: you can redistribute it and/or modify
 * it under the terms of the GNU Lesser General Public License as published by
 * the Free Software Foundation, either version 3 of the License, or
 * (at your option) any later version.
 *
 * @author PocketMine Team
 * @link http://www.pocketmine.net/
 *
 *
 */

declare(strict_types=1);

namespace pocketmine\network\mcpe\convert;

use pocketmine\data\bedrock\BedrockDataFiles;
use pocketmine\network\mcpe\protocol\ProtocolInfo;
use pocketmine\network\mcpe\protocol\serializer\ItemTypeDictionary;
<<<<<<< HEAD
use pocketmine\utils\Filesystem;
use pocketmine\utils\ProtocolSingletonTrait;
use function str_replace;

final class GlobalItemTypeDictionary{
	use ProtocolSingletonTrait;

	private const PATHS = [
		ProtocolInfo::CURRENT_PROTOCOL => "",
=======
use pocketmine\network\mcpe\protocol\types\ItemTypeEntry;
use pocketmine\player\Player;
use pocketmine\utils\AssumptionFailedError;
use pocketmine\utils\Filesystem;
use pocketmine\utils\SingletonTrait;
use function is_array;
use function is_bool;
use function is_int;
use function is_string;
use function json_decode;
use function str_replace;

final class GlobalItemTypeDictionary{
	use SingletonTrait;

	private const PATHS = [
		ProtocolInfo::CURRENT_PROTOCOL => "",
		ProtocolInfo::PROTOCOL_1_19_63 => "-1.19.63",
>>>>>>> e124397d
		ProtocolInfo::PROTOCOL_1_19_50 => "-1.19.50",
		ProtocolInfo::PROTOCOL_1_19_40 => "-1.19.40",
		ProtocolInfo::PROTOCOL_1_19_0 => "-1.19.0",
		ProtocolInfo::PROTOCOL_1_18_30 => "-1.18.30",
		ProtocolInfo::PROTOCOL_1_18_10 => "-1.18.10",
	];

<<<<<<< HEAD
	private static function make(int $protocolId) : self{
		$data = Filesystem::fileGetContents(str_replace(".json", self::PATHS[$protocolId] . ".json", BedrockDataFiles::REQUIRED_ITEM_LIST_JSON));
		$dictionary = ItemTypeDictionaryFromDataHelper::loadFromString($data);
		return new self($dictionary);
=======
	private static function make() : self{
		$dictionaries = [];

		foreach (self::PATHS as $protocolId => $path){
			$data = Filesystem::fileGetContents(str_replace('.json', $path . '.json', BedrockDataFiles::REQUIRED_ITEM_LIST_JSON));
			$table = json_decode($data, true);
			if(!is_array($table)){
				throw new AssumptionFailedError("Invalid item list format");
			}

			$params = [];
			foreach($table as $name => $entry){
				if(!is_array($entry) || !is_string($name) || !isset($entry["component_based"], $entry["runtime_id"]) || !is_bool($entry["component_based"]) || !is_int($entry["runtime_id"])){
					throw new AssumptionFailedError("Invalid item list format");
				}
				$params[] = new ItemTypeEntry($name, $entry["runtime_id"], $entry["component_based"]);
			}

			$dictionaries[$protocolId] = new ItemTypeDictionary($params);
		}

		return new self($dictionaries);
	}

	/**
	 * @param ItemTypeDictionary[] $dictionaries
	 */
	public function __construct(private array $dictionaries){}

	public static function getDictionaryProtocol(int $protocolId) : int{
		if($protocolId === ProtocolInfo::PROTOCOL_1_19_60){
			return ProtocolInfo::PROTOCOL_1_19_63;
		}

		if($protocolId >= ProtocolInfo::PROTOCOL_1_19_10 && $protocolId < ProtocolInfo::PROTOCOL_1_19_40){
			return ProtocolInfo::PROTOCOL_1_19_40;
		}

		return $protocolId;
	}

	/**
	 * @param Player[] $players
	 *
	 * @return Player[][]
	 */
	public static function sortByProtocol(array $players) : array{
		$sortPlayers = [];

		foreach($players as $player){
			$dictionaryProtocol = self::getDictionaryProtocol($player->getNetworkSession()->getProtocolId());

			if(isset($sortPlayers[$dictionaryProtocol])){
				$sortPlayers[$dictionaryProtocol][] = $player;
			}else{
				$sortPlayers[$dictionaryProtocol] = [$player];
			}
		}

		return $sortPlayers;
>>>>>>> e124397d
	}

	/**
	 * @return  ItemTypeDictionary[] $dictionaries
	 */
	public function getDictionaries() : array{ return $this->dictionaries; }

<<<<<<< HEAD
	public function getDictionary() : ItemTypeDictionary{ return $this->dictionary; }

	public static function convertProtocol(int $protocolId) : int{
		return match ($protocolId) {
			ProtocolInfo::PROTOCOL_1_19_60 => ProtocolInfo::PROTOCOL_1_19_63,

			ProtocolInfo::PROTOCOL_1_19_30,
			ProtocolInfo::PROTOCOL_1_19_21,
			ProtocolInfo::PROTOCOL_1_19_20,
			ProtocolInfo::PROTOCOL_1_19_10 => ProtocolInfo::PROTOCOL_1_19_40,

			default => $protocolId
		};
	}
=======
	public function getDictionary(int $dictionaryId = ProtocolInfo::CURRENT_PROTOCOL) : ItemTypeDictionary{ return $this->dictionaries[$dictionaryId] ?? $this->dictionaries[ProtocolInfo::CURRENT_PROTOCOL]; }
>>>>>>> e124397d
}<|MERGE_RESOLUTION|>--- conflicted
+++ resolved
@@ -26,7 +26,6 @@
 use pocketmine\data\bedrock\BedrockDataFiles;
 use pocketmine\network\mcpe\protocol\ProtocolInfo;
 use pocketmine\network\mcpe\protocol\serializer\ItemTypeDictionary;
-<<<<<<< HEAD
 use pocketmine\utils\Filesystem;
 use pocketmine\utils\ProtocolSingletonTrait;
 use function str_replace;
@@ -36,26 +35,7 @@
 
 	private const PATHS = [
 		ProtocolInfo::CURRENT_PROTOCOL => "",
-=======
-use pocketmine\network\mcpe\protocol\types\ItemTypeEntry;
-use pocketmine\player\Player;
-use pocketmine\utils\AssumptionFailedError;
-use pocketmine\utils\Filesystem;
-use pocketmine\utils\SingletonTrait;
-use function is_array;
-use function is_bool;
-use function is_int;
-use function is_string;
-use function json_decode;
-use function str_replace;
-
-final class GlobalItemTypeDictionary{
-	use SingletonTrait;
-
-	private const PATHS = [
-		ProtocolInfo::CURRENT_PROTOCOL => "",
 		ProtocolInfo::PROTOCOL_1_19_63 => "-1.19.63",
->>>>>>> e124397d
 		ProtocolInfo::PROTOCOL_1_19_50 => "-1.19.50",
 		ProtocolInfo::PROTOCOL_1_19_40 => "-1.19.40",
 		ProtocolInfo::PROTOCOL_1_19_0 => "-1.19.0",
@@ -63,81 +43,16 @@
 		ProtocolInfo::PROTOCOL_1_18_10 => "-1.18.10",
 	];
 
-<<<<<<< HEAD
 	private static function make(int $protocolId) : self{
 		$data = Filesystem::fileGetContents(str_replace(".json", self::PATHS[$protocolId] . ".json", BedrockDataFiles::REQUIRED_ITEM_LIST_JSON));
 		$dictionary = ItemTypeDictionaryFromDataHelper::loadFromString($data);
 		return new self($dictionary);
-=======
-	private static function make() : self{
-		$dictionaries = [];
-
-		foreach (self::PATHS as $protocolId => $path){
-			$data = Filesystem::fileGetContents(str_replace('.json', $path . '.json', BedrockDataFiles::REQUIRED_ITEM_LIST_JSON));
-			$table = json_decode($data, true);
-			if(!is_array($table)){
-				throw new AssumptionFailedError("Invalid item list format");
-			}
-
-			$params = [];
-			foreach($table as $name => $entry){
-				if(!is_array($entry) || !is_string($name) || !isset($entry["component_based"], $entry["runtime_id"]) || !is_bool($entry["component_based"]) || !is_int($entry["runtime_id"])){
-					throw new AssumptionFailedError("Invalid item list format");
-				}
-				$params[] = new ItemTypeEntry($name, $entry["runtime_id"], $entry["component_based"]);
-			}
-
-			$dictionaries[$protocolId] = new ItemTypeDictionary($params);
-		}
-
-		return new self($dictionaries);
 	}
 
-	/**
-	 * @param ItemTypeDictionary[] $dictionaries
-	 */
-	public function __construct(private array $dictionaries){}
+	public function __construct(
+		private ItemTypeDictionary $dictionary
+	){}
 
-	public static function getDictionaryProtocol(int $protocolId) : int{
-		if($protocolId === ProtocolInfo::PROTOCOL_1_19_60){
-			return ProtocolInfo::PROTOCOL_1_19_63;
-		}
-
-		if($protocolId >= ProtocolInfo::PROTOCOL_1_19_10 && $protocolId < ProtocolInfo::PROTOCOL_1_19_40){
-			return ProtocolInfo::PROTOCOL_1_19_40;
-		}
-
-		return $protocolId;
-	}
-
-	/**
-	 * @param Player[] $players
-	 *
-	 * @return Player[][]
-	 */
-	public static function sortByProtocol(array $players) : array{
-		$sortPlayers = [];
-
-		foreach($players as $player){
-			$dictionaryProtocol = self::getDictionaryProtocol($player->getNetworkSession()->getProtocolId());
-
-			if(isset($sortPlayers[$dictionaryProtocol])){
-				$sortPlayers[$dictionaryProtocol][] = $player;
-			}else{
-				$sortPlayers[$dictionaryProtocol] = [$player];
-			}
-		}
-
-		return $sortPlayers;
->>>>>>> e124397d
-	}
-
-	/**
-	 * @return  ItemTypeDictionary[] $dictionaries
-	 */
-	public function getDictionaries() : array{ return $this->dictionaries; }
-
-<<<<<<< HEAD
 	public function getDictionary() : ItemTypeDictionary{ return $this->dictionary; }
 
 	public static function convertProtocol(int $protocolId) : int{
@@ -152,7 +67,4 @@
 			default => $protocolId
 		};
 	}
-=======
-	public function getDictionary(int $dictionaryId = ProtocolInfo::CURRENT_PROTOCOL) : ItemTypeDictionary{ return $this->dictionaries[$dictionaryId] ?? $this->dictionaries[ProtocolInfo::CURRENT_PROTOCOL]; }
->>>>>>> e124397d
 }