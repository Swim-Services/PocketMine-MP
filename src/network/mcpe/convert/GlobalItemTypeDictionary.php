<?php

/*
 *
 *  ____            _        _   __  __ _                  __  __ ____
 * |  _ \ ___   ___| | _____| |_|  \/  (_)_ __   ___      |  \/  |  _ \
 * | |_) / _ \ / __| |/ / _ \ __| |\/| | | '_ \ / _ \_____| |\/| | |_) |
 * |  __/ (_) | (__|   <  __/ |_| |  | | | | | |  __/_____| |  | |  __/
 * |_|   \___/ \___|_|\_\___|\__|_|  |_|_|_| |_|\___|     |_|  |_|_|
 *
 * This program is free software: you can redistribute it and/or modify
 * it under the terms of the GNU Lesser General Public License as published by
 * the Free Software Foundation, either version 3 of the License, or
 * (at your option) any later version.
 *
 * @author PocketMine Team
 * @link http://www.pocketmine.net/
 *
 *
 */

declare(strict_types=1);

namespace pocketmine\network\mcpe\convert;

use pocketmine\network\mcpe\protocol\ProtocolInfo;
use pocketmine\network\mcpe\protocol\serializer\ItemTypeDictionary;
<<<<<<< HEAD
=======
use pocketmine\network\mcpe\protocol\types\ItemTypeEntry;
use pocketmine\player\Player;
use pocketmine\utils\AssumptionFailedError;
>>>>>>> 072f89b2
use pocketmine\utils\Filesystem;
use pocketmine\utils\ProtocolSingletonTrait;
use Symfony\Component\Filesystem\Path;

final class GlobalItemTypeDictionary{
<<<<<<< HEAD
	use ProtocolSingletonTrait;
=======
	use SingletonTrait;
>>>>>>> 072f89b2

	private const PATHS = [
		ProtocolInfo::CURRENT_PROTOCOL => "",
		ProtocolInfo::PROTOCOL_1_19_50 => "-1.19.50",
		ProtocolInfo::PROTOCOL_1_19_40 => "-1.19.40",
		ProtocolInfo::PROTOCOL_1_19_0 => "-1.19.0",
		ProtocolInfo::PROTOCOL_1_18_30 => "-1.18.30",
		ProtocolInfo::PROTOCOL_1_18_10 => "-1.18.10",
	];

<<<<<<< HEAD
	private static function make(int $protocolId) : self{
		$data = Filesystem::fileGetContents(Path::join(\pocketmine\BEDROCK_DATA_PATH, 'required_item_list' . self::PATHS[$protocolId] . '.json'));
		$dictionary = ItemTypeDictionaryFromDataHelper::loadFromString($data);
		return new self($dictionary);
=======
	private static function make() : self{
		$dictionaries = [];

		foreach (self::PATHS as $protocolId => $path){
			$data = Filesystem::fileGetContents(Path::join(\pocketmine\BEDROCK_DATA_PATH, 'required_item_list' . $path . '.json'));
			$table = json_decode($data, true);
			if(!is_array($table)){
				throw new AssumptionFailedError("Invalid item list format");
			}

			$params = [];
			foreach($table as $name => $entry){
				if(!is_array($entry) || !is_string($name) || !isset($entry["component_based"], $entry["runtime_id"]) || !is_bool($entry["component_based"]) || !is_int($entry["runtime_id"])){
					throw new AssumptionFailedError("Invalid item list format");
				}
				$params[] = new ItemTypeEntry($name, $entry["runtime_id"], $entry["component_based"]);
			}

			$dictionaries[$protocolId] = new ItemTypeDictionary($params);
		}

		return new self($dictionaries);
	}

	/**
	 * @param ItemTypeDictionary[] $dictionaries
	 */
	public function __construct(private array $dictionaries){}

	public static function getDictionaryProtocol(int $protocolId) : int{
		if($protocolId >= ProtocolInfo::PROTOCOL_1_19_62){
			return ProtocolInfo::PROTOCOL_1_19_60;
		}

		if($protocolId >= ProtocolInfo::PROTOCOL_1_19_10 && $protocolId < ProtocolInfo::PROTOCOL_1_19_40){
			return ProtocolInfo::PROTOCOL_1_19_40;
		}

		return $protocolId;
	}

	/**
	 * @param Player[] $players
	 *
	 * @return Player[][]
	 */
	public static function sortByProtocol(array $players) : array{
		$sortPlayers = [];

		foreach($players as $player){
			$dictionaryProtocol = self::getDictionaryProtocol($player->getNetworkSession()->getProtocolId());

			if(isset($sortPlayers[$dictionaryProtocol])){
				$sortPlayers[$dictionaryProtocol][] = $player;
			}else{
				$sortPlayers[$dictionaryProtocol] = [$player];
			}
		}

		return $sortPlayers;
>>>>>>> 072f89b2
	}

	/**
	 * @return  ItemTypeDictionary[] $dictionaries
	 */
	public function getDictionaries() : array{ return $this->dictionaries; }

<<<<<<< HEAD
	public function getDictionary() : ItemTypeDictionary{ return $this->dictionary; }

	public static function convertProtocol(int $protocolId) : int{
		return match ($protocolId) {
			ProtocolInfo::PROTOCOL_1_19_30,
			ProtocolInfo::PROTOCOL_1_19_21,
			ProtocolInfo::PROTOCOL_1_19_20,
			ProtocolInfo::PROTOCOL_1_19_10 => ProtocolInfo::PROTOCOL_1_19_40,

			default => $protocolId
		};
	}
=======
	public function getDictionary(int $dictionaryId = ProtocolInfo::CURRENT_PROTOCOL) : ItemTypeDictionary{ return $this->dictionaries[$dictionaryId] ?? $this->dictionaries[ProtocolInfo::CURRENT_PROTOCOL]; }
>>>>>>> 072f89b2
}<|MERGE_RESOLUTION|>--- conflicted
+++ resolved
@@ -25,22 +25,12 @@
 
 use pocketmine\network\mcpe\protocol\ProtocolInfo;
 use pocketmine\network\mcpe\protocol\serializer\ItemTypeDictionary;
-<<<<<<< HEAD
-=======
-use pocketmine\network\mcpe\protocol\types\ItemTypeEntry;
-use pocketmine\player\Player;
-use pocketmine\utils\AssumptionFailedError;
->>>>>>> 072f89b2
 use pocketmine\utils\Filesystem;
 use pocketmine\utils\ProtocolSingletonTrait;
 use Symfony\Component\Filesystem\Path;
 
 final class GlobalItemTypeDictionary{
-<<<<<<< HEAD
 	use ProtocolSingletonTrait;
-=======
-	use SingletonTrait;
->>>>>>> 072f89b2
 
 	private const PATHS = [
 		ProtocolInfo::CURRENT_PROTOCOL => "",
@@ -51,85 +41,23 @@
 		ProtocolInfo::PROTOCOL_1_18_10 => "-1.18.10",
 	];
 
-<<<<<<< HEAD
 	private static function make(int $protocolId) : self{
 		$data = Filesystem::fileGetContents(Path::join(\pocketmine\BEDROCK_DATA_PATH, 'required_item_list' . self::PATHS[$protocolId] . '.json'));
 		$dictionary = ItemTypeDictionaryFromDataHelper::loadFromString($data);
 		return new self($dictionary);
-=======
-	private static function make() : self{
-		$dictionaries = [];
-
-		foreach (self::PATHS as $protocolId => $path){
-			$data = Filesystem::fileGetContents(Path::join(\pocketmine\BEDROCK_DATA_PATH, 'required_item_list' . $path . '.json'));
-			$table = json_decode($data, true);
-			if(!is_array($table)){
-				throw new AssumptionFailedError("Invalid item list format");
-			}
-
-			$params = [];
-			foreach($table as $name => $entry){
-				if(!is_array($entry) || !is_string($name) || !isset($entry["component_based"], $entry["runtime_id"]) || !is_bool($entry["component_based"]) || !is_int($entry["runtime_id"])){
-					throw new AssumptionFailedError("Invalid item list format");
-				}
-				$params[] = new ItemTypeEntry($name, $entry["runtime_id"], $entry["component_based"]);
-			}
-
-			$dictionaries[$protocolId] = new ItemTypeDictionary($params);
-		}
-
-		return new self($dictionaries);
 	}
 
-	/**
-	 * @param ItemTypeDictionary[] $dictionaries
-	 */
-	public function __construct(private array $dictionaries){}
+	public function __construct(
+		private ItemTypeDictionary $dictionary
+	){}
 
-	public static function getDictionaryProtocol(int $protocolId) : int{
-		if($protocolId >= ProtocolInfo::PROTOCOL_1_19_62){
-			return ProtocolInfo::PROTOCOL_1_19_60;
-		}
-
-		if($protocolId >= ProtocolInfo::PROTOCOL_1_19_10 && $protocolId < ProtocolInfo::PROTOCOL_1_19_40){
-			return ProtocolInfo::PROTOCOL_1_19_40;
-		}
-
-		return $protocolId;
-	}
-
-	/**
-	 * @param Player[] $players
-	 *
-	 * @return Player[][]
-	 */
-	public static function sortByProtocol(array $players) : array{
-		$sortPlayers = [];
-
-		foreach($players as $player){
-			$dictionaryProtocol = self::getDictionaryProtocol($player->getNetworkSession()->getProtocolId());
-
-			if(isset($sortPlayers[$dictionaryProtocol])){
-				$sortPlayers[$dictionaryProtocol][] = $player;
-			}else{
-				$sortPlayers[$dictionaryProtocol] = [$player];
-			}
-		}
-
-		return $sortPlayers;
->>>>>>> 072f89b2
-	}
-
-	/**
-	 * @return  ItemTypeDictionary[] $dictionaries
-	 */
-	public function getDictionaries() : array{ return $this->dictionaries; }
-
-<<<<<<< HEAD
 	public function getDictionary() : ItemTypeDictionary{ return $this->dictionary; }
 
 	public static function convertProtocol(int $protocolId) : int{
 		return match ($protocolId) {
+			ProtocolInfo::PROTOCOL_1_19_62 => ProtocolInfo::PROTOCOL_1_19_60,
+
+
 			ProtocolInfo::PROTOCOL_1_19_30,
 			ProtocolInfo::PROTOCOL_1_19_21,
 			ProtocolInfo::PROTOCOL_1_19_20,
@@ -138,7 +66,4 @@
 			default => $protocolId
 		};
 	}
-=======
-	public function getDictionary(int $dictionaryId = ProtocolInfo::CURRENT_PROTOCOL) : ItemTypeDictionary{ return $this->dictionaries[$dictionaryId] ?? $this->dictionaries[ProtocolInfo::CURRENT_PROTOCOL]; }
->>>>>>> 072f89b2
 }