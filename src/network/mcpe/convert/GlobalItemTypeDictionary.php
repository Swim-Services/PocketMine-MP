--- conflicted
+++ resolved
@@ -75,21 +75,15 @@
 		return new self($dictionaries);
 	}
 
-	/** @var ItemTypeDictionary[] */
-	private array $dictionaries;
-
 	/**
 	 * @param ItemTypeDictionary[] $dictionaries
 	 */
-	public function __construct(array $dictionaries){
-		$this->dictionaries = $dictionaries;
-	}
+	public function __construct(private array $dictionaries){}
 
 	public static function getDictionaryProtocol(int $protocolId) : int{
 		return $protocolId;
 	}
 
-<<<<<<< HEAD
 	/**
 	 * @param Player[] $players
 	 *
@@ -110,11 +104,6 @@
 
 		return $sortPlayers;
 	}
-=======
-	public function __construct(
-		private ItemTypeDictionary $dictionary
-	){}
->>>>>>> c87a3b05
 
 	/**
 	 * @return  ItemTypeDictionary[] $dictionaries
