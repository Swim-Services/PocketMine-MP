--- conflicted
+++ resolved
@@ -40,11 +40,7 @@
 
 	private const PATHS = [
 		ProtocolInfo::CURRENT_PROTOCOL => "",
-<<<<<<< HEAD
-
-		ProtocolInfo::PROTOCOL_1_20_30 => "-1.20.30",
-
-
+		ProtocolInfo::PROTOCOL_1_20_50 => "-1.20.50",
 		ProtocolInfo::PROTOCOL_1_20_40 => "-1.20.40",
 		ProtocolInfo::PROTOCOL_1_20_30 => "-1.20.40",
 
@@ -77,13 +73,6 @@
 
 		ProtocolInfo::PROTOCOL_1_16_100 => "-1.16.100",
 
-=======
-		ProtocolInfo::PROTOCOL_1_20_50 => "-1.20.50",
-		ProtocolInfo::PROTOCOL_1_20_40 => "-1.20.40",
-		ProtocolInfo::PROTOCOL_1_20_30 => "-1.20.40",
-		ProtocolInfo::PROTOCOL_1_20_10 => "-1.20.10",
-		ProtocolInfo::PROTOCOL_1_20_0 => "-1.20.0",
->>>>>>> 1ca275e8
 	];
 
 	public static function loadFromProtocolId(int $protocolId) : ItemTypeDictionary{
