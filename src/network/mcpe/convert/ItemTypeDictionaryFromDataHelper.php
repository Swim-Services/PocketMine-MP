<?php

/*
 *
 *  ____            _        _   __  __ _                  __  __ ____
 * |  _ \ ___   ___| | _____| |_|  \/  (_)_ __   ___      |  \/  |  _ \
 * | |_) / _ \ / __| |/ / _ \ __| |\/| | | '_ \ / _ \_____| |\/| | |_) |
 * |  __/ (_) | (__|   <  __/ |_| |  | | | | | |  __/_____| |  | |  __/
 * |_|   \___/ \___|_|\_\___|\__|_|  |_|_|_| |_|\___|     |_|  |_|_|
 *
 * This program is free software: you can redistribute it and/or modify
 * it under the terms of the GNU Lesser General Public License as published by
 * the Free Software Foundation, either version 3 of the License, or
 * (at your option) any later version.
 *
 * @author PocketMine Team
 * @link http://www.pocketmine.net/
 *
 *
 */

declare(strict_types=1);

namespace pocketmine\network\mcpe\convert;

use pocketmine\data\bedrock\BedrockDataFiles;
use pocketmine\network\mcpe\protocol\ProtocolInfo;
use pocketmine\network\mcpe\protocol\serializer\ItemTypeDictionary;
use pocketmine\network\mcpe\protocol\types\ItemTypeEntry;
use pocketmine\utils\AssumptionFailedError;
use pocketmine\utils\Filesystem;
use function is_array;
use function is_bool;
use function is_int;
use function is_string;
use function json_decode;
use function str_replace;

final class ItemTypeDictionaryFromDataHelper{

	private const PATHS = [
		ProtocolInfo::CURRENT_PROTOCOL => "",
<<<<<<< HEAD

		ProtocolInfo::PROTOCOL_1_20_30 => "-1.20.30",

=======
		ProtocolInfo::PROTOCOL_1_20_40 => "-1.20.40",
		ProtocolInfo::PROTOCOL_1_20_30 => "-1.20.40",
>>>>>>> 5391ed92
		ProtocolInfo::PROTOCOL_1_20_10 => "-1.20.10",

		ProtocolInfo::PROTOCOL_1_20_0 => "-1.20.0",

		ProtocolInfo::PROTOCOL_1_19_80 => "-1.19.80",

		ProtocolInfo::PROTOCOL_1_19_70 => "-1.19.70",

		ProtocolInfo::PROTOCOL_1_19_63 => "-1.19.63",
		ProtocolInfo::PROTOCOL_1_19_60 => "-1.19.63",

		ProtocolInfo::PROTOCOL_1_19_50 => "-1.19.50",

		ProtocolInfo::PROTOCOL_1_19_40 => "-1.19.40",
		ProtocolInfo::PROTOCOL_1_19_30 => "-1.19.40",
		ProtocolInfo::PROTOCOL_1_19_21 => "-1.19.40",
		ProtocolInfo::PROTOCOL_1_19_20 => "-1.19.40",
		ProtocolInfo::PROTOCOL_1_19_10 => "-1.19.40",

		ProtocolInfo::PROTOCOL_1_19_0 => "-1.19.0",

		ProtocolInfo::PROTOCOL_1_18_30 => "-1.18.30",

		ProtocolInfo::PROTOCOL_1_18_10 => "-1.18.10",

		ProtocolInfo::PROTOCOL_1_18_0 => "-1.18.0",

		ProtocolInfo::PROTOCOL_1_16_100 => "-1.16.100",

	];

	public static function loadFromProtocolId(int $protocolId) : ItemTypeDictionary{
		return self::loadFromString(Filesystem::fileGetContents(str_replace(".json", self::PATHS[$protocolId] . ".json", BedrockDataFiles::REQUIRED_ITEM_LIST_JSON)));
	}

	public static function loadFromString(string $data) : ItemTypeDictionary{
		$table = json_decode($data, true);
		if(!is_array($table)){
			throw new AssumptionFailedError("Invalid item list format");
		}

		$params = [];
		foreach($table as $name => $entry){
			if(!is_array($entry) || !is_string($name) || !isset($entry["component_based"], $entry["runtime_id"]) || !is_bool($entry["component_based"]) || !is_int($entry["runtime_id"])){
				throw new AssumptionFailedError("Invalid item list format");
			}
			$params[] = new ItemTypeEntry($name, $entry["runtime_id"], $entry["component_based"]);
		}
		return new ItemTypeDictionary($params);
	}
}<|MERGE_RESOLUTION|>--- conflicted
+++ resolved
@@ -40,14 +40,13 @@
 
 	private const PATHS = [
 		ProtocolInfo::CURRENT_PROTOCOL => "",
-<<<<<<< HEAD
 
 		ProtocolInfo::PROTOCOL_1_20_30 => "-1.20.30",
 
-=======
+
 		ProtocolInfo::PROTOCOL_1_20_40 => "-1.20.40",
 		ProtocolInfo::PROTOCOL_1_20_30 => "-1.20.40",
->>>>>>> 5391ed92
+
 		ProtocolInfo::PROTOCOL_1_20_10 => "-1.20.10",
 
 		ProtocolInfo::PROTOCOL_1_20_0 => "-1.20.0",
