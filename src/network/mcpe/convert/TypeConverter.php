<?php

/*
 *
 *  ____            _        _   __  __ _                  __  __ ____
 * |  _ \ ___   ___| | _____| |_|  \/  (_)_ __   ___      |  \/  |  _ \
 * | |_) / _ \ / __| |/ / _ \ __| |\/| | | '_ \ / _ \_____| |\/| | |_) |
 * |  __/ (_) | (__|   <  __/ |_| |  | | | | | |  __/_____| |  | |  __/
 * |_|   \___/ \___|_|\_\___|\__|_|  |_|_|_| |_|\___|     |_|  |_|_|
 *
 * This program is free software: you can redistribute it and/or modify
 * it under the terms of the GNU Lesser General Public License as published by
 * the Free Software Foundation, either version 3 of the License, or
 * (at your option) any later version.
 *
 * @author PocketMine Team
 * @link http://www.pocketmine.net/
 *
 *
 */

declare(strict_types=1);

namespace pocketmine\network\mcpe\convert;

use pocketmine\block\BlockLegacyIds;
use pocketmine\item\Durable;
use pocketmine\item\Item;
use pocketmine\item\ItemFactory;
use pocketmine\item\ItemIds;
use pocketmine\item\VanillaItems;
use pocketmine\nbt\NbtException;
use pocketmine\nbt\tag\CompoundTag;
use pocketmine\nbt\tag\IntTag;
use pocketmine\network\mcpe\protocol\types\GameMode as ProtocolGameMode;
use pocketmine\network\mcpe\protocol\types\inventory\ItemStack;
use pocketmine\network\mcpe\protocol\types\recipe\IntIdMetaItemDescriptor;
use pocketmine\network\mcpe\protocol\types\recipe\RecipeIngredient;
use pocketmine\network\mcpe\protocol\types\recipe\StringIdMetaItemDescriptor;
use pocketmine\player\GameMode;
use pocketmine\utils\AssumptionFailedError;
use pocketmine\utils\SingletonTrait;

class TypeConverter{
	use SingletonTrait;

	private const DAMAGE_TAG = "Damage"; //TAG_Int
	private const DAMAGE_TAG_CONFLICT_RESOLUTION = "___Damage_ProtocolCollisionResolution___";
	private const PM_ID_TAG = "___Id___";
	private const PM_META_TAG = "___Meta___";

	/** @var int[] */
	private $shieldRuntimeIds;

	public function __construct(){
		//TODO: inject stuff via constructor
		foreach(GlobalItemTypeDictionary::getInstance()->getDictionaries() as $protocolId => $dictionary){
			$this->shieldRuntimeIds[$protocolId] = $dictionary->fromStringId("minecraft:shield");
		}
	}

	/**
	 * Returns a client-friendly gamemode of the specified real gamemode
	 * This function takes care of handling gamemodes known to MCPE (as of 1.1.0.3, that includes Survival, Creative and Adventure)
	 *
	 * @internal
	 */
	public function coreGameModeToProtocol(GameMode $gamemode) : int{
		switch($gamemode->id()){
			case GameMode::SURVIVAL()->id():
				return ProtocolGameMode::SURVIVAL;
			case GameMode::CREATIVE()->id():
			case GameMode::SPECTATOR()->id():
				return ProtocolGameMode::CREATIVE;
			case GameMode::ADVENTURE()->id():
				return ProtocolGameMode::ADVENTURE;
			default:
				throw new AssumptionFailedError("Unknown game mode");
		}
	}

	public function protocolGameModeName(GameMode $gameMode) : string{
		switch($gameMode->id()){
			case GameMode::SURVIVAL()->id(): return "Survival";
			case GameMode::ADVENTURE()->id(): return "Adventure";
			default: return "Creative";
		}
	}

	public function protocolGameModeToCore(int $gameMode) : ?GameMode{
		switch($gameMode){
			case ProtocolGameMode::SURVIVAL:
				return GameMode::SURVIVAL();
			case ProtocolGameMode::CREATIVE:
				return GameMode::CREATIVE();
			case ProtocolGameMode::ADVENTURE:
				return GameMode::ADVENTURE();
			case ProtocolGameMode::CREATIVE_VIEWER:
			case ProtocolGameMode::SURVIVAL_VIEWER:
				return GameMode::SPECTATOR();
			default:
				return null;
		}
	}

	public function coreItemStackToRecipeIngredient(int $dictionaryProtocol, Item $itemStack) : RecipeIngredient{
		if($itemStack->isNull()){
			return new RecipeIngredient(null, 0);
		}
		if($itemStack->hasAnyDamageValue()){
			[$id, ] = ItemTranslator::getInstance()->toNetworkId($dictionaryProtocol, $itemStack->getId(), 0);
			$meta = 0x7fff;
		}else{
			[$id, $meta] = ItemTranslator::getInstance()->toNetworkId($dictionaryProtocol, $itemStack->getId(), $itemStack->getMeta());
		}
		return new RecipeIngredient(new IntIdMetaItemDescriptor($id, $meta), $itemStack->getCount());
	}

	public function recipeIngredientToCoreItemStack(int $dictionaryProtocol, RecipeIngredient $ingredient) : Item{
		$descriptor = $ingredient->getDescriptor();
		if($descriptor === null){
			return VanillaItems::AIR();
		}
		if($descriptor instanceof IntIdMetaItemDescriptor){
			[$id, $meta] = ItemTranslator::getInstance()->fromNetworkIdWithWildcardHandling($dictionaryProtocol, $descriptor->getId(), $descriptor->getMeta());
			return ItemFactory::getInstance()->get($id, $meta, $ingredient->getCount());
		}
		if($descriptor instanceof StringIdMetaItemDescriptor){
			$intId = GlobalItemTypeDictionary::getInstance()->getDictionary()->fromStringId($descriptor->getId());
			[$id, $meta] = ItemTranslator::getInstance()->fromNetworkIdWithWildcardHandling($dictionaryProtocol, $intId, $descriptor->getMeta());
			return ItemFactory::getInstance()->get($id, $meta, $ingredient->getCount());
		}

		throw new \LogicException("Unsupported conversion of recipe ingredient to core item stack");
	}

	public function coreItemStackToNet(int $protocolId, Item $itemStack) : ItemStack{
		if($itemStack->isNull()){
			return ItemStack::null();
		}
		$nbt = null;
		if($itemStack->hasNamedTag()){
			$nbt = clone $itemStack->getNamedTag();
		}

		$isBlockItem = $itemStack->getId() < 256;
		$dictionaryProtocol = GlobalItemTypeDictionary::getDictionaryProtocol($protocolId);
		$idMeta = ItemTranslator::getInstance()->toNetworkIdQuiet($dictionaryProtocol, $itemStack->getId(), $itemStack->getMeta());
		if($idMeta === null){
			//Display unmapped items as INFO_UPDATE, but stick something in their NBT to make sure they don't stack with
			//other unmapped items.
			[$id, $meta] = ItemTranslator::getInstance()->toNetworkId($dictionaryProtocol, ItemIds::INFO_UPDATE, 0);
			if($nbt === null){
				$nbt = new CompoundTag();
			}
			$nbt->setInt(self::PM_ID_TAG, $itemStack->getId());
			$nbt->setInt(self::PM_META_TAG, $itemStack->getMeta());
		}else{
			[$id, $meta] = $idMeta;

			if($itemStack instanceof Durable && $itemStack->getDamage() > 0){
				if($nbt !== null){
					if(($existing = $nbt->getTag(self::DAMAGE_TAG)) !== null){
						$nbt->removeTag(self::DAMAGE_TAG);
						$nbt->setTag(self::DAMAGE_TAG_CONFLICT_RESOLUTION, $existing);
					}
				}else{
					$nbt = new CompoundTag();
				}
				$nbt->setInt(self::DAMAGE_TAG, $itemStack->getDamage());
				$meta = 0;
			}elseif($isBlockItem && $itemStack->getMeta() !== 0){
				//TODO HACK: This foul-smelling code ensures that we can correctly deserialize an item when the
				//client sends it back to us, because as of 1.16.220, blockitems quietly discard their metadata
				//client-side. Aside from being very annoying, this also breaks various server-side behaviours.
				if($nbt === null){
					$nbt = new CompoundTag();
				}
				$nbt->setInt(self::PM_META_TAG, $itemStack->getMeta());
				$meta = 0;
			}
		}

		$blockRuntimeId = 0;
		if($isBlockItem){
			$block = $itemStack->getBlock();
			if($block->getId() !== BlockLegacyIds::AIR){
				$blockRuntimeId = RuntimeBlockMapping::getInstance()->toRuntimeId($block->getFullId(), RuntimeBlockMapping::getMappingProtocol($protocolId));
			}
		}

		return new ItemStack(
			$id,
			$meta,
			$itemStack->getCount(),
			$blockRuntimeId,
			$nbt,
			[],
			[],
			$id === $this->shieldRuntimeIds[$dictionaryProtocol] ? 0 : null
		);
	}

	/**
	 * @throws TypeConversionException
	 */
	public function netItemStackToCore(int $protocolId, ItemStack $itemStack) : Item{
		if($itemStack->getId() === 0){
			return VanillaItems::AIR();
		}
		$compound = $itemStack->getNbt();

		[$id, $meta] = ItemTranslator::getInstance()->fromNetworkId(GlobalItemTypeDictionary::getDictionaryProtocol($protocolId), $itemStack->getId(), $itemStack->getMeta());

		if($compound !== null){
			$compound = clone $compound;
			if(($idTag = $compound->getTag(self::PM_ID_TAG)) instanceof IntTag){
				$id = $idTag->getValue();
				$compound->removeTag(self::PM_ID_TAG);
			}
			if(($damageTag = $compound->getTag(self::DAMAGE_TAG)) instanceof IntTag){
				$meta = $damageTag->getValue();
				$compound->removeTag(self::DAMAGE_TAG);
				if(($conflicted = $compound->getTag(self::DAMAGE_TAG_CONFLICT_RESOLUTION)) !== null){
					$compound->removeTag(self::DAMAGE_TAG_CONFLICT_RESOLUTION);
					$compound->setTag(self::DAMAGE_TAG, $conflicted);
				}
			}elseif(($metaTag = $compound->getTag(self::PM_META_TAG)) instanceof IntTag){
				//TODO HACK: This foul-smelling code ensures that we can correctly deserialize an item when the
				//client sends it back to us, because as of 1.16.220, blockitems quietly discard their metadata
				//client-side. Aside from being very annoying, this also breaks various server-side behaviours.
				$meta = $metaTag->getValue();
				$compound->removeTag(self::PM_META_TAG);
			}
			if($compound->count() === 0){
				$compound = null;
			}
		}
		if($id < -0x8000 || $id >= 0x7fff){
			throw new TypeConversionException("Item ID must be in range " . -0x8000 . " ... " . 0x7fff . " (received $id)");
		}
		if($meta < 0 || $meta >= 0x7fff){ //this meta value may have been restored from the NBT
			throw new TypeConversionException("Item meta must be in range 0 ... " . 0x7fff . " (received $meta)");
		}

		try{
			return ItemFactory::getInstance()->get(
				$id,
				$meta,
				$itemStack->getCount(),
				$compound
			);
		}catch(NbtException $e){
			throw TypeConversionException::wrap($e, "Bad itemstack NBT data");
		}
	}
<<<<<<< HEAD

	/**
	 * @throws TypeConversionException
	 */
	public function createInventoryAction(int $protocolId, NetworkInventoryAction $action, Player $player, InventoryManager $inventoryManager) : ?InventoryAction{
		if($action->oldItem->getItemStack()->equals($action->newItem->getItemStack())){
			//filter out useless noise in 1.13
			return null;
		}
		try{
			$old = $this->netItemStackToCore($protocolId, $action->oldItem->getItemStack());
		}catch(TypeConversionException $e){
			throw TypeConversionException::wrap($e, "Inventory action: oldItem");
		}
		try{
			$new = $this->netItemStackToCore($protocolId, $action->newItem->getItemStack());
		}catch(TypeConversionException $e){
			throw TypeConversionException::wrap($e, "Inventory action: newItem");
		}
		switch($action->sourceType){
			case NetworkInventoryAction::SOURCE_CONTAINER:
				if($action->windowId === ContainerIds::UI && $action->inventorySlot === UIInventorySlotOffset::CREATED_ITEM_OUTPUT){
					return null; //useless noise
				}
				$located = $inventoryManager->locateWindowAndSlot($action->windowId, $action->inventorySlot);
				if($located !== null){
					[$window, $slot] = $located;
					return new SlotChangeAction($window, $slot, $old, $new);
				}

				throw new TypeConversionException("No open container with window ID $action->windowId");
			case NetworkInventoryAction::SOURCE_WORLD:
				if($action->inventorySlot !== NetworkInventoryAction::ACTION_MAGIC_SLOT_DROP_ITEM){
					throw new TypeConversionException("Only expecting drop-item world actions from the client!");
				}

				return new DropItemAction($new);
			case NetworkInventoryAction::SOURCE_CREATIVE:
				switch($action->inventorySlot){
					case NetworkInventoryAction::ACTION_MAGIC_SLOT_CREATIVE_DELETE_ITEM:
						return new DestroyItemAction($new);
					case NetworkInventoryAction::ACTION_MAGIC_SLOT_CREATIVE_CREATE_ITEM:
						return new CreateItemAction($old);
					default:
						throw new TypeConversionException("Unexpected creative action type $action->inventorySlot");

				}
			case NetworkInventoryAction::SOURCE_TODO:
				//These are used to balance a transaction that involves special actions, like crafting, enchanting, etc.
				//The vanilla server just accepted these without verifying them. We don't need to care about them since
				//we verify crafting by checking for imbalances anyway.
				return null;
			default:
				throw new TypeConversionException("Unknown inventory source type $action->sourceType");
		}
	}
=======
>>>>>>> 043e81e7
}<|MERGE_RESOLUTION|>--- conflicted
+++ resolved
@@ -254,63 +254,4 @@
 			throw TypeConversionException::wrap($e, "Bad itemstack NBT data");
 		}
 	}
-<<<<<<< HEAD
-
-	/**
-	 * @throws TypeConversionException
-	 */
-	public function createInventoryAction(int $protocolId, NetworkInventoryAction $action, Player $player, InventoryManager $inventoryManager) : ?InventoryAction{
-		if($action->oldItem->getItemStack()->equals($action->newItem->getItemStack())){
-			//filter out useless noise in 1.13
-			return null;
-		}
-		try{
-			$old = $this->netItemStackToCore($protocolId, $action->oldItem->getItemStack());
-		}catch(TypeConversionException $e){
-			throw TypeConversionException::wrap($e, "Inventory action: oldItem");
-		}
-		try{
-			$new = $this->netItemStackToCore($protocolId, $action->newItem->getItemStack());
-		}catch(TypeConversionException $e){
-			throw TypeConversionException::wrap($e, "Inventory action: newItem");
-		}
-		switch($action->sourceType){
-			case NetworkInventoryAction::SOURCE_CONTAINER:
-				if($action->windowId === ContainerIds::UI && $action->inventorySlot === UIInventorySlotOffset::CREATED_ITEM_OUTPUT){
-					return null; //useless noise
-				}
-				$located = $inventoryManager->locateWindowAndSlot($action->windowId, $action->inventorySlot);
-				if($located !== null){
-					[$window, $slot] = $located;
-					return new SlotChangeAction($window, $slot, $old, $new);
-				}
-
-				throw new TypeConversionException("No open container with window ID $action->windowId");
-			case NetworkInventoryAction::SOURCE_WORLD:
-				if($action->inventorySlot !== NetworkInventoryAction::ACTION_MAGIC_SLOT_DROP_ITEM){
-					throw new TypeConversionException("Only expecting drop-item world actions from the client!");
-				}
-
-				return new DropItemAction($new);
-			case NetworkInventoryAction::SOURCE_CREATIVE:
-				switch($action->inventorySlot){
-					case NetworkInventoryAction::ACTION_MAGIC_SLOT_CREATIVE_DELETE_ITEM:
-						return new DestroyItemAction($new);
-					case NetworkInventoryAction::ACTION_MAGIC_SLOT_CREATIVE_CREATE_ITEM:
-						return new CreateItemAction($old);
-					default:
-						throw new TypeConversionException("Unexpected creative action type $action->inventorySlot");
-
-				}
-			case NetworkInventoryAction::SOURCE_TODO:
-				//These are used to balance a transaction that involves special actions, like crafting, enchanting, etc.
-				//The vanilla server just accepted these without verifying them. We don't need to care about them since
-				//we verify crafting by checking for imbalances anyway.
-				return null;
-			default:
-				throw new TypeConversionException("Unknown inventory source type $action->sourceType");
-		}
-	}
-=======
->>>>>>> 043e81e7
 }