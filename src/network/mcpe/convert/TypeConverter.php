<?php

/*
 *
 *  ____            _        _   __  __ _                  __  __ ____
 * |  _ \ ___   ___| | _____| |_|  \/  (_)_ __   ___      |  \/  |  _ \
 * | |_) / _ \ / __| |/ / _ \ __| |\/| | | '_ \ / _ \_____| |\/| | |_) |
 * |  __/ (_) | (__|   <  __/ |_| |  | | | | | |  __/_____| |  | |  __/
 * |_|   \___/ \___|_|\_\___|\__|_|  |_|_|_| |_|\___|     |_|  |_|_|
 *
 * This program is free software: you can redistribute it and/or modify
 * it under the terms of the GNU Lesser General Public License as published by
 * the Free Software Foundation, either version 3 of the License, or
 * (at your option) any later version.
 *
 * @author PocketMine Team
 * @link http://www.pocketmine.net/
 *
 *
 */

declare(strict_types=1);

namespace pocketmine\network\mcpe\convert;

use pocketmine\block\Block;
use pocketmine\block\BlockLegacyIds;
use pocketmine\item\Durable;
use pocketmine\item\Item;
use pocketmine\item\ItemFactory;
use pocketmine\item\ItemIds;
use pocketmine\item\VanillaItems;
use pocketmine\nbt\NbtException;
use pocketmine\nbt\tag\CompoundTag;
use pocketmine\nbt\tag\IntTag;
use pocketmine\network\mcpe\protocol\types\GameMode as ProtocolGameMode;
use pocketmine\network\mcpe\protocol\types\inventory\ItemStack;
use pocketmine\network\mcpe\protocol\types\recipe\IntIdMetaItemDescriptor;
use pocketmine\network\mcpe\protocol\types\recipe\RecipeIngredient;
use pocketmine\network\mcpe\protocol\types\recipe\StringIdMetaItemDescriptor;
use pocketmine\player\GameMode;
use pocketmine\utils\AssumptionFailedError;
use pocketmine\utils\SingletonTrait;

class TypeConverter{
	use SingletonTrait;

	private const DAMAGE_TAG = "Damage"; //TAG_Int
	private const DAMAGE_TAG_CONFLICT_RESOLUTION = "___Damage_ProtocolCollisionResolution___";
	private const PM_ID_TAG = "___Id___";
	private const PM_META_TAG = "___Meta___";

	/** @var int[] */
	private $shieldRuntimeIds;

	public function __construct(){
		//TODO: inject stuff via constructor
		foreach(GlobalItemTypeDictionary::getInstance()->getDictionaries() as $protocolId => $dictionary){
			$this->shieldRuntimeIds[$protocolId] = $dictionary->fromStringId("minecraft:shield");
		}
	}

	/**
	 * Returns a client-friendly gamemode of the specified real gamemode
	 * This function takes care of handling gamemodes known to MCPE (as of 1.1.0.3, that includes Survival, Creative and Adventure)
	 *
	 * @internal
	 */
	public function coreGameModeToProtocol(GameMode $gamemode) : int{
		switch($gamemode->id()){
			case GameMode::SURVIVAL()->id():
				return ProtocolGameMode::SURVIVAL;
			case GameMode::CREATIVE()->id():
			case GameMode::SPECTATOR()->id():
				return ProtocolGameMode::CREATIVE;
			case GameMode::ADVENTURE()->id():
				return ProtocolGameMode::ADVENTURE;
			default:
				throw new AssumptionFailedError("Unknown game mode");
		}
	}

	public function protocolGameModeName(GameMode $gameMode) : string{
		switch($gameMode->id()){
			case GameMode::SURVIVAL()->id(): return "Survival";
			case GameMode::ADVENTURE()->id(): return "Adventure";
			default: return "Creative";
		}
	}

	public function protocolGameModeToCore(int $gameMode) : ?GameMode{
		switch($gameMode){
			case ProtocolGameMode::SURVIVAL:
				return GameMode::SURVIVAL();
			case ProtocolGameMode::CREATIVE:
				return GameMode::CREATIVE();
			case ProtocolGameMode::ADVENTURE:
				return GameMode::ADVENTURE();
			case ProtocolGameMode::CREATIVE_VIEWER:
			case ProtocolGameMode::SURVIVAL_VIEWER:
				return GameMode::SPECTATOR();
			default:
				return null;
		}
	}

	public function coreItemStackToRecipeIngredient(int $dictionaryProtocol, Item $itemStack) : RecipeIngredient{
		if($itemStack->isNull()){
			return new RecipeIngredient(null, 0);
		}
		if($itemStack->hasAnyDamageValue()){
			[$id, ] = ItemTranslator::getInstance()->toNetworkId($dictionaryProtocol, $itemStack->getId(), 0);
			$meta = 0x7fff;
		}else{
			[$id, $meta] = ItemTranslator::getInstance()->toNetworkId($dictionaryProtocol, $itemStack->getId(), $itemStack->getMeta());
		}
		return new RecipeIngredient(new IntIdMetaItemDescriptor($id, $meta), $itemStack->getCount());
	}

	public function recipeIngredientToCoreItemStack(int $dictionaryProtocol, RecipeIngredient $ingredient) : Item{
		$descriptor = $ingredient->getDescriptor();
		if($descriptor === null){
			return VanillaItems::AIR();
		}
		if($descriptor instanceof IntIdMetaItemDescriptor){
			[$id, $meta] = ItemTranslator::getInstance()->fromNetworkIdWithWildcardHandling($dictionaryProtocol, $descriptor->getId(), $descriptor->getMeta());
			return ItemFactory::getInstance()->get($id, $meta, $ingredient->getCount());
		}
		if($descriptor instanceof StringIdMetaItemDescriptor){
			$intId = GlobalItemTypeDictionary::getInstance()->getDictionary()->fromStringId($descriptor->getId());
			[$id, $meta] = ItemTranslator::getInstance()->fromNetworkIdWithWildcardHandling($dictionaryProtocol, $intId, $descriptor->getMeta());
			return ItemFactory::getInstance()->get($id, $meta, $ingredient->getCount());
		}

		throw new \LogicException("Unsupported conversion of recipe ingredient to core item stack");
	}

	public function coreItemStackToNet(int $protocolId, Item $itemStack) : ItemStack{
		if($itemStack->isNull()){
			return ItemStack::null();
		}
		$nbt = $itemStack->getNamedTag();
		if($nbt->count() === 0){
			$nbt = null;
		}else{
			$nbt = clone $nbt;
		}

<<<<<<< HEAD
		$isBlockItem = $itemStack->getId() < 256;
		$dictionaryProtocol = GlobalItemTypeDictionary::getDictionaryProtocol($protocolId);
		$idMeta = ItemTranslator::getInstance()->toNetworkIdQuiet($dictionaryProtocol, $itemStack->getId(), $itemStack->getMeta());
=======
		$internalId = $itemStack->getId();
		$internalMeta = $itemStack->getMeta();
		$idMeta = ItemTranslator::getInstance()->toNetworkIdQuiet($internalId, $internalMeta);
>>>>>>> 84a16ce6
		if($idMeta === null){
			//Display unmapped items as INFO_UPDATE, but stick something in their NBT to make sure they don't stack with
			//other unmapped items.
			[$id, $meta] = ItemTranslator::getInstance()->toNetworkId($dictionaryProtocol, ItemIds::INFO_UPDATE, 0);
			if($nbt === null){
				$nbt = new CompoundTag();
			}
			$nbt->setInt(self::PM_ID_TAG, $internalId);
			$nbt->setInt(self::PM_META_TAG, $internalMeta);
		}else{
			[$id, $meta] = $idMeta;

			if($itemStack instanceof Durable && $itemStack->getDamage() > 0){
				if($nbt !== null){
					if(($existing = $nbt->getTag(self::DAMAGE_TAG)) !== null){
						$nbt->removeTag(self::DAMAGE_TAG);
						$nbt->setTag(self::DAMAGE_TAG_CONFLICT_RESOLUTION, $existing);
					}
				}else{
					$nbt = new CompoundTag();
				}
				$nbt->setInt(self::DAMAGE_TAG, $itemStack->getDamage());
				$meta = 0;
			}
		}

		$blockRuntimeId = 0;
		if($internalId < 256){
			$block = $itemStack->getBlock();
			if($block->getId() !== BlockLegacyIds::AIR){
<<<<<<< HEAD
				$blockRuntimeId = RuntimeBlockMapping::getInstance()->toRuntimeId($block->getFullId(), RuntimeBlockMapping::getMappingProtocol($protocolId));
=======
				$blockRuntimeId = RuntimeBlockMapping::getInstance()->toRuntimeId($block->getFullId());
				$meta = 0;
>>>>>>> 84a16ce6
			}
		}

		return new ItemStack(
			$id,
			$meta,
			$itemStack->getCount(),
			$blockRuntimeId,
			$nbt,
			[],
			[],
			$id === $this->shieldRuntimeIds[$dictionaryProtocol] ? 0 : null
		);
	}

	/**
	 * @throws TypeConversionException
	 */
	public function netItemStackToCore(int $protocolId, ItemStack $itemStack) : Item{
		if($itemStack->getId() === 0){
			return VanillaItems::AIR();
		}
		$compound = $itemStack->getNbt();

<<<<<<< HEAD
		[$id, $meta] = ItemTranslator::getInstance()->fromNetworkId(GlobalItemTypeDictionary::getDictionaryProtocol($protocolId), $itemStack->getId(), $itemStack->getMeta());
=======
		[$id, $meta] = ItemTranslator::getInstance()->fromNetworkId($itemStack->getId(), $itemStack->getMeta());
		if($itemStack->getBlockRuntimeId() !== 0){
			//blockitem meta is zeroed out by the client, so we have to infer it from the block runtime ID
			$blockFullId = RuntimeBlockMapping::getInstance()->fromRuntimeId($itemStack->getBlockRuntimeId());
			$meta = $blockFullId & Block::INTERNAL_METADATA_MASK;
		}
>>>>>>> 84a16ce6

		if($compound !== null){
			$compound = clone $compound;
			if(($idTag = $compound->getTag(self::PM_ID_TAG)) instanceof IntTag){
				$id = $idTag->getValue();
				$compound->removeTag(self::PM_ID_TAG);
			}
			if(($damageTag = $compound->getTag(self::DAMAGE_TAG)) instanceof IntTag){
				$meta = $damageTag->getValue();
				$compound->removeTag(self::DAMAGE_TAG);
				if(($conflicted = $compound->getTag(self::DAMAGE_TAG_CONFLICT_RESOLUTION)) !== null){
					$compound->removeTag(self::DAMAGE_TAG_CONFLICT_RESOLUTION);
					$compound->setTag(self::DAMAGE_TAG, $conflicted);
				}
			}
			if($compound->count() === 0){
				$compound = null;
			}
		}
		if($id < -0x8000 || $id >= 0x7fff){
			throw new TypeConversionException("Item ID must be in range " . -0x8000 . " ... " . 0x7fff . " (received $id)");
		}
		if($meta < 0 || $meta >= 0x7fff){ //this meta value may have been restored from the NBT
			throw new TypeConversionException("Item meta must be in range 0 ... " . 0x7fff . " (received $meta)");
		}

		try{
			return ItemFactory::getInstance()->get(
				$id,
				$meta,
				$itemStack->getCount(),
				$compound
			);
		}catch(NbtException $e){
			throw TypeConversionException::wrap($e, "Bad itemstack NBT data");
		}
	}
}<|MERGE_RESOLUTION|>--- conflicted
+++ resolved
@@ -146,15 +146,10 @@
 			$nbt = clone $nbt;
 		}
 
-<<<<<<< HEAD
-		$isBlockItem = $itemStack->getId() < 256;
 		$dictionaryProtocol = GlobalItemTypeDictionary::getDictionaryProtocol($protocolId);
-		$idMeta = ItemTranslator::getInstance()->toNetworkIdQuiet($dictionaryProtocol, $itemStack->getId(), $itemStack->getMeta());
-=======
 		$internalId = $itemStack->getId();
 		$internalMeta = $itemStack->getMeta();
-		$idMeta = ItemTranslator::getInstance()->toNetworkIdQuiet($internalId, $internalMeta);
->>>>>>> 84a16ce6
+		$idMeta = ItemTranslator::getInstance()->toNetworkIdQuiet($dictionaryProtocol, $internalId, $internalMeta);
 		if($idMeta === null){
 			//Display unmapped items as INFO_UPDATE, but stick something in their NBT to make sure they don't stack with
 			//other unmapped items.
@@ -185,12 +180,8 @@
 		if($internalId < 256){
 			$block = $itemStack->getBlock();
 			if($block->getId() !== BlockLegacyIds::AIR){
-<<<<<<< HEAD
 				$blockRuntimeId = RuntimeBlockMapping::getInstance()->toRuntimeId($block->getFullId(), RuntimeBlockMapping::getMappingProtocol($protocolId));
-=======
-				$blockRuntimeId = RuntimeBlockMapping::getInstance()->toRuntimeId($block->getFullId());
 				$meta = 0;
->>>>>>> 84a16ce6
 			}
 		}
 
@@ -215,16 +206,12 @@
 		}
 		$compound = $itemStack->getNbt();
 
-<<<<<<< HEAD
 		[$id, $meta] = ItemTranslator::getInstance()->fromNetworkId(GlobalItemTypeDictionary::getDictionaryProtocol($protocolId), $itemStack->getId(), $itemStack->getMeta());
-=======
-		[$id, $meta] = ItemTranslator::getInstance()->fromNetworkId($itemStack->getId(), $itemStack->getMeta());
 		if($itemStack->getBlockRuntimeId() !== 0){
 			//blockitem meta is zeroed out by the client, so we have to infer it from the block runtime ID
 			$blockFullId = RuntimeBlockMapping::getInstance()->fromRuntimeId($itemStack->getBlockRuntimeId());
 			$meta = $blockFullId & Block::INTERNAL_METADATA_MASK;
 		}
->>>>>>> 84a16ce6
 
 		if($compound !== null){
 			$compound = clone $compound;
