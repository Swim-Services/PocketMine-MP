<?php

/*
 *
 *  ____            _        _   __  __ _                  __  __ ____
 * |  _ \ ___   ___| | _____| |_|  \/  (_)_ __   ___      |  \/  |  _ \
 * | |_) / _ \ / __| |/ / _ \ __| |\/| | | '_ \ / _ \_____| |\/| | |_) |
 * |  __/ (_) | (__|   <  __/ |_| |  | | | | | |  __/_____| |  | |  __/
 * |_|   \___/ \___|_|\_\___|\__|_|  |_|_|_| |_|\___|     |_|  |_|_|
 *
 * This program is free software: you can redistribute it and/or modify
 * it under the terms of the GNU Lesser General Public License as published by
 * the Free Software Foundation, either version 3 of the License, or
 * (at your option) any later version.
 *
 * @author PocketMine Team
 * @link http://www.pocketmine.net/
 *
 *
 */

declare(strict_types=1);

namespace pocketmine\network\mcpe\convert;

use pocketmine\block\VanillaBlocks;
use pocketmine\crafting\ExactRecipeIngredient;
use pocketmine\crafting\MetaWildcardRecipeIngredient;
use pocketmine\crafting\RecipeIngredient;
use pocketmine\crafting\TagWildcardRecipeIngredient;
use pocketmine\data\bedrock\item\BlockItemIdMap;
<<<<<<< HEAD
use pocketmine\inventory\transaction\action\CreateItemAction;
use pocketmine\inventory\transaction\action\DestroyItemAction;
use pocketmine\inventory\transaction\action\DropItemAction;
use pocketmine\inventory\transaction\action\InventoryAction;
use pocketmine\inventory\transaction\action\SlotChangeAction;
=======
>>>>>>> a4d34be6
use pocketmine\item\Item;
use pocketmine\item\VanillaItems;
use pocketmine\nbt\NbtException;
use pocketmine\nbt\tag\CompoundTag;
<<<<<<< HEAD
use pocketmine\network\mcpe\InventoryManager;
=======
>>>>>>> a4d34be6
use pocketmine\network\mcpe\protocol\types\GameMode as ProtocolGameMode;
use pocketmine\network\mcpe\protocol\types\inventory\ItemStack;
use pocketmine\network\mcpe\protocol\types\recipe\IntIdMetaItemDescriptor;
use pocketmine\network\mcpe\protocol\types\recipe\RecipeIngredient as ProtocolRecipeIngredient;
use pocketmine\network\mcpe\protocol\types\recipe\StringIdMetaItemDescriptor;
use pocketmine\network\mcpe\protocol\types\recipe\TagItemDescriptor;
use pocketmine\player\GameMode;
use pocketmine\utils\AssumptionFailedError;
use pocketmine\utils\SingletonTrait;
use function get_class;
use function morton2d_encode;

class TypeConverter{
	use SingletonTrait;

	private const PM_ID_TAG = "___Id___";
<<<<<<< HEAD
=======

	private const RECIPE_INPUT_WILDCARD_META = 0x7fff;
>>>>>>> a4d34be6

	private const RECIPE_INPUT_WILDCARD_META = 0x7fff;

	/** @var int[] */
	private array $shieldRuntimeIds;

	public function __construct(){
		//TODO: inject stuff via constructor
		foreach(GlobalItemTypeDictionary::getAll(true) as $protocolId => $globalItemTypeDictionary){
			$this->shieldRuntimeIds[$protocolId] = $globalItemTypeDictionary->getDictionary()->fromStringId("minecraft:shield");
		}
	}

	/**
	 * Returns a client-friendly gamemode of the specified real gamemode
	 * This function takes care of handling gamemodes known to MCPE (as of 1.1.0.3, that includes Survival, Creative and Adventure)
	 *
	 * @internal
	 */
	public function coreGameModeToProtocol(GameMode $gamemode) : int{
		switch($gamemode->id()){
			case GameMode::SURVIVAL()->id():
				return ProtocolGameMode::SURVIVAL;
			case GameMode::CREATIVE()->id():
			case GameMode::SPECTATOR()->id():
				return ProtocolGameMode::CREATIVE;
			case GameMode::ADVENTURE()->id():
				return ProtocolGameMode::ADVENTURE;
			default:
				throw new AssumptionFailedError("Unknown game mode");
		}
	}

	public function protocolGameModeName(GameMode $gameMode) : string{
		switch($gameMode->id()){
			case GameMode::SURVIVAL()->id(): return "Survival";
			case GameMode::ADVENTURE()->id(): return "Adventure";
			default: return "Creative";
		}
	}

	public function protocolGameModeToCore(int $gameMode) : ?GameMode{
		switch($gameMode){
			case ProtocolGameMode::SURVIVAL:
				return GameMode::SURVIVAL();
			case ProtocolGameMode::CREATIVE:
				return GameMode::CREATIVE();
			case ProtocolGameMode::ADVENTURE:
				return GameMode::ADVENTURE();
			case ProtocolGameMode::CREATIVE_VIEWER:
			case ProtocolGameMode::SURVIVAL_VIEWER:
				return GameMode::SPECTATOR();
			default:
				return null;
		}
	}

<<<<<<< HEAD
	public function coreRecipeIngredientToNet(int $protocolId, ?RecipeIngredient $ingredient) : ProtocolRecipeIngredient{
=======
	public function coreRecipeIngredientToNet(?RecipeIngredient $ingredient) : ProtocolRecipeIngredient{
>>>>>>> a4d34be6
		if($ingredient === null){
			return new ProtocolRecipeIngredient(null, 0);
		}
		if($ingredient instanceof MetaWildcardRecipeIngredient){
<<<<<<< HEAD
			$id = GlobalItemTypeDictionary::getInstance($protocolId)->getDictionary()->fromStringId($ingredient->getItemId());
=======
			$id = GlobalItemTypeDictionary::getInstance()->getDictionary()->fromStringId($ingredient->getItemId());
>>>>>>> a4d34be6
			$meta = self::RECIPE_INPUT_WILDCARD_META;
			$descriptor = new IntIdMetaItemDescriptor($id, $meta);
		}elseif($ingredient instanceof ExactRecipeIngredient){
			$item = $ingredient->getItem();
<<<<<<< HEAD
			[$id, $meta, $blockRuntimeId] = ItemTranslator::getInstance($protocolId)->toNetworkId($item);
			if($blockRuntimeId !== ItemTranslator::NO_BLOCK_RUNTIME_ID){
				$meta = RuntimeBlockMapping::getInstance($protocolId)->getBlockStateDictionary()->getMetaFromStateId($blockRuntimeId);
=======
			[$id, $meta, $blockRuntimeId] = ItemTranslator::getInstance()->toNetworkId($item);
			if($blockRuntimeId !== ItemTranslator::NO_BLOCK_RUNTIME_ID){
				$meta = RuntimeBlockMapping::getInstance()->getBlockStateDictionary()->getMetaFromStateId($blockRuntimeId);
>>>>>>> a4d34be6
				if($meta === null){
					throw new AssumptionFailedError("Every block state should have an associated meta value");
				}
			}
			$descriptor = new IntIdMetaItemDescriptor($id, $meta);
		}elseif($ingredient instanceof TagWildcardRecipeIngredient){
			$descriptor = new TagItemDescriptor($ingredient->getTagName());
		}else{
			throw new \LogicException("Unsupported recipe ingredient type " . get_class($ingredient) . ", only " . ExactRecipeIngredient::class . " and " . MetaWildcardRecipeIngredient::class . " are supported");
		}

		return new ProtocolRecipeIngredient($descriptor, 1);
	}

<<<<<<< HEAD
	public function netRecipeIngredientToCore(int $protocolId, ProtocolRecipeIngredient $ingredient) : ?RecipeIngredient{
=======
	public function netRecipeIngredientToCore(ProtocolRecipeIngredient $ingredient) : ?RecipeIngredient{
>>>>>>> a4d34be6
		$descriptor = $ingredient->getDescriptor();
		if($descriptor === null){
			return null;
		}

		if($descriptor instanceof TagItemDescriptor){
			return new TagWildcardRecipeIngredient($descriptor->getTag());
		}

		if($descriptor instanceof IntIdMetaItemDescriptor){
<<<<<<< HEAD
			$stringId = GlobalItemTypeDictionary::getInstance($protocolId)->getDictionary()->fromIntId($descriptor->getId());
=======
			$stringId = GlobalItemTypeDictionary::getInstance()->getDictionary()->fromIntId($descriptor->getId());
>>>>>>> a4d34be6
			$meta = $descriptor->getMeta();
		}elseif($descriptor instanceof StringIdMetaItemDescriptor){
			$stringId = $descriptor->getId();
			$meta = $descriptor->getMeta();
		}else{
			throw new \LogicException("Unsupported conversion of recipe ingredient to core item stack");
		}

		if($meta === self::RECIPE_INPUT_WILDCARD_META){
			return new MetaWildcardRecipeIngredient($stringId);
		}

		$blockRuntimeId = null;
		if(($blockId = BlockItemIdMap::getInstance()->lookupBlockId($stringId)) !== null){
<<<<<<< HEAD
			$blockRuntimeId = RuntimeBlockMapping::getInstance($protocolId)->getBlockStateDictionary()->lookupStateIdFromIdMeta($blockId, $meta);
=======
			$blockRuntimeId = RuntimeBlockMapping::getInstance()->getBlockStateDictionary()->lookupStateIdFromIdMeta($blockId, $meta);
>>>>>>> a4d34be6
			if($blockRuntimeId !== null){
				$meta = 0;
			}
		}
<<<<<<< HEAD
		$result = ItemTranslator::getInstance($protocolId)->fromNetworkId(
			GlobalItemTypeDictionary::getInstance($protocolId)->getDictionary()->fromStringId($stringId),
=======
		$result = ItemTranslator::getInstance()->fromNetworkId(
			GlobalItemTypeDictionary::getInstance()->getDictionary()->fromStringId($stringId),
>>>>>>> a4d34be6
			$meta,
			$blockRuntimeId ?? ItemTranslator::NO_BLOCK_RUNTIME_ID
		);
		return new ExactRecipeIngredient($result);
	}

	public function coreItemStackToNet(int $protocolId, Item $itemStack) : ItemStack{
		if($itemStack->isNull()){
			return ItemStack::null();
		}
		$nbt = null;
		if($itemStack->hasNamedTag()){
			$nbt = clone $itemStack->getNamedTag();
		}

<<<<<<< HEAD
		$idMeta = ItemTranslator::getInstance($protocolId)->toNetworkIdQuiet($itemStack);
		if($idMeta === null){
			//Display unmapped items as INFO_UPDATE, but stick something in their NBT to make sure they don't stack with
			//other unmapped items.
			[$id, $meta, $blockRuntimeId] = ItemTranslator::getInstance($protocolId)->toNetworkId(VanillaBlocks::INFO_UPDATE()->asItem());
=======
		$idMeta = ItemTranslator::getInstance()->toNetworkIdQuiet($itemStack);
		if($idMeta === null){
			//Display unmapped items as INFO_UPDATE, but stick something in their NBT to make sure they don't stack with
			//other unmapped items.
			[$id, $meta, $blockRuntimeId] = ItemTranslator::getInstance()->toNetworkId(VanillaBlocks::INFO_UPDATE()->asItem());
>>>>>>> a4d34be6
			if($nbt === null){
				$nbt = new CompoundTag();
			}
			$nbt->setInt(self::PM_ID_TAG, morton2d_encode($itemStack->getTypeId(), $itemStack->computeTypeData()));
		}else{
			[$id, $meta, $blockRuntimeId] = $idMeta;
		}

		return new ItemStack(
			$id,
			$meta,
			$itemStack->getCount(),
			$blockRuntimeId,
			$nbt,
			[],
			[],
			$id === $this->shieldRuntimeIds[GlobalItemTypeDictionary::convertProtocol($protocolId)] ? 0 : null
		);
	}

	/**
	 * @throws TypeConversionException
	 */
	public function netItemStackToCore(int $protocolId, ItemStack $itemStack) : Item{
		if($itemStack->getId() === 0){
			return VanillaItems::AIR();
		}
		$compound = $itemStack->getNbt();

<<<<<<< HEAD
		$itemResult = ItemTranslator::getInstance($protocolId)->fromNetworkId($itemStack->getId(), $itemStack->getMeta(), $itemStack->getBlockRuntimeId());
=======
		$itemResult = ItemTranslator::getInstance()->fromNetworkId($itemStack->getId(), $itemStack->getMeta(), $itemStack->getBlockRuntimeId());
>>>>>>> a4d34be6

		if($compound !== null){
			$compound = clone $compound;
		}

		$itemResult->setCount($itemStack->getCount());
		if($compound !== null){
			try{
				$itemResult->setNamedTag($compound);
			}catch(NbtException $e){
				throw TypeConversionException::wrap($e, "Bad itemstack NBT data");
			}
<<<<<<< HEAD
		}

		return $itemResult;
	}

	/**
	 * @throws TypeConversionException
	 */
	public function createInventoryAction(int $protocolId, NetworkInventoryAction $action, Player $player, InventoryManager $inventoryManager) : ?InventoryAction{
		if($action->oldItem->getItemStack()->equals($action->newItem->getItemStack())){
			//filter out useless noise in 1.13
			return null;
		}
		try{
			$old = $this->netItemStackToCore($protocolId, $action->oldItem->getItemStack());
		}catch(TypeConversionException $e){
			throw TypeConversionException::wrap($e, "Inventory action: oldItem");
		}
		try{
			$new = $this->netItemStackToCore($protocolId, $action->newItem->getItemStack());
		}catch(TypeConversionException $e){
			throw TypeConversionException::wrap($e, "Inventory action: newItem");
=======
>>>>>>> a4d34be6
		}

		return $itemResult;
	}
}<|MERGE_RESOLUTION|>--- conflicted
+++ resolved
@@ -29,22 +29,10 @@
 use pocketmine\crafting\RecipeIngredient;
 use pocketmine\crafting\TagWildcardRecipeIngredient;
 use pocketmine\data\bedrock\item\BlockItemIdMap;
-<<<<<<< HEAD
-use pocketmine\inventory\transaction\action\CreateItemAction;
-use pocketmine\inventory\transaction\action\DestroyItemAction;
-use pocketmine\inventory\transaction\action\DropItemAction;
-use pocketmine\inventory\transaction\action\InventoryAction;
-use pocketmine\inventory\transaction\action\SlotChangeAction;
-=======
->>>>>>> a4d34be6
 use pocketmine\item\Item;
 use pocketmine\item\VanillaItems;
 use pocketmine\nbt\NbtException;
 use pocketmine\nbt\tag\CompoundTag;
-<<<<<<< HEAD
-use pocketmine\network\mcpe\InventoryManager;
-=======
->>>>>>> a4d34be6
 use pocketmine\network\mcpe\protocol\types\GameMode as ProtocolGameMode;
 use pocketmine\network\mcpe\protocol\types\inventory\ItemStack;
 use pocketmine\network\mcpe\protocol\types\recipe\IntIdMetaItemDescriptor;
@@ -53,30 +41,22 @@
 use pocketmine\network\mcpe\protocol\types\recipe\TagItemDescriptor;
 use pocketmine\player\GameMode;
 use pocketmine\utils\AssumptionFailedError;
-use pocketmine\utils\SingletonTrait;
+use pocketmine\utils\ProtocolSingletonTrait;
 use function get_class;
 use function morton2d_encode;
 
 class TypeConverter{
-	use SingletonTrait;
+	use ProtocolSingletonTrait;
 
 	private const PM_ID_TAG = "___Id___";
-<<<<<<< HEAD
-=======
 
 	private const RECIPE_INPUT_WILDCARD_META = 0x7fff;
->>>>>>> a4d34be6
-
-	private const RECIPE_INPUT_WILDCARD_META = 0x7fff;
-
-	/** @var int[] */
-	private array $shieldRuntimeIds;
-
-	public function __construct(){
+
+	private int $shieldRuntimeId;
+
+	public function __construct(private int $protocolId){
 		//TODO: inject stuff via constructor
-		foreach(GlobalItemTypeDictionary::getAll(true) as $protocolId => $globalItemTypeDictionary){
-			$this->shieldRuntimeIds[$protocolId] = $globalItemTypeDictionary->getDictionary()->fromStringId("minecraft:shield");
-		}
+		$this->shieldRuntimeId = GlobalItemTypeDictionary::getInstance($protocolId)->getDictionary()->fromStringId("minecraft:shield");
 	}
 
 	/**
@@ -123,33 +103,19 @@
 		}
 	}
 
-<<<<<<< HEAD
-	public function coreRecipeIngredientToNet(int $protocolId, ?RecipeIngredient $ingredient) : ProtocolRecipeIngredient{
-=======
 	public function coreRecipeIngredientToNet(?RecipeIngredient $ingredient) : ProtocolRecipeIngredient{
->>>>>>> a4d34be6
 		if($ingredient === null){
 			return new ProtocolRecipeIngredient(null, 0);
 		}
 		if($ingredient instanceof MetaWildcardRecipeIngredient){
-<<<<<<< HEAD
-			$id = GlobalItemTypeDictionary::getInstance($protocolId)->getDictionary()->fromStringId($ingredient->getItemId());
-=======
-			$id = GlobalItemTypeDictionary::getInstance()->getDictionary()->fromStringId($ingredient->getItemId());
->>>>>>> a4d34be6
+			$id = GlobalItemTypeDictionary::getInstance($this->protocolId)->getDictionary()->fromStringId($ingredient->getItemId());
 			$meta = self::RECIPE_INPUT_WILDCARD_META;
 			$descriptor = new IntIdMetaItemDescriptor($id, $meta);
 		}elseif($ingredient instanceof ExactRecipeIngredient){
 			$item = $ingredient->getItem();
-<<<<<<< HEAD
-			[$id, $meta, $blockRuntimeId] = ItemTranslator::getInstance($protocolId)->toNetworkId($item);
+			[$id, $meta, $blockRuntimeId] = ItemTranslator::getInstance($this->protocolId)->toNetworkId($item);
 			if($blockRuntimeId !== ItemTranslator::NO_BLOCK_RUNTIME_ID){
-				$meta = RuntimeBlockMapping::getInstance($protocolId)->getBlockStateDictionary()->getMetaFromStateId($blockRuntimeId);
-=======
-			[$id, $meta, $blockRuntimeId] = ItemTranslator::getInstance()->toNetworkId($item);
-			if($blockRuntimeId !== ItemTranslator::NO_BLOCK_RUNTIME_ID){
-				$meta = RuntimeBlockMapping::getInstance()->getBlockStateDictionary()->getMetaFromStateId($blockRuntimeId);
->>>>>>> a4d34be6
+				$meta = RuntimeBlockMapping::getInstance($this->protocolId)->getBlockStateDictionary()->getMetaFromStateId($blockRuntimeId);
 				if($meta === null){
 					throw new AssumptionFailedError("Every block state should have an associated meta value");
 				}
@@ -164,11 +130,7 @@
 		return new ProtocolRecipeIngredient($descriptor, 1);
 	}
 
-<<<<<<< HEAD
-	public function netRecipeIngredientToCore(int $protocolId, ProtocolRecipeIngredient $ingredient) : ?RecipeIngredient{
-=======
 	public function netRecipeIngredientToCore(ProtocolRecipeIngredient $ingredient) : ?RecipeIngredient{
->>>>>>> a4d34be6
 		$descriptor = $ingredient->getDescriptor();
 		if($descriptor === null){
 			return null;
@@ -179,11 +141,7 @@
 		}
 
 		if($descriptor instanceof IntIdMetaItemDescriptor){
-<<<<<<< HEAD
-			$stringId = GlobalItemTypeDictionary::getInstance($protocolId)->getDictionary()->fromIntId($descriptor->getId());
-=======
-			$stringId = GlobalItemTypeDictionary::getInstance()->getDictionary()->fromIntId($descriptor->getId());
->>>>>>> a4d34be6
+			$stringId = GlobalItemTypeDictionary::getInstance($this->protocolId)->getDictionary()->fromIntId($descriptor->getId());
 			$meta = $descriptor->getMeta();
 		}elseif($descriptor instanceof StringIdMetaItemDescriptor){
 			$stringId = $descriptor->getId();
@@ -198,29 +156,20 @@
 
 		$blockRuntimeId = null;
 		if(($blockId = BlockItemIdMap::getInstance()->lookupBlockId($stringId)) !== null){
-<<<<<<< HEAD
-			$blockRuntimeId = RuntimeBlockMapping::getInstance($protocolId)->getBlockStateDictionary()->lookupStateIdFromIdMeta($blockId, $meta);
-=======
-			$blockRuntimeId = RuntimeBlockMapping::getInstance()->getBlockStateDictionary()->lookupStateIdFromIdMeta($blockId, $meta);
->>>>>>> a4d34be6
+			$blockRuntimeId = RuntimeBlockMapping::getInstance($this->protocolId)->getBlockStateDictionary()->lookupStateIdFromIdMeta($blockId, $meta);
 			if($blockRuntimeId !== null){
 				$meta = 0;
 			}
 		}
-<<<<<<< HEAD
-		$result = ItemTranslator::getInstance($protocolId)->fromNetworkId(
-			GlobalItemTypeDictionary::getInstance($protocolId)->getDictionary()->fromStringId($stringId),
-=======
-		$result = ItemTranslator::getInstance()->fromNetworkId(
-			GlobalItemTypeDictionary::getInstance()->getDictionary()->fromStringId($stringId),
->>>>>>> a4d34be6
+		$result = ItemTranslator::getInstance($this->protocolId)->fromNetworkId(
+			GlobalItemTypeDictionary::getInstance($this->protocolId)->getDictionary()->fromStringId($stringId),
 			$meta,
 			$blockRuntimeId ?? ItemTranslator::NO_BLOCK_RUNTIME_ID
 		);
 		return new ExactRecipeIngredient($result);
 	}
 
-	public function coreItemStackToNet(int $protocolId, Item $itemStack) : ItemStack{
+	public function coreItemStackToNet(Item $itemStack) : ItemStack{
 		if($itemStack->isNull()){
 			return ItemStack::null();
 		}
@@ -229,19 +178,11 @@
 			$nbt = clone $itemStack->getNamedTag();
 		}
 
-<<<<<<< HEAD
-		$idMeta = ItemTranslator::getInstance($protocolId)->toNetworkIdQuiet($itemStack);
+		$idMeta = ItemTranslator::getInstance($this->protocolId)->toNetworkIdQuiet($itemStack);
 		if($idMeta === null){
 			//Display unmapped items as INFO_UPDATE, but stick something in their NBT to make sure they don't stack with
 			//other unmapped items.
-			[$id, $meta, $blockRuntimeId] = ItemTranslator::getInstance($protocolId)->toNetworkId(VanillaBlocks::INFO_UPDATE()->asItem());
-=======
-		$idMeta = ItemTranslator::getInstance()->toNetworkIdQuiet($itemStack);
-		if($idMeta === null){
-			//Display unmapped items as INFO_UPDATE, but stick something in their NBT to make sure they don't stack with
-			//other unmapped items.
-			[$id, $meta, $blockRuntimeId] = ItemTranslator::getInstance()->toNetworkId(VanillaBlocks::INFO_UPDATE()->asItem());
->>>>>>> a4d34be6
+			[$id, $meta, $blockRuntimeId] = ItemTranslator::getInstance($this->protocolId)->toNetworkId(VanillaBlocks::INFO_UPDATE()->asItem());
 			if($nbt === null){
 				$nbt = new CompoundTag();
 			}
@@ -258,24 +199,20 @@
 			$nbt,
 			[],
 			[],
-			$id === $this->shieldRuntimeIds[GlobalItemTypeDictionary::convertProtocol($protocolId)] ? 0 : null
+			$id === $this->shieldRuntimeId ? 0 : null
 		);
 	}
 
 	/**
 	 * @throws TypeConversionException
 	 */
-	public function netItemStackToCore(int $protocolId, ItemStack $itemStack) : Item{
+	public function netItemStackToCore(ItemStack $itemStack) : Item{
 		if($itemStack->getId() === 0){
 			return VanillaItems::AIR();
 		}
 		$compound = $itemStack->getNbt();
 
-<<<<<<< HEAD
-		$itemResult = ItemTranslator::getInstance($protocolId)->fromNetworkId($itemStack->getId(), $itemStack->getMeta(), $itemStack->getBlockRuntimeId());
-=======
-		$itemResult = ItemTranslator::getInstance()->fromNetworkId($itemStack->getId(), $itemStack->getMeta(), $itemStack->getBlockRuntimeId());
->>>>>>> a4d34be6
+		$itemResult = ItemTranslator::getInstance($this->protocolId)->fromNetworkId($itemStack->getId(), $itemStack->getMeta(), $itemStack->getBlockRuntimeId());
 
 		if($compound !== null){
 			$compound = clone $compound;
@@ -288,33 +225,12 @@
 			}catch(NbtException $e){
 				throw TypeConversionException::wrap($e, "Bad itemstack NBT data");
 			}
-<<<<<<< HEAD
 		}
 
 		return $itemResult;
 	}
 
-	/**
-	 * @throws TypeConversionException
-	 */
-	public function createInventoryAction(int $protocolId, NetworkInventoryAction $action, Player $player, InventoryManager $inventoryManager) : ?InventoryAction{
-		if($action->oldItem->getItemStack()->equals($action->newItem->getItemStack())){
-			//filter out useless noise in 1.13
-			return null;
-		}
-		try{
-			$old = $this->netItemStackToCore($protocolId, $action->oldItem->getItemStack());
-		}catch(TypeConversionException $e){
-			throw TypeConversionException::wrap($e, "Inventory action: oldItem");
-		}
-		try{
-			$new = $this->netItemStackToCore($protocolId, $action->newItem->getItemStack());
-		}catch(TypeConversionException $e){
-			throw TypeConversionException::wrap($e, "Inventory action: newItem");
-=======
->>>>>>> a4d34be6
-		}
-
-		return $itemResult;
+	public static function convertProtocol(int $protocolId) : int{
+		return ItemTranslator::convertProtocol($protocolId);
 	}
 }