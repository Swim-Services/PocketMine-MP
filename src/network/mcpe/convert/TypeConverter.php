--- conflicted
+++ resolved
@@ -144,12 +144,12 @@
 		}
 
 		$isBlockItem = $itemStack->getId() < 256;
-
-		$idMeta = ItemTranslator::getInstance()->toNetworkIdQuiet($itemStack->getId(), $itemStack->getMeta());
+		$dictionaryProtocol = GlobalItemTypeDictionary::getDictionaryProtocol($protocolId);
+		$idMeta = ItemTranslator::getInstance()->toNetworkIdQuiet($dictionaryProtocol, $itemStack->getId(), $itemStack->getMeta());
 		if($idMeta === null){
 			//Display unmapped items as INFO_UPDATE, but stick something in their NBT to make sure they don't stack with
 			//other unmapped items.
-			[$id, $meta] = ItemTranslator::getInstance()->toNetworkId(ItemIds::INFO_UPDATE, 0);
+			[$id, $meta] = ItemTranslator::getInstance()->toNetworkId($dictionaryProtocol, ItemIds::INFO_UPDATE, 0);
 			if($nbt === null){
 				$nbt = new CompoundTag();
 			}
@@ -178,10 +178,6 @@
 				$nbt->setInt(self::PM_META_TAG, $itemStack->getMeta());
 			}
 		}
-<<<<<<< HEAD
-		[$id, $meta] = ItemTranslator::getInstance()->toNetworkId(GlobalItemTypeDictionary::getDictionaryProtocol($protocolId), $itemStack->getId(), $itemStack->getMeta());
-=======
->>>>>>> c70b80c2
 
 		$blockRuntimeId = 0;
 		if($isBlockItem){
