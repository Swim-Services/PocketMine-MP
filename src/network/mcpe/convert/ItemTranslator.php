<?php

/*
 *
 *  ____            _        _   __  __ _                  __  __ ____
 * |  _ \ ___   ___| | _____| |_|  \/  (_)_ __   ___      |  \/  |  _ \
 * | |_) / _ \ / __| |/ / _ \ __| |\/| | | '_ \ / _ \_____| |\/| | |_) |
 * |  __/ (_) | (__|   <  __/ |_| |  | | | | | |  __/_____| |  | |  __/
 * |_|   \___/ \___|_|\_\___|\__|_|  |_|_|_| |_|\___|     |_|  |_|_|
 *
 * This program is free software: you can redistribute it and/or modify
 * it under the terms of the GNU Lesser General Public License as published by
 * the Free Software Foundation, either version 3 of the License, or
 * (at your option) any later version.
 *
 * @author PocketMine Team
 * @link http://www.pocketmine.net/
 *
 *
 */

declare(strict_types=1);

namespace pocketmine\network\mcpe\convert;

use pocketmine\data\bedrock\item\downgrade\ItemIdMetaDowngrader;
use pocketmine\data\bedrock\item\downgrade\ItemIdMetaDowngradeSchemaUtils;
use pocketmine\data\bedrock\item\ItemDeserializer;
use pocketmine\data\bedrock\item\ItemSerializer;
use pocketmine\data\bedrock\item\ItemTypeDeserializeException;
use pocketmine\data\bedrock\item\ItemTypeSerializeException;
use pocketmine\data\bedrock\item\SavedItemData;
use pocketmine\item\Item;
use pocketmine\nbt\tag\CompoundTag;
use pocketmine\network\mcpe\protocol\ProtocolInfo;
use pocketmine\network\mcpe\protocol\serializer\ItemTypeDictionary;
use pocketmine\utils\AssumptionFailedError;
<<<<<<< HEAD
use pocketmine\utils\ProtocolSingletonTrait;
use pocketmine\world\format\io\GlobalItemDataHandlers;
use Symfony\Component\Filesystem\Path;
use const pocketmine\BEDROCK_ITEM_UPGRADE_SCHEMA_PATH;
=======
>>>>>>> 8e6c1762

/**
 * This class handles translation between network item ID+metadata to PocketMine-MP internal ID+metadata and vice versa.
 */
final class ItemTranslator{
	public const NO_BLOCK_RUNTIME_ID = 0;

<<<<<<< HEAD
	use ProtocolSingletonTrait;

	private static function make(int $protocolId) : self{
		if(($itemSchemaId = self::getItemSchemaId($protocolId)) !== null){
			$itemDataDowngradeSchema = new ItemIdMetaDowngrader(ItemIdMetaDowngradeSchemaUtils::loadSchemas(Path::join(BEDROCK_ITEM_UPGRADE_SCHEMA_PATH, 'id_meta_upgrade_schema'), $itemSchemaId));
		}

		return new self(
			GlobalItemTypeDictionary::getInstance($protocolId)->getDictionary(),
			RuntimeBlockMapping::getInstance($protocolId),
			GlobalItemDataHandlers::getSerializer(),
			GlobalItemDataHandlers::getDeserializer(),
			$itemDataDowngradeSchema ?? null
		);
	}

=======
>>>>>>> 8e6c1762
	public function __construct(
		private ItemTypeDictionary $itemTypeDictionary,
		private RuntimeBlockMapping $runtimeBlockMapping,
		private ItemSerializer $itemSerializer,
		private ItemDeserializer $itemDeserializer,
		private ?ItemIdMetaDowngrader $itemDataDowngrader,
	){}

	/**
	 * @return int[]|null
	 * @phpstan-return array{int, int, int}|null
	 */
	public function toNetworkIdQuiet(Item $item) : ?array{
		try{
			return $this->toNetworkId($item);
		}catch(ItemTypeSerializeException){
			return null;
		}
	}

	/**
	 * @return int[]
	 * @phpstan-return array{int, int, int}
	 *
	 * @throws ItemTypeSerializeException
	 */
	public function toNetworkId(Item $item) : array{
		//TODO: we should probably come up with a cache for this

		$itemData = $this->itemSerializer->serializeType($item);

		if($this->itemDataDowngrader !== null){
			[$name, $meta] = $this->itemDataDowngrader->downgrade($itemData->getName(), $itemData->getMeta());

			try {
				$numericId = $this->itemTypeDictionary->fromStringId($name);
			} catch (\InvalidArgumentException $e) {
				$numericId = $this->itemTypeDictionary->fromStringId($itemData->getName());
				$meta = $itemData->getMeta();
			}
		} else {
			$numericId = $this->itemTypeDictionary->fromStringId($itemData->getName());
		}

		$blockStateData = $itemData->getBlock();

		if($blockStateData !== null){
			if(($blockStateDowngrader = $this->runtimeBlockMapping->getBlockStateDowngrader()) !== null){
				$blockStateData = $blockStateDowngrader->downgrade($blockStateData);
			}

			$blockRuntimeId = $this->runtimeBlockMapping->getBlockStateDictionary()->lookupStateIdFromData($blockStateData);
			if($blockRuntimeId === null){
				throw new AssumptionFailedError("Unmapped blockstate returned by blockstate serializer: " . $blockStateData->toNbt());
			}
		}else{
			$blockRuntimeId = self::NO_BLOCK_RUNTIME_ID; //this is technically a valid block runtime ID, but is used to represent "no block" (derp mojang)
		}

		return [$numericId, $meta ?? $itemData->getMeta(), $blockRuntimeId];
	}

	/**
	 * @throws ItemTypeSerializeException
	 */
	public function toNetworkNbt(Item $item) : CompoundTag{
		//TODO: this relies on the assumption that network item NBT is the same as disk item NBT, which may not always
		//be true - if we stick on an older world version while updating network version, this could be a problem (and
		//may be a problem for multi version implementations)
		return $this->itemSerializer->serializeStack($item)->toNbt();
	}

	/**
	 * @throws TypeConversionException
	 */
	public function fromNetworkId(int $networkId, int $networkMeta, int $networkBlockRuntimeId) : Item{
		try{
			$stringId = $this->itemTypeDictionary->fromIntId($networkId);
		}catch(\InvalidArgumentException $e){
			//TODO: a quiet version of fromIntId() would be better than catching InvalidArgumentException
			throw TypeConversionException::wrap($e, "Invalid network itemstack ID $networkId");
		}

		$blockStateData = null;
		if($networkBlockRuntimeId !== self::NO_BLOCK_RUNTIME_ID){
<<<<<<< HEAD
			$blockStateData = $this->runtimeBlockMapping->getBlockStateDictionary()->getDataFromStateId($networkBlockRuntimeId);
=======
			$blockStateData = $this->blockStateDictionary->generateDataFromStateId($networkBlockRuntimeId);
>>>>>>> 8e6c1762
			if($blockStateData === null){
				throw new TypeConversionException("Blockstate runtimeID $networkBlockRuntimeId does not correspond to any known blockstate");
			}

			if(($blockStateUpgrader = $this->runtimeBlockMapping->getBlockStateUpgrader()) !== null){
				$blockStateData = $blockStateUpgrader->upgrade($blockStateData);
			}
		}

		[$stringId, $networkMeta] = GlobalItemDataHandlers::getUpgrader()->getIdMetaUpgrader()->upgrade($stringId, $networkMeta);

		try{
			return $this->itemDeserializer->deserializeType(new SavedItemData($stringId, $networkMeta, $blockStateData));
		}catch(ItemTypeDeserializeException $e){
			throw TypeConversionException::wrap($e, "Invalid network itemstack data");
		}
	}

	public static function convertProtocol(int $protocolId) : int{
		$itemProtocol = GlobalItemTypeDictionary::convertProtocol($protocolId);
		$mappingProtocol = RuntimeBlockMapping::convertProtocol($protocolId);
		$itemSchemaId = self::getItemSchemaId($protocolId);

		return $itemProtocol === $mappingProtocol && $itemSchemaId === self::getItemSchemaId($itemProtocol) ? $itemProtocol : $protocolId;
	}

	private static function getItemSchemaId(int $protocolId) : ?int{
		return match($protocolId){
			ProtocolInfo::PROTOCOL_1_19_80 => null,

			ProtocolInfo::PROTOCOL_1_19_70 => 101,

			ProtocolInfo::PROTOCOL_1_19_63,
			ProtocolInfo::PROTOCOL_1_19_60,
			ProtocolInfo::PROTOCOL_1_19_50,
			ProtocolInfo::PROTOCOL_1_19_40,
			ProtocolInfo::PROTOCOL_1_19_30 => 91,

			ProtocolInfo::PROTOCOL_1_19_21,
			ProtocolInfo::PROTOCOL_1_19_20,
			ProtocolInfo::PROTOCOL_1_19_10,
			ProtocolInfo::PROTOCOL_1_19_0,
			ProtocolInfo::PROTOCOL_1_18_30 => 81,

			ProtocolInfo::PROTOCOL_1_18_10 => 71,
			default => throw new AssumptionFailedError("Unknown protocol ID $protocolId"),
		};
	}
}<|MERGE_RESOLUTION|>--- conflicted
+++ resolved
@@ -23,6 +23,7 @@
 
 namespace pocketmine\network\mcpe\convert;
 
+use pocketmine\data\bedrock\BedrockDataFiles;
 use pocketmine\data\bedrock\item\downgrade\ItemIdMetaDowngrader;
 use pocketmine\data\bedrock\item\downgrade\ItemIdMetaDowngradeSchemaUtils;
 use pocketmine\data\bedrock\item\ItemDeserializer;
@@ -35,42 +36,49 @@
 use pocketmine\network\mcpe\protocol\ProtocolInfo;
 use pocketmine\network\mcpe\protocol\serializer\ItemTypeDictionary;
 use pocketmine\utils\AssumptionFailedError;
-<<<<<<< HEAD
+use pocketmine\utils\Filesystem;
 use pocketmine\utils\ProtocolSingletonTrait;
 use pocketmine\world\format\io\GlobalItemDataHandlers;
 use Symfony\Component\Filesystem\Path;
+use function str_replace;
 use const pocketmine\BEDROCK_ITEM_UPGRADE_SCHEMA_PATH;
-=======
->>>>>>> 8e6c1762
 
 /**
  * This class handles translation between network item ID+metadata to PocketMine-MP internal ID+metadata and vice versa.
  */
 final class ItemTranslator{
-	public const NO_BLOCK_RUNTIME_ID = 0;
-
-<<<<<<< HEAD
 	use ProtocolSingletonTrait;
 
-	private static function make(int $protocolId) : self{
-		if(($itemSchemaId = self::getItemSchemaId($protocolId)) !== null){
+	private const PATHS = [
+		ProtocolInfo::CURRENT_PROTOCOL => "",
+		ProtocolInfo::PROTOCOL_1_19_70 => "-1.19.70",
+		ProtocolInfo::PROTOCOL_1_19_63 => "-1.19.63",
+		ProtocolInfo::PROTOCOL_1_19_50 => "-1.19.50",
+		ProtocolInfo::PROTOCOL_1_19_40 => "-1.19.40",
+		ProtocolInfo::PROTOCOL_1_19_0 => "-1.19.0",
+		ProtocolInfo::PROTOCOL_1_18_30 => "-1.18.30",
+		ProtocolInfo::PROTOCOL_1_18_10 => "-1.18.10",
+	];
+
+	private static function make(int $protocolId) : ItemTranslator{
+		if(($itemSchemaId = ItemTranslator::getItemSchemaId($protocolId)) !== null){
 			$itemDataDowngradeSchema = new ItemIdMetaDowngrader(ItemIdMetaDowngradeSchemaUtils::loadSchemas(Path::join(BEDROCK_ITEM_UPGRADE_SCHEMA_PATH, 'id_meta_upgrade_schema'), $itemSchemaId));
 		}
 
-		return new self(
-			GlobalItemTypeDictionary::getInstance($protocolId)->getDictionary(),
-			RuntimeBlockMapping::getInstance($protocolId),
+		return new ItemTranslator(
+			ItemTypeDictionaryFromDataHelper::loadFromString(Filesystem::fileGetContents(str_replace(".json", self::PATHS[$protocolId] . ".json", BedrockDataFiles::REQUIRED_ITEM_LIST_JSON))),
+			BlockTranslator::getInstance($protocolId),
 			GlobalItemDataHandlers::getSerializer(),
 			GlobalItemDataHandlers::getDeserializer(),
 			$itemDataDowngradeSchema ?? null
 		);
 	}
 
-=======
->>>>>>> 8e6c1762
+	public const NO_BLOCK_RUNTIME_ID = 0;
+
 	public function __construct(
 		private ItemTypeDictionary $itemTypeDictionary,
-		private RuntimeBlockMapping $runtimeBlockMapping,
+		private BlockTranslator $blockTranslator,
 		private ItemSerializer $itemSerializer,
 		private ItemDeserializer $itemDeserializer,
 		private ?ItemIdMetaDowngrader $itemDataDowngrader,
@@ -115,11 +123,11 @@
 		$blockStateData = $itemData->getBlock();
 
 		if($blockStateData !== null){
-			if(($blockStateDowngrader = $this->runtimeBlockMapping->getBlockStateDowngrader()) !== null){
+			if(($blockStateDowngrader = $this->blockTranslator->getBlockStateDowngrader()) !== null){
 				$blockStateData = $blockStateDowngrader->downgrade($blockStateData);
 			}
 
-			$blockRuntimeId = $this->runtimeBlockMapping->getBlockStateDictionary()->lookupStateIdFromData($blockStateData);
+			$blockRuntimeId = $this->blockTranslator->getBlockStateDictionary()->lookupStateIdFromData($blockStateData);
 			if($blockRuntimeId === null){
 				throw new AssumptionFailedError("Unmapped blockstate returned by blockstate serializer: " . $blockStateData->toNbt());
 			}
@@ -153,16 +161,12 @@
 
 		$blockStateData = null;
 		if($networkBlockRuntimeId !== self::NO_BLOCK_RUNTIME_ID){
-<<<<<<< HEAD
-			$blockStateData = $this->runtimeBlockMapping->getBlockStateDictionary()->getDataFromStateId($networkBlockRuntimeId);
-=======
-			$blockStateData = $this->blockStateDictionary->generateDataFromStateId($networkBlockRuntimeId);
->>>>>>> 8e6c1762
+			$blockStateData = $this->blockTranslator->getBlockStateDictionary()->generateDataFromStateId($networkBlockRuntimeId);
 			if($blockStateData === null){
 				throw new TypeConversionException("Blockstate runtimeID $networkBlockRuntimeId does not correspond to any known blockstate");
 			}
 
-			if(($blockStateUpgrader = $this->runtimeBlockMapping->getBlockStateUpgrader()) !== null){
+			if(($blockStateUpgrader = $this->blockTranslator->getBlockStateUpgrader()) !== null){
 				$blockStateData = $blockStateUpgrader->upgrade($blockStateData);
 			}
 		}
@@ -176,15 +180,28 @@
 		}
 	}
 
+	public static function getDictionaryProtocol(int $protocolId) : int{
+		return match ($protocolId) {
+			ProtocolInfo::PROTOCOL_1_19_60 => ProtocolInfo::PROTOCOL_1_19_63,
+
+			ProtocolInfo::PROTOCOL_1_19_30,
+			ProtocolInfo::PROTOCOL_1_19_21,
+			ProtocolInfo::PROTOCOL_1_19_20,
+			ProtocolInfo::PROTOCOL_1_19_10 => ProtocolInfo::PROTOCOL_1_19_40,
+
+			default => $protocolId
+		};
+	}
+
 	public static function convertProtocol(int $protocolId) : int{
-		$itemProtocol = GlobalItemTypeDictionary::convertProtocol($protocolId);
-		$mappingProtocol = RuntimeBlockMapping::convertProtocol($protocolId);
+		$itemProtocol = self::getDictionaryProtocol($protocolId);
+		$mappingProtocol = BlockTranslator::convertProtocol($protocolId);
 		$itemSchemaId = self::getItemSchemaId($protocolId);
 
 		return $itemProtocol === $mappingProtocol && $itemSchemaId === self::getItemSchemaId($itemProtocol) ? $itemProtocol : $protocolId;
 	}
 
-	private static function getItemSchemaId(int $protocolId) : ?int{
+	public static function getItemSchemaId(int $protocolId) : ?int{
 		return match($protocolId){
 			ProtocolInfo::PROTOCOL_1_19_80 => null,
 
@@ -206,4 +223,8 @@
 			default => throw new AssumptionFailedError("Unknown protocol ID $protocolId"),
 		};
 	}
+
+	public function getDictionary() : ItemTypeDictionary{
+		return $this->itemTypeDictionary;
+	}
 }