<?php

/*
 *
 *  ____            _        _   __  __ _                  __  __ ____
 * |  _ \ ___   ___| | _____| |_|  \/  (_)_ __   ___      |  \/  |  _ \
 * | |_) / _ \ / __| |/ / _ \ __| |\/| | | '_ \ / _ \_____| |\/| | |_) |
 * |  __/ (_) | (__|   <  __/ |_| |  | | | | | |  __/_____| |  | |  __/
 * |_|   \___/ \___|_|\_\___|\__|_|  |_|_|_| |_|\___|     |_|  |_|_|
 *
 * This program is free software: you can redistribute it and/or modify
 * it under the terms of the GNU Lesser General Public License as published by
 * the Free Software Foundation, either version 3 of the License, or
 * (at your option) any later version.
 *
 * @author PocketMine Team
 * @link http://www.pocketmine.net/
 *
 *
 */

declare(strict_types=1);

namespace pocketmine\network\mcpe\convert;

<<<<<<< HEAD
use pocketmine\data\bedrock\LegacyItemIdToStringIdMap;
=======
use pocketmine\data\bedrock\item\ItemDeserializer;
use pocketmine\data\bedrock\item\ItemSerializer;
use pocketmine\data\bedrock\item\ItemTypeDeserializeException;
use pocketmine\data\bedrock\item\ItemTypeSerializeException;
use pocketmine\data\bedrock\item\SavedItemData;
use pocketmine\item\Item;
use pocketmine\nbt\tag\CompoundTag;
use pocketmine\network\mcpe\protocol\serializer\ItemTypeDictionary;
>>>>>>> 433b0ca6
use pocketmine\utils\AssumptionFailedError;
use pocketmine\utils\SingletonTrait;
use pocketmine\world\format\io\GlobalItemDataHandlers;

/**
 * This class handles translation between network item ID+metadata to PocketMine-MP internal ID+metadata and vice versa.
 */
final class ItemTranslator{
<<<<<<< HEAD
	use SingletonTrait;

	/**
	 * @var int[][]
	 * @phpstan-var array<int, array<int, int>>
	 */
	private array $simpleCoreToNetMapping = [];
	/**
	 * @var int[][]
	 * @phpstan-var array<int, array<int, int>>
	 */
	private array $simpleNetToCoreMapping = [];

	/**
	 * runtimeId = array[internalId][metadata]
	 * @var int[][][]
	 * @phpstan-var array<int, array<int, array<int, int>>>
	 */
	private array $complexCoreToNetMapping = [];
	/**
	 * [internalId, metadata] = array[runtimeId]
	 * @var int[][][]
	 * @phpstan-var array<int, array<int, array{int, int}>>
	 */
	private array $complexNetToCoreMapping = [];

	private static function make() : self{
		$data = Filesystem::fileGetContents(Path::join(\pocketmine\BEDROCK_DATA_PATH, 'r16_to_current_item_map.json'));
		$json = json_decode($data, true);
		if(!is_array($json) || !isset($json["simple"], $json["complex"]) || !is_array($json["simple"]) || !is_array($json["complex"])){
			throw new AssumptionFailedError("Invalid item table format");
		}

		$legacyStringToIntMap = LegacyItemIdToStringIdMap::getInstance();

		/** @phpstan-var array<string, int> $simpleMappings */
		$simpleMappings = [];
		foreach($json["simple"] as $oldId => $newId){
			if(!is_string($oldId) || !is_string($newId)){
				throw new AssumptionFailedError("Invalid item table format");
			}
			$intId = $legacyStringToIntMap->stringToLegacy($oldId);
			if($intId === null){
				//new item without a fixed legacy ID - we can't handle this right now
				continue;
			}
			$simpleMappings[$newId] = $intId;
		}
		foreach(Utils::stringifyKeys($legacyStringToIntMap->getStringToLegacyMap()) as $stringId => $intId){
			if(isset($simpleMappings[$stringId])){
				throw new \UnexpectedValueException("Old ID $stringId collides with new ID");
			}
			$simpleMappings[$stringId] = $intId;
		}

		/** @phpstan-var array<string, array{int, int}> $complexMappings */
		$complexMappings = [];
		foreach($json["complex"] as $oldId => $map){
			if(!is_string($oldId) || !is_array($map)){
				throw new AssumptionFailedError("Invalid item table format");
			}
			foreach($map as $meta => $newId){
				if(!is_numeric($meta) || !is_string($newId)){
					throw new AssumptionFailedError("Invalid item table format");
				}
				$intId = $legacyStringToIntMap->stringToLegacy($oldId);
				if($intId === null){
					//new item without a fixed legacy ID - we can't handle this right now
					continue;
				}
				$complexMappings[$newId] = [$intId, (int) $meta];
			}
		}

		return new self(GlobalItemTypeDictionary::getInstance(), $simpleMappings, $complexMappings);
=======
	public const NO_BLOCK_RUNTIME_ID = 0;

	use SingletonTrait;

	private static function make() : self{
		return new self(
			GlobalItemTypeDictionary::getInstance()->getDictionary(),
			RuntimeBlockMapping::getInstance()->getBlockStateDictionary(),
			GlobalItemDataHandlers::getSerializer(),
			GlobalItemDataHandlers::getDeserializer()
		);
>>>>>>> 433b0ca6
	}

	public function __construct(
		private ItemTypeDictionary $itemTypeDictionary,
		private BlockStateDictionary $blockStateDictionary,
		private ItemSerializer $itemSerializer,
		private ItemDeserializer $itemDeserializer
	){}

	/**
	 * @return int[]|null
	 * @phpstan-return array{int, int, int}|null
	 */
<<<<<<< HEAD
	public function __construct(GlobalItemTypeDictionary $dictionaries, array $simpleMappings, array $complexMappings){
		foreach($dictionaries->getDictionaries() as $dictionaryProtocol => $dictionary){
			foreach($dictionary->getEntries() as $entry){
				$stringId = $entry->getStringId();
				$netId = $entry->getNumericId();
				if(isset($complexMappings[$stringId])){
					[$id, $meta] = $complexMappings[$stringId];
					$this->complexCoreToNetMapping[$dictionaryProtocol][$id][$meta] = $netId;
					$this->complexNetToCoreMapping[$dictionaryProtocol][$netId] = [$id, $meta];
				}elseif(isset($simpleMappings[$stringId])){
					$this->simpleCoreToNetMapping[$dictionaryProtocol][$simpleMappings[$stringId]] = $netId;
					$this->simpleNetToCoreMapping[$dictionaryProtocol][$netId] = $simpleMappings[$stringId];
				}else{
					//not all items have a legacy mapping - for now, we only support the ones that do
					continue;
				}
			}
=======
	public function toNetworkIdQuiet(Item $item) : ?array{
		try{
			return $this->toNetworkId($item);
		}catch(ItemTypeSerializeException){
			return null;
>>>>>>> 433b0ca6
		}
	}

	/**
	 * @return int[]
	 * @phpstan-return array{int, int, int}
	 *
	 * @throws ItemTypeSerializeException
	 */
<<<<<<< HEAD
	public function toNetworkIdQuiet(int $dictionaryProtocol, int $internalId, int $internalMeta) : ?array{
		if($internalMeta === -1){
			$internalMeta = 0x7fff;
		}
		if(isset($this->complexCoreToNetMapping[$dictionaryProtocol][$internalId][$internalMeta])){
			return [$this->complexCoreToNetMapping[$dictionaryProtocol][$internalId][$internalMeta], 0];
		}
		if(array_key_exists($internalId, $this->simpleCoreToNetMapping[$dictionaryProtocol])){
			return [$this->simpleCoreToNetMapping[$dictionaryProtocol][$internalId], $internalMeta];
=======
	public function toNetworkId(Item $item) : array{
		//TODO: we should probably come up with a cache for this

		$itemData = $this->itemSerializer->serializeType($item);

		$numericId = $this->itemTypeDictionary->fromStringId($itemData->getName());
		$blockStateData = $itemData->getBlock();

		if($blockStateData !== null){
			$blockRuntimeId = $this->blockStateDictionary->lookupStateIdFromData($blockStateData);
			if($blockRuntimeId === null){
				throw new AssumptionFailedError("Unmapped blockstate returned by blockstate serializer: " . $blockStateData->toNbt());
			}
		}else{
			$blockRuntimeId = self::NO_BLOCK_RUNTIME_ID; //this is technically a valid block runtime ID, but is used to represent "no block" (derp mojang)
>>>>>>> 433b0ca6
		}

		return [$numericId, $itemData->getMeta(), $blockRuntimeId];
	}

	/**
	 * @throws ItemTypeSerializeException
	 */
<<<<<<< HEAD
	public function toNetworkId(int $dictionaryProtocol, int $internalId, int $internalMeta) : array{
		return $this->toNetworkIdQuiet($dictionaryProtocol, $internalId, $internalMeta) ??
			throw new \InvalidArgumentException("Unmapped ID/metadata combination $internalId:$internalMeta");
=======
	public function toNetworkNbt(Item $item) : CompoundTag{
		//TODO: this relies on the assumption that network item NBT is the same as disk item NBT, which may not always
		//be true - if we stick on an older world version while updating network version, this could be a problem (and
		//may be a problem for multi version implementations)
		return $this->itemSerializer->serializeStack($item)->toNbt();
>>>>>>> 433b0ca6
	}

	/**
	 * @throws TypeConversionException
	 */
<<<<<<< HEAD
	public function fromNetworkId(int $dictionaryProtocol, int $networkId, int $networkMeta, ?bool &$isComplexMapping = null) : array{
		if(isset($this->complexNetToCoreMapping[$dictionaryProtocol][$networkId])){
			if($networkMeta !== 0){
				throw new TypeConversionException("Unexpected non-zero network meta on complex item mapping");
			}
			$isComplexMapping = true;
			return $this->complexNetToCoreMapping[$dictionaryProtocol][$networkId];
		}
		$isComplexMapping = false;
		if(isset($this->simpleNetToCoreMapping[$dictionaryProtocol][$networkId])){
			return [$this->simpleNetToCoreMapping[$dictionaryProtocol][$networkId], $networkMeta];
=======
	public function fromNetworkId(int $networkId, int $networkMeta, int $networkBlockRuntimeId) : Item{
		try{
			$stringId = $this->itemTypeDictionary->fromIntId($networkId);
		}catch(\InvalidArgumentException $e){
			//TODO: a quiet version of fromIntId() would be better than catching InvalidArgumentException
			throw TypeConversionException::wrap($e, "Invalid network itemstack ID $networkId");
		}

		$blockStateData = null;
		if($networkBlockRuntimeId !== self::NO_BLOCK_RUNTIME_ID){
			$blockStateData = $this->blockStateDictionary->getDataFromStateId($networkBlockRuntimeId);
			if($blockStateData === null){
				throw new TypeConversionException("Blockstate runtimeID $networkBlockRuntimeId does not correspond to any known blockstate");
			}
>>>>>>> 433b0ca6
		}

<<<<<<< HEAD
	/**
	 * @return int[]
	 * @phpstan-return array{int, int}
	 * @throws TypeConversionException
	 */
	public function fromNetworkIdWithWildcardHandling(int $dictionaryProtocol, int $networkId, int $networkMeta) : array{
		$isComplexMapping = false;
		if($networkMeta !== 0x7fff){
			return $this->fromNetworkId($dictionaryProtocol, $networkId, $networkMeta);
		}
		[$id, $meta] = $this->fromNetworkId($dictionaryProtocol, $networkId, 0, $isComplexMapping);
		return [$id, $isComplexMapping ? $meta : -1];
=======
		try{
			return $this->itemDeserializer->deserializeType(new SavedItemData($stringId, $networkMeta, $blockStateData));
		}catch(ItemTypeDeserializeException $e){
			throw TypeConversionException::wrap($e, "Invalid network itemstack data");
		}
>>>>>>> 433b0ca6
	}
}<|MERGE_RESOLUTION|>--- conflicted
+++ resolved
@@ -23,9 +23,6 @@
 
 namespace pocketmine\network\mcpe\convert;
 
-<<<<<<< HEAD
-use pocketmine\data\bedrock\LegacyItemIdToStringIdMap;
-=======
 use pocketmine\data\bedrock\item\ItemDeserializer;
 use pocketmine\data\bedrock\item\ItemSerializer;
 use pocketmine\data\bedrock\item\ItemTypeDeserializeException;
@@ -34,104 +31,25 @@
 use pocketmine\item\Item;
 use pocketmine\nbt\tag\CompoundTag;
 use pocketmine\network\mcpe\protocol\serializer\ItemTypeDictionary;
->>>>>>> 433b0ca6
 use pocketmine\utils\AssumptionFailedError;
-use pocketmine\utils\SingletonTrait;
+use pocketmine\utils\ProtocolSingletonTrait;
 use pocketmine\world\format\io\GlobalItemDataHandlers;
 
 /**
  * This class handles translation between network item ID+metadata to PocketMine-MP internal ID+metadata and vice versa.
  */
 final class ItemTranslator{
-<<<<<<< HEAD
-	use SingletonTrait;
-
-	/**
-	 * @var int[][]
-	 * @phpstan-var array<int, array<int, int>>
-	 */
-	private array $simpleCoreToNetMapping = [];
-	/**
-	 * @var int[][]
-	 * @phpstan-var array<int, array<int, int>>
-	 */
-	private array $simpleNetToCoreMapping = [];
-
-	/**
-	 * runtimeId = array[internalId][metadata]
-	 * @var int[][][]
-	 * @phpstan-var array<int, array<int, array<int, int>>>
-	 */
-	private array $complexCoreToNetMapping = [];
-	/**
-	 * [internalId, metadata] = array[runtimeId]
-	 * @var int[][][]
-	 * @phpstan-var array<int, array<int, array{int, int}>>
-	 */
-	private array $complexNetToCoreMapping = [];
-
-	private static function make() : self{
-		$data = Filesystem::fileGetContents(Path::join(\pocketmine\BEDROCK_DATA_PATH, 'r16_to_current_item_map.json'));
-		$json = json_decode($data, true);
-		if(!is_array($json) || !isset($json["simple"], $json["complex"]) || !is_array($json["simple"]) || !is_array($json["complex"])){
-			throw new AssumptionFailedError("Invalid item table format");
-		}
-
-		$legacyStringToIntMap = LegacyItemIdToStringIdMap::getInstance();
-
-		/** @phpstan-var array<string, int> $simpleMappings */
-		$simpleMappings = [];
-		foreach($json["simple"] as $oldId => $newId){
-			if(!is_string($oldId) || !is_string($newId)){
-				throw new AssumptionFailedError("Invalid item table format");
-			}
-			$intId = $legacyStringToIntMap->stringToLegacy($oldId);
-			if($intId === null){
-				//new item without a fixed legacy ID - we can't handle this right now
-				continue;
-			}
-			$simpleMappings[$newId] = $intId;
-		}
-		foreach(Utils::stringifyKeys($legacyStringToIntMap->getStringToLegacyMap()) as $stringId => $intId){
-			if(isset($simpleMappings[$stringId])){
-				throw new \UnexpectedValueException("Old ID $stringId collides with new ID");
-			}
-			$simpleMappings[$stringId] = $intId;
-		}
-
-		/** @phpstan-var array<string, array{int, int}> $complexMappings */
-		$complexMappings = [];
-		foreach($json["complex"] as $oldId => $map){
-			if(!is_string($oldId) || !is_array($map)){
-				throw new AssumptionFailedError("Invalid item table format");
-			}
-			foreach($map as $meta => $newId){
-				if(!is_numeric($meta) || !is_string($newId)){
-					throw new AssumptionFailedError("Invalid item table format");
-				}
-				$intId = $legacyStringToIntMap->stringToLegacy($oldId);
-				if($intId === null){
-					//new item without a fixed legacy ID - we can't handle this right now
-					continue;
-				}
-				$complexMappings[$newId] = [$intId, (int) $meta];
-			}
-		}
-
-		return new self(GlobalItemTypeDictionary::getInstance(), $simpleMappings, $complexMappings);
-=======
 	public const NO_BLOCK_RUNTIME_ID = 0;
 
-	use SingletonTrait;
+	use ProtocolSingletonTrait;
 
-	private static function make() : self{
+	private static function make(int $protocolId) : self{
 		return new self(
-			GlobalItemTypeDictionary::getInstance()->getDictionary(),
-			RuntimeBlockMapping::getInstance()->getBlockStateDictionary(),
+			GlobalItemTypeDictionary::getInstance($protocolId)->getDictionary(),
+			RuntimeBlockMapping::getInstance($protocolId)->getBlockStateDictionary(),
 			GlobalItemDataHandlers::getSerializer(),
 			GlobalItemDataHandlers::getDeserializer()
 		);
->>>>>>> 433b0ca6
 	}
 
 	public function __construct(
@@ -145,31 +63,11 @@
 	 * @return int[]|null
 	 * @phpstan-return array{int, int, int}|null
 	 */
-<<<<<<< HEAD
-	public function __construct(GlobalItemTypeDictionary $dictionaries, array $simpleMappings, array $complexMappings){
-		foreach($dictionaries->getDictionaries() as $dictionaryProtocol => $dictionary){
-			foreach($dictionary->getEntries() as $entry){
-				$stringId = $entry->getStringId();
-				$netId = $entry->getNumericId();
-				if(isset($complexMappings[$stringId])){
-					[$id, $meta] = $complexMappings[$stringId];
-					$this->complexCoreToNetMapping[$dictionaryProtocol][$id][$meta] = $netId;
-					$this->complexNetToCoreMapping[$dictionaryProtocol][$netId] = [$id, $meta];
-				}elseif(isset($simpleMappings[$stringId])){
-					$this->simpleCoreToNetMapping[$dictionaryProtocol][$simpleMappings[$stringId]] = $netId;
-					$this->simpleNetToCoreMapping[$dictionaryProtocol][$netId] = $simpleMappings[$stringId];
-				}else{
-					//not all items have a legacy mapping - for now, we only support the ones that do
-					continue;
-				}
-			}
-=======
 	public function toNetworkIdQuiet(Item $item) : ?array{
 		try{
 			return $this->toNetworkId($item);
 		}catch(ItemTypeSerializeException){
 			return null;
->>>>>>> 433b0ca6
 		}
 	}
 
@@ -179,17 +77,6 @@
 	 *
 	 * @throws ItemTypeSerializeException
 	 */
-<<<<<<< HEAD
-	public function toNetworkIdQuiet(int $dictionaryProtocol, int $internalId, int $internalMeta) : ?array{
-		if($internalMeta === -1){
-			$internalMeta = 0x7fff;
-		}
-		if(isset($this->complexCoreToNetMapping[$dictionaryProtocol][$internalId][$internalMeta])){
-			return [$this->complexCoreToNetMapping[$dictionaryProtocol][$internalId][$internalMeta], 0];
-		}
-		if(array_key_exists($internalId, $this->simpleCoreToNetMapping[$dictionaryProtocol])){
-			return [$this->simpleCoreToNetMapping[$dictionaryProtocol][$internalId], $internalMeta];
-=======
 	public function toNetworkId(Item $item) : array{
 		//TODO: we should probably come up with a cache for this
 
@@ -205,7 +92,6 @@
 			}
 		}else{
 			$blockRuntimeId = self::NO_BLOCK_RUNTIME_ID; //this is technically a valid block runtime ID, but is used to represent "no block" (derp mojang)
->>>>>>> 433b0ca6
 		}
 
 		return [$numericId, $itemData->getMeta(), $blockRuntimeId];
@@ -214,35 +100,16 @@
 	/**
 	 * @throws ItemTypeSerializeException
 	 */
-<<<<<<< HEAD
-	public function toNetworkId(int $dictionaryProtocol, int $internalId, int $internalMeta) : array{
-		return $this->toNetworkIdQuiet($dictionaryProtocol, $internalId, $internalMeta) ??
-			throw new \InvalidArgumentException("Unmapped ID/metadata combination $internalId:$internalMeta");
-=======
 	public function toNetworkNbt(Item $item) : CompoundTag{
 		//TODO: this relies on the assumption that network item NBT is the same as disk item NBT, which may not always
 		//be true - if we stick on an older world version while updating network version, this could be a problem (and
 		//may be a problem for multi version implementations)
 		return $this->itemSerializer->serializeStack($item)->toNbt();
->>>>>>> 433b0ca6
 	}
 
 	/**
 	 * @throws TypeConversionException
 	 */
-<<<<<<< HEAD
-	public function fromNetworkId(int $dictionaryProtocol, int $networkId, int $networkMeta, ?bool &$isComplexMapping = null) : array{
-		if(isset($this->complexNetToCoreMapping[$dictionaryProtocol][$networkId])){
-			if($networkMeta !== 0){
-				throw new TypeConversionException("Unexpected non-zero network meta on complex item mapping");
-			}
-			$isComplexMapping = true;
-			return $this->complexNetToCoreMapping[$dictionaryProtocol][$networkId];
-		}
-		$isComplexMapping = false;
-		if(isset($this->simpleNetToCoreMapping[$dictionaryProtocol][$networkId])){
-			return [$this->simpleNetToCoreMapping[$dictionaryProtocol][$networkId], $networkMeta];
-=======
 	public function fromNetworkId(int $networkId, int $networkMeta, int $networkBlockRuntimeId) : Item{
 		try{
 			$stringId = $this->itemTypeDictionary->fromIntId($networkId);
@@ -257,28 +124,19 @@
 			if($blockStateData === null){
 				throw new TypeConversionException("Blockstate runtimeID $networkBlockRuntimeId does not correspond to any known blockstate");
 			}
->>>>>>> 433b0ca6
 		}
 
-<<<<<<< HEAD
-	/**
-	 * @return int[]
-	 * @phpstan-return array{int, int}
-	 * @throws TypeConversionException
-	 */
-	public function fromNetworkIdWithWildcardHandling(int $dictionaryProtocol, int $networkId, int $networkMeta) : array{
-		$isComplexMapping = false;
-		if($networkMeta !== 0x7fff){
-			return $this->fromNetworkId($dictionaryProtocol, $networkId, $networkMeta);
-		}
-		[$id, $meta] = $this->fromNetworkId($dictionaryProtocol, $networkId, 0, $isComplexMapping);
-		return [$id, $isComplexMapping ? $meta : -1];
-=======
 		try{
 			return $this->itemDeserializer->deserializeType(new SavedItemData($stringId, $networkMeta, $blockStateData));
 		}catch(ItemTypeDeserializeException $e){
 			throw TypeConversionException::wrap($e, "Invalid network itemstack data");
 		}
->>>>>>> 433b0ca6
+	}
+
+	public static function convertProtocol(int $protocolId) : int{
+		$itemProtocol = GlobalItemTypeDictionary::convertProtocol($protocolId);
+		$mappingProtocol = RuntimeBlockMapping::convertProtocol($protocolId);
+
+		return $itemProtocol === $mappingProtocol ? $itemProtocol : $protocolId;
 	}
 }