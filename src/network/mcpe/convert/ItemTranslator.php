--- conflicted
+++ resolved
@@ -137,11 +137,8 @@
 
 	public static function getItemSchemaId(int $protocolId) : int{
 		return match($protocolId){
-<<<<<<< HEAD
-=======
 			ProtocolInfo::PROTOCOL_1_20_60 => 161,
 
->>>>>>> 1ca275e8
 			ProtocolInfo::PROTOCOL_1_20_50 => 151,
 
 			ProtocolInfo::PROTOCOL_1_20_40,
@@ -151,7 +148,6 @@
 
 			ProtocolInfo::PROTOCOL_1_20_0 => 111,
 
-<<<<<<< HEAD
 			ProtocolInfo::PROTOCOL_1_19_80 => 101,
 
 			ProtocolInfo::PROTOCOL_1_19_70 => 91,
@@ -172,8 +168,6 @@
 
 			ProtocolInfo::PROTOCOL_1_18_0 => 61,
 			ProtocolInfo::PROTOCOL_1_16_100 => 61,
-=======
->>>>>>> 1ca275e8
 			default => throw new AssumptionFailedError("Unknown protocol ID $protocolId"),
 		};
 	}
