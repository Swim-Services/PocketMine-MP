--- conflicted
+++ resolved
@@ -23,13 +23,8 @@
 
 namespace pocketmine\network\mcpe\convert;
 
-<<<<<<< HEAD
-use pocketmine\data\bedrock\BedrockDataFiles;
 use pocketmine\data\bedrock\item\downgrade\ItemIdMetaDowngrader;
-use pocketmine\data\bedrock\item\downgrade\ItemIdMetaDowngradeSchemaUtils;
-=======
 use pocketmine\data\bedrock\item\BlockItemIdMap;
->>>>>>> ff0199cd
 use pocketmine\data\bedrock\item\ItemDeserializer;
 use pocketmine\data\bedrock\item\ItemSerializer;
 use pocketmine\data\bedrock\item\ItemTypeDeserializeException;
@@ -40,61 +35,46 @@
 use pocketmine\network\mcpe\protocol\ProtocolInfo;
 use pocketmine\network\mcpe\protocol\serializer\ItemTypeDictionary;
 use pocketmine\utils\AssumptionFailedError;
-use pocketmine\utils\Filesystem;
-use pocketmine\utils\ProtocolSingletonTrait;
 use pocketmine\world\format\io\GlobalItemDataHandlers;
-use Symfony\Component\Filesystem\Path;
-use function str_replace;
-use const pocketmine\BEDROCK_ITEM_UPGRADE_SCHEMA_PATH;
 
 /**
  * This class handles translation between network item ID+metadata to PocketMine-MP internal ID+metadata and vice versa.
  */
 final class ItemTranslator{
-<<<<<<< HEAD
-	use ProtocolSingletonTrait;
-
-	private const PATHS = [
+	public const PATHS = [
 		ProtocolInfo::CURRENT_PROTOCOL => "",
+
 		ProtocolInfo::PROTOCOL_1_19_80 => "-1.19.80",
+
 		ProtocolInfo::PROTOCOL_1_19_70 => "-1.19.70",
-		ProtocolInfo::PROTOCOL_1_19_63 => "-1.19.63",
+
+		ProtocolInfo::PROTOCOL_1_19_63,
+		ProtocolInfo::PROTOCOL_1_19_60 => "-1.19.63",
+
 		ProtocolInfo::PROTOCOL_1_19_50 => "-1.19.50",
-		ProtocolInfo::PROTOCOL_1_19_40 => "-1.19.40",
+
+		ProtocolInfo::PROTOCOL_1_19_40,
+		ProtocolInfo::PROTOCOL_1_19_30,
+		ProtocolInfo::PROTOCOL_1_19_21,
+		ProtocolInfo::PROTOCOL_1_19_20,
+		ProtocolInfo::PROTOCOL_1_19_10 => "-1.19.40",
+
 		ProtocolInfo::PROTOCOL_1_19_0 => "-1.19.0",
+
 		ProtocolInfo::PROTOCOL_1_18_30 => "-1.18.30",
+
 		ProtocolInfo::PROTOCOL_1_18_10 => "-1.18.10",
 	];
 
-	private static function make(int $protocolId) : ItemTranslator{
-		if(($itemSchemaId = ItemTranslator::getItemSchemaId($protocolId)) !== null){
-			$itemDataDowngradeSchema = new ItemIdMetaDowngrader(ItemIdMetaDowngradeSchemaUtils::loadSchemas(Path::join(BEDROCK_ITEM_UPGRADE_SCHEMA_PATH, 'id_meta_upgrade_schema'), $itemSchemaId));
-		}
-
-		return new ItemTranslator(
-			ItemTypeDictionaryFromDataHelper::loadFromString(Filesystem::fileGetContents(str_replace(".json", self::PATHS[self::getDictionaryProtocol($protocolId)] . ".json", BedrockDataFiles::REQUIRED_ITEM_LIST_JSON))),
-			BlockTranslator::getInstance($protocolId),
-			GlobalItemDataHandlers::getSerializer(),
-			GlobalItemDataHandlers::getDeserializer(),
-			$itemDataDowngradeSchema ?? null
-		);
-	}
-
-	public const NO_BLOCK_RUNTIME_ID = 0;
-=======
 	public const NO_BLOCK_RUNTIME_ID = 0; //this is technically a valid block runtime ID, but is used to represent "no block" (derp mojang)
->>>>>>> ff0199cd
 
 	public function __construct(
 		private ItemTypeDictionary $itemTypeDictionary,
 		private BlockTranslator $blockTranslator,
 		private ItemSerializer $itemSerializer,
 		private ItemDeserializer $itemDeserializer,
-<<<<<<< HEAD
+		private BlockItemIdMap $blockItemIdMap,
 		private ?ItemIdMetaDowngrader $itemDataDowngrader,
-=======
-		private BlockItemIdMap $blockItemIdMap
->>>>>>> ff0199cd
 	){}
 
 	/**
@@ -173,8 +153,7 @@
 		}
 
 		$blockStateData = null;
-<<<<<<< HEAD
-		if($networkBlockRuntimeId !== self::NO_BLOCK_RUNTIME_ID){
+		if($this->blockItemIdMap->lookupBlockId($stringId) !== null){
 			$blockStateData = $this->blockTranslator->getBlockStateDictionary()->generateDataFromStateId($networkBlockRuntimeId);
 			if($blockStateData === null){
 				throw new TypeConversionException("Blockstate runtimeID $networkBlockRuntimeId does not correspond to any known blockstate");
@@ -183,15 +162,8 @@
 			if(($blockStateUpgrader = $this->blockTranslator->getBlockStateUpgrader()) !== null){
 				$blockStateData = $blockStateUpgrader->upgrade($blockStateData);
 			}
-=======
-		if($this->blockItemIdMap->lookupBlockId($stringId) !== null){
-			$blockStateData = $this->blockStateDictionary->generateDataFromStateId($networkBlockRuntimeId);
-			if($blockStateData === null){
-				throw new TypeConversionException("Blockstate runtimeID $networkBlockRuntimeId does not correspond to any known blockstate");
-			}
 		}elseif($networkBlockRuntimeId !== self::NO_BLOCK_RUNTIME_ID){
 			throw new TypeConversionException("Item $stringId is not a blockitem, but runtime ID $networkBlockRuntimeId was provided");
->>>>>>> ff0199cd
 		}
 
 		[$stringId, $networkMeta] = GlobalItemDataHandlers::getUpgrader()->getIdMetaUpgrader()->upgrade($stringId, $networkMeta);
@@ -201,27 +173,6 @@
 		}catch(ItemTypeDeserializeException $e){
 			throw TypeConversionException::wrap($e, "Invalid network itemstack data");
 		}
-	}
-
-	public static function getDictionaryProtocol(int $protocolId) : int{
-		return match ($protocolId) {
-			ProtocolInfo::PROTOCOL_1_19_60 => ProtocolInfo::PROTOCOL_1_19_63,
-
-			ProtocolInfo::PROTOCOL_1_19_30,
-			ProtocolInfo::PROTOCOL_1_19_21,
-			ProtocolInfo::PROTOCOL_1_19_20,
-			ProtocolInfo::PROTOCOL_1_19_10 => ProtocolInfo::PROTOCOL_1_19_40,
-
-			default => $protocolId
-		};
-	}
-
-	public static function convertProtocol(int $protocolId) : int{
-		$itemProtocol = self::getDictionaryProtocol($protocolId);
-		$mappingProtocol = BlockTranslator::convertProtocol($protocolId);
-		$itemSchemaId = self::getItemSchemaId($protocolId);
-
-		return $itemProtocol === $mappingProtocol && $itemSchemaId === self::getItemSchemaId($itemProtocol) ? $itemProtocol : $protocolId;
 	}
 
 	public static function getItemSchemaId(int $protocolId) : ?int{
@@ -248,8 +199,4 @@
 			default => throw new AssumptionFailedError("Unknown protocol ID $protocolId"),
 		};
 	}
-
-	public function getDictionary() : ItemTypeDictionary{
-		return $this->itemTypeDictionary;
-	}
 }