--- conflicted
+++ resolved
@@ -132,11 +132,7 @@
 use Ramsey\Uuid\UuidInterface;
 use function abs;
 use function array_filter;
-<<<<<<< HEAD
-use function array_map;
 use function array_shift;
-=======
->>>>>>> 17125ce0
 use function assert;
 use function count;
 use function explode;
