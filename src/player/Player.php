<?php

/*
 *
 *  ____            _        _   __  __ _                  __  __ ____
 * |  _ \ ___   ___| | _____| |_|  \/  (_)_ __   ___      |  \/  |  _ \
 * | |_) / _ \ / __| |/ / _ \ __| |\/| | | '_ \ / _ \_____| |\/| | |_) |
 * |  __/ (_) | (__|   <  __/ |_| |  | | | | | |  __/_____| |  | |  __/
 * |_|   \___/ \___|_|\_\___|\__|_|  |_|_|_| |_|\___|     |_|  |_|_|
 *
 * This program is free software: you can redistribute it and/or modify
 * it under the terms of the GNU Lesser General Public License as published by
 * the Free Software Foundation, either version 3 of the License, or
 * (at your option) any later version.
 *
 * @author PocketMine Team
 * @link http://www.pocketmine.net/
 *
 *
 */

declare(strict_types=1);

namespace pocketmine\player;

use pocketmine\block\Bed;
use pocketmine\block\BlockTypeTags;
use pocketmine\block\UnknownBlock;
use pocketmine\block\VanillaBlocks;
use pocketmine\command\CommandSender;
use pocketmine\crafting\CraftingGrid;
use pocketmine\data\java\GameModeIdMap;
use pocketmine\entity\animation\Animation;
use pocketmine\entity\animation\ArmSwingAnimation;
use pocketmine\entity\animation\CriticalHitAnimation;
use pocketmine\entity\Attribute;
use pocketmine\entity\effect\VanillaEffects;
use pocketmine\entity\Entity;
use pocketmine\entity\Human;
use pocketmine\entity\Living;
use pocketmine\entity\Location;
use pocketmine\entity\object\ItemEntity;
use pocketmine\entity\projectile\Arrow;
use pocketmine\entity\Skin;
use pocketmine\event\entity\EntityDamageByEntityEvent;
use pocketmine\event\entity\EntityDamageEvent;
use pocketmine\event\inventory\InventoryCloseEvent;
use pocketmine\event\inventory\InventoryOpenEvent;
use pocketmine\event\player\PlayerBedEnterEvent;
use pocketmine\event\player\PlayerBedLeaveEvent;
use pocketmine\event\player\PlayerBlockPickEvent;
use pocketmine\event\player\PlayerChangeSkinEvent;
use pocketmine\event\player\PlayerChatEvent;
use pocketmine\event\player\PlayerDeathEvent;
use pocketmine\event\player\PlayerDisplayNameChangeEvent;
use pocketmine\event\player\PlayerDropItemEvent;
use pocketmine\event\player\PlayerEmoteEvent;
use pocketmine\event\player\PlayerEntityInteractEvent;
use pocketmine\event\player\PlayerExhaustEvent;
use pocketmine\event\player\PlayerGameModeChangeEvent;
use pocketmine\event\player\PlayerInteractEvent;
use pocketmine\event\player\PlayerItemConsumeEvent;
use pocketmine\event\player\PlayerItemHeldEvent;
use pocketmine\event\player\PlayerItemUseEvent;
use pocketmine\event\player\PlayerJoinEvent;
use pocketmine\event\player\PlayerJumpEvent;
use pocketmine\event\player\PlayerKickEvent;
use pocketmine\event\player\PlayerMoveEvent;
use pocketmine\event\player\PlayerPostChunkSendEvent;
use pocketmine\event\player\PlayerQuitEvent;
use pocketmine\event\player\PlayerRespawnEvent;
use pocketmine\event\player\PlayerToggleFlightEvent;
use pocketmine\event\player\PlayerToggleGlideEvent;
use pocketmine\event\player\PlayerToggleSneakEvent;
use pocketmine\event\player\PlayerToggleSprintEvent;
use pocketmine\event\player\PlayerToggleSwimEvent;
use pocketmine\event\player\PlayerTransferEvent;
use pocketmine\event\player\PlayerViewDistanceChangeEvent;
use pocketmine\form\Form;
use pocketmine\form\FormValidationException;
use pocketmine\inventory\CallbackInventoryListener;
use pocketmine\inventory\Inventory;
use pocketmine\inventory\PlayerCraftingInventory;
use pocketmine\inventory\PlayerCursorInventory;
use pocketmine\inventory\TemporaryInventory;
use pocketmine\inventory\transaction\action\DropItemAction;
use pocketmine\inventory\transaction\InventoryTransaction;
use pocketmine\inventory\transaction\TransactionBuilder;
use pocketmine\inventory\transaction\TransactionCancelledException;
use pocketmine\inventory\transaction\TransactionValidationException;
use pocketmine\item\ConsumableItem;
use pocketmine\item\Durable;
use pocketmine\item\enchantment\EnchantmentInstance;
use pocketmine\item\enchantment\MeleeWeaponEnchantment;
use pocketmine\item\Item;
use pocketmine\item\ItemUseResult;
use pocketmine\item\Releasable;
use pocketmine\lang\KnownTranslationFactory;
use pocketmine\lang\Language;
use pocketmine\lang\Translatable;
use pocketmine\math\Vector3;
use pocketmine\nbt\tag\CompoundTag;
use pocketmine\nbt\tag\IntTag;
use pocketmine\network\mcpe\NetworkSession;
use pocketmine\network\mcpe\protocol\AnimatePacket;
use pocketmine\network\mcpe\protocol\MovePlayerPacket;
use pocketmine\network\mcpe\protocol\SetActorMotionPacket;
use pocketmine\network\mcpe\protocol\types\BlockPosition;
use pocketmine\network\mcpe\protocol\types\entity\EntityMetadataCollection;
use pocketmine\network\mcpe\protocol\types\entity\EntityMetadataFlags;
use pocketmine\network\mcpe\protocol\types\entity\EntityMetadataProperties;
use pocketmine\network\mcpe\protocol\types\entity\PlayerMetadataFlags;
use pocketmine\permission\DefaultPermissionNames;
use pocketmine\permission\DefaultPermissions;
use pocketmine\permission\PermissibleBase;
use pocketmine\permission\PermissibleDelegateTrait;
use pocketmine\Server;
use pocketmine\timings\Timings;
use pocketmine\utils\AssumptionFailedError;
use pocketmine\utils\TextFormat;
use pocketmine\world\ChunkListener;
use pocketmine\world\ChunkListenerNoOpTrait;
use pocketmine\world\format\Chunk;
use pocketmine\world\Position;
use pocketmine\world\sound\EntityAttackNoDamageSound;
use pocketmine\world\sound\EntityAttackSound;
use pocketmine\world\sound\FireExtinguishSound;
use pocketmine\world\sound\ItemBreakSound;
use pocketmine\world\sound\Sound;
use pocketmine\world\World;
use Ramsey\Uuid\UuidInterface;
use function abs;
use function array_filter;
use function array_shift;
use function assert;
use function count;
use function explode;
use function floor;
use function get_class;
use function is_int;
use function max;
use function mb_strlen;
use function microtime;
use function min;
use function morton2d_encode;
use function preg_match;
use function spl_object_id;
use function sqrt;
use function str_starts_with;
use function strlen;
use function strtolower;
use function substr;
use function trim;
use const M_PI;
use const M_SQRT3;
use const PHP_INT_MAX;

/**
 * Main class that handles networking, recovery, and packet sending to the server part
 */
class Player extends Human implements CommandSender, ChunkListener, IPlayer{
	use PermissibleDelegateTrait;

	private const MOVES_PER_TICK = 2;
	private const MOVE_BACKLOG_SIZE = 100 * self::MOVES_PER_TICK; //100 ticks backlog (5 seconds)

	/** Max length of a chat message (UTF-8 codepoints, not bytes) */
	private const MAX_CHAT_CHAR_LENGTH = 512;
	/**
	 * Max length of a chat message in bytes. This is a theoretical maximum (if every character was 4 bytes).
	 * Since mb_strlen() is O(n), it gets very slow with large messages. Checking byte length with strlen() is O(1) and
	 * is a useful heuristic to filter out oversized messages.
	 */
	private const MAX_CHAT_BYTE_LENGTH = self::MAX_CHAT_CHAR_LENGTH * 4;
	private const MAX_REACH_DISTANCE_CREATIVE = 13;
	private const MAX_REACH_DISTANCE_SURVIVAL = 7;
	private const MAX_REACH_DISTANCE_ENTITY_INTERACTION = 8;

	public const TAG_FIRST_PLAYED = "firstPlayed"; //TAG_Long
	public const TAG_LAST_PLAYED = "lastPlayed"; //TAG_Long
	private const TAG_GAME_MODE = "playerGameType"; //TAG_Int
	private const TAG_SPAWN_WORLD = "SpawnLevel"; //TAG_String
	private const TAG_SPAWN_X = "SpawnX"; //TAG_Int
	private const TAG_SPAWN_Y = "SpawnY"; //TAG_Int
	private const TAG_SPAWN_Z = "SpawnZ"; //TAG_Int
	public const TAG_LEVEL = "Level"; //TAG_String
	public const TAG_LAST_KNOWN_XUID = "LastKnownXUID"; //TAG_String

	/**
	 * Validates the given username.
	 */
	public static function isValidUserName(?string $name) : bool{
		if($name === null){
			return false;
		}

		$lname = strtolower($name);
		$len = strlen($name);
		return $lname !== "rcon" && $lname !== "console" && $len >= 1 && $len <= 16 && preg_match("/[^A-Za-z0-9_ ]/", $name) === 0;
	}

	protected ?NetworkSession $networkSession;

	public bool $spawned = false;

	protected string $username;
	protected string $displayName;
	protected string $xuid = "";
	protected bool $authenticated;
	protected PlayerInfo $playerInfo;

	protected ?Inventory $currentWindow = null;
	/** @var Inventory[] */
	protected array $permanentWindows = [];
	protected PlayerCursorInventory $cursorInventory;
	protected PlayerCraftingInventory $craftingGrid;

	protected int $messageCounter = 2;

	protected int $firstPlayed;
	protected int $lastPlayed;
	protected GameMode $gamemode;

	/**
	 * @var UsedChunkStatus[] chunkHash => status
	 * @phpstan-var array<int, UsedChunkStatus>
	 */
	protected array $usedChunks = [];
	/**
	 * @var true[]
	 * @phpstan-var array<int, true>
	 */
	private array $activeChunkGenerationRequests = [];
	/**
	 * @var true[] chunkHash => dummy
	 * @phpstan-var array<int, true>
	 */
	protected array $loadQueue = [];
	protected int $nextChunkOrderRun = 5;

	protected int $viewDistance = -1;
	protected int $spawnThreshold;
	protected int $spawnChunkLoadCount = 0;
	protected int $chunksPerTick;
	protected ChunkSelector $chunkSelector;
	protected PlayerChunkLoader $chunkLoader;

	/** @var bool[] map: raw UUID (string) => bool */
	protected array $hiddenPlayers = [];

	protected float $moveRateLimit = 10 * self::MOVES_PER_TICK;
	protected ?float $lastMovementProcess = null;

	protected int $inAirTicks = 0;

	protected float $stepHeight = 0.6;

	protected ?Vector3 $sleeping = null;
	private ?Position $spawnPosition = null;

	private bool $respawnLocked = false;

	//TODO: Abilities
	protected bool $autoJump = true;
	protected bool $allowFlight = false;
	protected bool $blockCollision = true;
	protected bool $flying = false;

	/** @phpstan-var positive-int|null  */
	protected ?int $lineHeight = null;
	protected string $locale = "en_US";

	protected int $startAction = -1;
	/** @var int[] ID => ticks map */
	protected array $usedItemsCooldown = [];

	private int $lastEmoteTick = 0;

	protected int $formIdCounter = 0;
	/** @var Form[] */
	protected array $forms = [];

	protected \Logger $logger;

	protected ?SurvivalBlockBreakHandler $blockBreakHandler = null;

	public function __construct(Server $server, NetworkSession $session, PlayerInfo $playerInfo, bool $authenticated, Location $spawnLocation, ?CompoundTag $namedtag){
		$username = TextFormat::clean($playerInfo->getUsername());
		$this->logger = new \PrefixedLogger($server->getLogger(), "Player: $username");

		$this->server = $server;
		$this->networkSession = $session;
		$this->playerInfo = $playerInfo;
		$this->authenticated = $authenticated;

		$this->username = $username;
		$this->displayName = $this->username;
		$this->locale = $this->playerInfo->getLocale();

		$this->uuid = $this->playerInfo->getUuid();
		$this->xuid = $this->playerInfo instanceof XboxLivePlayerInfo ? $this->playerInfo->getXuid() : "";

		$rootPermissions = [DefaultPermissions::ROOT_USER => true];
		if($this->server->isOp($this->username)){
			$rootPermissions[DefaultPermissions::ROOT_OPERATOR] = true;
		}
		$this->perm = new PermissibleBase($rootPermissions);
		$this->chunksPerTick = $this->server->getConfigGroup()->getPropertyInt("chunk-sending.per-tick", 4);
		$this->spawnThreshold = (int) (($this->server->getConfigGroup()->getPropertyInt("chunk-sending.spawn-radius", 4) ** 2) * M_PI);
		$this->chunkSelector = new ChunkSelector();

		$this->chunkLoader = new PlayerChunkLoader($spawnLocation);

		$world = $spawnLocation->getWorld();
		//load the spawn chunk so we can see the terrain
		$xSpawnChunk = $spawnLocation->getFloorX() >> Chunk::COORD_BIT_SIZE;
		$zSpawnChunk = $spawnLocation->getFloorZ() >> Chunk::COORD_BIT_SIZE;
		$world->registerChunkLoader($this->chunkLoader, $xSpawnChunk, $zSpawnChunk, true);
		$world->registerChunkListener($this, $xSpawnChunk, $zSpawnChunk);
		$this->usedChunks[World::chunkHash($xSpawnChunk, $zSpawnChunk)] = UsedChunkStatus::NEEDED();

		parent::__construct($spawnLocation, $this->playerInfo->getSkin(), $namedtag);
	}

	protected function initHumanData(CompoundTag $nbt) : void{
		$this->setNameTag($this->username);
	}

	private function callDummyItemHeldEvent() : void{
		$slot = $this->inventory->getHeldItemIndex();

		$event = new PlayerItemHeldEvent($this, $this->inventory->getItem($slot), $slot);
		$event->call();
		//TODO: this event is actually cancellable, but cancelling it here has no meaningful result, so we
		//just ignore it. We fire this only because the content of the held slot changed, not because the
		//held slot index changed. We can't prevent that from here, and nor would it be sensible to.
	}

	protected function initEntity(CompoundTag $nbt) : void{
		parent::initEntity($nbt);
		$this->addDefaultWindows();

		$this->inventory->getListeners()->add(new CallbackInventoryListener(
			function(Inventory $unused, int $slot) : void{
				if($slot === $this->inventory->getHeldItemIndex()){
					$this->setUsingItem(false);

					$this->callDummyItemHeldEvent();
				}
			},
			function() : void{
				$this->setUsingItem(false);
				$this->callDummyItemHeldEvent();
			}
		));

		$this->firstPlayed = $nbt->getLong(self::TAG_FIRST_PLAYED, $now = (int) (microtime(true) * 1000));
		$this->lastPlayed = $nbt->getLong(self::TAG_LAST_PLAYED, $now);

		if(!$this->server->getForceGamemode() && ($gameModeTag = $nbt->getTag(self::TAG_GAME_MODE)) instanceof IntTag){
			$this->internalSetGameMode(GameModeIdMap::getInstance()->fromId($gameModeTag->getValue()) ?? GameMode::SURVIVAL()); //TODO: bad hack here to avoid crashes on corrupted data
		}else{
			$this->internalSetGameMode($this->server->getGamemode());
		}

		$this->keepMovement = true;

		$this->setNameTagVisible();
		$this->setNameTagAlwaysVisible();
		$this->setCanClimb();

		if(($world = $this->server->getWorldManager()->getWorldByName($nbt->getString(self::TAG_SPAWN_WORLD, ""))) instanceof World){
			$this->spawnPosition = new Position($nbt->getInt(self::TAG_SPAWN_X), $nbt->getInt(self::TAG_SPAWN_Y), $nbt->getInt(self::TAG_SPAWN_Z), $world);
		}
	}

	public function getLeaveMessage() : Translatable|string{
		if($this->spawned){
			return KnownTranslationFactory::multiplayer_player_left($this->getDisplayName())->prefix(TextFormat::YELLOW);
		}

		return "";
	}

	public function isAuthenticated() : bool{
		return $this->authenticated;
	}

	/**
	 * Returns an object containing information about the player, such as their username, skin, and misc extra
	 * client-specific data.
	 */
	public function getPlayerInfo() : PlayerInfo{ return $this->playerInfo; }

	/**
	 * If the player is logged into Xbox Live, returns their Xbox user ID (XUID) as a string. Returns an empty string if
	 * the player is not logged into Xbox Live.
	 */
	public function getXuid() : string{
		return $this->xuid;
	}

	/**
	 * Returns the player's UUID. This should be the preferred method to identify a player.
	 * It does not change if the player changes their username.
	 *
	 * All players will have a UUID, regardless of whether they are logged into Xbox Live or not. However, note that
	 * non-XBL players can fake their UUIDs.
	 */
	public function getUniqueId() : UuidInterface{
		return parent::getUniqueId();
	}

	/**
	 * TODO: not sure this should be nullable
	 */
	public function getFirstPlayed() : ?int{
		return $this->firstPlayed;
	}

	/**
	 * TODO: not sure this should be nullable
	 */
	public function getLastPlayed() : ?int{
		return $this->lastPlayed;
	}

	public function hasPlayedBefore() : bool{
		return $this->lastPlayed - $this->firstPlayed > 1; // microtime(true) - microtime(true) may have less than one millisecond difference
	}

	/**
	 * Sets whether the player is allowed to toggle flight mode.
	 *
	 * If set to false, the player will be locked in its current flight mode (flying/not flying), and attempts by the
	 * player to enter or exit flight mode will be prevented.
	 *
	 * Note: Setting this to false DOES NOT change whether the player is currently flying. Use
	 * {@link Player::setFlying()} for that purpose.
	 */
	public function setAllowFlight(bool $value) : void{
		if($this->allowFlight !== $value){
			$this->allowFlight = $value;
			$this->getNetworkSession()->syncAbilities($this);
		}
	}

	/**
	 * Returns whether the player is allowed to toggle its flight state.
	 *
	 * If false, the player is locked in its current flight mode (flying/not flying), and attempts by the player to
	 * enter or exit flight mode will be prevented.
	 */
	public function getAllowFlight() : bool{
		return $this->allowFlight;
	}

	/**
	 * Sets whether the player's movement may be obstructed by blocks with collision boxes.
	 * If set to false, the player can move through any block unobstructed.
	 *
	 * Note: Enabling flight mode in conjunction with this is recommended. A non-flying player will simply fall through
	 * the ground into the void.
	 * @see Player::setFlying()
	 */
	public function setHasBlockCollision(bool $value) : void{
		if($this->blockCollision !== $value){
			$this->blockCollision = $value;
			$this->getNetworkSession()->syncAbilities($this);
		}
	}

	/**
	 * Returns whether blocks may obstruct the player's movement.
	 * If false, the player can move through any block unobstructed.
	 */
	public function hasBlockCollision() : bool{
		return $this->blockCollision;
	}

	public function setFlying(bool $value) : void{
		if($this->flying !== $value){
			$this->flying = $value;
			$this->resetFallDistance();
			$this->getNetworkSession()->syncAbilities($this);
		}
	}

	public function isFlying() : bool{
		return $this->flying;
	}

	public function setAutoJump(bool $value) : void{
		if($this->autoJump !== $value){
			$this->autoJump = $value;
			$this->getNetworkSession()->syncAdventureSettings();
		}
	}

	public function hasAutoJump() : bool{
		return $this->autoJump;
	}

	public function spawnTo(Player $player) : void{
		if($this->isAlive() && $player->isAlive() && $player->canSee($this) && !$this->isSpectator()){
			parent::spawnTo($player);
		}
	}

	public function getServer() : Server{
		return $this->server;
	}

	public function getScreenLineHeight() : int{
		return $this->lineHeight ?? 7;
	}

	public function setScreenLineHeight(?int $height) : void{
		if($height !== null && $height < 1){
			throw new \InvalidArgumentException("Line height must be at least 1");
		}
		$this->lineHeight = $height;
	}

	public function canSee(Player $player) : bool{
		return !isset($this->hiddenPlayers[$player->getUniqueId()->getBytes()]);
	}

	public function hidePlayer(Player $player) : void{
		if($player === $this){
			return;
		}
		$this->hiddenPlayers[$player->getUniqueId()->getBytes()] = true;
		$player->despawnFrom($this);
	}

	public function showPlayer(Player $player) : void{
		if($player === $this){
			return;
		}
		unset($this->hiddenPlayers[$player->getUniqueId()->getBytes()]);
		if($player->isOnline()){
			$player->spawnTo($this);
		}
	}

	public function canCollideWith(Entity $entity) : bool{
		return false;
	}

	public function canBeCollidedWith() : bool{
		return !$this->isSpectator() && parent::canBeCollidedWith();
	}

	public function resetFallDistance() : void{
		parent::resetFallDistance();
		$this->inAirTicks = 0;
	}

	public function getViewDistance() : int{
		return $this->viewDistance;
	}

	public function setViewDistance(int $distance) : void{
		$newViewDistance = $this->server->getAllowedViewDistance($distance);

		if($newViewDistance !== $this->viewDistance){
			$ev = new PlayerViewDistanceChangeEvent($this, $this->viewDistance, $newViewDistance);
			$ev->call();
		}

		$this->viewDistance = $newViewDistance;

		$this->spawnThreshold = (int) (min($this->viewDistance, $this->server->getConfigGroup()->getPropertyInt("chunk-sending.spawn-radius", 4)) ** 2 * M_PI);

		$this->nextChunkOrderRun = 0;

		$this->getNetworkSession()->syncViewAreaRadius($this->viewDistance);

		$this->logger->debug("Setting view distance to " . $this->viewDistance . " (requested " . $distance . ")");
	}

	public function isOnline() : bool{
		return $this->isConnected();
	}

	public function isConnected() : bool{
		return $this->networkSession !== null && $this->networkSession->isConnected();
	}

	public function getNetworkSession() : NetworkSession{
		if($this->networkSession === null){
			throw new \LogicException("Player is not connected");
		}
		return $this->networkSession;
	}

	/**
	 * Gets the username
	 */
	public function getName() : string{
		return $this->username;
	}

	/**
	 * Returns the "friendly" display name of this player to use in the chat.
	 */
	public function getDisplayName() : string{
		return $this->displayName;
	}

	public function setDisplayName(string $name) : void{
		$ev = new PlayerDisplayNameChangeEvent($this, $this->displayName, $name);
		$ev->call();

		$this->displayName = $ev->getNewName();
	}

	/**
	 * Returns the player's locale, e.g. en_US.
	 */
	public function getLocale() : string{
		return $this->locale;
	}

	public function getLanguage() : Language{
		return $this->server->getLanguage();
	}

	/**
	 * Called when a player changes their skin.
	 * Plugin developers should not use this, use setSkin() and sendSkin() instead.
	 */
	public function changeSkin(Skin $skin, string $newSkinName, string $oldSkinName) : bool{
		$ev = new PlayerChangeSkinEvent($this, $this->getSkin(), $skin);
		$ev->call();

		if($ev->isCancelled()){
			$this->sendSkin([$this]);
			return true;
		}

		$this->setSkin($ev->getNewSkin());
		$this->sendSkin($this->server->getOnlinePlayers());
		return true;
	}

	/**
	 * {@inheritdoc}
	 *
	 * If null is given, will additionally send the skin to the player itself as well as its viewers.
	 */
	public function sendSkin(?array $targets = null) : void{
		parent::sendSkin($targets ?? $this->server->getOnlinePlayers());
	}

	/**
	 * Returns whether the player is currently using an item (right-click and hold).
	 */
	public function isUsingItem() : bool{
		return $this->startAction > -1;
	}

	public function setUsingItem(bool $value) : void{
		$this->startAction = $value ? $this->server->getTick() : -1;
		$this->networkPropertiesDirty = true;
	}

	/**
	 * Returns how long the player has been using their currently-held item for. Used for determining arrow shoot force
	 * for bows.
	 */
	public function getItemUseDuration() : int{
		return $this->startAction === -1 ? -1 : ($this->server->getTick() - $this->startAction);
	}

	/**
	 * Returns the server tick on which the player's cooldown period expires for the given item.
	 */
	public function getItemCooldownExpiry(Item $item) : int{
		$this->checkItemCooldowns();
		return $this->usedItemsCooldown[morton2d_encode($item->getTypeId(), $item->computeTypeData())] ?? 0;
	}

	/**
	 * Returns whether the player has a cooldown period left before it can use the given item again.
	 */
	public function hasItemCooldown(Item $item) : bool{
		$this->checkItemCooldowns();
		return isset($this->usedItemsCooldown[morton2d_encode($item->getTypeId(), $item->computeTypeData())]);
	}

	/**
	 * Resets the player's cooldown time for the given item back to the maximum.
	 */
	public function resetItemCooldown(Item $item, ?int $ticks = null) : void{
		$ticks = $ticks ?? $item->getCooldownTicks();
		if($ticks > 0){
			$this->usedItemsCooldown[morton2d_encode($item->getTypeId(), $item->computeTypeData())] = $this->server->getTick() + $ticks;
		}
	}

	protected function checkItemCooldowns() : void{
		$serverTick = $this->server->getTick();
		foreach($this->usedItemsCooldown as $itemId => $cooldownUntil){
			if($cooldownUntil <= $serverTick){
				unset($this->usedItemsCooldown[$itemId]);
			}
		}
	}

	protected function setPosition(Vector3 $pos) : bool{
		$oldWorld = $this->location->isValid() ? $this->location->getWorld() : null;
		if(parent::setPosition($pos)){
			$newWorld = $this->getWorld();
			if($oldWorld !== $newWorld){
				if($oldWorld !== null){
					foreach($this->usedChunks as $index => $status){
						World::getXZ($index, $X, $Z);
						$this->unloadChunk($X, $Z, $oldWorld);
					}
				}

				$this->usedChunks = [];
				$this->loadQueue = [];
				$this->getNetworkSession()->onEnterWorld();
			}

			return true;
		}

		return false;
	}

	protected function unloadChunk(int $x, int $z, ?World $world = null) : void{
		$world = $world ?? $this->getWorld();
		$index = World::chunkHash($x, $z);
		if(isset($this->usedChunks[$index])){
			foreach($world->getChunkEntities($x, $z) as $entity){
				if($entity !== $this){
					$entity->despawnFrom($this);
				}
			}
			$this->getNetworkSession()->stopUsingChunk($x, $z);
			unset($this->usedChunks[$index]);
			unset($this->activeChunkGenerationRequests[$index]);
		}
		$world->unregisterChunkLoader($this->chunkLoader, $x, $z);
		$world->unregisterChunkListener($this, $x, $z);
		unset($this->loadQueue[$index]);
	}

	protected function spawnEntitiesOnAllChunks() : void{
		foreach($this->usedChunks as $chunkHash => $status){
			if($status->equals(UsedChunkStatus::SENT())){
				World::getXZ($chunkHash, $chunkX, $chunkZ);
				$this->spawnEntitiesOnChunk($chunkX, $chunkZ);
			}
		}
	}

	protected function spawnEntitiesOnChunk(int $chunkX, int $chunkZ) : void{
		foreach($this->getWorld()->getChunkEntities($chunkX, $chunkZ) as $entity){
			if($entity !== $this && !$entity->isFlaggedForDespawn()){
				$entity->spawnTo($this);
			}
		}
	}

	/**
	 * Requests chunks from the world to be sent, up to a set limit every tick. This operates on the results of the most recent chunk
	 * order.
	 */
	protected function requestChunks() : void{
		if(!$this->isConnected()){
			return;
		}

		Timings::$playerChunkSend->startTiming();

		$count = 0;
		$world = $this->getWorld();

		$limit = $this->chunksPerTick - count($this->activeChunkGenerationRequests);
		foreach($this->loadQueue as $index => $distance){
			if($count >= $limit){
				break;
			}

			$X = null;
			$Z = null;
			World::getXZ($index, $X, $Z);
			assert(is_int($X) && is_int($Z));

			++$count;

			$this->usedChunks[$index] = UsedChunkStatus::REQUESTED_GENERATION();
			$this->activeChunkGenerationRequests[$index] = true;
			unset($this->loadQueue[$index]);
			$this->getWorld()->registerChunkLoader($this->chunkLoader, $X, $Z, true);
			$this->getWorld()->registerChunkListener($this, $X, $Z);

			$this->getWorld()->requestChunkPopulation($X, $Z, $this->chunkLoader)->onCompletion(
				function() use ($X, $Z, $index, $world) : void{
					if(!$this->isConnected() || !isset($this->usedChunks[$index]) || $world !== $this->getWorld()){
						return;
					}
					if(!$this->usedChunks[$index]->equals(UsedChunkStatus::REQUESTED_GENERATION())){
						//We may have previously requested this, decided we didn't want it, and then decided we did want
						//it again, all before the generation request got executed. In that case, the promise would have
						//multiple callbacks for this player. In that case, only the first one matters.
						return;
					}
					unset($this->activeChunkGenerationRequests[$index]);
					$this->usedChunks[$index] = UsedChunkStatus::REQUESTED_SENDING();

					$this->getNetworkSession()->startUsingChunk($X, $Z, function() use ($X, $Z, $index) : void{
						$this->usedChunks[$index] = UsedChunkStatus::SENT();
						if($this->spawnChunkLoadCount === -1){
							$this->spawnEntitiesOnChunk($X, $Z);
						}elseif($this->spawnChunkLoadCount++ === $this->spawnThreshold){
							$this->spawnChunkLoadCount = -1;

							$this->spawnEntitiesOnAllChunks();

							$this->getNetworkSession()->notifyTerrainReady();
						}
						(new PlayerPostChunkSendEvent($this, $X, $Z))->call();
					});
				},
				static function() : void{
					//NOOP: we'll re-request this if it fails anyway
				}
			);
		}

		Timings::$playerChunkSend->stopTiming();
	}

	private function recheckBroadcastPermissions() : void{
		foreach([
			DefaultPermissionNames::BROADCAST_ADMIN => Server::BROADCAST_CHANNEL_ADMINISTRATIVE,
			DefaultPermissionNames::BROADCAST_USER => Server::BROADCAST_CHANNEL_USERS
		] as $permission => $channel){
			if($this->hasPermission($permission)){
				$this->server->subscribeToBroadcastChannel($channel, $this);
			}else{
				$this->server->unsubscribeFromBroadcastChannel($channel, $this);
			}
		}
	}

	/**
	 * Called by the network system when the pre-spawn sequence is completed (e.g. after sending spawn chunks).
	 * This fires join events and broadcasts join messages to other online players.
	 */
	public function doFirstSpawn() : void{
		if($this->spawned){
			return;
		}
		$this->spawned = true;
		$this->recheckBroadcastPermissions();
		$this->getPermissionRecalculationCallbacks()->add(function(array $changedPermissionsOldValues) : void{
			if(isset($changedPermissionsOldValues[Server::BROADCAST_CHANNEL_ADMINISTRATIVE]) || isset($changedPermissionsOldValues[Server::BROADCAST_CHANNEL_USERS])){
				$this->recheckBroadcastPermissions();
			}
		});

		$ev = new PlayerJoinEvent($this,
			KnownTranslationFactory::multiplayer_player_joined($this->getDisplayName())->prefix(TextFormat::YELLOW)
		);
		$ev->call();
		if($ev->getJoinMessage() !== ""){
			$this->server->broadcastMessage($ev->getJoinMessage());
		}

		$this->noDamageTicks = 60;

		$this->spawnToAll();

		if($this->getHealth() <= 0){
			$this->logger->debug("Quit while dead, forcing respawn");
			$this->actuallyRespawn();
		}
	}

	/**
	 * Calculates which new chunks this player needs to use, and which currently-used chunks it needs to stop using.
	 * This is based on factors including the player's current render radius and current position.
	 */
	protected function orderChunks() : void{
		if(!$this->isConnected() || $this->viewDistance === -1){
			return;
		}

		Timings::$playerChunkOrder->startTiming();

		$newOrder = [];
		$unloadChunks = $this->usedChunks;

		foreach($this->chunkSelector->selectChunks(
			$this->server->getAllowedViewDistance($this->viewDistance),
			$this->location->getFloorX() >> Chunk::COORD_BIT_SIZE,
			$this->location->getFloorZ() >> Chunk::COORD_BIT_SIZE
		) as $hash){
			if(!isset($this->usedChunks[$hash]) || $this->usedChunks[$hash]->equals(UsedChunkStatus::NEEDED())){
				$newOrder[$hash] = true;
			}
			unset($unloadChunks[$hash]);
		}

		foreach($unloadChunks as $index => $status){
			World::getXZ($index, $X, $Z);
			$this->unloadChunk($X, $Z);
		}

		$this->loadQueue = $newOrder;
		if(count($this->loadQueue) > 0 || count($unloadChunks) > 0){
			$this->chunkLoader->setCurrentLocation($this->location);
			$this->getNetworkSession()->syncViewAreaCenterPoint($this->location, $this->viewDistance);
		}

		Timings::$playerChunkOrder->stopTiming();
	}

	/**
	 * Returns whether the player is using the chunk with the given coordinates, irrespective of whether the chunk has
	 * been sent yet.
	 */
	public function isUsingChunk(int $chunkX, int $chunkZ) : bool{
		return isset($this->usedChunks[World::chunkHash($chunkX, $chunkZ)]);
	}

	/**
	 * @return UsedChunkStatus[] chunkHash => status
	 * @phpstan-return array<int, UsedChunkStatus>
	 */
	public function getUsedChunks() : array{
		return $this->usedChunks;
	}

	/**
	 * Returns a usage status of the given chunk, or null if the player is not using the given chunk.
	 */
	public function getUsedChunkStatus(int $chunkX, int $chunkZ) : ?UsedChunkStatus{
		return $this->usedChunks[World::chunkHash($chunkX, $chunkZ)] ?? null;
	}

	/**
	 * Returns whether the target chunk has been sent to this player.
	 */
	public function hasReceivedChunk(int $chunkX, int $chunkZ) : bool{
		$status = $this->usedChunks[World::chunkHash($chunkX, $chunkZ)] ?? null;
		return $status !== null && $status->equals(UsedChunkStatus::SENT());
	}

	/**
	 * Ticks the chunk-requesting mechanism.
	 */
	public function doChunkRequests() : void{
		if($this->nextChunkOrderRun !== PHP_INT_MAX && $this->nextChunkOrderRun-- <= 0){
			$this->nextChunkOrderRun = PHP_INT_MAX;
			$this->orderChunks();
		}

		if(count($this->loadQueue) > 0){
			$this->requestChunks();
		}
	}

	/**
	 * @return Position
	 */
	public function getSpawn(){
		if($this->hasValidCustomSpawn()){
			return $this->spawnPosition;
		}else{
			$world = $this->server->getWorldManager()->getDefaultWorld();

			return $world->getSpawnLocation();
		}
	}

	public function hasValidCustomSpawn() : bool{
		return $this->spawnPosition !== null && $this->spawnPosition->isValid();
	}

	/**
	 * Sets the spawnpoint of the player (and the compass direction) to a Vector3, or set it on another world with a
	 * Position object
	 *
	 * @param Vector3|Position|null $pos
	 */
	public function setSpawn(?Vector3 $pos) : void{
		if($pos !== null){
			if(!($pos instanceof Position)){
				$world = $this->getWorld();
			}else{
				$world = $pos->getWorld();
			}
			$this->spawnPosition = new Position($pos->x, $pos->y, $pos->z, $world);
		}else{
			$this->spawnPosition = null;
		}
		$this->getNetworkSession()->syncPlayerSpawnPoint($this->getSpawn());
	}

	public function isSleeping() : bool{
		return $this->sleeping !== null;
	}

	public function sleepOn(Vector3 $pos) : bool{
		$pos = $pos->floor();
		$b = $this->getWorld()->getBlock($pos);

		$ev = new PlayerBedEnterEvent($this, $b);
		$ev->call();
		if($ev->isCancelled()){
			return false;
		}

		if($b instanceof Bed){
			$b->setOccupied();
			$this->getWorld()->setBlock($pos, $b);
		}

		$this->sleeping = $pos;
		$this->networkPropertiesDirty = true;

		$this->setSpawn($pos);

		$this->getWorld()->setSleepTicks(60);

		return true;
	}

	public function stopSleep() : void{
		if($this->sleeping instanceof Vector3){
			$b = $this->getWorld()->getBlock($this->sleeping);
			if($b instanceof Bed){
				$b->setOccupied(false);
				$this->getWorld()->setBlock($this->sleeping, $b);
			}
			(new PlayerBedLeaveEvent($this, $b))->call();

			$this->sleeping = null;
			$this->networkPropertiesDirty = true;

			$this->getWorld()->setSleepTicks(0);

			$this->getNetworkSession()->sendDataPacket(AnimatePacket::create($this->getId(), AnimatePacket::ACTION_STOP_SLEEP));
		}
	}

	public function getGamemode() : GameMode{
		return $this->gamemode;
	}

	protected function internalSetGameMode(GameMode $gameMode) : void{
		$this->gamemode = $gameMode;

		$this->allowFlight = $this->gamemode->equals(GameMode::CREATIVE());
		$this->hungerManager->setEnabled($this->isSurvival());

		if($this->isSpectator()){
			$this->setFlying(true);
			$this->setHasBlockCollision(false);
			$this->setSilent();
			$this->onGround = false;

			//TODO: HACK! this syncs the onground flag with the client so that flying works properly
			//this is a yucky hack but we don't have any other options :(
			$this->sendPosition($this->location, null, null, MovePlayerPacket::MODE_TELEPORT);
		}else{
			if($this->isSurvival()){
				$this->setFlying(false);
			}
			$this->setHasBlockCollision(true);
			$this->setSilent(false);
			$this->checkGroundState(0, 0, 0, 0, 0, 0);
		}
	}

	/**
	 * Sets the gamemode, and if needed, kicks the Player.
	 */
	public function setGamemode(GameMode $gm) : bool{
		if($this->gamemode->equals($gm)){
			return false;
		}

		$ev = new PlayerGameModeChangeEvent($this, $gm);
		$ev->call();
		if($ev->isCancelled()){
			return false;
		}

		$this->internalSetGameMode($gm);

		if($this->isSpectator()){
			$this->despawnFromAll();
		}else{
			$this->spawnToAll();
		}

		$this->getNetworkSession()->syncGameMode($this->gamemode);
		return true;
	}

	/**
	 * NOTE: Because Survival and Adventure Mode share some similar behaviour, this method will also return true if the player is
	 * in Adventure Mode. Supply the $literal parameter as true to force a literal Survival Mode check.
	 *
	 * @param bool $literal whether a literal check should be performed
	 */
	public function isSurvival(bool $literal = false) : bool{
		return $this->gamemode->equals(GameMode::SURVIVAL()) || (!$literal && $this->gamemode->equals(GameMode::ADVENTURE()));
	}

	/**
	 * NOTE: Because Creative and Spectator Mode share some similar behaviour, this method will also return true if the player is
	 * in Spectator Mode. Supply the $literal parameter as true to force a literal Creative Mode check.
	 *
	 * @param bool $literal whether a literal check should be performed
	 */
	public function isCreative(bool $literal = false) : bool{
		return $this->gamemode->equals(GameMode::CREATIVE()) || (!$literal && $this->gamemode->equals(GameMode::SPECTATOR()));
	}

	/**
	 * NOTE: Because Adventure and Spectator Mode share some similar behaviour, this method will also return true if the player is
	 * in Spectator Mode. Supply the $literal parameter as true to force a literal Adventure Mode check.
	 *
	 * @param bool $literal whether a literal check should be performed
	 */
	public function isAdventure(bool $literal = false) : bool{
		return $this->gamemode->equals(GameMode::ADVENTURE()) || (!$literal && $this->gamemode->equals(GameMode::SPECTATOR()));
	}

	public function isSpectator() : bool{
		return $this->gamemode->equals(GameMode::SPECTATOR());
	}

	/**
	 * TODO: make this a dynamic ability instead of being hardcoded
	 */
	public function hasFiniteResources() : bool{
		return $this->gamemode->equals(GameMode::SURVIVAL()) || $this->gamemode->equals(GameMode::ADVENTURE());
	}

	public function isFireProof() : bool{
		return $this->isCreative();
	}

	public function getDrops() : array{
		if($this->hasFiniteResources()){
			return parent::getDrops();
		}

		return [];
	}

	public function getXpDropAmount() : int{
		if($this->hasFiniteResources()){
			return parent::getXpDropAmount();
		}

		return 0;
	}

	protected function checkGroundState(float $wantedX, float $wantedY, float $wantedZ, float $dx, float $dy, float $dz) : void{
		if($this->isSpectator()){
			$this->onGround = false;
		}else{
			$bb = clone $this->boundingBox;
			$bb->minY = $this->location->y - 0.2;
			$bb->maxY = $this->location->y + 0.2;

			//we're already at the new position at this point; check if there are blocks we might have landed on between
			//the old and new positions (running down stairs necessitates this)
			$bb = $bb->addCoord(-$dx, -$dy, -$dz);

			$this->onGround = $this->isCollided = count($this->getWorld()->getCollisionBlocks($bb, true)) > 0;
		}
	}

	public function canBeMovedByCurrents() : bool{
		return false; //currently has no server-side movement
	}

	protected function checkNearEntities() : void{
		foreach($this->getWorld()->getNearbyEntities($this->boundingBox->expandedCopy(1, 0.5, 1), $this) as $entity){
			$entity->scheduleUpdate();

			if(!$entity->isAlive() || $entity->isFlaggedForDespawn()){
				continue;
			}

			$entity->onCollideWithPlayer($this);
		}
	}

	public function getInAirTicks() : int{
		return $this->inAirTicks;
	}

	/**
	 * Attempts to move the player to the given coordinates. Unless you have some particularly specialized logic, you
	 * probably want to use teleport() instead of this.
	 *
	 * This is used for processing movements sent by the player over network.
	 *
	 * @param Vector3 $newPos Coordinates of the player's feet, centered horizontally at the base of their bounding box.
	 */
	public function handleMovement(Vector3 $newPos) : void{
		$this->moveRateLimit--;
		if($this->moveRateLimit < 0){
			return;
		}

		$oldPos = $this->location;
		$distanceSquared = $newPos->distanceSquared($oldPos);

		$revert = false;

		if($distanceSquared > 100){
			//TODO: this is probably too big if we process every movement
			/* !!! BEWARE YE WHO ENTER HERE !!!
			 *
			 * This is NOT an anti-cheat check. It is a safety check.
			 * Without it hackers can teleport with freedom on their own and cause lots of undesirable behaviour, like
			 * freezes, lag spikes and memory exhaustion due to sync chunk loading and collision checks across large distances.
			 * Not only that, but high-latency players can trigger such behaviour innocently.
			 *
			 * If you must tamper with this code, be aware that this can cause very nasty results. Do not waste our time
			 * asking for help if you suffer the consequences of messing with this.
			 */
			$this->logger->debug("Moved too fast, reverting movement");
			$this->logger->debug("Old position: " . $oldPos->asVector3() . ", new position: " . $newPos);
			$revert = true;
		}elseif(!$this->getWorld()->isInLoadedTerrain($newPos)){
			$revert = true;
			$this->nextChunkOrderRun = 0;
		}

		if(!$revert && $distanceSquared != 0){
			$dx = $newPos->x - $oldPos->x;
			$dy = $newPos->y - $oldPos->y;
			$dz = $newPos->z - $oldPos->z;

			$this->move($dx, $dy, $dz);
		}

		if($revert){
			$this->revertMovement($oldPos);
		}
	}

	/**
	 * Fires movement events and synchronizes player movement, every tick.
	 */
	protected function processMostRecentMovements() : void{
		$now = microtime(true);
		$multiplier = $this->lastMovementProcess !== null ? ($now - $this->lastMovementProcess) * 20 : 1;
		$exceededRateLimit = $this->moveRateLimit < 0;
		$this->moveRateLimit = min(self::MOVE_BACKLOG_SIZE, max(0, $this->moveRateLimit) + self::MOVES_PER_TICK * $multiplier);
		$this->lastMovementProcess = $now;

		$from = clone $this->lastLocation;
		$to = clone $this->location;

		$delta = $to->distanceSquared($from);
		$deltaAngle = abs($this->lastLocation->yaw - $to->yaw) + abs($this->lastLocation->pitch - $to->pitch);

		if($delta > 0.0001 || $deltaAngle > 1.0){
			$ev = new PlayerMoveEvent($this, $from, $to);

			$ev->call();

			if($ev->isCancelled()){
				$this->revertMovement($from);
				return;
			}

			if($to->distanceSquared($ev->getTo()) > 0.01){ //If plugins modify the destination
				$this->teleport($ev->getTo());
				return;
			}

			$this->lastLocation = $to;
			$this->broadcastMovement();

			$horizontalDistanceTravelled = sqrt((($from->x - $to->x) ** 2) + (($from->z - $to->z) ** 2));
			if($horizontalDistanceTravelled > 0){
				//TODO: check for swimming
				if($this->isSprinting()){
					$this->hungerManager->exhaust(0.01 * $horizontalDistanceTravelled, PlayerExhaustEvent::CAUSE_SPRINTING);
				}else{
					$this->hungerManager->exhaust(0.0, PlayerExhaustEvent::CAUSE_WALKING);
				}

				if($this->nextChunkOrderRun > 20){
					$this->nextChunkOrderRun = 20;
				}
			}
		}

		if($exceededRateLimit){ //client and server positions will be out of sync if this happens
			$this->logger->debug("Exceeded movement rate limit, forcing to last accepted position");
			$this->sendPosition($this->location, $this->location->getYaw(), $this->location->getPitch(), MovePlayerPacket::MODE_RESET);
		}
	}

	protected function revertMovement(Location $from) : void{
		$this->setPosition($from);
		$this->sendPosition($from, $from->yaw, $from->pitch, MovePlayerPacket::MODE_RESET);
	}

	protected function calculateFallDamage(float $fallDistance) : float{
		return $this->flying ? 0 : parent::calculateFallDamage($fallDistance);
	}

	public function jump() : void{
		(new PlayerJumpEvent($this))->call();
		parent::jump();
	}

	public function setMotion(Vector3 $motion) : bool{
		if(parent::setMotion($motion)){
			$this->broadcastMotion();
			$this->getNetworkSession()->sendDataPacket(SetActorMotionPacket::create($this->id, $motion));

			return true;
		}
		return false;
	}

	protected function updateMovement(bool $teleport = false) : void{

	}

	protected function tryChangeMovement() : void{

	}

	public function onUpdate(int $currentTick) : bool{
		$tickDiff = $currentTick - $this->lastUpdate;

		if($tickDiff <= 0){
			return true;
		}

		$this->messageCounter = 2;

		$this->lastUpdate = $currentTick;

		if($this->justCreated){
			$this->onFirstUpdate($currentTick);
		}

		if(!$this->isAlive() && $this->spawned){
			$this->onDeathUpdate($tickDiff);
			return true;
		}

		$this->timings->startTiming();

		if($this->spawned){
			$this->processMostRecentMovements();
			$this->motion = new Vector3(0, 0, 0); //TODO: HACK! (Fixes player knockback being messed up)
			if($this->onGround){
				$this->inAirTicks = 0;
			}else{
				$this->inAirTicks += $tickDiff;
			}

			Timings::$entityBaseTick->startTiming();
			$this->entityBaseTick($tickDiff);
			Timings::$entityBaseTick->stopTiming();

			if(!$this->isSpectator() && $this->isAlive()){
				Timings::$playerCheckNearEntities->startTiming();
				$this->checkNearEntities();
				Timings::$playerCheckNearEntities->stopTiming();
			}

			if($this->blockBreakHandler !== null && !$this->blockBreakHandler->update()){
				$this->blockBreakHandler = null;
			}
		}

		$this->timings->stopTiming();

		return true;
	}

	public function canBreathe() : bool{
		return $this->isCreative() || parent::canBreathe();
	}

	/**
	 * Returns whether the player can interact with the specified position. This checks distance and direction.
	 *
	 * @param float $maxDiff defaults to half of the 3D diagonal width of a block
	 */
	public function canInteract(Vector3 $pos, float $maxDistance, float $maxDiff = M_SQRT3 / 2) : bool{
		$eyePos = $this->getEyePos();
		if($eyePos->distanceSquared($pos) > $maxDistance ** 2){
			return false;
		}

		$dV = $this->getDirectionVector();
		$eyeDot = $dV->dot($eyePos);
		$targetDot = $dV->dot($pos);
		return ($targetDot - $eyeDot) >= -$maxDiff;
	}

	/**
	 * Sends a chat message as this player. If the message begins with a / (forward-slash) it will be treated
	 * as a command.
	 */
	public function chat(string $message) : bool{
		$this->removeCurrentWindow();

		if($this->messageCounter <= 0){
			//the check below would take care of this (0 * (maxlen + 1) = 0), but it's better be explicit
			return false;
		}

		//Fast length check, to make sure we don't get hung trying to explode MBs of string ...
		$maxTotalLength = $this->messageCounter * (self::MAX_CHAT_BYTE_LENGTH + 1);
		if(strlen($message) > $maxTotalLength){
			return false;
		}

		$message = TextFormat::clean($message, false);
		foreach(explode("\n", $message, $this->messageCounter + 1) as $messagePart){
			if(trim($messagePart) !== "" && strlen($messagePart) <= self::MAX_CHAT_BYTE_LENGTH && mb_strlen($messagePart, 'UTF-8') <= self::MAX_CHAT_CHAR_LENGTH && $this->messageCounter-- > 0){
				if(str_starts_with($messagePart, './')){
					$messagePart = substr($messagePart, 1);
				}

<<<<<<< HEAD
				if(strpos($messagePart, "/") === 0){
=======
				$ev = new PlayerCommandPreprocessEvent($this, $messagePart);
				$ev->call();

				if($ev->isCancelled()){
					break;
				}

				if(str_starts_with($ev->getMessage(), "/")){
>>>>>>> ece49f01
					Timings::$playerCommand->startTiming();
					$this->server->dispatchCommand($this, substr($messagePart, 1));
					Timings::$playerCommand->stopTiming();
				}else{
					$ev = new PlayerChatEvent($this, $messagePart, $this->server->getBroadcastChannelSubscribers(Server::BROADCAST_CHANNEL_USERS));
					$ev->call();
					if(!$ev->isCancelled()){
						$this->server->broadcastMessage($this->getServer()->getLanguage()->translateString($ev->getFormat(), [$ev->getPlayer()->getDisplayName(), $ev->getMessage()]), $ev->getRecipients());
					}
				}
			}
		}

		return true;
	}

	public function selectHotbarSlot(int $hotbarSlot) : bool{
		if(!$this->inventory->isHotbarSlot($hotbarSlot)){ //TODO: exception here?
			return false;
		}
		if($hotbarSlot === $this->inventory->getHeldItemIndex()){
			return true;
		}

		$ev = new PlayerItemHeldEvent($this, $this->inventory->getItem($hotbarSlot), $hotbarSlot);
		$ev->call();
		if($ev->isCancelled()){
			return false;
		}

		$this->inventory->setHeldItemIndex($hotbarSlot);
		$this->setUsingItem(false);

		return true;
	}

	/**
	 * @param Item[] $extraReturnedItems
	 */
	private function returnItemsFromAction(Item $oldHeldItem, Item $newHeldItem, array $extraReturnedItems) : void{
		$heldItemChanged = false;

		if(!$newHeldItem->equalsExact($oldHeldItem) && $oldHeldItem->equalsExact($this->inventory->getItemInHand())){
			//determine if the item was changed in some meaningful way, or just damaged/changed count
			//if it was really changed we always need to set it, whether we have finite resources or not
			$newReplica = clone $oldHeldItem;
			$newReplica->setCount($newHeldItem->getCount());
			if($newReplica instanceof Durable && $newHeldItem instanceof Durable){
				$newReplica->setDamage($newHeldItem->getDamage());
			}
			$damagedOrDeducted = $newReplica->equalsExact($newHeldItem);

			if(!$damagedOrDeducted || $this->hasFiniteResources()){
				if($newHeldItem instanceof Durable && $newHeldItem->isBroken()){
					$this->broadcastSound(new ItemBreakSound());
				}
				$this->inventory->setItemInHand($newHeldItem);
				$heldItemChanged = true;
			}
		}

		if(!$heldItemChanged){
			$newHeldItem = $oldHeldItem;
		}

		if($heldItemChanged && count($extraReturnedItems) > 0 && $newHeldItem->isNull()){
			$this->inventory->setItemInHand(array_shift($extraReturnedItems));
		}
		foreach($this->inventory->addItem(...$extraReturnedItems) as $drop){
			//TODO: we can't generate a transaction for this since the items aren't coming from an inventory :(
			$ev = new PlayerDropItemEvent($this, $drop);
			if($this->isSpectator()){
				$ev->cancel();
			}
			$ev->call();
			if(!$ev->isCancelled()){
				$this->dropItem($drop);
			}
		}
	}

	/**
	 * Activates the item in hand, for example throwing a projectile.
	 *
	 * @return bool if it did something
	 */
	public function useHeldItem() : bool{
		$directionVector = $this->getDirectionVector();
		$item = $this->inventory->getItemInHand();
		$oldItem = clone $item;

		$ev = new PlayerItemUseEvent($this, $item, $directionVector);
		if($this->hasItemCooldown($item) || $this->isSpectator()){
			$ev->cancel();
		}

		$ev->call();

		if($ev->isCancelled()){
			return false;
		}

		$returnedItems = [];
		$result = $item->onClickAir($this, $directionVector, $returnedItems);
		if($result->equals(ItemUseResult::FAIL())){
			return false;
		}

		$this->resetItemCooldown($item);
		$this->returnItemsFromAction($oldItem, $item, $returnedItems);

		$this->setUsingItem($item instanceof Releasable && $item->canStartUsingItem($this));

		return true;
	}

	/**
	 * Consumes the currently-held item.
	 *
	 * @return bool if the consumption succeeded.
	 */
	public function consumeHeldItem() : bool{
		$slot = $this->inventory->getItemInHand();
		if($slot instanceof ConsumableItem){
			$oldItem = clone $slot;

			$ev = new PlayerItemConsumeEvent($this, $slot);
			if($this->hasItemCooldown($slot)){
				$ev->cancel();
			}
			$ev->call();

			if($ev->isCancelled() || !$this->consumeObject($slot)){
				return false;
			}

			$this->setUsingItem(false);
			$this->resetItemCooldown($slot);

			$slot->pop();
			$this->returnItemsFromAction($oldItem, $slot, [$slot->getResidue()]);

			return true;
		}

		return false;
	}

	/**
	 * Releases the held item, for example to fire a bow. This should be preceded by a call to useHeldItem().
	 *
	 * @return bool if it did something.
	 */
	public function releaseHeldItem() : bool{
		try{
			$item = $this->inventory->getItemInHand();
			if(!$this->isUsingItem() || $this->hasItemCooldown($item)){
				return false;
			}

			$oldItem = clone $item;

			$returnedItems = [];
			$result = $item->onReleaseUsing($this, $returnedItems);
			if($result->equals(ItemUseResult::SUCCESS())){
				$this->resetItemCooldown($item);
				$this->returnItemsFromAction($oldItem, $item, $returnedItems);
				return true;
			}

			return false;
		}finally{
			$this->setUsingItem(false);
		}
	}

	public function pickBlock(Vector3 $pos, bool $addTileNBT) : bool{
		$block = $this->getWorld()->getBlock($pos);
		if($block instanceof UnknownBlock){
			return true;
		}

		$item = $block->getPickedItem($addTileNBT);

		$ev = new PlayerBlockPickEvent($this, $block, $item);
		$existingSlot = $this->inventory->first($item);
		if($existingSlot === -1 && ($this->hasFiniteResources() || $this->isSpectator())){
			$ev->cancel();
		}
		$ev->call();

		if(!$ev->isCancelled()){
			if($existingSlot !== -1){
				if($existingSlot < $this->inventory->getHotbarSize()){
					$this->inventory->setHeldItemIndex($existingSlot);
				}else{
					$this->inventory->swap($this->inventory->getHeldItemIndex(), $existingSlot);
				}
			}else{
				$firstEmpty = $this->inventory->firstEmpty();
				if($firstEmpty === -1){ //full inventory
					$this->inventory->setItemInHand($item);
				}elseif($firstEmpty < $this->inventory->getHotbarSize()){
					$this->inventory->setItem($firstEmpty, $item);
					$this->inventory->setHeldItemIndex($firstEmpty);
				}else{
					$this->inventory->swap($this->inventory->getHeldItemIndex(), $firstEmpty);
					$this->inventory->setItemInHand($item);
				}
			}
		}

		return true;
	}

	/**
	 * Performs a left-click (attack) action on the block.
	 *
	 * @return bool if an action took place successfully
	 */
	public function attackBlock(Vector3 $pos, int $face) : bool{
		if($pos->distanceSquared($this->location) > 10000){
			return false; //TODO: maybe this should throw an exception instead?
		}

		$target = $this->getWorld()->getBlock($pos);

		$ev = new PlayerInteractEvent($this, $this->inventory->getItemInHand(), $target, null, $face, PlayerInteractEvent::LEFT_CLICK_BLOCK);
		if($this->isSpectator()){
			$ev->cancel();
		}
		$ev->call();
		if($ev->isCancelled()){
			return false;
		}
		$this->broadcastAnimation(new ArmSwingAnimation($this), $this->getViewers());
		if($target->onAttack($this->inventory->getItemInHand(), $face, $this)){
			return true;
		}

		$block = $target->getSide($face);
		if($block->hasTypeTag(BlockTypeTags::FIRE)){
			$this->getWorld()->setBlock($block->getPosition(), VanillaBlocks::AIR());
			$this->getWorld()->addSound($block->getPosition()->add(0.5, 0.5, 0.5), new FireExtinguishSound());
			return true;
		}

		if(!$this->isCreative() && !$block->getBreakInfo()->breaksInstantly()){
			$this->blockBreakHandler = new SurvivalBlockBreakHandler($this, $pos, $target, $face, 16);
		}

		return true;
	}

	public function continueBreakBlock(Vector3 $pos, int $face) : void{
		if($this->blockBreakHandler !== null && $this->blockBreakHandler->getBlockPos()->distanceSquared($pos) < 0.0001){
			$this->blockBreakHandler->setTargetedFace($face);
		}
	}

	public function stopBreakBlock(Vector3 $pos) : void{
		if($this->blockBreakHandler !== null && $this->blockBreakHandler->getBlockPos()->distanceSquared($pos) < 0.0001){
			$this->blockBreakHandler = null;
		}
	}

	/**
	 * Breaks the block at the given position using the currently-held item.
	 *
	 * @return bool if the block was successfully broken, false if a rollback needs to take place.
	 */
	public function breakBlock(Vector3 $pos) : bool{
		$this->removeCurrentWindow();

		if($this->canInteract($pos->add(0.5, 0.5, 0.5), $this->isCreative() ? self::MAX_REACH_DISTANCE_CREATIVE : self::MAX_REACH_DISTANCE_SURVIVAL)){
			$this->broadcastAnimation(new ArmSwingAnimation($this), $this->getViewers());
			$this->stopBreakBlock($pos);
			$item = $this->inventory->getItemInHand();
			$oldItem = clone $item;
			$returnedItems = [];
			if($this->getWorld()->useBreakOn($pos, $item, $this, true, $returnedItems)){
				$this->returnItemsFromAction($oldItem, $item, $returnedItems);
				$this->hungerManager->exhaust(0.005, PlayerExhaustEvent::CAUSE_MINING);
				return true;
			}
		}else{
			$this->logger->debug("Cancelled block break at $pos due to not currently being interactable");
		}

		return false;
	}

	/**
	 * Touches the block at the given position with the currently-held item.
	 *
	 * @return bool if it did something
	 */
	public function interactBlock(Vector3 $pos, int $face, Vector3 $clickOffset) : bool{
		$this->setUsingItem(false);

		if($this->canInteract($pos->add(0.5, 0.5, 0.5), $this->isCreative() ? self::MAX_REACH_DISTANCE_CREATIVE : self::MAX_REACH_DISTANCE_SURVIVAL)){
			$this->broadcastAnimation(new ArmSwingAnimation($this), $this->getViewers());
			$item = $this->inventory->getItemInHand(); //this is a copy of the real item
			$oldItem = clone $item;
			$returnedItems = [];
			if($this->getWorld()->useItemOn($pos, $item, $face, $clickOffset, $this, true, $returnedItems)){
				$this->returnItemsFromAction($oldItem, $item, $returnedItems);
				return true;
			}
		}else{
			$this->logger->debug("Cancelled interaction of block at $pos due to not currently being interactable");
		}

		return false;
	}

	/**
	 * Attacks the given entity with the currently-held item.
	 * TODO: move this up the class hierarchy
	 *
	 * @return bool if the entity was dealt damage
	 */
	public function attackEntity(Entity $entity) : bool{
		if(!$entity->isAlive()){
			return false;
		}
		if($entity instanceof ItemEntity || $entity instanceof Arrow){
			$this->logger->debug("Attempted to attack non-attackable entity " . get_class($entity));
			return false;
		}

		$heldItem = $this->inventory->getItemInHand();
		$oldItem = clone $heldItem;

		$ev = new EntityDamageByEntityEvent($this, $entity, EntityDamageEvent::CAUSE_ENTITY_ATTACK, $heldItem->getAttackPoints());
		if(!$this->canInteract($entity->getLocation(), self::MAX_REACH_DISTANCE_ENTITY_INTERACTION)){
			$this->logger->debug("Cancelled attack of entity " . $entity->getId() . " due to not currently being interactable");
			$ev->cancel();
		}elseif($this->isSpectator() || ($entity instanceof Player && !$this->server->getConfigGroup()->getConfigBool("pvp"))){
			$ev->cancel();
		}

		$meleeEnchantmentDamage = 0;
		/** @var EnchantmentInstance[] $meleeEnchantments */
		$meleeEnchantments = [];
		foreach($heldItem->getEnchantments() as $enchantment){
			$type = $enchantment->getType();
			if($type instanceof MeleeWeaponEnchantment && $type->isApplicableTo($entity)){
				$meleeEnchantmentDamage += $type->getDamageBonus($enchantment->getLevel());
				$meleeEnchantments[] = $enchantment;
			}
		}
		$ev->setModifier($meleeEnchantmentDamage, EntityDamageEvent::MODIFIER_WEAPON_ENCHANTMENTS);

		if(!$this->isSprinting() && !$this->isFlying() && $this->fallDistance > 0 && !$this->effectManager->has(VanillaEffects::BLINDNESS()) && !$this->isUnderwater()){
			$ev->setModifier($ev->getFinalDamage() / 2, EntityDamageEvent::MODIFIER_CRITICAL);
		}

		$entity->attack($ev);
		$this->broadcastAnimation(new ArmSwingAnimation($this), $this->getViewers());

		$soundPos = $entity->getPosition()->add(0, $entity->size->getHeight() / 2, 0);
		if($ev->isCancelled()){
			$this->getWorld()->addSound($soundPos, new EntityAttackNoDamageSound());
			return false;
		}
		$this->getWorld()->addSound($soundPos, new EntityAttackSound());

		if($ev->getModifier(EntityDamageEvent::MODIFIER_CRITICAL) > 0 && $entity instanceof Living){
			$entity->broadcastAnimation(new CriticalHitAnimation($entity));
		}

		foreach($meleeEnchantments as $enchantment){
			$type = $enchantment->getType();
			assert($type instanceof MeleeWeaponEnchantment);
			$type->onPostAttack($this, $entity, $enchantment->getLevel());
		}

		if($this->isAlive()){
			//reactive damage like thorns might cause us to be killed by attacking another mob, which
			//would mean we'd already have dropped the inventory by the time we reached here
			$returnedItems = [];
			$heldItem->onAttackEntity($entity, $returnedItems);
			$this->returnItemsFromAction($oldItem, $heldItem, $returnedItems);

			$this->hungerManager->exhaust(0.1, PlayerExhaustEvent::CAUSE_ATTACK);
		}

		return true;
	}

	/**
	 * Interacts with the given entity using the currently-held item.
	 */
	public function interactEntity(Entity $entity, Vector3 $clickPos) : bool{
		$ev = new PlayerEntityInteractEvent($this, $entity, $clickPos);

		if(!$this->canInteract($entity->getLocation(), self::MAX_REACH_DISTANCE_ENTITY_INTERACTION)){
			$this->logger->debug("Cancelled interaction with entity " . $entity->getId() . " due to not currently being interactable");
			$ev->cancel();
		}

		$ev->call();

		$item = $this->inventory->getItemInHand();
		$oldItem = clone $item;
		if(!$ev->isCancelled()){
			if($item->onInteractEntity($this, $entity, $clickPos)){
				if($this->hasFiniteResources() && !$item->equalsExact($oldItem) && $oldItem->equalsExact($this->inventory->getItemInHand())){
					if($item instanceof Durable && $item->isBroken()){
						$this->broadcastSound(new ItemBreakSound());
					}
					$this->inventory->setItemInHand($item);
				}
			}
			return $entity->onInteract($this, $clickPos);
		}
		return false;
	}

	public function toggleSprint(bool $sprint) : bool{
		if($sprint === $this->sprinting){
			return true;
		}
		$ev = new PlayerToggleSprintEvent($this, $sprint);
		$ev->call();
		if($ev->isCancelled()){
			return false;
		}
		$this->setSprinting($sprint);
		return true;
	}

	public function toggleSneak(bool $sneak) : bool{
		if($sneak === $this->sneaking){
			return true;
		}
		$ev = new PlayerToggleSneakEvent($this, $sneak);
		$ev->call();
		if($ev->isCancelled()){
			return false;
		}
		$this->setSneaking($sneak);
		return true;
	}

	public function toggleFlight(bool $fly) : bool{
		if($fly === $this->flying){
			return true;
		}
		$ev = new PlayerToggleFlightEvent($this, $fly);
		if(!$this->allowFlight){
			$ev->cancel();
		}
		$ev->call();
		if($ev->isCancelled()){
			return false;
		}
		$this->setFlying($fly);
		return true;
	}

	public function toggleGlide(bool $glide) : bool{
		if($glide === $this->gliding){
			return true;
		}
		$ev = new PlayerToggleGlideEvent($this, $glide);
		$ev->call();
		if($ev->isCancelled()){
			return false;
		}
		$this->setGliding($glide);
		return true;
	}

	public function toggleSwim(bool $swim) : bool{
		if($swim === $this->swimming){
			return true;
		}
		$ev = new PlayerToggleSwimEvent($this, $swim);
		$ev->call();
		if($ev->isCancelled()){
			return false;
		}
		$this->setSwimming($swim);
		return true;
	}

	public function emote(string $emoteId) : void{
		$currentTick = $this->server->getTick();
		if($currentTick - $this->lastEmoteTick > 5){
			$this->lastEmoteTick = $currentTick;
			$event = new PlayerEmoteEvent($this, $emoteId);
			$event->call();
			if(!$event->isCancelled()){
				$emoteId = $event->getEmoteId();
				parent::emote($emoteId);
			}
		}
	}

	/**
	 * Drops an item on the ground in front of the player.
	 */
	public function dropItem(Item $item) : void{
		$this->broadcastAnimation(new ArmSwingAnimation($this), $this->getViewers());
		$this->getWorld()->dropItem($this->location->add(0, 1.3, 0), $item, $this->getDirectionVector()->multiply(0.4), 40);
	}

	/**
	 * Adds a title text to the user's screen, with an optional subtitle.
	 *
	 * @param int $fadeIn  Duration in ticks for fade-in. If -1 is given, client-sided defaults will be used.
	 * @param int $stay    Duration in ticks to stay on screen for
	 * @param int $fadeOut Duration in ticks for fade-out.
	 */
	public function sendTitle(string $title, string $subtitle = "", int $fadeIn = -1, int $stay = -1, int $fadeOut = -1) : void{
		$this->setTitleDuration($fadeIn, $stay, $fadeOut);
		if($subtitle !== ""){
			$this->sendSubTitle($subtitle);
		}
		$this->getNetworkSession()->onTitle($title);
	}

	/**
	 * Sets the subtitle message, without sending a title.
	 */
	public function sendSubTitle(string $subtitle) : void{
		$this->getNetworkSession()->onSubTitle($subtitle);
	}

	/**
	 * Adds small text to the user's screen.
	 */
	public function sendActionBarMessage(string $message) : void{
		$this->getNetworkSession()->onActionBar($message);
	}

	/**
	 * Removes the title from the client's screen.
	 */
	public function removeTitles() : void{
		$this->getNetworkSession()->onClearTitle();
	}

	/**
	 * Resets the title duration settings to defaults and removes any existing titles.
	 */
	public function resetTitles() : void{
		$this->getNetworkSession()->onResetTitleOptions();
	}

	/**
	 * Sets the title duration.
	 *
	 * @param int $fadeIn  Title fade-in time in ticks.
	 * @param int $stay    Title stay time in ticks.
	 * @param int $fadeOut Title fade-out time in ticks.
	 */
	public function setTitleDuration(int $fadeIn, int $stay, int $fadeOut) : void{
		if($fadeIn >= 0 && $stay >= 0 && $fadeOut >= 0){
			$this->getNetworkSession()->onTitleDuration($fadeIn, $stay, $fadeOut);
		}
	}

	/**
	 * Sends a direct chat message to a player
	 */
	public function sendMessage(Translatable|string $message) : void{
		$this->getNetworkSession()->onChatMessage($message);
	}

	/**
	 * @deprecated Use {@link Player::sendMessage()} with a Translatable instead.
	 * @param string[]|Translatable[] $parameters
	 */
	public function sendTranslation(string $message, array $parameters = []) : void{
		$this->sendMessage(new Translatable($message, $parameters));
	}

	/**
	 * @param string[] $args
	 */
	public function sendJukeboxPopup(string $key, array $args) : void{
		$this->getNetworkSession()->onJukeboxPopup($key, $args);
	}

	/**
	 * Sends a popup message to the player
	 *
	 * TODO: add translation type popups
	 */
	public function sendPopup(string $message) : void{
		$this->getNetworkSession()->onPopup($message);
	}

	public function sendTip(string $message) : void{
		$this->getNetworkSession()->onTip($message);
	}

	/**
	 * Sends a toast message to the player, or queue to send it if a toast message is already shown.
	 */
	public function sendToastNotification(string $title, string $body) : void{
		$this->getNetworkSession()->onToastNotification($title, $body);
	}

	/**
	 * Sends a Form to the player, or queue to send it if a form is already open.
	 *
	 * @throws \InvalidArgumentException
	 */
	public function sendForm(Form $form) : void{
		$id = $this->formIdCounter++;
		if($this->getNetworkSession()->onFormSent($id, $form)){
			$this->forms[$id] = $form;
		}
	}

	public function onFormSubmit(int $formId, mixed $responseData) : bool{
		if(!isset($this->forms[$formId])){
			$this->logger->debug("Got unexpected response for form $formId");
			return false;
		}

		try{
			$this->forms[$formId]->handleResponse($this, $responseData);
		}catch(FormValidationException $e){
			$this->logger->critical("Failed to validate form " . get_class($this->forms[$formId]) . ": " . $e->getMessage());
			$this->logger->logException($e);
		}finally{
			unset($this->forms[$formId]);
		}

		return true;
	}

	/**
	 * Transfers a player to another server.
	 *
	 * @param string                   $address The IP address or hostname of the destination server
	 * @param int                      $port    The destination port, defaults to 19132
	 * @param Translatable|string|null $message Message to show in the console when closing the player, null will use the default message
	 *
	 * @return bool if transfer was successful.
	 */
	public function transfer(string $address, int $port = 19132, Translatable|string|null $message = null) : bool{
		$ev = new PlayerTransferEvent($this, $address, $port, $message ?? KnownTranslationFactory::pocketmine_disconnect_transfer());
		$ev->call();
		if(!$ev->isCancelled()){
			$this->getNetworkSession()->transfer($ev->getAddress(), $ev->getPort(), $ev->getMessage());
			return true;
		}

		return false;
	}

	/**
	 * Kicks a player from the server
	 */
	public function kick(Translatable|string $reason = "", Translatable|string|null $quitMessage = null) : bool{
		$ev = new PlayerKickEvent($this, $reason, $quitMessage ?? $this->getLeaveMessage());
		$ev->call();
		if(!$ev->isCancelled()){
			$reason = $ev->getReason();
			if($reason === ""){
				$reason = KnownTranslationFactory::disconnectionScreen_noReason();
			}
			$this->disconnect($reason, $ev->getQuitMessage());

			return true;
		}

		return false;
	}

	/**
	 * Removes the player from the server. This cannot be cancelled.
	 * This is used for remote disconnects and for uninterruptible disconnects (for example, when the server shuts down).
	 *
	 * Note for plugin developers: Prefer kick() instead of this method.
	 * That way other plugins can have a say in whether the player is removed or not.
	 *
	 * Note for internals developers: Do not call this from network sessions. It will cause a feedback loop.
	 *
	 * @param Translatable|string      $reason      Shown on the disconnect screen, and in the server log
	 * @param Translatable|string|null $quitMessage Message to broadcast to online players (null will use default)
	 */
	public function disconnect(Translatable|string $reason, Translatable|string|null $quitMessage = null) : void{
		if(!$this->isConnected()){
			return;
		}

		$this->getNetworkSession()->onPlayerDestroyed($reason);
		$this->onPostDisconnect($reason, $quitMessage);
	}

	/**
	 * @internal
	 * This method executes post-disconnect actions and cleanups.
	 *
	 * @param Translatable|string|null $quitMessage Message to broadcast to online players (null will use default)
	 */
	public function onPostDisconnect(Translatable|string $reason, Translatable|string|null $quitMessage) : void{
		if($this->isConnected()){
			throw new \LogicException("Player is still connected");
		}

		//prevent the player receiving their own disconnect message
		$this->server->unsubscribeFromAllBroadcastChannels($this);

		$this->removeCurrentWindow();

		$ev = new PlayerQuitEvent($this, $quitMessage ?? $this->getLeaveMessage(), $reason);
		$ev->call();
		if(($quitMessage = $ev->getQuitMessage()) != ""){
			$this->server->broadcastMessage($quitMessage);
		}
		$this->save();

		$this->spawned = false;

		$this->stopSleep();
		$this->blockBreakHandler = null;
		$this->despawnFromAll();

		$this->server->removeOnlinePlayer($this);

		foreach($this->server->getOnlinePlayers() as $player){
			if(!$player->canSee($this)){
				$player->showPlayer($this);
			}
		}
		$this->hiddenPlayers = [];

		if($this->location->isValid()){
			foreach($this->usedChunks as $index => $status){
				World::getXZ($index, $chunkX, $chunkZ);
				$this->unloadChunk($chunkX, $chunkZ);
			}
		}
		if(count($this->usedChunks) !== 0){
			throw new AssumptionFailedError("Previous loop should have cleared this array");
		}
		$this->loadQueue = [];

		$this->removeCurrentWindow();
		$this->removePermanentInventories();

		$this->perm->getPermissionRecalculationCallbacks()->clear();

		$this->flagForDespawn();
	}

	protected function onDispose() : void{
		$this->disconnect("Player destroyed");
		$this->cursorInventory->removeAllViewers();
		$this->craftingGrid->removeAllViewers();
		parent::onDispose();
	}

	protected function destroyCycles() : void{
		$this->networkSession = null;
		unset($this->cursorInventory);
		unset($this->craftingGrid);
		$this->spawnPosition = null;
		$this->blockBreakHandler = null;
		parent::destroyCycles();
	}

	/**
	 * @return mixed[]
	 */
	public function __debugInfo() : array{
		return [];
	}

	public function __destruct(){
		parent::__destruct();
		$this->logger->debug("Destroyed by garbage collector");
	}

	public function canSaveWithChunk() : bool{
		return false;
	}

	public function setCanSaveWithChunk(bool $value) : void{
		throw new \BadMethodCallException("Players can't be saved with chunks");
	}

	public function getSaveData() : CompoundTag{
		$nbt = $this->saveNBT();

		$nbt->setString(self::TAG_LAST_KNOWN_XUID, $this->xuid);

		if($this->location->isValid()){
			$nbt->setString(self::TAG_LEVEL, $this->getWorld()->getFolderName());
		}

		if($this->hasValidCustomSpawn()){
			$spawn = $this->getSpawn();
			$nbt->setString(self::TAG_SPAWN_WORLD, $spawn->getWorld()->getFolderName());
			$nbt->setInt(self::TAG_SPAWN_X, $spawn->getFloorX());
			$nbt->setInt(self::TAG_SPAWN_Y, $spawn->getFloorY());
			$nbt->setInt(self::TAG_SPAWN_Z, $spawn->getFloorZ());
		}

		$nbt->setInt(self::TAG_GAME_MODE, GameModeIdMap::getInstance()->toId($this->gamemode));
		$nbt->setLong(self::TAG_FIRST_PLAYED, $this->firstPlayed);
		$nbt->setLong(self::TAG_LAST_PLAYED, (int) floor(microtime(true) * 1000));

		return $nbt;
	}

	/**
	 * Handles player data saving
	 */
	public function save() : void{
		$this->server->saveOfflinePlayerData($this->username, $this->getSaveData());
	}

	protected function onDeath() : void{
		//Crafting grid must always be evacuated even if keep-inventory is true. This dumps the contents into the
		//main inventory and drops the rest on the ground.
		$this->removeCurrentWindow();

		$ev = new PlayerDeathEvent($this, $this->getDrops(), $this->getXpDropAmount(), null);
		$ev->call();

		if(!$ev->getKeepInventory()){
			foreach($ev->getDrops() as $item){
				$this->getWorld()->dropItem($this->location, $item);
			}

			$clearInventory = fn(Inventory $inventory) => $inventory->setContents(array_filter($inventory->getContents(), fn(Item $item) => $item->keepOnDeath()));
			$this->inventory->setHeldItemIndex(0);
			$clearInventory($this->inventory);
			$clearInventory($this->armorInventory);
			$clearInventory($this->offHandInventory);
		}

		if(!$ev->getKeepXp()){
			$this->getWorld()->dropExperience($this->location, $ev->getXpDropAmount());
			$this->xpManager->setXpAndProgress(0, 0.0);
		}

		if($ev->getDeathMessage() != ""){
			$this->server->broadcastMessage($ev->getDeathMessage());
		}

		$this->startDeathAnimation();

		$this->getNetworkSession()->onServerDeath($ev->getDeathMessage());
	}

	protected function onDeathUpdate(int $tickDiff) : bool{
		parent::onDeathUpdate($tickDiff);
		return false; //never flag players for despawn
	}

	public function respawn() : void{
		if($this->server->isHardcore()){
			if($this->kick(KnownTranslationFactory::pocketmine_disconnect_ban(KnownTranslationFactory::pocketmine_disconnect_ban_hardcore()))){ //this allows plugins to prevent the ban by cancelling PlayerKickEvent
				$this->server->getNameBans()->addBan($this->getName(), "Died in hardcore mode");
			}
			return;
		}

		$this->actuallyRespawn();
	}

	protected function actuallyRespawn() : void{
		if($this->respawnLocked){
			return;
		}
		$this->respawnLocked = true;

		$this->logger->debug("Waiting for spawn terrain generation for respawn");
		$spawn = $this->getSpawn();
		$spawn->getWorld()->orderChunkPopulation($spawn->getFloorX() >> Chunk::COORD_BIT_SIZE, $spawn->getFloorZ() >> Chunk::COORD_BIT_SIZE, null)->onCompletion(
			function() use ($spawn) : void{
				if(!$this->isConnected()){
					return;
				}
				$this->logger->debug("Spawn terrain generation done, completing respawn");
				$spawn = $spawn->getWorld()->getSafeSpawn($spawn);
				$ev = new PlayerRespawnEvent($this, $spawn);
				$ev->call();

				$realSpawn = Position::fromObject($ev->getRespawnPosition()->add(0.5, 0, 0.5), $ev->getRespawnPosition()->getWorld());
				$this->teleport($realSpawn);

				$this->setSprinting(false);
				$this->setSneaking(false);
				$this->setFlying(false);

				$this->extinguish();
				$this->setAirSupplyTicks($this->getMaxAirSupplyTicks());
				$this->deadTicks = 0;
				$this->noDamageTicks = 60;

				$this->effectManager->clear();
				$this->setHealth($this->getMaxHealth());

				foreach($this->attributeMap->getAll() as $attr){
					if($attr->getId() === Attribute::EXPERIENCE || $attr->getId() === Attribute::EXPERIENCE_LEVEL){ //we have already reset both of those if needed when the player died
						continue;
					}
					$attr->resetToDefault();
				}

				$this->spawnToAll();
				$this->scheduleUpdate();

				$this->getNetworkSession()->onServerRespawn();
				$this->respawnLocked = false;
			},
			function() : void{
				if($this->isConnected()){
					$this->disconnect("Unable to find a respawn position");
				}
			}
		);
	}

	protected function applyPostDamageEffects(EntityDamageEvent $source) : void{
		parent::applyPostDamageEffects($source);

		$this->hungerManager->exhaust(0.1, PlayerExhaustEvent::CAUSE_DAMAGE);
	}

	public function attack(EntityDamageEvent $source) : void{
		if(!$this->isAlive()){
			return;
		}

		if($this->isCreative()
			&& $source->getCause() !== EntityDamageEvent::CAUSE_SUICIDE
		){
			$source->cancel();
		}elseif($this->allowFlight && $source->getCause() === EntityDamageEvent::CAUSE_FALL){
			$source->cancel();
		}

		parent::attack($source);
	}

	protected function syncNetworkData(EntityMetadataCollection $properties) : void{
		parent::syncNetworkData($properties);

		$properties->setGenericFlag(EntityMetadataFlags::ACTION, $this->startAction > -1);
		$properties->setGenericFlag(EntityMetadataFlags::HAS_COLLISION, $this->hasBlockCollision());

		$properties->setPlayerFlag(PlayerMetadataFlags::SLEEP, $this->sleeping !== null);
		$properties->setBlockPos(EntityMetadataProperties::PLAYER_BED_POSITION, $this->sleeping !== null ? BlockPosition::fromVector3($this->sleeping) : new BlockPosition(0, 0, 0));
	}

	public function sendData(?array $targets, ?array $data = null) : void{
		if($targets === null){
			$targets = $this->getViewers();
			$targets[] = $this;
		}
		parent::sendData($targets, $data);
	}

	public function broadcastAnimation(Animation $animation, ?array $targets = null) : void{
		if($this->spawned && $targets === null){
			$targets = $this->getViewers();
			$targets[] = $this;
		}
		parent::broadcastAnimation($animation, $targets);
	}

	public function broadcastSound(Sound $sound, ?array $targets = null) : void{
		if($this->spawned && $targets === null){
			$targets = $this->getViewers();
			$targets[] = $this;
		}
		parent::broadcastSound($sound, $targets);
	}

	/**
	 * TODO: remove this
	 */
	protected function sendPosition(Vector3 $pos, ?float $yaw = null, ?float $pitch = null, int $mode = MovePlayerPacket::MODE_NORMAL) : void{
		$this->getNetworkSession()->syncMovement($pos, $yaw, $pitch, $mode);

		$this->ySize = 0;
	}

	public function teleport(Vector3 $pos, ?float $yaw = null, ?float $pitch = null) : bool{
		if(parent::teleport($pos, $yaw, $pitch)){

			$this->removeCurrentWindow();
			$this->stopSleep();

			$this->sendPosition($this->location, $this->location->yaw, $this->location->pitch, MovePlayerPacket::MODE_TELEPORT);
			$this->broadcastMovement(true);

			$this->spawnToAll();

			$this->resetFallDistance();
			$this->nextChunkOrderRun = 0;
			if($this->spawnChunkLoadCount !== -1){
				$this->spawnChunkLoadCount = 0;
			}
			$this->blockBreakHandler = null;

			//TODO: workaround for player last pos not getting updated
			//Entity::updateMovement() normally handles this, but it's overridden with an empty function in Player
			$this->resetLastMovements();

			return true;
		}

		return false;
	}

	protected function addDefaultWindows() : void{
		$this->cursorInventory = new PlayerCursorInventory($this);
		$this->craftingGrid = new PlayerCraftingInventory($this);

		$this->addPermanentInventories($this->inventory, $this->armorInventory, $this->cursorInventory, $this->offHandInventory, $this->craftingGrid);

		//TODO: more windows
	}

	public function getCursorInventory() : PlayerCursorInventory{
		return $this->cursorInventory;
	}

	public function getCraftingGrid() : CraftingGrid{
		return $this->craftingGrid;
	}

	/**
	 * @internal Called to clean up crafting grid and cursor inventory when it is detected that the player closed their
	 * inventory.
	 */
	private function doCloseInventory() : void{
		$inventories = [$this->craftingGrid, $this->cursorInventory];
		if($this->currentWindow instanceof TemporaryInventory){
			$inventories[] = $this->currentWindow;
		}

		$builder = new TransactionBuilder();
		foreach($inventories as $inventory){
			$contents = $inventory->getContents();

			if(count($contents) > 0){
				$drops = $builder->getInventory($this->inventory)->addItem(...$contents);
				foreach($drops as $drop){
					$builder->addAction(new DropItemAction($drop));
				}

				$builder->getInventory($inventory)->clearAll();
			}
		}

		$actions = $builder->generateActions();
		if(count($actions) !== 0){
			$transaction = new InventoryTransaction($this, $actions);
			try{
				$transaction->execute();
				$this->logger->debug("Successfully evacuated items from temporary inventories");
			}catch(TransactionCancelledException){
				$this->logger->debug("Plugin cancelled transaction evacuating items from temporary inventories; items will be destroyed");
				foreach($inventories as $inventory){
					$inventory->clearAll();
				}
			}catch(TransactionValidationException $e){
				throw new AssumptionFailedError("This server-generated transaction should never be invalid", 0, $e);
			}
		}
	}

	/**
	 * Returns the inventory the player is currently viewing. This might be a chest, furnace, or any other container.
	 */
	public function getCurrentWindow() : ?Inventory{
		return $this->currentWindow;
	}

	/**
	 * Opens an inventory window to the player. Returns if it was successful.
	 */
	public function setCurrentWindow(Inventory $inventory) : bool{
		if($inventory === $this->currentWindow){
			return true;
		}
		$ev = new InventoryOpenEvent($inventory, $this);
		$ev->call();
		if($ev->isCancelled()){
			return false;
		}

		$this->removeCurrentWindow();

		if(($inventoryManager = $this->getNetworkSession()->getInvManager()) === null){
			throw new \InvalidArgumentException("Player cannot open inventories in this state");
		}
		$this->logger->debug("Opening inventory " . get_class($inventory) . "#" . spl_object_id($inventory));
		$inventoryManager->onCurrentWindowChange($inventory);
		$inventory->onOpen($this);
		$this->currentWindow = $inventory;
		return true;
	}

	public function removeCurrentWindow() : void{
		$this->doCloseInventory();
		if($this->currentWindow !== null){
			$currentWindow = $this->currentWindow;
			$this->logger->debug("Closing inventory " . get_class($this->currentWindow) . "#" . spl_object_id($this->currentWindow));
			$this->currentWindow->onClose($this);
			if(($inventoryManager = $this->getNetworkSession()->getInvManager()) !== null){
				$inventoryManager->onCurrentWindowRemove();
			}
			$this->currentWindow = null;
			(new InventoryCloseEvent($currentWindow, $this))->call();
		}
	}

	protected function addPermanentInventories(Inventory ...$inventories) : void{
		foreach($inventories as $inventory){
			$inventory->onOpen($this);
			$this->permanentWindows[spl_object_id($inventory)] = $inventory;
		}
	}

	protected function removePermanentInventories() : void{
		foreach($this->permanentWindows as $inventory){
			$inventory->onClose($this);
		}
		$this->permanentWindows = [];
	}

	use ChunkListenerNoOpTrait {
		onChunkChanged as private;
		onChunkUnloaded as private;
	}

	public function onChunkChanged(int $chunkX, int $chunkZ, Chunk $chunk) : void{
		$status = $this->usedChunks[$hash = World::chunkHash($chunkX, $chunkZ)] ?? null;
		if($status !== null && $status->equals(UsedChunkStatus::SENT())){
			$this->usedChunks[$hash] = UsedChunkStatus::NEEDED();
			$this->nextChunkOrderRun = 0;
		}
	}

	public function onChunkUnloaded(int $chunkX, int $chunkZ, Chunk $chunk) : void{
		if($this->isUsingChunk($chunkX, $chunkZ)){
			$this->logger->debug("Detected forced unload of chunk " . $chunkX . " " . $chunkZ);
			$this->unloadChunk($chunkX, $chunkZ);
		}
	}
}<|MERGE_RESOLUTION|>--- conflicted
+++ resolved
@@ -1440,18 +1440,7 @@
 					$messagePart = substr($messagePart, 1);
 				}
 
-<<<<<<< HEAD
-				if(strpos($messagePart, "/") === 0){
-=======
-				$ev = new PlayerCommandPreprocessEvent($this, $messagePart);
-				$ev->call();
-
-				if($ev->isCancelled()){
-					break;
-				}
-
-				if(str_starts_with($ev->getMessage(), "/")){
->>>>>>> ece49f01
+				if(str_starts_with($messagePart, "/")){
 					Timings::$playerCommand->startTiming();
 					$this->server->dispatchCommand($this, substr($messagePart, 1));
 					Timings::$playerCommand->stopTiming();
