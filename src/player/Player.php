--- conflicted
+++ resolved
@@ -2000,20 +2000,7 @@
 	 * Sends a direct chat message to a player
 	 */
 	public function sendMessage(Translatable|string $message) : void{
-<<<<<<< HEAD
-		if(!$this->isConnected()){
-			return;
-		}
-
-		if($message instanceof Translatable){
-			$this->sendTranslation($message->getText(), $message->getParameters());
-			return;
-		}
-
-		$this->getNetworkSession()->onRawChatMessage($message);
-=======
 		$this->getNetworkSession()->onChatMessage($message);
->>>>>>> 4562cfb8
 	}
 
 	/**
