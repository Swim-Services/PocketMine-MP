--- conflicted
+++ resolved
@@ -28,11 +28,7 @@
  * __callStatic().
  *
  * Classes using this trait need to include \@method tags in their class docblock for every enum member.
-<<<<<<< HEAD
- * Alternatively, just put \@generate-registry-docblock in the docblock and run tools/generate-registry-annotations.php
-=======
  * Alternatively, just put \@generate-registry-docblock in the docblock and run build/generate-registry-annotations.php
->>>>>>> 67ad2bad
  *
  * @deprecated Use native PHP 8.1 enums instead. Use {@link LegacyEnumShimTrait} if you need to provide backwards
  * compatible EnumTrait-like API for migrated enums.
