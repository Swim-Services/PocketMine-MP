<?php

/*
 *
 *  ____            _        _   __  __ _                  __  __ ____
 * |  _ \ ___   ___| | _____| |_|  \/  (_)_ __   ___      |  \/  |  _ \
 * | |_) / _ \ / __| |/ / _ \ __| |\/| | | '_ \ / _ \_____| |\/| | |_) |
 * |  __/ (_) | (__|   <  __/ |_| |  | | | | | |  __/_____| |  | |  __/
 * |_|   \___/ \___|_|\_\___|\__|_|  |_|_|_| |_|\___|     |_|  |_|_|
 *
 * This program is free software: you can redistribute it and/or modify
 * it under the terms of the GNU Lesser General Public License as published by
 * the Free Software Foundation, either version 3 of the License, or
 * (at your option) any later version.
 *
 * @author PocketMine Team
 * @link http://www.pocketmine.net/
 *
 *
*/

declare(strict_types=1);

namespace pocketmine\plugin;

use pocketmine\event\Cancellable;
use pocketmine\event\Event;
use pocketmine\event\EventPriority;
use pocketmine\event\HandlerListManager;
use pocketmine\event\Listener;
use pocketmine\event\ListenerMethodTags;
use pocketmine\event\plugin\PluginDisableEvent;
use pocketmine\event\plugin\PluginEnableEvent;
use pocketmine\event\RegisteredListener;
use pocketmine\lang\KnownTranslationFactory;
use pocketmine\lang\Translatable;
use pocketmine\network\mcpe\protocol\ProtocolInfo;
use pocketmine\permission\DefaultPermissions;
use pocketmine\permission\PermissionManager;
use pocketmine\permission\PermissionParser;
use pocketmine\Server;
use pocketmine\timings\TimingsHandler;
use pocketmine\utils\AssumptionFailedError;
use pocketmine\utils\Utils;
use pocketmine\utils\VersionString;
use Webmozart\PathUtil\Path;
use function array_intersect;
use function array_merge;
use function class_exists;
use function count;
use function dirname;
use function file_exists;
use function get_class;
use function implode;
use function in_array;
use function is_a;
use function is_array;
use function is_dir;
use function is_string;
use function is_subclass_of;
use function iterator_to_array;
use function mkdir;
use function shuffle;
use function sprintf;
use function stripos;
use function strpos;
use function strtolower;

/**
 * Manages all the plugins
 */
class PluginManager{

	/** @var Server */
	private $server;

	/** @var Plugin[] */
	protected $plugins = [];

	/** @var Plugin[] */
	protected $enabledPlugins = [];

	/**
	 * @var PluginLoader[]
	 * @phpstan-var array<class-string<PluginLoader>, PluginLoader>
	 */
	protected $fileAssociations = [];

	/** @var string|null */
	private $pluginDataDirectory;
	/** @var PluginGraylist|null */
	private $graylist;

	public function __construct(Server $server, ?string $pluginDataDirectory, ?PluginGraylist $graylist = null){
		$this->server = $server;
		$this->pluginDataDirectory = $pluginDataDirectory;
		if($this->pluginDataDirectory !== null){
			if(!file_exists($this->pluginDataDirectory)){
				@mkdir($this->pluginDataDirectory, 0777, true);
			}elseif(!is_dir($this->pluginDataDirectory)){
				throw new \RuntimeException("Plugin data path $this->pluginDataDirectory exists and is not a directory");
			}
		}

		$this->graylist = $graylist;
	}

	public function getPlugin(string $name) : ?Plugin{
		if(isset($this->plugins[$name])){
			return $this->plugins[$name];
		}

		return null;
	}

	public function registerInterface(PluginLoader $loader) : void{
		$this->fileAssociations[get_class($loader)] = $loader;
	}

	/**
	 * @return Plugin[]
	 */
	public function getPlugins() : array{
		return $this->plugins;
	}

	private function getDataDirectory(string $pluginPath, string $pluginName) : string{
		if($this->pluginDataDirectory !== null){
			return Path::join($this->pluginDataDirectory, $pluginName);
		}
		return Path::join(dirname($pluginPath), $pluginName);
	}

	private function checkPluginLoadability(PluginDescription $description) : Translatable|string|null{
		$name = $description->getName();
		if(stripos($name, "pocketmine") !== false or stripos($name, "minecraft") !== false or stripos($name, "mojang") !== false){
			return KnownTranslationFactory::pocketmine_plugin_restrictedName();
		}

		foreach($description->getCompatibleApis() as $api){
			if(!VersionString::isValidBaseVersion($api)){
				return KnownTranslationFactory::pocketmine_plugin_invalidAPI($api);
			}
		}

		if(!ApiVersion::isCompatible($this->server->getApiVersion(), $description->getCompatibleApis())){
			return KnownTranslationFactory::pocketmine_plugin_incompatibleAPI(implode(", ", $description->getCompatibleApis()));
		}

		$ambiguousVersions = ApiVersion::checkAmbiguousVersions($description->getCompatibleApis());
		if(count($ambiguousVersions) > 0){
			return KnownTranslationFactory::pocketmine_plugin_ambiguousMinAPI(implode(", ", $ambiguousVersions));
		}

		if(count($description->getCompatibleOperatingSystems()) > 0 and !in_array(Utils::getOS(), $description->getCompatibleOperatingSystems(), true)) {
			return KnownTranslationFactory::pocketmine_plugin_incompatibleOS(implode(", ", $description->getCompatibleOperatingSystems()));
		}

		if(count($pluginMcpeProtocols = $description->getCompatibleMcpeProtocols()) > 0){
			$serverMcpeProtocols = [ProtocolInfo::CURRENT_PROTOCOL];
			if(count(array_intersect($pluginMcpeProtocols, $serverMcpeProtocols)) === 0){
				return KnownTranslationFactory::pocketmine_plugin_incompatibleProtocol(implode(", ", $pluginMcpeProtocols));
			}
		}

		try{
			$description->checkRequiredExtensions();
		}catch(PluginException $ex){
			return $ex->getMessage();
		}

		return null;
	}

	/**
	 * @param PluginLoader[] $loaders
	 */
	public function loadPlugin(string $path, ?array $loaders = null) : ?Plugin{
		foreach($loaders ?? $this->fileAssociations as $loader){
			if($loader->canLoadPlugin($path)){
				$description = $loader->getPluginDescription($path);
				if($description instanceof PluginDescription){
					$this->internalLoadPlugin($path, $loader, $description);
				}
			}
		}

		return null;
	}

	private function internalLoadPlugin(string $path, PluginLoader $loader, PluginDescription $description) : ?Plugin{
		$language = $this->server->getLanguage();
		$this->server->getLogger()->info($this->server->getLanguage()->translate(KnownTranslationFactory::pocketmine_plugin_load($description->getFullName())));

		$dataFolder = $this->getDataDirectory($path, $description->getName());
		if(file_exists($dataFolder) and !is_dir($dataFolder)){
			$this->server->getLogger()->error($language->translate(KnownTranslationFactory::pocketmine_plugin_loadError(
				$description->getName(),
				KnownTranslationFactory::pocketmine_plugin_badDataFolder($dataFolder)
			)));
			return null;
		}
		if(!file_exists($dataFolder)){
			mkdir($dataFolder, 0777, true);
		}

		$prefixed = $loader->getAccessProtocol() . $path;
		$loader->loadPlugin($prefixed);

		$mainClass = $description->getMain();
		if(!class_exists($mainClass, true)){
			$this->server->getLogger()->error($language->translate(KnownTranslationFactory::pocketmine_plugin_loadError(
				$description->getName(),
				KnownTranslationFactory::pocketmine_plugin_mainClassNotFound()
			)));
			return null;
		}
		if(!is_a($mainClass, Plugin::class, true)){
			$this->server->getLogger()->error($language->translate(KnownTranslationFactory::pocketmine_plugin_loadError(
				$description->getName(),
				KnownTranslationFactory::pocketmine_plugin_mainClassWrongType(Plugin::class)
			)));
			return null;
		}

		$permManager = PermissionManager::getInstance();
		$opRoot = $permManager->getPermission(DefaultPermissions::ROOT_OPERATOR);
		$everyoneRoot = $permManager->getPermission(DefaultPermissions::ROOT_USER);
		foreach($description->getPermissions() as $default => $perms){
			foreach($perms as $perm){
				$permManager->addPermission($perm);
				switch($default){
					case PermissionParser::DEFAULT_TRUE:
						$everyoneRoot->addChild($perm->getName(), true);
						break;
					case PermissionParser::DEFAULT_OP:
						$opRoot->addChild($perm->getName(), true);
						break;
					case PermissionParser::DEFAULT_NOT_OP:
						//TODO: I don't think anyone uses this, and it currently relies on some magic inside PermissibleBase
						//to ensure that the operator override actually applies.
						//Explore getting rid of this.
						//The following grants this permission to anyone who has the "everyone" root permission.
						//However, if the operator root node (which has higher priority) is present, the
						//permission will be denied instead.
						$everyoneRoot->addChild($perm->getName(), true);
						$opRoot->addChild($perm->getName(), false);
						break;
					default:
						break;
				}
			}
		}

		/**
		 * @var Plugin $plugin
		 * @see Plugin::__construct()
		 */
		$plugin = new $mainClass($loader, $this->server, $description, $dataFolder, $prefixed, new DiskResourceProvider($prefixed . "/resources/"));
		$this->plugins[$plugin->getDescription()->getName()] = $plugin;

		return $plugin;
	}

	/**
	 * @param string[]|null $newLoaders
	 * @phpstan-param list<class-string<PluginLoader>> $newLoaders
	 *
	 * @return Plugin[]
	 */
	public function loadPlugins(string $directory, ?array $newLoaders = null) : array{
		if(!is_dir($directory)){
			return [];
		}

		$plugins = [];
		$loadedPlugins = [];
		$dependencies = [];
		$softDependencies = [];
		if(is_array($newLoaders)){
			$loaders = [];
			foreach($newLoaders as $key){
				if(isset($this->fileAssociations[$key])){
					$loaders[$key] = $this->fileAssociations[$key];
				}
			}
		}else{
			$loaders = $this->fileAssociations;
		}

		$files = iterator_to_array(new \FilesystemIterator($directory, \FilesystemIterator::CURRENT_AS_PATHNAME | \FilesystemIterator::SKIP_DOTS));
		shuffle($files); //this prevents plugins implicitly relying on the filesystem name order when they should be using dependency properties
		foreach($loaders as $loader){
			foreach($files as $file){
				if(!is_string($file)) throw new AssumptionFailedError("FilesystemIterator current should be string when using CURRENT_AS_PATHNAME");
				if(!$loader->canLoadPlugin($file)){
					continue;
				}
				try{
					$description = $loader->getPluginDescription($file);
				}catch(PluginDescriptionParseException $e){
					$this->server->getLogger()->error($this->server->getLanguage()->translate(KnownTranslationFactory::pocketmine_plugin_loadError(
						$file,
						KnownTranslationFactory::pocketmine_plugin_invalidManifest($e->getMessage())
					)));
					continue;
				}catch(\RuntimeException $e){ //TODO: more specific exception handling
					$this->server->getLogger()->error($this->server->getLanguage()->translate(KnownTranslationFactory::pocketmine_plugin_loadError($file, $e->getMessage())));
					$this->server->getLogger()->logException($e);
					continue;
				}
				if($description === null){
					continue;
				}

				$name = $description->getName();

				if(($loadabilityError = $this->checkPluginLoadability($description)) !== null){
					$this->server->getLogger()->error($this->server->getLanguage()->translate(KnownTranslationFactory::pocketmine_plugin_loadError($name, $loadabilityError)));
					continue;
				}

				if(isset($plugins[$name]) or $this->getPlugin($name) instanceof Plugin){
					$this->server->getLogger()->error($this->server->getLanguage()->translate(KnownTranslationFactory::pocketmine_plugin_duplicateError($name)));
					continue;
				}

<<<<<<< HEAD
				foreach($description->getCompatibleApis() as $api){
					if(!VersionString::isValidBaseVersion($api)){
						$this->server->getLogger()->error($this->server->getLanguage()->translate(KnownTranslationFactory::pocketmine_plugin_loadError(
							$name,
							KnownTranslationFactory::pocketmine_plugin_invalidAPI($api)
						)));
						continue 2;
					}
				}

				if(!ApiVersion::isCompatible($this->server->getApiVersion(), $description->getCompatibleApis())){
					$this->server->getLogger()->error($this->server->getLanguage()->translate(KnownTranslationFactory::pocketmine_plugin_loadError(
						$name,
						KnownTranslationFactory::pocketmine_plugin_incompatibleAPI(implode(", ", $description->getCompatibleApis()))
					)));
					continue;
				}
				$ambiguousVersions = ApiVersion::checkAmbiguousVersions($description->getCompatibleApis());
				if(count($ambiguousVersions) > 0){
					$this->server->getLogger()->error($this->server->getLanguage()->translate(KnownTranslationFactory::pocketmine_plugin_loadError(
						$name,
						KnownTranslationFactory::pocketmine_plugin_ambiguousMinAPI(implode(", ", $ambiguousVersions))
					)));
					continue;
				}

				if(count($description->getCompatibleOperatingSystems()) > 0 and !in_array(Utils::getOS(), $description->getCompatibleOperatingSystems(), true)) {
					$this->server->getLogger()->error($this->server->getLanguage()->translate(KnownTranslationFactory::pocketmine_plugin_loadError(
						$name,
						KnownTranslationFactory::pocketmine_plugin_incompatibleOS(implode(", ", $description->getCompatibleOperatingSystems()))
					)));
					continue;
				}

				if(count($pluginMcpeProtocols = $description->getCompatibleMcpeProtocols()) > 0){
					$serverMcpeProtocols = ProtocolInfo::ACCEPTED_PROTOCOL;
					if(count(array_intersect($pluginMcpeProtocols, $serverMcpeProtocols)) === 0){
						$this->server->getLogger()->error($this->server->getLanguage()->translate(KnownTranslationFactory::pocketmine_plugin_loadError(
							$name,
							KnownTranslationFactory::pocketmine_plugin_incompatibleProtocol(implode(", ", $pluginMcpeProtocols))
						)));
						continue;
					}
=======
				if(strpos($name, " ") !== false){
					$this->server->getLogger()->warning($this->server->getLanguage()->translate(KnownTranslationFactory::pocketmine_plugin_spacesDiscouraged($name)));
>>>>>>> c70b80c2
				}

				if($this->graylist !== null and !$this->graylist->isAllowed($name)){
					$this->server->getLogger()->notice($this->server->getLanguage()->translate(KnownTranslationFactory::pocketmine_plugin_loadError(
						$name,
						$this->graylist->isWhitelist() ? KnownTranslationFactory::pocketmine_plugin_disallowedByWhitelist() : KnownTranslationFactory::pocketmine_plugin_disallowedByBlacklist()
					)));
					continue;
				}
				$plugins[$name] = new PluginLoadTriageEntry($file, $loader, $description);

				$softDependencies[$name] = array_merge($softDependencies[$name] ?? [], $description->getSoftDepend());
				$dependencies[$name] = $description->getDepend();

				foreach($description->getLoadBefore() as $before){
					if(isset($softDependencies[$before])){
						$softDependencies[$before][] = $name;
					}else{
						$softDependencies[$before] = [$name];
					}
				}
			}
		}

		while(count($plugins) > 0){
			$loadedThisLoop = 0;
			foreach($plugins as $name => $entry){
				if(isset($dependencies[$name])){
					foreach($dependencies[$name] as $key => $dependency){
						if(isset($loadedPlugins[$dependency]) or $this->getPlugin($dependency) instanceof Plugin){
							unset($dependencies[$name][$key]);
						}elseif(!isset($plugins[$dependency])){
							$this->server->getLogger()->critical($this->server->getLanguage()->translate(KnownTranslationFactory::pocketmine_plugin_loadError(
								$name,
								KnownTranslationFactory::pocketmine_plugin_unknownDependency($dependency)
							)));
							unset($plugins[$name]);
							continue 2;
						}
					}

					if(count($dependencies[$name]) === 0){
						unset($dependencies[$name]);
					}
				}

				if(isset($softDependencies[$name])){
					foreach($softDependencies[$name] as $key => $dependency){
						if(isset($loadedPlugins[$dependency]) or $this->getPlugin($dependency) instanceof Plugin){
							$this->server->getLogger()->debug("Successfully resolved soft dependency \"$dependency\" for plugin \"$name\"");
							unset($softDependencies[$name][$key]);
						}elseif(!isset($plugins[$dependency])){
							//this dependency is never going to be resolved, so don't bother trying
							$this->server->getLogger()->debug("Skipping resolution of missing soft dependency \"$dependency\" for plugin \"$name\"");
							unset($softDependencies[$name][$key]);
						}else{
							$this->server->getLogger()->debug("Deferring resolution of soft dependency \"$dependency\" for plugin \"$name\" (found but not loaded yet)");
						}
					}

					if(count($softDependencies[$name]) === 0){
						unset($softDependencies[$name]);
					}
				}

				if(!isset($dependencies[$name]) and !isset($softDependencies[$name])){
					unset($plugins[$name]);
					$loadedThisLoop++;
					if(($plugin = $this->internalLoadPlugin($entry->getFile(), $entry->getLoader(), $entry->getDescription())) instanceof Plugin){
						$loadedPlugins[$name] = $plugin;
					}
				}
			}

			if($loadedThisLoop === 0){
				//No plugins loaded :(
				foreach($plugins as $name => $file){
					$this->server->getLogger()->critical($this->server->getLanguage()->translate(KnownTranslationFactory::pocketmine_plugin_loadError($name, KnownTranslationFactory::pocketmine_plugin_circularDependency())));
				}
				$plugins = [];
			}
		}

		return $loadedPlugins;
	}

	public function isPluginEnabled(Plugin $plugin) : bool{
		return isset($this->plugins[$plugin->getDescription()->getName()]) and $plugin->isEnabled();
	}

	public function enablePlugin(Plugin $plugin) : void{
		if(!$plugin->isEnabled()){
			$this->server->getLogger()->info($this->server->getLanguage()->translate(KnownTranslationFactory::pocketmine_plugin_enable($plugin->getDescription()->getFullName())));

			$plugin->getScheduler()->setEnabled(true);
			$plugin->onEnableStateChange(true);

			$this->enabledPlugins[$plugin->getDescription()->getName()] = $plugin;

			(new PluginEnableEvent($plugin))->call();
		}
	}

	public function disablePlugins() : void{
		foreach($this->getPlugins() as $plugin){
			$this->disablePlugin($plugin);
		}
	}

	public function disablePlugin(Plugin $plugin) : void{
		if($plugin->isEnabled()){
			$this->server->getLogger()->info($this->server->getLanguage()->translate(KnownTranslationFactory::pocketmine_plugin_disable($plugin->getDescription()->getFullName())));
			(new PluginDisableEvent($plugin))->call();

			unset($this->enabledPlugins[$plugin->getDescription()->getName()]);

			$plugin->onEnableStateChange(false);
			$plugin->getScheduler()->shutdown();
			HandlerListManager::global()->unregisterAll($plugin);
		}
	}

	public function tickSchedulers(int $currentTick) : void{
		foreach($this->enabledPlugins as $p){
			$p->getScheduler()->mainThreadHeartbeat($currentTick);
		}
	}

	public function clearPlugins() : void{
		$this->disablePlugins();
		$this->plugins = [];
		$this->enabledPlugins = [];
		$this->fileAssociations = [];
	}

	/**
	 * Returns whether the given ReflectionMethod could be used as an event handler. Used to filter methods on Listeners
	 * when registering.
	 *
	 * Note: This DOES NOT validate the listener annotations; if this method returns false, the method will be ignored
	 * completely. Invalid annotations on candidate listener methods should result in an error, so those aren't checked
	 * here.
	 *
	 * @phpstan-return class-string<Event>|null
	 */
	private function getEventsHandledBy(\ReflectionMethod $method) : ?string{
		if($method->isStatic() or !$method->getDeclaringClass()->implementsInterface(Listener::class)){
			return null;
		}
		$tags = Utils::parseDocComment((string) $method->getDocComment());
		if(isset($tags[ListenerMethodTags::NOT_HANDLER])){
			return null;
		}

		$parameters = $method->getParameters();
		if(count($parameters) !== 1){
			return null;
		}

		$paramType = $parameters[0]->getType();
		//isBuiltin() returns false for builtin classes ..................
		if(!$paramType instanceof \ReflectionNamedType || $paramType->isBuiltin()){
			return null;
		}

		/** @phpstan-var class-string $paramClass */
		$paramClass = $paramType->getName();
		$eventClass = new \ReflectionClass($paramClass);
		if(!$eventClass->isSubclassOf(Event::class)){
			return null;
		}

		/** @var \ReflectionClass<Event> $eventClass */
		return $eventClass->getName();
	}

	/**
	 * Registers all the events in the given Listener class
	 *
	 * @throws PluginException
	 */
	public function registerEvents(Listener $listener, Plugin $plugin) : void{
		if(!$plugin->isEnabled()){
			throw new PluginException("Plugin attempted to register " . get_class($listener) . " while not enabled");
		}

		$reflection = new \ReflectionClass(get_class($listener));
		foreach($reflection->getMethods(\ReflectionMethod::IS_PUBLIC) as $method){
			$tags = Utils::parseDocComment((string) $method->getDocComment());
			if(isset($tags[ListenerMethodTags::NOT_HANDLER]) || ($eventClass = $this->getEventsHandledBy($method)) === null){
				continue;
			}
			$handlerClosure = $method->getClosure($listener);
			if($handlerClosure === null) throw new AssumptionFailedError("This should never happen");

			try{
				$priority = isset($tags[ListenerMethodTags::PRIORITY]) ? EventPriority::fromString($tags[ListenerMethodTags::PRIORITY]) : EventPriority::NORMAL;
			}catch(\InvalidArgumentException $e){
				throw new PluginException("Event handler " . Utils::getNiceClosureName($handlerClosure) . "() declares invalid/unknown priority \"" . $tags[ListenerMethodTags::PRIORITY] . "\"");
			}

			$handleCancelled = false;
			if(isset($tags[ListenerMethodTags::HANDLE_CANCELLED])){
				if(!is_a($eventClass, Cancellable::class, true)){
					throw new PluginException(sprintf(
						"Event handler %s() declares @%s for non-cancellable event of type %s",
						Utils::getNiceClosureName($handlerClosure),
						ListenerMethodTags::HANDLE_CANCELLED,
						$eventClass
					));
				}
				switch(strtolower($tags[ListenerMethodTags::HANDLE_CANCELLED])){
					case "true":
					case "":
						$handleCancelled = true;
						break;
					case "false":
						break;
					default:
						throw new PluginException("Event handler " . Utils::getNiceClosureName($handlerClosure) . "() declares invalid @" . ListenerMethodTags::HANDLE_CANCELLED . " value \"" . $tags[ListenerMethodTags::HANDLE_CANCELLED] . "\"");
				}
			}

			$this->registerEvent($eventClass, $handlerClosure, $priority, $plugin, $handleCancelled);
		}
	}

	/**
	 * @param string $event Class name that extends Event
	 *
	 * @phpstan-template TEvent of Event
	 * @phpstan-param class-string<TEvent> $event
	 * @phpstan-param \Closure(TEvent) : void $handler
	 *
	 * @throws \ReflectionException
	 */
	public function registerEvent(string $event, \Closure $handler, int $priority, Plugin $plugin, bool $handleCancelled = false) : void{
		if(!is_subclass_of($event, Event::class)){
			throw new PluginException($event . " is not an Event");
		}

		$handlerName = Utils::getNiceClosureName($handler);

		if(!$plugin->isEnabled()){
			throw new PluginException("Plugin attempted to register event handler " . $handlerName . "() to event " . $event . " while not enabled");
		}

		$timings = new TimingsHandler("Plugin: " . $plugin->getDescription()->getFullName() . " Event: " . $handlerName . "(" . (new \ReflectionClass($event))->getShortName() . ")");

		HandlerListManager::global()->getListFor($event)->register(new RegisteredListener($handler, $priority, $plugin, $handleCancelled, $timings));
	}
}<|MERGE_RESOLUTION|>--- conflicted
+++ resolved
@@ -325,54 +325,8 @@
 					continue;
 				}
 
-<<<<<<< HEAD
-				foreach($description->getCompatibleApis() as $api){
-					if(!VersionString::isValidBaseVersion($api)){
-						$this->server->getLogger()->error($this->server->getLanguage()->translate(KnownTranslationFactory::pocketmine_plugin_loadError(
-							$name,
-							KnownTranslationFactory::pocketmine_plugin_invalidAPI($api)
-						)));
-						continue 2;
-					}
-				}
-
-				if(!ApiVersion::isCompatible($this->server->getApiVersion(), $description->getCompatibleApis())){
-					$this->server->getLogger()->error($this->server->getLanguage()->translate(KnownTranslationFactory::pocketmine_plugin_loadError(
-						$name,
-						KnownTranslationFactory::pocketmine_plugin_incompatibleAPI(implode(", ", $description->getCompatibleApis()))
-					)));
-					continue;
-				}
-				$ambiguousVersions = ApiVersion::checkAmbiguousVersions($description->getCompatibleApis());
-				if(count($ambiguousVersions) > 0){
-					$this->server->getLogger()->error($this->server->getLanguage()->translate(KnownTranslationFactory::pocketmine_plugin_loadError(
-						$name,
-						KnownTranslationFactory::pocketmine_plugin_ambiguousMinAPI(implode(", ", $ambiguousVersions))
-					)));
-					continue;
-				}
-
-				if(count($description->getCompatibleOperatingSystems()) > 0 and !in_array(Utils::getOS(), $description->getCompatibleOperatingSystems(), true)) {
-					$this->server->getLogger()->error($this->server->getLanguage()->translate(KnownTranslationFactory::pocketmine_plugin_loadError(
-						$name,
-						KnownTranslationFactory::pocketmine_plugin_incompatibleOS(implode(", ", $description->getCompatibleOperatingSystems()))
-					)));
-					continue;
-				}
-
-				if(count($pluginMcpeProtocols = $description->getCompatibleMcpeProtocols()) > 0){
-					$serverMcpeProtocols = ProtocolInfo::ACCEPTED_PROTOCOL;
-					if(count(array_intersect($pluginMcpeProtocols, $serverMcpeProtocols)) === 0){
-						$this->server->getLogger()->error($this->server->getLanguage()->translate(KnownTranslationFactory::pocketmine_plugin_loadError(
-							$name,
-							KnownTranslationFactory::pocketmine_plugin_incompatibleProtocol(implode(", ", $pluginMcpeProtocols))
-						)));
-						continue;
-					}
-=======
 				if(strpos($name, " ") !== false){
 					$this->server->getLogger()->warning($this->server->getLanguage()->translate(KnownTranslationFactory::pocketmine_plugin_spacesDiscouraged($name)));
->>>>>>> c70b80c2
 				}
 
 				if($this->graylist !== null and !$this->graylist->isAllowed($name)){
