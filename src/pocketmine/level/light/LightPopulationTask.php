<?php

/*
 *
 *  ____            _        _   __  __ _                  __  __ ____
 * |  _ \ ___   ___| | _____| |_|  \/  (_)_ __   ___      |  \/  |  _ \
 * | |_) / _ \ / __| |/ / _ \ __| |\/| | | '_ \ / _ \_____| |\/| | |_) |
 * |  __/ (_) | (__|   <  __/ |_| |  | | | | | |  __/_____| |  | |  __/
 * |_|   \___/ \___|_|\_\___|\__|_|  |_|_|_| |_|\___|     |_|  |_|_|
 *
 * This program is free software: you can redistribute it and/or modify
 * it under the terms of the GNU Lesser General Public License as published by
 * the Free Software Foundation, either version 3 of the License, or
 * (at your option) any later version.
 *
 * @author PocketMine Team
 * @link http://www.pocketmine.net/
 *
 *
*/

declare(strict_types=1);

namespace pocketmine\level\light;

use pocketmine\block\BlockFactory;
use pocketmine\level\format\Chunk;
use pocketmine\level\Level;
use pocketmine\scheduler\AsyncTask;

class LightPopulationTask extends AsyncTask{

	public $chunk;

	public function __construct(Level $level, Chunk $chunk){
		$this->storeLocal($level);
		$this->chunk = $chunk->fastSerialize();
	}

<<<<<<< HEAD
	public function onRun() : void{
=======
	public function onRun(){
		if(!BlockFactory::isInit()){
			BlockFactory::init();
		}
>>>>>>> f61e0998
		/** @var Chunk $chunk */
		$chunk = Chunk::fastDeserialize($this->chunk);

		$chunk->recalculateHeightMap();
		$chunk->populateSkyLight();
		$chunk->setLightPopulated();

		$this->chunk = $chunk->fastSerialize();
	}

	public function onCompletion() : void{
		/** @var Level $level */
		$level = $this->fetchLocal();
		if(!$level->isClosed()){
			/** @var Chunk $chunk */
			$chunk = Chunk::fastDeserialize($this->chunk);
			$level->generateChunkCallback($chunk->getX(), $chunk->getZ(), $chunk);
		}
	}
}<|MERGE_RESOLUTION|>--- conflicted
+++ resolved
@@ -37,14 +37,10 @@
 		$this->chunk = $chunk->fastSerialize();
 	}
 
-<<<<<<< HEAD
 	public function onRun() : void{
-=======
-	public function onRun(){
 		if(!BlockFactory::isInit()){
 			BlockFactory::init();
 		}
->>>>>>> f61e0998
 		/** @var Chunk $chunk */
 		$chunk = Chunk::fastDeserialize($this->chunk);
 
