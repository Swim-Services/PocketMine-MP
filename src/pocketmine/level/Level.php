--- conflicted
+++ resolved
@@ -709,14 +709,10 @@
 		}
 	}
 
-<<<<<<< HEAD
+	protected function actuallyDoTick(int $currentTick) : void{
 		if(!$this->stopTime){
 			$this->time++;
 		}
-=======
-	protected function actuallyDoTick(int $currentTick) : void{
-		$this->checkTime();
->>>>>>> e597067a
 
 		$this->sunAnglePercentage = $this->computeSunAnglePercentage(); //Sun angle depends on the current time
 		$this->skyLightReduction = $this->computeSkyLightReduction(); //Sky light reduction depends on the sun angle
