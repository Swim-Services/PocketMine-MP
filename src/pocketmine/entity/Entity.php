--- conflicted
+++ resolved
@@ -227,12 +227,8 @@
 			throw new \InvalidStateException("Cannot create entities in unloaded chunks");
 		}
 
-<<<<<<< HEAD
+		$this->motion = new Vector3(0, 0, 0);
 		if($nbt->hasTag("Motion", ListTag::class)){
-=======
-		$this->motion = new Vector3(0, 0, 0);
-		if($this->namedtag->hasTag("Motion", ListTag::class)){
->>>>>>> 732e2775
 			/** @var float[] $motion */
 			$motion = $nbt->getListTag("Motion")->getAllValues();
 			$this->setMotion($this->temporalVector->setComponents(...$motion));
