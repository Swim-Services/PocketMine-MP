--- conflicted
+++ resolved
@@ -27,7 +27,6 @@
 use function min;
 
 class Attribute{
-<<<<<<< HEAD
 	public const MC_PREFIX = "minecraft:";
 
 	public const ABSORPTION = self::MC_PREFIX . "absorption";
@@ -42,30 +41,13 @@
 	public const ATTACK_DAMAGE = self::MC_PREFIX . "attack_damage";
 	public const EXPERIENCE_LEVEL = self::MC_PREFIX . "player.level";
 	public const EXPERIENCE = self::MC_PREFIX . "player.experience";
+	public const UNDERWATER_MOVEMENT = self::MC_PREFIX . "underwater_movement";
+	public const LUCK = self::MC_PREFIX . "luck";
+	public const FALL_DAMAGE = self::MC_PREFIX . "fall_damage";
+	public const HORSE_JUMP_STRENGTH = self::MC_PREFIX . "horse.jump_strength";
+	public const ZOMBIE_SPAWN_REINFORCEMENTS = self::MC_PREFIX . "zombie.spawn_reinforcements";
 
 	protected $id;
-=======
-
-	public const ABSORPTION = 0;
-	public const SATURATION = 1;
-	public const EXHAUSTION = 2;
-	public const KNOCKBACK_RESISTANCE = 3;
-	public const HEALTH = 4;
-	public const MOVEMENT_SPEED = 5;
-	public const FOLLOW_RANGE = 6;
-	public const HUNGER = 7;
-	public const FOOD = 7;
-	public const ATTACK_DAMAGE = 8;
-	public const EXPERIENCE_LEVEL = 9;
-	public const EXPERIENCE = 10;
-	public const UNDERWATER_MOVEMENT = 11;
-	public const LUCK = 12;
-	public const FALL_DAMAGE = 13;
-	public const HORSE_JUMP_STRENGTH = 14;
-	public const ZOMBIE_SPAWN_REINFORCEMENTS = 15;
-
-	private $id;
->>>>>>> 971ad042
 	protected $minValue;
 	protected $maxValue;
 	protected $defaultValue;
@@ -78,7 +60,6 @@
 	protected static $attributes = [];
 
 	public static function init() : void{
-<<<<<<< HEAD
 		self::addAttribute(self::ABSORPTION, 0.00, 340282346638528859811704183484516925440.00, 0.00);
 		self::addAttribute(self::SATURATION, 0.00, 20.00, 20.00);
 		self::addAttribute(self::EXHAUSTION, 0.00, 5.00, 0.0, false);
@@ -90,26 +71,11 @@
 		self::addAttribute(self::ATTACK_DAMAGE, 0.00, 340282346638528859811704183484516925440.00, 1.00, false);
 		self::addAttribute(self::EXPERIENCE_LEVEL, 0.00, 24791.00, 0.00);
 		self::addAttribute(self::EXPERIENCE, 0.00, 1.00, 0.00);
-		//TODO: minecraft:luck (for fishing?)
-		//TODO: minecraft:fall_damage
-=======
-		self::addAttribute(self::ABSORPTION, "minecraft:absorption", 0.00, 340282346638528859811704183484516925440.00, 0.00);
-		self::addAttribute(self::SATURATION, "minecraft:player.saturation", 0.00, 20.00, 20.00);
-		self::addAttribute(self::EXHAUSTION, "minecraft:player.exhaustion", 0.00, 5.00, 0.0, false);
-		self::addAttribute(self::KNOCKBACK_RESISTANCE, "minecraft:knockback_resistance", 0.00, 1.00, 0.00);
-		self::addAttribute(self::HEALTH, "minecraft:health", 0.00, 20.00, 20.00);
-		self::addAttribute(self::MOVEMENT_SPEED, "minecraft:movement", 0.00, 340282346638528859811704183484516925440.00, 0.10);
-		self::addAttribute(self::FOLLOW_RANGE, "minecraft:follow_range", 0.00, 2048.00, 16.00, false);
-		self::addAttribute(self::HUNGER, "minecraft:player.hunger", 0.00, 20.00, 20.00);
-		self::addAttribute(self::ATTACK_DAMAGE, "minecraft:attack_damage", 0.00, 340282346638528859811704183484516925440.00, 1.00, false);
-		self::addAttribute(self::EXPERIENCE_LEVEL, "minecraft:player.level", 0.00, 24791.00, 0.00);
-		self::addAttribute(self::EXPERIENCE, "minecraft:player.experience", 0.00, 1.00, 0.00);
-		self::addAttribute(self::UNDERWATER_MOVEMENT, "minecraft:underwater_movement", 0.0, 340282346638528859811704183484516925440.0, 0.02);
-		self::addAttribute(self::LUCK, "minecraft:luck", -1024.0, 1024.0, 0.0);
-		self::addAttribute(self::FALL_DAMAGE, "minecraft:fall_damage", 0.0, 340282346638528859811704183484516925440.0, 1.0);
-		self::addAttribute(self::HORSE_JUMP_STRENGTH, "minecraft:horse.jump_strength", 0.0, 2.0, 0.7);
-		self::addAttribute(self::ZOMBIE_SPAWN_REINFORCEMENTS, "minecraft:zombie.spawn_reinforcements", 0.0, 1.0, 0.0);
->>>>>>> 971ad042
+		self::addAttribute(self::UNDERWATER_MOVEMENT, 0.0, 340282346638528859811704183484516925440.0, 0.02);
+		self::addAttribute(self::LUCK, -1024.0, 1024.0, 0.0);
+		self::addAttribute(self::FALL_DAMAGE, 0.0, 340282346638528859811704183484516925440.0, 1.0);
+		self::addAttribute(self::HORSE_JUMP_STRENGTH, 0.0, 2.0, 0.7);
+		self::addAttribute(self::ZOMBIE_SPAWN_REINFORCEMENTS, 0.0, 1.0, 0.0);
 	}
 
 	/**
