--- conflicted
+++ resolved
@@ -83,11 +83,8 @@
 	public function reload(){
 		$this->config = [];
 		$this->correct = false;
-<<<<<<< HEAD
 		$this->load($this->file);
-=======
 		$this->load($this->file, $this->type);
->>>>>>> 1f977f68
 	}
 
 	/**
