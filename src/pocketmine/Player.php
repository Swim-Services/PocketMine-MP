--- conflicted
+++ resolved
@@ -904,13 +904,8 @@
 		}
 
 		$this->usedChunks[Level::chunkHash($x, $z)] = true;
-<<<<<<< HEAD
-		$this->chunkLoadCount++;
 
 		$this->networkSession->queueCompressed($promise);
-=======
-		$this->dataPacket($payload);
->>>>>>> 5934399a
 
 		if($this->spawned){
 			foreach($this->level->getChunkEntities($x, $z) as $entity){
@@ -918,7 +913,8 @@
 					$entity->spawnTo($this);
 				}
 			}
-		}elseif($this->chunkLoadCount >= $this->spawnThreshold){
+		}elseif(++$this->spawnChunkLoadCount >= $this->spawnThreshold){
+			$this->spawnChunkLoadCount = -1;
 			$this->spawned = true;
 
 			foreach($this->usedChunks as $index => $c){
@@ -930,13 +926,7 @@
 				}
 			}
 
-<<<<<<< HEAD
 			$this->networkSession->onTerrainReady();
-=======
-		if($this->spawnChunkLoadCount !== -1 and ++$this->spawnChunkLoadCount >= $this->spawnThreshold){
-			$this->sendPlayStatus(PlayStatusPacket::PLAYER_SPAWN);
-			$this->spawnChunkLoadCount = -1;
->>>>>>> 5934399a
 		}
 	}
 
@@ -975,14 +965,7 @@
 	}
 
 	public function doFirstSpawn(){
-<<<<<<< HEAD
 		$this->networkSession->onSpawn();
-=======
-		if($this->spawned){
-			return; //avoid player spawning twice (this can only happen on 3.x with a custom malicious client)
-		}
-		$this->spawned = true;
->>>>>>> 5934399a
 
 		if($this->hasPermission(Server::BROADCAST_CHANNEL_USERS)){
 			PermissionManager::getInstance()->subscribeToPermission(Server::BROADCAST_CHANNEL_USERS, $this);
