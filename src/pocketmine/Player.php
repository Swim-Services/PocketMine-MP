<?php

/*
 *
 *  ____            _        _   __  __ _                  __  __ ____
 * |  _ \ ___   ___| | _____| |_|  \/  (_)_ __   ___      |  \/  |  _ \
 * | |_) / _ \ / __| |/ / _ \ __| |\/| | | '_ \ / _ \_____| |\/| | |_) |
 * |  __/ (_) | (__|   <  __/ |_| |  | | | | | |  __/_____| |  | |  __/
 * |_|   \___/ \___|_|\_\___|\__|_|  |_|_|_| |_|\___|     |_|  |_|_|
 *
 * This program is free software: you can redistribute it and/or modify
 * it under the terms of the GNU Lesser General Public License as published by
 * the Free Software Foundation, either version 3 of the License, or
 * (at your option) any later version.
 *
 * @author PocketMine Team
 * @link http://www.pocketmine.net/
 *
 *
*/

declare(strict_types=1);

namespace pocketmine;

use pocketmine\block\Bed;
use pocketmine\block\Block;
use pocketmine\block\BlockFactory;
use pocketmine\block\UnknownBlock;
use pocketmine\command\Command;
use pocketmine\command\CommandSender;
use pocketmine\entity\effect\Effect;
use pocketmine\entity\effect\EffectInstance;
use pocketmine\entity\Entity;
use pocketmine\entity\Human;
use pocketmine\entity\object\ItemEntity;
use pocketmine\entity\projectile\Arrow;
use pocketmine\entity\Skin;
use pocketmine\event\entity\EntityDamageByEntityEvent;
use pocketmine\event\entity\EntityDamageEvent;
use pocketmine\event\inventory\InventoryCloseEvent;
use pocketmine\event\player\cheat\PlayerIllegalMoveEvent;
use pocketmine\event\player\PlayerAchievementAwardedEvent;
use pocketmine\event\player\PlayerAnimationEvent;
use pocketmine\event\player\PlayerBedEnterEvent;
use pocketmine\event\player\PlayerBedLeaveEvent;
use pocketmine\event\player\PlayerBlockPickEvent;
use pocketmine\event\player\PlayerChangeSkinEvent;
use pocketmine\event\player\PlayerChatEvent;
use pocketmine\event\player\PlayerCommandPreprocessEvent;
use pocketmine\event\player\PlayerDeathEvent;
use pocketmine\event\player\PlayerDuplicateLoginEvent;
use pocketmine\event\player\PlayerEditBookEvent;
use pocketmine\event\player\PlayerExhaustEvent;
use pocketmine\event\player\PlayerGameModeChangeEvent;
use pocketmine\event\player\PlayerInteractEvent;
use pocketmine\event\player\PlayerItemConsumeEvent;
use pocketmine\event\player\PlayerItemHeldEvent;
use pocketmine\event\player\PlayerItemUseEvent;
use pocketmine\event\player\PlayerJoinEvent;
use pocketmine\event\player\PlayerJumpEvent;
use pocketmine\event\player\PlayerKickEvent;
use pocketmine\event\player\PlayerLoginEvent;
use pocketmine\event\player\PlayerMoveEvent;
use pocketmine\event\player\PlayerPreLoginEvent;
use pocketmine\event\player\PlayerQuitEvent;
use pocketmine\event\player\PlayerRespawnEvent;
use pocketmine\event\player\PlayerToggleFlightEvent;
use pocketmine\event\player\PlayerToggleSneakEvent;
use pocketmine\event\player\PlayerToggleSprintEvent;
use pocketmine\event\player\PlayerTransferEvent;
use pocketmine\form\Form;
use pocketmine\form\FormValidationException;
use pocketmine\inventory\CraftingGrid;
use pocketmine\inventory\Inventory;
use pocketmine\inventory\PlayerCursorInventory;
use pocketmine\item\Consumable;
use pocketmine\item\Durable;
use pocketmine\item\enchantment\EnchantmentInstance;
use pocketmine\item\enchantment\MeleeWeaponEnchantment;
use pocketmine\item\Item;
use pocketmine\item\WritableBook;
use pocketmine\item\WrittenBook;
use pocketmine\lang\TextContainer;
use pocketmine\lang\TranslationContainer;
use pocketmine\level\ChunkLoader;
use pocketmine\level\format\Chunk;
use pocketmine\level\Level;
use pocketmine\level\Position;
use pocketmine\math\Vector3;
use pocketmine\metadata\MetadataValue;
use pocketmine\nbt\NbtDataException;
use pocketmine\nbt\tag\ByteTag;
use pocketmine\nbt\tag\CompoundTag;
use pocketmine\nbt\tag\DoubleTag;
use pocketmine\nbt\tag\ListTag;
use pocketmine\network\BadPacketException;
use pocketmine\network\mcpe\CompressBatchPromise;
use pocketmine\network\mcpe\NetworkCipher;
use pocketmine\network\mcpe\NetworkNbtSerializer;
use pocketmine\network\mcpe\NetworkSession;
use pocketmine\network\mcpe\ProcessLoginTask;
use pocketmine\network\mcpe\protocol\AdventureSettingsPacket;
use pocketmine\network\mcpe\protocol\AnimatePacket;
use pocketmine\network\mcpe\protocol\AvailableCommandsPacket;
use pocketmine\network\mcpe\protocol\BlockEntityDataPacket;
use pocketmine\network\mcpe\protocol\BookEditPacket;
use pocketmine\network\mcpe\protocol\ChunkRadiusUpdatedPacket;
use pocketmine\network\mcpe\protocol\ClientboundPacket;
use pocketmine\network\mcpe\protocol\EntityEventPacket;
use pocketmine\network\mcpe\protocol\ItemFrameDropItemPacket;
use pocketmine\network\mcpe\protocol\LevelEventPacket;
use pocketmine\network\mcpe\protocol\LevelSoundEventPacket;
use pocketmine\network\mcpe\protocol\LoginPacket;
use pocketmine\network\mcpe\protocol\MobEffectPacket;
use pocketmine\network\mcpe\protocol\ModalFormRequestPacket;
use pocketmine\network\mcpe\protocol\MovePlayerPacket;
use pocketmine\network\mcpe\protocol\NetworkChunkPublisherUpdatePacket;
use pocketmine\network\mcpe\protocol\SetPlayerGameTypePacket;
use pocketmine\network\mcpe\protocol\SetSpawnPositionPacket;
use pocketmine\network\mcpe\protocol\SetTitlePacket;
use pocketmine\network\mcpe\protocol\TextPacket;
use pocketmine\network\mcpe\protocol\TransferPacket;
use pocketmine\network\mcpe\protocol\types\CommandData;
use pocketmine\network\mcpe\protocol\types\CommandEnum;
use pocketmine\network\mcpe\protocol\types\CommandParameter;
use pocketmine\network\mcpe\protocol\types\ContainerIds;
use pocketmine\network\mcpe\protocol\types\PlayerPermissions;
use pocketmine\network\mcpe\protocol\UpdateAttributesPacket;
use pocketmine\permission\PermissibleBase;
use pocketmine\permission\PermissionAttachment;
use pocketmine\permission\PermissionAttachmentInfo;
use pocketmine\permission\PermissionManager;
use pocketmine\plugin\Plugin;
use pocketmine\tile\ItemFrame;
use pocketmine\tile\Spawnable;
use pocketmine\tile\Tile;
use pocketmine\timings\Timings;
use pocketmine\utils\TextFormat;
use pocketmine\utils\UUID;
use function abs;
use function array_merge;
use function assert;
use function ceil;
use function count;
use function explode;
use function floor;
use function fmod;
use function get_class;
use function in_array;
use function is_int;
use function json_encode;
use function json_last_error_msg;
use function lcg_value;
use function max;
use function microtime;
use function min;
use function preg_match;
use function round;
use function spl_object_id;
use function strlen;
use function strpos;
use function strtolower;
use function substr;
use function trim;
use function ucfirst;
use const M_PI;
use const M_SQRT3;
use const PHP_INT_MAX;


/**
 * Main class that handles networking, recovery, and packet sending to the server part
 */
class Player extends Human implements CommandSender, ChunkLoader, IPlayer{

	/**
	 * Checks a supplied username and checks it is valid.
	 *
	 * @param string $name
	 *
	 * @return bool
	 */
	public static function isValidUserName(?string $name) : bool{
		if($name === null){
			return false;
		}

		$lname = strtolower($name);
		$len = strlen($name);
		return $lname !== "rcon" and $lname !== "console" and $len >= 1 and $len <= 16 and preg_match("/[^A-Za-z0-9_ ]/", $name) === 0;
	}

	/** @var NetworkSession */
	protected $networkSession;

	/** @var bool */
	protected $loggedIn = false;

	/** @var bool */
	public $spawned = false;

	/** @var string */
	protected $username = "";
	/** @var string */
	protected $iusername = "";
	/** @var string */
	protected $displayName = "";
	/** @var int */
	protected $randomClientId;
	/** @var string */
	protected $xuid = "";
	/** @var bool */
	protected $authenticated = false;
	/** @var PlayerInfo|null */
	protected $playerInfo = null;

	protected $windowCnt = 2;
	/** @var int[] */
	protected $windows = [];
	/** @var Inventory[] */
	protected $windowIndex = [];
	/** @var bool[] */
	protected $permanentWindows = [];
	/** @var PlayerCursorInventory */
	protected $cursorInventory;
	/** @var CraftingGrid */
	protected $craftingGrid = null;

	/** @var int */
	protected $messageCounter = 2;
	/** @var bool */
	protected $removeFormat = true;

	/** @var bool[] name of achievement => bool */
	protected $achievements = [];
	/** @var int */
	protected $firstPlayed;
	/** @var int */
	protected $lastPlayed;
	/** @var int */
	protected $gamemode;

	/** @var bool[] chunkHash => bool (true = sent, false = needs sending) */
	public $usedChunks = [];
	/** @var bool[] chunkHash => dummy */
	protected $loadQueue = [];
	/** @var int */
	protected $nextChunkOrderRun = 5;

	/** @var int */
	protected $viewDistance = -1;
	/** @var int */
	protected $spawnThreshold;
	/** @var int */
	protected $spawnChunkLoadCount = 0;
	/** @var int */
	protected $chunksPerTick;

	/** @var bool[] map: raw UUID (string) => bool */
	protected $hiddenPlayers = [];

	/** @var Vector3|null */
	protected $newPosition;
	/** @var bool */
	protected $isTeleporting = false;
	/** @var int */
	protected $inAirTicks = 0;
	/** @var float */
	protected $stepHeight = 0.6;
	/** @var bool */
	protected $allowMovementCheats = false;

	/** @var Vector3|null */
	protected $sleeping = null;
	/** @var Position|null */
	private $spawnPosition = null;

	//TODO: Abilities
	/** @var bool */
	protected $autoJump = true;
	/** @var bool */
	protected $allowFlight = false;
	/** @var bool */
	protected $flying = false;

	/** @var PermissibleBase */
	private $perm = null;

	/** @var int|null */
	protected $lineHeight = null;
	/** @var string */
	protected $locale = "en_US";

	/** @var int */
	protected $startAction = -1;
	/** @var int[] ID => ticks map */
	protected $usedItemsCooldown = [];

	/** @var int */
	protected $formIdCounter = 0;
	/** @var Form[] */
	protected $forms = [];

	/**
	 * @return TranslationContainer|string
	 */
	public function getLeaveMessage(){
		if($this->spawned){
			return new TranslationContainer(TextFormat::YELLOW . "%multiplayer.player.left", [
				$this->getDisplayName()
			]);
		}

		return "";
	}

	/**
	 * This might disappear in the future. Please use getUniqueId() instead.
	 * @deprecated
	 *
	 * @return int
	 */
	public function getClientId(){
		return $this->randomClientId;
	}

	public function isBanned() : bool{
		return $this->server->getNameBans()->isBanned($this->username);
	}

	public function setBanned(bool $value){
		if($value){
			$this->server->getNameBans()->addBan($this->getName(), null, null, null);
			$this->kick("You have been banned");
		}else{
			$this->server->getNameBans()->remove($this->getName());
		}
	}

	public function isWhitelisted() : bool{
		return $this->server->isWhitelisted($this->username);
	}

	public function setWhitelisted(bool $value){
		if($value){
			$this->server->addWhitelist($this->username);
		}else{
			$this->server->removeWhitelist($this->username);
		}
	}

	public function isAuthenticated() : bool{
		return $this->authenticated;
	}

	/**
	 * If the player is logged into Xbox Live, returns their Xbox user ID (XUID) as a string. Returns an empty string if
	 * the player is not logged into Xbox Live.
	 *
	 * @return string
	 */
	public function getXuid() : string{
		return $this->xuid;
	}

	/**
	 * Returns the player's UUID. This should be preferred over their Xbox user ID (XUID) because UUID is a standard
	 * format which will never change, and all players will have one regardless of whether they are logged into Xbox
	 * Live.
	 *
	 * The UUID is comprised of:
	 * - when logged into XBL: a hash of their XUID (and as such will not change for the lifetime of the XBL account)
	 * - when NOT logged into XBL: a hash of their name + clientID + secret device ID.
	 *
	 * WARNING: UUIDs of players **not logged into Xbox Live** CAN BE FAKED and SHOULD NOT be trusted!
	 *
	 * (In the olden days this method used to return a fake UUID computed by the server, which was used by plugins such
	 * as SimpleAuth for authentication. This is NOT SAFE anymore as this UUID is now what was given by the client, NOT
	 * a server-computed UUID.)
	 *
	 * @return UUID
	 */
	public function getUniqueId() : UUID{
		return parent::getUniqueId();
	}

	public function getPlayer(){
		return $this;
	}

	public function getFirstPlayed(){
		return $this->firstPlayed;
	}

	public function getLastPlayed(){
		return $this->lastPlayed;
	}

	public function hasPlayedBefore() : bool{
		return $this->lastPlayed - $this->firstPlayed > 1; // microtime(true) - microtime(true) may have less than one millisecond difference
	}

	public function setAllowFlight(bool $value){
		$this->allowFlight = $value;
		$this->sendSettings();
	}

	public function getAllowFlight() : bool{
		return $this->allowFlight;
	}

	public function setFlying(bool $value){
		$this->flying = $value;
		$this->sendSettings();
	}

	public function isFlying() : bool{
		return $this->flying;
	}

	public function setAutoJump(bool $value){
		$this->autoJump = $value;
		$this->sendSettings();
	}

	public function hasAutoJump() : bool{
		return $this->autoJump;
	}

	public function allowMovementCheats() : bool{
		return $this->allowMovementCheats;
	}

	public function setAllowMovementCheats(bool $value = true){
		$this->allowMovementCheats = $value;
	}

	/**
	 * @param Player $player
	 */
	public function spawnTo(Player $player) : void{
		if($this->spawned and $player->spawned and $this->isAlive() and $player->isAlive() and $player->getLevel() === $this->level and $player->canSee($this) and !$this->isSpectator()){
			parent::spawnTo($player);
		}
	}

	/**
	 * @return Server
	 */
	public function getServer(){
		return $this->server;
	}

	/**
	 * @return bool
	 */
	public function getRemoveFormat() : bool{
		return $this->removeFormat;
	}

	/**
	 * @param bool $remove
	 */
	public function setRemoveFormat(bool $remove = true){
		$this->removeFormat = $remove;
	}

	public function getScreenLineHeight() : int{
		return $this->lineHeight ?? 7;
	}

	public function setScreenLineHeight(int $height = null){
		if($height !== null and $height < 1){
			throw new \InvalidArgumentException("Line height must be at least 1");
		}
		$this->lineHeight = $height;
	}

	/**
	 * @param Player $player
	 *
	 * @return bool
	 */
	public function canSee(Player $player) : bool{
		return !isset($this->hiddenPlayers[$player->getRawUniqueId()]);
	}

	/**
	 * @param Player $player
	 */
	public function hidePlayer(Player $player){
		if($player === $this){
			return;
		}
		$this->hiddenPlayers[$player->getRawUniqueId()] = true;
		$player->despawnFrom($this);
	}

	/**
	 * @param Player $player
	 */
	public function showPlayer(Player $player){
		if($player === $this){
			return;
		}
		unset($this->hiddenPlayers[$player->getRawUniqueId()]);
		if($player->isOnline()){
			$player->spawnTo($this);
		}
	}

	public function canCollideWith(Entity $entity) : bool{
		return false;
	}

	public function canBeCollidedWith() : bool{
		return !$this->isSpectator() and parent::canBeCollidedWith();
	}

	public function resetFallDistance() : void{
		parent::resetFallDistance();
		$this->inAirTicks = 0;
	}

	public function getViewDistance() : int{
		return $this->viewDistance;
	}

	public function setViewDistance(int $distance){
		$this->viewDistance = $this->server->getAllowedViewDistance($distance);

		$this->spawnThreshold = (int) (min($this->viewDistance, $this->server->getProperty("chunk-sending.spawn-radius", 4)) ** 2 * M_PI);

		$this->nextChunkOrderRun = 0;

		$pk = new ChunkRadiusUpdatedPacket();
		$pk->radius = $this->viewDistance;
		$this->sendDataPacket($pk);

		$this->server->getLogger()->debug("Setting view distance for " . $this->getName() . " to " . $this->viewDistance . " (requested " . $distance . ")");
	}

	/**
	 * @return bool
	 */
	public function isOnline() : bool{
		return $this->isConnected() and $this->loggedIn;
	}

	/**
	 * @return bool
	 */
	public function isOp() : bool{
		return $this->server->isOp($this->getName());
	}

	/**
	 * @param bool $value
	 */
	public function setOp(bool $value){
		if($value === $this->isOp()){
			return;
		}

		if($value){
			$this->server->addOp($this->getName());
		}else{
			$this->server->removeOp($this->getName());
		}

		$this->sendSettings();
	}

	/**
	 * @param permission\Permission|string $name
	 *
	 * @return bool
	 */
	public function isPermissionSet($name) : bool{
		return $this->perm->isPermissionSet($name);
	}

	/**
	 * @param permission\Permission|string $name
	 *
	 * @return bool
	 *
	 * @throws \InvalidStateException if the player is closed
	 */
	public function hasPermission($name) : bool{
		if($this->closed){
			throw new \InvalidStateException("Trying to get permissions of closed player");
		}
		return $this->perm->hasPermission($name);
	}

	/**
	 * @param Plugin $plugin
	 * @param string $name
	 * @param bool   $value
	 *
	 * @return PermissionAttachment
	 */
	public function addAttachment(Plugin $plugin, string $name = null, bool $value = null) : PermissionAttachment{
		return $this->perm->addAttachment($plugin, $name, $value);
	}

	/**
	 * @param PermissionAttachment $attachment
	 */
	public function removeAttachment(PermissionAttachment $attachment){
		$this->perm->removeAttachment($attachment);
	}

	public function recalculatePermissions(){
		$permManager = PermissionManager::getInstance();
		$permManager->unsubscribeFromPermission(Server::BROADCAST_CHANNEL_USERS, $this);
		$permManager->unsubscribeFromPermission(Server::BROADCAST_CHANNEL_ADMINISTRATIVE, $this);

		if($this->perm === null){
			return;
		}

		$this->perm->recalculatePermissions();

		if($this->spawned){
			if($this->hasPermission(Server::BROADCAST_CHANNEL_USERS)){
				$permManager->subscribeToPermission(Server::BROADCAST_CHANNEL_USERS, $this);
			}
			if($this->hasPermission(Server::BROADCAST_CHANNEL_ADMINISTRATIVE)){
				$permManager->subscribeToPermission(Server::BROADCAST_CHANNEL_ADMINISTRATIVE, $this);
			}

			$this->sendCommandData();
		}
	}

	/**
	 * @return PermissionAttachmentInfo[]
	 */
	public function getEffectivePermissions() : array{
		return $this->perm->getEffectivePermissions();
	}

	public function sendCommandData(){
		$pk = new AvailableCommandsPacket();
		foreach($this->server->getCommandMap()->getCommands() as $name => $command){
			if(isset($pk->commandData[$command->getName()]) or $command->getName() === "help" or !$command->testPermissionSilent($this)){
				continue;
			}

			$data = new CommandData();
			$data->commandName = $command->getName();
			$data->commandDescription = $this->server->getLanguage()->translateString($command->getDescription());
			$data->flags = 0;
			$data->permission = 0;

			$parameter = new CommandParameter();
			$parameter->paramName = "args";
			$parameter->paramType = AvailableCommandsPacket::ARG_FLAG_VALID | AvailableCommandsPacket::ARG_TYPE_RAWTEXT;
			$parameter->isOptional = true;
			$data->overloads[0][0] = $parameter;

			$aliases = $command->getAliases();
			if(!empty($aliases)){
				if(!in_array($data->commandName, $aliases, true)){
					//work around a client bug which makes the original name not show when aliases are used
					$aliases[] = $data->commandName;
				}
				$data->aliases = new CommandEnum();
				$data->aliases->enumName = ucfirst($command->getName()) . "Aliases";
				$data->aliases->enumValues = $aliases;
			}

			$pk->commandData[$command->getName()] = $data;
		}

		$this->sendDataPacket($pk);

	}

	/**
	 * @param Server         $server
	 * @param NetworkSession $session
	 */
	public function __construct(Server $server, NetworkSession $session){
		$this->server = $server;
		$this->networkSession = $session;

		$this->perm = new PermissibleBase($this);
		$this->chunksPerTick = (int) $this->server->getProperty("chunk-sending.per-tick", 4);
		$this->spawnThreshold = (int) (($this->server->getProperty("chunk-sending.spawn-radius", 4) ** 2) * M_PI);

		$this->allowMovementCheats = (bool) $this->server->getProperty("player.anti-cheat.allow-movement-cheats", false);
	}

	/**
	 * @return bool
	 */
	public function isConnected() : bool{
		return $this->networkSession !== null;
	}

	/**
	 * @return NetworkSession
	 */
	public function getNetworkSession() : NetworkSession{
		return $this->networkSession;
	}

	/**
	 * Gets the username
	 * @return string
	 */
	public function getName() : string{
		return $this->username;
	}

	/**
	 * @return string
	 */
	public function getLowerCaseName() : string{
		return $this->iusername;
	}

	/**
	 * Gets the "friendly" name to display of this player to use in the chat.
	 *
	 * @return string
	 */
	public function getDisplayName() : string{
		return $this->displayName;
	}

	/**
	 * @param string $name
	 */
	public function setDisplayName(string $name){
		$this->displayName = $name;
		if($this->spawned){
			$this->server->updatePlayerListData($this->getUniqueId(), $this->getId(), $this->getDisplayName(), $this->getSkin(), $this->getXuid());
		}
	}

	/**
	 * Returns the player's locale, e.g. en_US.
	 * @return string
	 */
	public function getLocale() : string{
		return $this->locale;
	}

	/**
	 * Called when a player changes their skin.
	 * Plugin developers should not use this, use setSkin() and sendSkin() instead.
	 *
	 * @param Skin   $skin
	 * @param string $newSkinName
	 * @param string $oldSkinName
	 *
	 * @return bool
	 */
	public function changeSkin(Skin $skin, string $newSkinName, string $oldSkinName) : bool{
		if(!$skin->isValid()){
			return false;
		}

		$ev = new PlayerChangeSkinEvent($this, $this->getSkin(), $skin);
		$ev->call();

		if($ev->isCancelled()){
			$this->sendSkin([$this]);
			return true;
		}

		$this->setSkin($ev->getNewSkin());
		$this->sendSkin($this->server->getOnlinePlayers());
		return true;
	}

	/**
	 * {@inheritdoc}
	 *
	 * If null is given, will additionally send the skin to the player itself as well as its viewers.
	 */
	public function sendSkin(?array $targets = null) : void{
		parent::sendSkin($targets ?? $this->server->getOnlinePlayers());
	}

	/**
	 * Gets the player IP address
	 *
	 * @return string
	 */
	public function getAddress() : string{
		return $this->networkSession->getIp();
	}

	/**
	 * @return int
	 */
	public function getPort() : int{
		return $this->networkSession->getPort();
	}

	/**
	 * Returns the last measured latency for this player, in milliseconds. This is measured automatically and reported
	 * back by the network interface.
	 *
	 * @return int
	 */
	public function getPing() : int{
		return $this->networkSession->getPing();
	}

	/**
	 * @return Position
	 */
	public function getNextPosition() : Position{
		return $this->newPosition !== null ? Position::fromObject($this->newPosition, $this->level) : $this->getPosition();
	}

	public function getInAirTicks() : int{
		return $this->inAirTicks;
	}

	/**
	 * Returns whether the player is currently using an item (right-click and hold).
	 * @return bool
	 */
	public function isUsingItem() : bool{
		return $this->getGenericFlag(self::DATA_FLAG_ACTION) and $this->startAction > -1;
	}

	public function setUsingItem(bool $value){
		$this->startAction = $value ? $this->server->getTick() : -1;
		$this->setGenericFlag(self::DATA_FLAG_ACTION, $value);
	}

	/**
	 * Returns how long the player has been using their currently-held item for. Used for determining arrow shoot force
	 * for bows.
	 *
	 * @return int
	 */
	public function getItemUseDuration() : int{
		return $this->startAction === -1 ? -1 : ($this->server->getTick() - $this->startAction);
	}

	/**
	 * Returns whether the player has a cooldown period left before it can use the given item again.
	 *
	 * @param Item $item
	 *
	 * @return bool
	 */
	public function hasItemCooldown(Item $item) : bool{
		$this->checkItemCooldowns();
		return isset($this->usedItemsCooldown[$item->getId()]);
	}

	/**
	 * Resets the player's cooldown time for the given item back to the maximum.
	 *
	 * @param Item $item
	 */
	public function resetItemCooldown(Item $item) : void{
		$ticks = $item->getCooldownTicks();
		if($ticks > 0){
			$this->usedItemsCooldown[$item->getId()] = $this->server->getTick() + $ticks;
		}
	}

	protected function checkItemCooldowns() : void{
		$serverTick = $this->server->getTick();
		foreach($this->usedItemsCooldown as $itemId => $cooldownUntil){
			if($cooldownUntil <= $serverTick){
				unset($this->usedItemsCooldown[$itemId]);
			}
		}
	}

	protected function switchLevel(Level $targetLevel) : bool{
		$oldLevel = $this->level;
		if(parent::switchLevel($targetLevel)){
			if($oldLevel !== null){
				foreach($this->usedChunks as $index => $d){
					Level::getXZ($index, $X, $Z);
					$this->unloadChunk($X, $Z, $oldLevel);
				}
			}

			$this->usedChunks = [];
			$this->loadQueue = [];
			$this->level->sendTime($this);
			$this->level->sendDifficulty($this);

			return true;
		}

		return false;
	}

	protected function unloadChunk(int $x, int $z, Level $level = null){
		$level = $level ?? $this->level;
		$index = Level::chunkHash($x, $z);
		if(isset($this->usedChunks[$index])){
			foreach($level->getChunkEntities($x, $z) as $entity){
				if($entity !== $this){
					$entity->despawnFrom($this);
				}
			}

			unset($this->usedChunks[$index]);
		}
		$level->unregisterChunkLoader($this, $x, $z);
		unset($this->loadQueue[$index]);
	}

	public function sendChunk(int $x, int $z, CompressBatchPromise $promise){
		if(!$this->isConnected()){
			return;
		}

		$this->usedChunks[Level::chunkHash($x, $z)] = true;

		$this->networkSession->queueCompressed($promise);

		if($this->spawned){
			foreach($this->level->getChunkEntities($x, $z) as $entity){
				if($entity !== $this and !$entity->isClosed() and $entity->isAlive()){
					$entity->spawnTo($this);
				}
			}
		}elseif(++$this->spawnChunkLoadCount >= $this->spawnThreshold){
			$this->spawnChunkLoadCount = -1;
			$this->spawned = true;

			foreach($this->usedChunks as $index => $c){
				Level::getXZ($index, $chunkX, $chunkZ);
				foreach($this->level->getChunkEntities($chunkX, $chunkZ) as $entity){
					if($entity !== $this and !$entity->isClosed() and $entity->isAlive() and !$entity->isFlaggedForDespawn()){
						$entity->spawnTo($this);
					}
				}
			}

			$this->networkSession->onTerrainReady();
		}
	}

	protected function sendNextChunk(){
		if(!$this->isConnected()){
			return;
		}

		Timings::$playerChunkSendTimer->startTiming();

		$count = 0;
		foreach($this->loadQueue as $index => $distance){
			if($count >= $this->chunksPerTick){
				break;
			}

			$X = null;
			$Z = null;
			Level::getXZ($index, $X, $Z);
			assert(is_int($X) and is_int($Z));

			++$count;

			$this->usedChunks[$index] = false;
			$this->level->registerChunkLoader($this, $X, $Z, false);

			if(!$this->level->populateChunk($X, $Z)){
				continue;
			}

			unset($this->loadQueue[$index]);
			$this->level->requestChunk($X, $Z, $this);
		}

		Timings::$playerChunkSendTimer->stopTiming();
	}

	public function doFirstSpawn(){
		$this->networkSession->onSpawn();

		if($this->hasPermission(Server::BROADCAST_CHANNEL_USERS)){
			PermissionManager::getInstance()->subscribeToPermission(Server::BROADCAST_CHANNEL_USERS, $this);
		}
		if($this->hasPermission(Server::BROADCAST_CHANNEL_ADMINISTRATIVE)){
			PermissionManager::getInstance()->subscribeToPermission(Server::BROADCAST_CHANNEL_ADMINISTRATIVE, $this);
		}

		$ev = new PlayerJoinEvent($this,
			new TranslationContainer(TextFormat::YELLOW . "%multiplayer.player.joined", [
				$this->getDisplayName()
			])
		);
		$ev->call();
		if(strlen(trim((string) $ev->getJoinMessage())) > 0){
			$this->server->broadcastMessage($ev->getJoinMessage());
		}

		$this->noDamageTicks = 60;

		$this->spawnToAll();

		if($this->server->getUpdater()->hasUpdate() and $this->hasPermission(Server::BROADCAST_CHANNEL_ADMINISTRATIVE) and $this->server->getProperty("auto-updater.on-update.warn-ops", true)){
			$this->server->getUpdater()->showPlayerUpdate($this);
		}

		if($this->getHealth() <= 0){
			$this->respawn();
		}
	}

	protected function orderChunks() : void{
		if(!$this->isConnected() or $this->viewDistance === -1){
			return;
		}

		Timings::$playerChunkOrderTimer->startTiming();

		$radius = $this->server->getAllowedViewDistance($this->viewDistance);
		$radiusSquared = $radius ** 2;

		$newOrder = [];
		$unloadChunks = $this->usedChunks;

		$centerX = $this->getFloorX() >> 4;
		$centerZ = $this->getFloorZ() >> 4;

		for($x = 0; $x < $radius; ++$x){
			for($z = 0; $z <= $x; ++$z){
				if(($x ** 2 + $z ** 2) > $radiusSquared){
					break; //skip to next band
				}

				//If the chunk is in the radius, others at the same offsets in different quadrants are also guaranteed to be.

				/* Top right quadrant */
				if(!isset($this->usedChunks[$index = Level::chunkHash($centerX + $x, $centerZ + $z)]) or $this->usedChunks[$index] === false){
					$newOrder[$index] = true;
				}
				unset($unloadChunks[$index]);

				/* Top left quadrant */
				if(!isset($this->usedChunks[$index = Level::chunkHash($centerX - $x - 1, $centerZ + $z)]) or $this->usedChunks[$index] === false){
					$newOrder[$index] = true;
				}
				unset($unloadChunks[$index]);

				/* Bottom right quadrant */
				if(!isset($this->usedChunks[$index = Level::chunkHash($centerX + $x, $centerZ - $z - 1)]) or $this->usedChunks[$index] === false){
					$newOrder[$index] = true;
				}
				unset($unloadChunks[$index]);


				/* Bottom left quadrant */
				if(!isset($this->usedChunks[$index = Level::chunkHash($centerX - $x - 1, $centerZ - $z - 1)]) or $this->usedChunks[$index] === false){
					$newOrder[$index] = true;
				}
				unset($unloadChunks[$index]);

				if($x !== $z){
					/* Top right quadrant mirror */
					if(!isset($this->usedChunks[$index = Level::chunkHash($centerX + $z, $centerZ + $x)]) or $this->usedChunks[$index] === false){
						$newOrder[$index] = true;
					}
					unset($unloadChunks[$index]);

					/* Top left quadrant mirror */
					if(!isset($this->usedChunks[$index = Level::chunkHash($centerX - $z - 1, $centerZ + $x)]) or $this->usedChunks[$index] === false){
						$newOrder[$index] = true;
					}
					unset($unloadChunks[$index]);

					/* Bottom right quadrant mirror */
					if(!isset($this->usedChunks[$index = Level::chunkHash($centerX + $z, $centerZ - $x - 1)]) or $this->usedChunks[$index] === false){
						$newOrder[$index] = true;
					}
					unset($unloadChunks[$index]);

					/* Bottom left quadrant mirror */
					if(!isset($this->usedChunks[$index = Level::chunkHash($centerX - $z - 1, $centerZ - $x - 1)]) or $this->usedChunks[$index] === false){
						$newOrder[$index] = true;
					}
					unset($unloadChunks[$index]);
				}
			}
		}

		foreach($unloadChunks as $index => $bool){
			Level::getXZ($index, $X, $Z);
			$this->unloadChunk($X, $Z);
		}

		$this->loadQueue = $newOrder;
		if(!empty($this->loadQueue) or !empty($unloadChunks)){
			$pk = new NetworkChunkPublisherUpdatePacket();
			$pk->x = $this->getFloorX();
			$pk->y = $this->getFloorY();
			$pk->z = $this->getFloorZ();
			$pk->radius = $this->viewDistance * 16; //blocks, not chunks >.>
			$this->sendDataPacket($pk);
		}

		Timings::$playerChunkOrderTimer->stopTiming();
	}

	public function doChunkRequests(){
		if(!$this->isOnline()){
			return;
		}

		if($this->nextChunkOrderRun !== PHP_INT_MAX and $this->nextChunkOrderRun-- <= 0){
			$this->nextChunkOrderRun = PHP_INT_MAX;
			$this->orderChunks();
		}

		if(count($this->loadQueue) > 0){
			$this->sendNextChunk();
		}
	}

	/**
	 * @return Position
	 */
	public function getSpawn(){
		if($this->hasValidSpawnPosition()){
			return $this->spawnPosition;
		}else{
			$level = $this->server->getLevelManager()->getDefaultLevel();

			return $level->getSafeSpawn();
		}
	}

	/**
	 * @return bool
	 */
	public function hasValidSpawnPosition() : bool{
		return $this->spawnPosition !== null and $this->spawnPosition->isValid();
	}

	/**
	 * Sets the spawnpoint of the player (and the compass direction) to a Vector3, or set it on another world with a
	 * Position object
	 *
	 * @param Vector3|Position $pos
	 */
	public function setSpawn(Vector3 $pos){
		if(!($pos instanceof Position)){
			$level = $this->level;
		}else{
			$level = $pos->getLevel();
		}
		$this->spawnPosition = new Position($pos->x, $pos->y, $pos->z, $level);
		$pk = new SetSpawnPositionPacket();
		$pk->x = $this->spawnPosition->getFloorX();
		$pk->y = $this->spawnPosition->getFloorY();
		$pk->z = $this->spawnPosition->getFloorZ();
		$pk->spawnType = SetSpawnPositionPacket::TYPE_PLAYER_SPAWN;
		$pk->spawnForced = false;
		$this->sendDataPacket($pk);
	}

	/**
	 * @return bool
	 */
	public function isSleeping() : bool{
		return $this->sleeping !== null;
	}

	/**
	 * @param Vector3 $pos
	 *
	 * @return bool
	 */
	public function sleepOn(Vector3 $pos) : bool{
		if(!$this->isOnline()){
			return false;
		}

		$pos = $pos->floor();
		$b = $this->level->getBlock($pos);

		$ev = new PlayerBedEnterEvent($this, $b);
		$ev->call();
		if($ev->isCancelled()){
			return false;
		}

		if($b instanceof Bed){
			$b->setOccupied();
		}

		$this->sleeping = clone $pos;

		$this->propertyManager->setBlockPos(self::DATA_PLAYER_BED_POSITION, $pos);
		$this->setPlayerFlag(self::DATA_PLAYER_FLAG_SLEEP, true);

		$this->setSpawn($pos);

		$this->level->setSleepTicks(60);

		return true;
	}

	public function stopSleep(){
		if($this->sleeping instanceof Vector3){
			$b = $this->level->getBlock($this->sleeping);
			if($b instanceof Bed){
				$b->setOccupied(false);
			}
			(new PlayerBedLeaveEvent($this, $b))->call();

			$this->sleeping = null;
			$this->propertyManager->setBlockPos(self::DATA_PLAYER_BED_POSITION, null);
			$this->setPlayerFlag(self::DATA_PLAYER_FLAG_SLEEP, false);

			$this->level->setSleepTicks(0);

			$this->broadcastAnimation([$this], AnimatePacket::ACTION_STOP_SLEEP);
		}
	}

	/**
	 * @param string $achievementId
	 *
	 * @return bool
	 */
	public function hasAchievement(string $achievementId) : bool{
		if(!isset(Achievement::$list[$achievementId])){
			return false;
		}

		return $this->achievements[$achievementId] ?? false;
	}

	/**
	 * @param string $achievementId
	 *
	 * @return bool
	 */
	public function awardAchievement(string $achievementId) : bool{
		if(isset(Achievement::$list[$achievementId]) and !$this->hasAchievement($achievementId)){
			foreach(Achievement::$list[$achievementId]["requires"] as $requirementId){
				if(!$this->hasAchievement($requirementId)){
					return false;
				}
			}
			$ev = new PlayerAchievementAwardedEvent($this, $achievementId);
			$ev->call();
			if(!$ev->isCancelled()){
				$this->achievements[$achievementId] = true;
				Achievement::broadcast($this, $achievementId);

				return true;
			}else{
				return false;
			}
		}

		return false;
	}

	/**
	 * @param string $achievementId
	 */
	public function removeAchievement(string $achievementId){
		if($this->hasAchievement($achievementId)){
			$this->achievements[$achievementId] = false;
		}
	}

	/**
	 * @return int
	 */
	public function getGamemode() : int{
		return $this->gamemode;
	}

	/**
	 * @internal
	 *
	 * Returns a client-friendly gamemode of the specified real gamemode
	 * This function takes care of handling gamemodes known to MCPE (as of 1.1.0.3, that includes Survival, Creative and Adventure)
	 *
	 * TODO: remove this when Spectator Mode gets added properly to MCPE
	 *
	 * @param int $gamemode
	 *
	 * @return int
	 */
	public static function getClientFriendlyGamemode(int $gamemode) : int{
		$gamemode &= 0x03;
		if($gamemode === GameMode::SPECTATOR){
			return GameMode::CREATIVE;
		}

		return $gamemode;
	}

	/**
	 * Sets the gamemode, and if needed, kicks the Player.
	 *
	 * @param int  $gm
	 * @param bool $client if the client made this change in their GUI
	 *
	 * @return bool
	 */
	public function setGamemode(int $gm, bool $client = false) : bool{
		if($gm < 0 or $gm > 3 or $this->gamemode === $gm){
			return false;
		}

		$ev = new PlayerGameModeChangeEvent($this, $gm);
		$ev->call();
		if($ev->isCancelled()){
			if($client){ //gamemode change by client in the GUI
				$this->sendGamemode();
			}
			return false;
		}

		$this->gamemode = $gm;

		$this->allowFlight = $this->isCreative();
		if($this->isSpectator()){
			$this->flying = true;
			$this->keepMovement = true;
			$this->despawnFromAll();
		}else{
			$this->keepMovement = $this->allowMovementCheats;
			if($this->isSurvival()){
				$this->flying = false;
			}
			$this->spawnToAll();
		}

		$this->resetFallDistance();

		if(!$client){ //GameMode changed by server, do not send for client changes
			$this->sendGamemode();
		}else{
			Command::broadcastCommandMessage($this, new TranslationContainer("commands.gamemode.success.self", [GameMode::toTranslation($gm)]));
		}

		$this->sendSettings();
		$this->inventory->sendCreativeContents();

		return true;
	}

	/**
	 * @internal
	 * Sends the player's gamemode to the client.
	 */
	public function sendGamemode(){
		$pk = new SetPlayerGameTypePacket();
		$pk->gamemode = Player::getClientFriendlyGamemode($this->gamemode);
		$this->sendDataPacket($pk);
	}

	/**
	 * Sends all the option flags
	 */
	public function sendSettings(){
		$pk = new AdventureSettingsPacket();

		$pk->setFlag(AdventureSettingsPacket::WORLD_IMMUTABLE, $this->isSpectator());
		$pk->setFlag(AdventureSettingsPacket::NO_PVP, $this->isSpectator());
		$pk->setFlag(AdventureSettingsPacket::AUTO_JUMP, $this->autoJump);
		$pk->setFlag(AdventureSettingsPacket::ALLOW_FLIGHT, $this->allowFlight);
		$pk->setFlag(AdventureSettingsPacket::NO_CLIP, $this->isSpectator());
		$pk->setFlag(AdventureSettingsPacket::FLYING, $this->flying);

		$pk->commandPermission = ($this->isOp() ? AdventureSettingsPacket::PERMISSION_OPERATOR : AdventureSettingsPacket::PERMISSION_NORMAL);
		$pk->playerPermission = ($this->isOp() ? PlayerPermissions::OPERATOR : PlayerPermissions::MEMBER);
		$pk->entityUniqueId = $this->getId();

		$this->sendDataPacket($pk);
	}

	/**
	 * NOTE: Because Survival and Adventure Mode share some similar behaviour, this method will also return true if the player is
	 * in Adventure Mode. Supply the $literal parameter as true to force a literal Survival Mode check.
	 *
	 * @param bool $literal whether a literal check should be performed
	 *
	 * @return bool
	 */
	public function isSurvival(bool $literal = false) : bool{
		if($literal){
			return $this->gamemode === GameMode::SURVIVAL;
		}else{
			return ($this->gamemode & 0x01) === 0;
		}
	}

	/**
	 * NOTE: Because Creative and Spectator Mode share some similar behaviour, this method will also return true if the player is
	 * in Spectator Mode. Supply the $literal parameter as true to force a literal Creative Mode check.
	 *
	 * @param bool $literal whether a literal check should be performed
	 *
	 * @return bool
	 */
	public function isCreative(bool $literal = false) : bool{
		if($literal){
			return $this->gamemode === GameMode::CREATIVE;
		}else{
			return ($this->gamemode & 0x01) === 1;
		}
	}

	/**
	 * NOTE: Because Adventure and Spectator Mode share some similar behaviour, this method will also return true if the player is
	 * in Spectator Mode. Supply the $literal parameter as true to force a literal Adventure Mode check.
	 *
	 * @param bool $literal whether a literal check should be performed
	 *
	 * @return bool
	 */
	public function isAdventure(bool $literal = false) : bool{
		if($literal){
			return $this->gamemode === GameMode::ADVENTURE;
		}else{
			return ($this->gamemode & 0x02) > 0;
		}
	}

	/**
	 * @return bool
	 */
	public function isSpectator() : bool{
		return $this->gamemode === GameMode::SPECTATOR;
	}

	public function isFireProof() : bool{
		return $this->isCreative();
	}

	public function getDrops() : array{
		if(!$this->isCreative()){
			return parent::getDrops();
		}

		return [];
	}

	public function getXpDropAmount() : int{
		if(!$this->isCreative()){
			return parent::getXpDropAmount();
		}

		return 0;
	}

	protected function checkGroundState(float $movX, float $movY, float $movZ, float $dx, float $dy, float $dz) : void{
		$bb = clone $this->boundingBox;
		$bb->minY = $this->y - 0.2;
		$bb->maxY = $this->y + 0.2;

		$this->onGround = $this->isCollided = count($this->level->getCollisionBlocks($bb, true)) > 0;
	}

	public function canBeMovedByCurrents() : bool{
		return false; //currently has no server-side movement
	}

	protected function checkNearEntities(){
		foreach($this->level->getNearbyEntities($this->boundingBox->expandedCopy(1, 0.5, 1), $this) as $entity){
			$entity->scheduleUpdate();

			if(!$entity->isAlive() or $entity->isFlaggedForDespawn()){
				continue;
			}

			$entity->onCollideWithPlayer($this);
		}
	}

	protected function processMovement(int $tickDiff){
		if($this->newPosition === null or $this->isSleeping()){
			return;
		}

		assert($this->x !== null and $this->y !== null and $this->z !== null);
		assert($this->newPosition->x !== null and $this->newPosition->y !== null and $this->newPosition->z !== null);

		$newPos = $this->newPosition;
		$distanceSquared = $newPos->distanceSquared($this);

		$revert = false;

		if(($distanceSquared / ($tickDiff ** 2)) > 100){
			/* !!! BEWARE YE WHO ENTER HERE !!!
			 *
			 * This is NOT an anti-cheat check. It is a safety check.
			 * Without it hackers can teleport with freedom on their own and cause lots of undesirable behaviour, like
			 * freezes, lag spikes and memory exhaustion due to sync chunk loading and collision checks across large distances.
			 * Not only that, but high-latency players can trigger such behaviour innocently.
			 *
			 * If you must tamper with this code, be aware that this can cause very nasty results. Do not waste our time
			 * asking for help if you suffer the consequences of messing with this.
			 */
			$this->server->getLogger()->warning($this->getName() . " moved too fast, reverting movement");
			$this->server->getLogger()->debug("Old position: " . $this->asVector3() . ", new position: " . $this->newPosition);
			$revert = true;
		}elseif(!$this->level->isInLoadedTerrain($newPos) or !$this->level->isChunkGenerated($newPos->getFloorX() >> 4, $newPos->getFloorZ() >> 4)){
			$revert = true;
			$this->nextChunkOrderRun = 0;
		}

		if(!$revert and $distanceSquared != 0){
			$dx = $newPos->x - $this->x;
			$dy = $newPos->y - $this->y;
			$dz = $newPos->z - $this->z;

			$this->move($dx, $dy, $dz);

			$diff = $this->distanceSquared($newPos) / $tickDiff ** 2;

			if($this->isSurvival() and !$revert and $diff > 0.0625){
				$ev = new PlayerIllegalMoveEvent($this, $newPos, $this->lastLocation->asVector3());
				$ev->setCancelled($this->allowMovementCheats);

				$ev->call();

				if(!$ev->isCancelled()){
					$revert = true;
					$this->server->getLogger()->warning($this->getServer()->getLanguage()->translateString("pocketmine.player.invalidMove", [$this->getName()]));
					$this->server->getLogger()->debug("Old position: " . $this->asVector3() . ", new position: " . $this->newPosition);
				}
			}

			if($diff > 0 and !$revert){
				$this->setPosition($newPos);
			}
		}

		$from = clone $this->lastLocation;
		$to = $this->asLocation();

		$delta = $to->distanceSquared($from);
		$deltaAngle = abs($this->lastLocation->yaw - $to->yaw) + abs($this->lastLocation->pitch - $to->pitch);

		if(!$revert and ($delta > 0.0001 or $deltaAngle > 1.0)){
			$this->lastLocation = clone $to; //avoid PlayerMoveEvent modifying this

			$ev = new PlayerMoveEvent($this, $from, $to);

			$ev->call();

			if(!($revert = $ev->isCancelled())){ //Yes, this is intended
				if($to->distanceSquared($ev->getTo()) > 0.01){ //If plugins modify the destination
					$this->teleport($ev->getTo());
				}else{
					$this->broadcastMovement();

					$distance = $from->distance($to);
					//TODO: check swimming (adds 0.015 exhaustion in MCPE)
					if($this->isSprinting()){
						$this->exhaust(0.1 * $distance, PlayerExhaustEvent::CAUSE_SPRINTING);
					}else{
						$this->exhaust(0.01 * $distance, PlayerExhaustEvent::CAUSE_WALKING);
					}
				}
			}
		}

		if($revert){
			$this->lastLocation = $from;

			$this->setPosition($from);
			$this->sendPosition($from, $from->yaw, $from->pitch, MovePlayerPacket::MODE_RESET);
		}else{
			if($distanceSquared != 0 and $this->nextChunkOrderRun > 20){
				$this->nextChunkOrderRun = 20;
			}
		}

		$this->newPosition = null;
	}

	public function jump() : void{
		(new PlayerJumpEvent($this))->call();
		parent::jump();
	}

	public function setMotion(Vector3 $motion) : bool{
		if(parent::setMotion($motion)){
			$this->broadcastMotion();

			return true;
		}
		return false;
	}

	protected function updateMovement(bool $teleport = false) : void{

	}

	protected function tryChangeMovement() : void{

	}

	public function sendAttributes(bool $sendAll = false){
		$entries = $sendAll ? $this->attributeMap->getAll() : $this->attributeMap->needSend();
		if(count($entries) > 0){
			$pk = new UpdateAttributesPacket();
			$pk->entityRuntimeId = $this->id;
			$pk->entries = $entries;
			$this->sendDataPacket($pk);
			foreach($entries as $entry){
				$entry->markSynchronized();
			}
		}
	}

	public function onUpdate(int $currentTick) : bool{
		if(!$this->loggedIn){
			return false;
		}

		$tickDiff = $currentTick - $this->lastUpdate;

		if($tickDiff <= 0){
			return true;
		}

		$this->messageCounter = 2;

		$this->lastUpdate = $currentTick;

		$this->sendAttributes();

		if(!$this->isAlive() and $this->spawned){
			$this->onDeathUpdate($tickDiff);
			return true;
		}

		$this->timings->startTiming();

		if($this->spawned){
			$this->processMovement($tickDiff);
			$this->motion->x = $this->motion->y = $this->motion->z = 0; //TODO: HACK! (Fixes player knockback being messed up)
			if($this->onGround){
				$this->inAirTicks = 0;
			}else{
				$this->inAirTicks += $tickDiff;
			}

			Timings::$timerEntityBaseTick->startTiming();
			$this->entityBaseTick($tickDiff);
			Timings::$timerEntityBaseTick->stopTiming();

			if(!$this->isSpectator() and $this->isAlive()){
				Timings::$playerCheckNearEntitiesTimer->startTiming();
				$this->checkNearEntities();
				Timings::$playerCheckNearEntitiesTimer->stopTiming();
			}
		}

		$this->timings->stopTiming();

		return true;
	}

	protected function doFoodTick(int $tickDiff = 1) : void{
		if($this->isSurvival()){
			parent::doFoodTick($tickDiff);
		}
	}

	public function exhaust(float $amount, int $cause = PlayerExhaustEvent::CAUSE_CUSTOM) : float{
		if($this->isSurvival()){
			return parent::exhaust($amount, $cause);
		}

		return 0.0;
	}

	public function isHungry() : bool{
		return $this->isSurvival() and parent::isHungry();
	}

	public function canBreathe() : bool{
		return $this->isCreative() or parent::canBreathe();
	}

	protected function sendEffectAdd(EffectInstance $effect, bool $replacesOldEffect) : void{
		$pk = new MobEffectPacket();
		$pk->entityRuntimeId = $this->getId();
		$pk->eventId = $replacesOldEffect ? MobEffectPacket::EVENT_MODIFY : MobEffectPacket::EVENT_ADD;
		$pk->effectId = $effect->getId();
		$pk->amplifier = $effect->getAmplifier();
		$pk->particles = $effect->isVisible();
		$pk->duration = $effect->getDuration();

		$this->sendDataPacket($pk);
	}

	protected function sendEffectRemove(EffectInstance $effect) : void{
		$pk = new MobEffectPacket();
		$pk->entityRuntimeId = $this->getId();
		$pk->eventId = MobEffectPacket::EVENT_REMOVE;
		$pk->effectId = $effect->getId();

		$this->sendDataPacket($pk);
	}

	/**
	 * Returns whether the player can interact with the specified position. This checks distance and direction.
	 *
	 * @param Vector3 $pos
	 * @param float   $maxDistance
	 * @param float   $maxDiff defaults to half of the 3D diagonal width of a block
	 *
	 * @return bool
	 */
	public function canInteract(Vector3 $pos, float $maxDistance, float $maxDiff = M_SQRT3 / 2) : bool{
		$eyePos = $this->getPosition()->add(0, $this->getEyeHeight(), 0);
		if($eyePos->distanceSquared($pos) > $maxDistance ** 2){
			return false;
		}

		$dV = $this->getDirectionVector();
		$eyeDot = $dV->dot($eyePos);
		$targetDot = $dV->dot($pos);
		return ($targetDot - $eyeDot) >= -$maxDiff;
	}

	public function handleLogin(LoginPacket $packet) : bool{
		$this->playerInfo = $packet->playerInfo;
		$this->username = TextFormat::clean($this->playerInfo->getUsername());
		$this->displayName = $this->username;
		$this->iusername = strtolower($this->username);
		$this->locale = $this->playerInfo->getLocale();
		$this->randomClientId = $this->playerInfo->getClientId();

		$this->uuid = $this->playerInfo->getUuid();
		$this->rawUUID = $this->uuid->toBinary();
		$this->xuid = $this->playerInfo->getXuid();

		$this->setSkin($this->playerInfo->getSkin());

		$ev = new PlayerPreLoginEvent(
			$this->playerInfo,
			$this->networkSession->getIp(),
			$this->networkSession->getPort(),
			$this->server->requiresAuthentication()
		);
		if($this->server->getNetwork()->getConnectionCount() > $this->server->getMaxPlayers()){
			$ev->setKickReason(PlayerPreLoginEvent::KICK_REASON_SERVER_FULL, "disconnectionScreen.serverFull");
		}
		if(!$this->server->isWhitelisted($this->username)){
			$ev->setKickReason(PlayerPreLoginEvent::KICK_REASON_SERVER_WHITELISTED, "Server is whitelisted");
		}
		if($this->isBanned() or $this->server->getIPBans()->isBanned($this->getAddress())){
			$ev->setKickReason(PlayerPreLoginEvent::KICK_REASON_BANNED, "You are banned");
		}

		$ev->call();
		if(!$ev->isAllowed()){
			$this->close("", $ev->getFinalKickMessage());
			return true;
		}

		if(!$packet->skipVerification){
			$this->server->getAsyncPool()->submitTask(new ProcessLoginTask($this, $packet, $ev->isAuthRequired(), NetworkCipher::$ENABLED));
		}else{
			$this->setAuthenticationStatus(false, false, null);
			$this->networkSession->onLoginSuccess();
		}

		return true;
	}

	public function setAuthenticationStatus(bool $authenticated, bool $authRequired, ?string $error) : bool{
		if($this->networkSession === null){
			return false;
		}

		if($authenticated and $this->xuid === ""){
			$error = "Expected XUID but none found";
		}

		if($error !== null){
			$this->close("", $this->server->getLanguage()->translateString("pocketmine.disconnect.invalidSession", [$error]));

			return false;
		}

		$this->authenticated = $authenticated;

		if(!$this->authenticated){
			if($authRequired){
				$this->close("", "disconnectionScreen.notAuthenticated");
				return false;
			}

			$this->server->getLogger()->debug($this->getName() . " is NOT logged into Xbox Live");
			if($this->xuid !== ""){
				$this->server->getLogger()->warning($this->getName() . " has an XUID, but their login keychain is not signed by Mojang");
				$this->xuid = "";
			}
		}else{
			$this->server->getLogger()->debug($this->getName() . " is logged into Xbox Live");
		}

		foreach($this->server->getLoggedInPlayers() as $p){
			if($p !== $this and ($p->iusername === $this->iusername or $this->getUniqueId()->equals($p->getUniqueId()))){
				$ev = new PlayerDuplicateLoginEvent($this->networkSession, $p->networkSession);
				$ev->call();
				if($ev->isCancelled()){
					$this->networkSession->disconnect($ev->getDisconnectMessage());
					return false;
				}

				$p->networkSession->disconnect($ev->getDisconnectMessage());
			}
		}

		return true;
	}

	public function onLoginSuccess() : void{
		$this->loggedIn = true;
		$this->server->onPlayerLogin($this);
	}

	public function _actuallyConstruct(){
		$namedtag = $this->server->getOfflinePlayerData($this->username); //TODO: make this async

		if(($level = $this->server->getLevelManager()->getLevelByName($namedtag->getString("Level", "", true))) === null){
			/** @var Level $level */
			$level = $this->server->getLevelManager()->getDefaultLevel(); //TODO: default level may be null

			$spawnLocation = $level->getSafeSpawn();
			$namedtag->setTag(new ListTag("Pos", [
				new DoubleTag("", $spawnLocation->x),
				new DoubleTag("", $spawnLocation->y),
				new DoubleTag("", $spawnLocation->z)
			]));
		}

		/** @var float[] $pos */
		$pos = $namedtag->getListTag("Pos")->getAllValues();
		$level->registerChunkLoader($this, ((int) floor($pos[0])) >> 4, ((int) floor($pos[2])) >> 4, true);

		parent::__construct($level, $namedtag);
		$ev = new PlayerLoginEvent($this, "Plugin reason");
		$ev->call();
		if($ev->isCancelled()){
			$this->close($this->getLeaveMessage(), $ev->getKickMessage());

			return;
		}

		$this->server->getLogger()->info($this->getServer()->getLanguage()->translateString("pocketmine.player.logIn", [
			TextFormat::AQUA . $this->username . TextFormat::WHITE,
			$this->networkSession->getIp(),
			$this->networkSession->getPort(),
			$this->id,
			$this->level->getDisplayName(),
			round($this->x, 4),
			round($this->y, 4),
			round($this->z, 4)
		]));

		$this->server->addOnlinePlayer($this);
	}

	protected function initHumanData(CompoundTag $nbt) : void{
		$this->setNameTag($this->username);
	}

	protected function initEntity(CompoundTag $nbt) : void{
		parent::initEntity($nbt);
		$this->addDefaultWindows();

		$this->firstPlayed = $nbt->getLong("firstPlayed", $now = (int) (microtime(true) * 1000));
		$this->lastPlayed = $nbt->getLong("lastPlayed", $now);

		$this->gamemode = $this->server->getForceGamemode() ? $this->server->getGamemode() : $nbt->getInt("playerGameType", $this->server->getGamemode()) & 0x03;

		$this->allowFlight = $this->isCreative();
		$this->keepMovement = $this->isSpectator() || $this->allowMovementCheats();
		if($this->isOp()){
			$this->setRemoveFormat(false);
		}

		$this->setNameTagVisible();
		$this->setNameTagAlwaysVisible();
		$this->setCanClimb();

		$this->achievements = [];
		$achievements = $nbt->getCompoundTag("Achievements");
		if($achievements !== null){
			/** @var ByteTag $achievement */
			foreach($achievements as $achievement){
				$this->achievements[$achievement->getName()] = $achievement->getValue() !== 0;
			}
		}

		if(!$this->hasValidSpawnPosition()){
			if(($level = $this->server->getLevelManager()->getLevelByName($nbt->getString("SpawnLevel", ""))) instanceof Level){
				$this->spawnPosition = new Position($nbt->getInt("SpawnX"), $nbt->getInt("SpawnY"), $nbt->getInt("SpawnZ"), $level);
			}else{
				$this->spawnPosition = $this->level->getSafeSpawn();
			}
		}
	}

	/**
	 * Sends a chat message as this player. If the message begins with a / (forward-slash) it will be treated
	 * as a command.
	 *
	 * @param string $message
	 *
	 * @return bool
	 */
	public function chat(string $message) : bool{
		$this->doCloseInventory();

		$message = TextFormat::clean($message, $this->removeFormat);
		foreach(explode("\n", $message) as $messagePart){
			if(trim($messagePart) !== "" and strlen($messagePart) <= 255 and $this->messageCounter-- > 0){
				if(strpos($messagePart, './') === 0){
					$messagePart = substr($messagePart, 1);
				}

				$ev = new PlayerCommandPreprocessEvent($this, $messagePart);
				$ev->call();

				if($ev->isCancelled()){
					break;
				}

				if(strpos($ev->getMessage(), "/") === 0){
					Timings::$playerCommandTimer->startTiming();
					$this->server->dispatchCommand($ev->getPlayer(), substr($ev->getMessage(), 1));
					Timings::$playerCommandTimer->stopTiming();
				}else{
					$ev = new PlayerChatEvent($this, $ev->getMessage());
					$ev->call();
					if(!$ev->isCancelled()){
						$this->server->broadcastMessage($this->getServer()->getLanguage()->translateString($ev->getFormat(), [$ev->getPlayer()->getDisplayName(), $ev->getMessage()]), $ev->getRecipients());
					}
				}
			}
		}

		return true;
	}

	public function handleMovePlayer(MovePlayerPacket $packet) : bool{
		$newPos = $packet->position->subtract(0, $this->baseOffset, 0);

		if($this->isTeleporting and $newPos->distanceSquared($this) > 1){  //Tolerate up to 1 block to avoid problems with client-sided physics when spawning in blocks
			$this->sendPosition($this, null, null, MovePlayerPacket::MODE_RESET);
			$this->server->getLogger()->debug("Got outdated pre-teleport movement from " . $this->getName() . ", received " . $newPos . ", expected " . $this->asVector3());
			//Still getting movements from before teleport, ignore them
		}else{
			// Once we get a movement within a reasonable distance, treat it as a teleport ACK and remove position lock
			if($this->isTeleporting){
				$this->isTeleporting = false;
			}

			$packet->yaw = fmod($packet->yaw, 360);
			$packet->pitch = fmod($packet->pitch, 360);

			if($packet->yaw < 0){
				$packet->yaw += 360;
			}

			$this->setRotation($packet->yaw, $packet->pitch);
			$this->newPosition = $newPos;
		}

		return true;
	}

	public function handleLevelSoundEvent(LevelSoundEventPacket $packet) : bool{
		//TODO: add events so plugins can change this
		$this->getLevel()->broadcastPacketToViewers($this, $packet);
		return true;
	}

	public function handleEntityEvent(EntityEventPacket $packet) : bool{
		$this->doCloseInventory();

		switch($packet->event){
			case EntityEventPacket::EATING_ITEM:
				if($packet->data === 0){
					return false;
				}

				$this->sendDataPacket($packet);
				$this->server->broadcastPacket($this->getViewers(), $packet);
				break;
			default:
				return false;
		}

		return true;
	}

	public function equipItem(int $hotbarSlot) : bool{
		if(!$this->inventory->isHotbarSlot($hotbarSlot)){
			$this->inventory->sendContents($this);
			return false;
		}

		$ev = new PlayerItemHeldEvent($this, $this->inventory->getItem($hotbarSlot), $hotbarSlot);
		$ev->call();
		if($ev->isCancelled()){
			$this->inventory->sendHeldItem($this);
			return false;
		}

		$this->inventory->setHeldItemIndex($hotbarSlot, false);
		$this->setUsingItem(false);

		return true;
	}

	/**
	 * Activates the item in hand, for example throwing a projectile.
	 *
	 * @return bool if it did something
	 */
	public function useHeldItem() : bool{
		$directionVector = $this->getDirectionVector();
		$item = $this->inventory->getItemInHand();

		$ev = new PlayerItemUseEvent($this, $item, $directionVector);
		if($this->hasItemCooldown($item)){
			$ev->setCancelled();
		}

		$ev->call();

		if($ev->isCancelled()){
			$this->inventory->sendHeldItem($this);
			return false;
		}

		if($item->onClickAir($this, $directionVector)){
			$this->resetItemCooldown($item);
			if($this->isSurvival()){
				$this->inventory->setItemInHand($item);
			}
		}

		//TODO: check if item has a release action - if it doesn't, this shouldn't be set
		$this->setUsingItem(true);

		return true;
	}

	/**
	 * Consumes the currently-held item.
	 *
	 * @return bool
	 */
	public function consumeHeldItem() : bool{
		$slot = $this->inventory->getItemInHand();
		if($slot instanceof Consumable){
			$ev = new PlayerItemConsumeEvent($this, $slot);
			if($this->hasItemCooldown($slot)){
				$ev->setCancelled();
			}
			$ev->call();

			if($ev->isCancelled() or !$this->consumeObject($slot)){
				$this->inventory->sendContents($this);
				return true;
			}

			$this->resetItemCooldown($slot);

			if($this->isSurvival()){
				$slot->pop();
				$this->inventory->setItemInHand($slot);
				$this->inventory->addItem($slot->getResidue());
			}

			return true;
		}

		return false;
	}

	/**
	 * Releases the held item, for example to fire a bow. This should be preceded by a call to useHeldItem().
	 *
	 * @return bool if it did something.
	 */
	public function releaseHeldItem() : bool{
		try{
			if($this->isUsingItem()){
				$item = $this->inventory->getItemInHand();
				if($this->hasItemCooldown($item)){
					$this->inventory->sendContents($this);
					return false;
				}
				if($item->onReleaseUsing($this)){
					$this->resetItemCooldown($item);
					$this->inventory->setItemInHand($item);
					return true;
				}
			}

			return false;
		}finally{
			$this->setUsingItem(false);
		}
	}

<<<<<<< HEAD
	public function pickBlock(Vector3 $pos, bool $addTileNBT) : bool{
		$block = $this->level->getBlock($pos);
=======
	public function handleBlockPickRequest(BlockPickRequestPacket $packet) : bool{
		$block = $this->level->getBlockAt($packet->blockX, $packet->blockY, $packet->blockZ);
		if($block instanceof UnknownBlock){
			return true;
		}
>>>>>>> 3a18bdd6

		$item = $block->getPickedItem();
		if($addTileNBT){
			$tile = $this->getLevel()->getTile($block);
			if($tile instanceof Tile){
				$nbt = $tile->getCleanedNBT();
				if($nbt instanceof CompoundTag){
					$item->setCustomBlockData($nbt);
					$item->setLore(["+(DATA)"]);
				}
			}
		}

		$ev = new PlayerBlockPickEvent($this, $block, $item);
		if(!$this->isCreative(true)){
			$this->server->getLogger()->debug("Got block-pick request from " . $this->getName() . " when not in creative mode (gamemode " . $this->getGamemode() . ")");
			$ev->setCancelled();
		}

		$ev->call();
		if(!$ev->isCancelled()){
			$this->inventory->setItemInHand($item);
		}

		return true;
	}

	public function startBreakBlock(Vector3 $pos, int $face) : bool{
		if($pos->distanceSquared($this) > 10000){
			return false; //TODO: maybe this should throw an exception instead?
		}

		$target = $this->level->getBlock($pos);

		$ev = new PlayerInteractEvent($this, $this->inventory->getItemInHand(), $target, null, $face, PlayerInteractEvent::LEFT_CLICK_BLOCK);
		$ev->call();
		if($ev->isCancelled()){
			$this->inventory->sendHeldItem($this);
			return true;
		}

		$block = $target->getSide($face);
		if($block->getId() === Block::FIRE){
			$this->level->setBlock($block, BlockFactory::get(Block::AIR));
			return true;
		}

		if(!$this->isCreative()){
			//TODO: improve this to take stuff like swimming, ladders, enchanted tools into account, fix wrong tool break time calculations for bad tools (pmmp/PocketMine-MP#211)
			$breakTime = ceil($target->getBreakTime($this->inventory->getItemInHand()) * 20);
			if($breakTime > 0){
				$this->level->broadcastLevelEvent($pos, LevelEventPacket::EVENT_BLOCK_START_BREAK, (int) (65535 / $breakTime));
			}
		}

		return true;
	}

	public function continueBreakBlock(Vector3 $pos, int $face) : void{
		$block = $this->level->getBlock($pos);
		$this->level->broadcastLevelEvent(
			$pos,
			LevelEventPacket::EVENT_PARTICLE_PUNCH_BLOCK,
			$block->getRuntimeId() | ($face << 24)
		);

		//TODO: destroy-progress level event
	}

	public function stopBreakBlock(Vector3 $pos) : void{
		$this->level->broadcastLevelEvent($pos, LevelEventPacket::EVENT_BLOCK_STOP_BREAK);
	}

	/**
	 * Breaks the block at the given position using the currently-held item.
	 *
	 * @param Vector3 $pos
	 *
	 * @return bool if the block was successfully broken.
	 */
	public function breakBlock(Vector3 $pos) : bool{
		$this->doCloseInventory();

		if($this->canInteract($pos->add(0.5, 0.5, 0.5), $this->isCreative() ? 13 : 7) and !$this->isSpectator()){
			$item = $this->inventory->getItemInHand();
			$oldItem = clone $item;
			if($this->level->useBreakOn($pos, $item, $this, true)){
				if($this->isSurvival()){
					if(!$item->equalsExact($oldItem)){
						$this->inventory->setItemInHand($item);
					}
					$this->exhaust(0.025, PlayerExhaustEvent::CAUSE_MINING);
				}
				return true;
			}
		}

		$this->inventory->sendContents($this);
		$this->inventory->sendHeldItem($this);

		$target = $this->level->getBlock($pos);
		/** @var Block[] $blocks */
		$blocks = $target->getAllSides();
		$blocks[] = $target;

		$this->level->sendBlocks([$this], $blocks);

		foreach($blocks as $b){
			$tile = $this->level->getTile($b);
			if($tile instanceof Spawnable){
				$tile->spawnTo($this);
			}
		}

		return false;
	}

	/**
	 * Touches the block at the given position with the currently-held item.
	 *
	 * @param Vector3 $pos
	 * @param int     $face
	 * @param Vector3 $clickOffset
	 *
	 * @return bool if it did something
	 */
	public function interactBlock(Vector3 $pos, int $face, Vector3 $clickOffset) : bool{
		$this->setUsingItem(false);

		if($this->canInteract($pos->add(0.5, 0.5, 0.5), 13) and !$this->isSpectator()){
			$item = $this->inventory->getItemInHand(); //this is a copy of the real item
			$oldItem = clone $item;
			if($this->level->useItemOn($pos, $item, $face, $clickOffset, $this, true)){
				if($this->isSurvival() and !$item->equalsExact($oldItem)){
					$this->inventory->setItemInHand($item);
				}
				return true;
			}
		}

		$this->inventory->sendHeldItem($this);

		if($pos->distanceSquared($this) > 10000){
			return true;
		}

		$target = $this->level->getBlock($pos);
		$block = $target->getSide($face);

		/** @var Block[] $blocks */
		$blocks = array_merge($target->getAllSides(), $block->getAllSides()); //getAllSides() on each of these will include $target and $block because they are next to each other

		$this->level->sendBlocks([$this], $blocks);

		return false;
	}

	/**
	 * Attacks the given entity with the currently-held item.
	 * TODO: move this up the class hierarchy
	 *
	 * @param Entity $entity
	 *
	 * @return bool if the entity was dealt damage
	 */
	public function attackEntity(Entity $entity) : bool{
		if(!$entity->isAlive()){
			return false;
		}
		if($entity instanceof ItemEntity or $entity instanceof Arrow){
			$this->kick("Attempting to attack an invalid entity");
			$this->server->getLogger()->warning($this->getServer()->getLanguage()->translateString("pocketmine.player.invalidEntity", [$this->getName()]));
			return false;
		}

		$heldItem = $this->inventory->getItemInHand();

		$ev = new EntityDamageByEntityEvent($this, $entity, EntityDamageEvent::CAUSE_ENTITY_ATTACK, $heldItem->getAttackPoints());
		if(!$this->canInteract($entity, 8) or ($entity instanceof Player and !$this->server->getConfigBool("pvp"))){
			$ev->setCancelled();
		}

		$meleeEnchantmentDamage = 0;
		/** @var EnchantmentInstance[] $meleeEnchantments */
		$meleeEnchantments = [];
		foreach($heldItem->getEnchantments() as $enchantment){
			$type = $enchantment->getType();
			if($type instanceof MeleeWeaponEnchantment and $type->isApplicableTo($entity)){
				$meleeEnchantmentDamage += $type->getDamageBonus($enchantment->getLevel());
				$meleeEnchantments[] = $enchantment;
			}
		}
		$ev->setModifier($meleeEnchantmentDamage, EntityDamageEvent::MODIFIER_WEAPON_ENCHANTMENTS);

		if(!$this->isSprinting() and !$this->isFlying() and $this->fallDistance > 0 and !$this->hasEffect(Effect::BLINDNESS) and !$this->isUnderwater()){
			$ev->setModifier($ev->getFinalDamage() / 2, EntityDamageEvent::MODIFIER_CRITICAL);
		}

		$entity->attack($ev);

		if($ev->isCancelled()){
			if($heldItem instanceof Durable and $this->isSurvival()){
				$this->inventory->sendContents($this);
			}
			return false;
		}

		if($ev->getModifier(EntityDamageEvent::MODIFIER_CRITICAL) > 0){
			$entity->broadcastAnimation(null, AnimatePacket::ACTION_CRITICAL_HIT);
		}

		foreach($meleeEnchantments as $enchantment){
			$type = $enchantment->getType();
			assert($type instanceof MeleeWeaponEnchantment);
			$type->onPostAttack($this, $entity, $enchantment->getLevel());
		}

		if($this->isAlive()){
			//reactive damage like thorns might cause us to be killed by attacking another mob, which
			//would mean we'd already have dropped the inventory by the time we reached here
			if($heldItem->onAttackEntity($entity) and $this->isSurvival()){ //always fire the hook, even if we are survival
				$this->inventory->setItemInHand($heldItem);
			}

			$this->exhaust(0.3, PlayerExhaustEvent::CAUSE_ATTACK);
		}

		return true;
	}

	/**
	 * Interacts with the given entity using the currently-held item.
	 *
	 * @param Entity  $entity
	 * @param Vector3 $clickPos
	 *
	 * @return bool
	 */
	public function interactEntity(Entity $entity, Vector3 $clickPos) : bool{
		//TODO
		return false;
	}

	public function toggleSprint(bool $sprint) : void{
		$ev = new PlayerToggleSprintEvent($this, $sprint);
		$ev->call();
		if($ev->isCancelled()){
			$this->sendData($this);
		}else{
			$this->setSprinting($sprint);
		}
	}

	public function toggleSneak(bool $sneak) : void{
		$ev = new PlayerToggleSneakEvent($this, $sneak);
		$ev->call();
		if($ev->isCancelled()){
			$this->sendData($this);
		}else{
			$this->setSneaking($sneak);
		}
	}

	public function toggleFlight(bool $fly) : void{
		$ev = new PlayerToggleFlightEvent($this, $fly);
		$ev->call();
		if($ev->isCancelled()){
			$this->sendSettings();
		}else{
			$this->setFlying($fly);
		}
	}

	public function animate(int $action) : bool{
		$ev = new PlayerAnimationEvent($this, $action);
		$ev->call();
		if($ev->isCancelled()){
			return true;
		}

		$this->broadcastAnimation($this->getViewers(), $ev->getAnimationType());
		return true;
	}

	/**
	 * Drops an item on the ground in front of the player.
	 *
	 * @param Item $item
	 */
	public function dropItem(Item $item) : void{
		$this->level->dropItem($this->add(0, 1.3, 0), $item, $this->getDirectionVector()->multiply(0.4), 40);
	}

	public function handleAdventureSettings(AdventureSettingsPacket $packet) : bool{
		if($packet->entityUniqueId !== $this->getId()){
			return false; //TODO
		}

		$handled = false;

		$isFlying = $packet->getFlag(AdventureSettingsPacket::FLYING);
		if($isFlying and !$this->allowFlight){
			$this->kick($this->server->getLanguage()->translateString("kick.reason.cheat", ["%ability.flight"]));
			return true;
		}elseif($isFlying !== $this->isFlying()){
			$this->toggleFlight($isFlying);
			$handled = true;
		}

		if($packet->getFlag(AdventureSettingsPacket::NO_CLIP) and !$this->allowMovementCheats and !$this->isSpectator()){
			$this->kick($this->server->getLanguage()->translateString("kick.reason.cheat", ["%ability.noclip"]));
			return true;
		}

		//TODO: check other changes

		return $handled;
	}

	/**
	 * @param BlockEntityDataPacket $packet
	 *
	 * @return bool
	 * @throws BadPacketException
	 */
	public function handleBlockEntityData(BlockEntityDataPacket $packet) : bool{
		$this->doCloseInventory();

		$pos = new Vector3($packet->x, $packet->y, $packet->z);
		if($pos->distanceSquared($this) > 10000){
			return true;
		}

		$t = $this->level->getTile($pos);
		if($t instanceof Spawnable){
			$nbt = new NetworkNbtSerializer();
			try{
				$compound = $nbt->read($packet->namedtag);
			}catch(NbtDataException $e){
				throw new BadPacketException($e->getMessage(), 0, $e);
			}
			if(!$t->updateCompoundTag($compound, $this)){
				$t->spawnTo($this);
			}
		}

		return true;
	}

	public function handleItemFrameDropItem(ItemFrameDropItemPacket $packet) : bool{
		$tile = $this->level->getTileAt($packet->x, $packet->y, $packet->z);
		if($tile instanceof ItemFrame){
			//TODO: use facing blockstate property instead of damage value
			$ev = new PlayerInteractEvent($this, $this->inventory->getItemInHand(), $tile->getBlock(), null, 5 - $tile->getBlock()->getDamage(), PlayerInteractEvent::LEFT_CLICK_BLOCK);
			if($this->isSpectator()){
				$ev->setCancelled();
			}

			$ev->call();
			if($ev->isCancelled()){
				$tile->spawnTo($this);
				return true;
			}

			if(lcg_value() <= $tile->getItemDropChance()){
				$this->level->dropItem($tile->getBlock(), $tile->getItem());
			}
			$tile->setItem(null);
			$tile->setItemRotation(0);
		}

		return true;
	}

	public function handleBookEdit(BookEditPacket $packet) : bool{
		/** @var WritableBook $oldBook */
		$oldBook = $this->inventory->getItem($packet->inventorySlot);
		if($oldBook->getId() !== Item::WRITABLE_BOOK){
			return false;
		}

		$newBook = clone $oldBook;
		$modifiedPages = [];

		switch($packet->type){
			case BookEditPacket::TYPE_REPLACE_PAGE:
				$newBook->setPageText($packet->pageNumber, $packet->text);
				$modifiedPages[] = $packet->pageNumber;
				break;
			case BookEditPacket::TYPE_ADD_PAGE:
				$newBook->insertPage($packet->pageNumber, $packet->text);
				$modifiedPages[] = $packet->pageNumber;
				break;
			case BookEditPacket::TYPE_DELETE_PAGE:
				$newBook->deletePage($packet->pageNumber);
				$modifiedPages[] = $packet->pageNumber;
				break;
			case BookEditPacket::TYPE_SWAP_PAGES:
				$newBook->swapPages($packet->pageNumber, $packet->secondaryPageNumber);
				$modifiedPages = [$packet->pageNumber, $packet->secondaryPageNumber];
				break;
			case BookEditPacket::TYPE_SIGN_BOOK:
				/** @var WrittenBook $newBook */
				$newBook = Item::get(Item::WRITTEN_BOOK, 0, 1, $newBook->getNamedTag());
				$newBook->setAuthor($packet->author);
				$newBook->setTitle($packet->title);
				$newBook->setGeneration(WrittenBook::GENERATION_ORIGINAL);
				break;
			default:
				return false;
		}

		$event = new PlayerEditBookEvent($this, $oldBook, $newBook, $packet->type, $modifiedPages);
		$event->call();
		if($event->isCancelled()){
			return true;
		}

		$this->getInventory()->setItem($packet->inventorySlot, $event->getNewBook());

		return true;
	}

	/**
	 * @param ClientboundPacket $packet
	 * @param bool              $immediate
	 *
	 * @return bool
	 */
	public function sendDataPacket(ClientboundPacket $packet, bool $immediate = false) : bool{
		if(!$this->isConnected()){
			return false;
		}

		//Basic safety restriction. TODO: improve this
		if(!$this->loggedIn and !$packet->canBeSentBeforeLogin()){
			throw new \InvalidArgumentException("Attempted to send " . get_class($packet) . " to " . $this->getName() . " too early");
		}

		return $this->networkSession->sendDataPacket($packet, $immediate);
	}

	/**
	 * @deprecated This is a proxy for sendDataPacket() and will be removed in the next major release.
	 * @see Player::sendDataPacket()
	 *
	 * @param ClientboundPacket $packet
	 *
	 * @return bool
	 */
	public function dataPacket(ClientboundPacket $packet) : bool{
		return $this->sendDataPacket($packet, false);
	}

	/**
	 * Transfers a player to another server.
	 *
	 * @param string $address The IP address or hostname of the destination server
	 * @param int    $port The destination port, defaults to 19132
	 * @param string $message Message to show in the console when closing the player
	 *
	 * @return bool if transfer was successful.
	 */
	public function transfer(string $address, int $port = 19132, string $message = "transfer") : bool{
		$ev = new PlayerTransferEvent($this, $address, $port, $message);
		$ev->call();
		if(!$ev->isCancelled()){
			$pk = new TransferPacket();
			$pk->address = $ev->getAddress();
			$pk->port = $ev->getPort();
			$this->sendDataPacket($pk, true);
			$this->close("", $ev->getMessage(), false);

			return true;
		}

		return false;
	}

	/**
	 * Kicks a player from the server
	 *
	 * @param string               $reason
	 * @param bool                 $isAdmin
	 * @param TextContainer|string $quitMessage
	 *
	 * @return bool
	 */
	public function kick(string $reason = "", bool $isAdmin = true, $quitMessage = null) : bool{
		$ev = new PlayerKickEvent($this, $reason, $quitMessage ?? $this->getLeaveMessage());
		$ev->call();
		if(!$ev->isCancelled()){
			$reason = $ev->getReason();
			$message = $reason;
			if($isAdmin){
				if(!$this->isBanned()){
					$message = "Kicked by admin." . ($reason !== "" ? " Reason: " . $reason : "");
				}
			}else{
				if($reason === ""){
					$message = "disconnectionScreen.noReason";
				}
			}
			$this->close($ev->getQuitMessage(), $message);

			return true;
		}

		return false;
	}

	/**
	 * Adds a title text to the user's screen, with an optional subtitle.
	 *
	 * @param string $title
	 * @param string $subtitle
	 * @param int    $fadeIn Duration in ticks for fade-in. If -1 is given, client-sided defaults will be used.
	 * @param int    $stay Duration in ticks to stay on screen for
	 * @param int    $fadeOut Duration in ticks for fade-out.
	 */
	public function addTitle(string $title, string $subtitle = "", int $fadeIn = -1, int $stay = -1, int $fadeOut = -1){
		$this->setTitleDuration($fadeIn, $stay, $fadeOut);
		if($subtitle !== ""){
			$this->addSubTitle($subtitle);
		}
		$this->sendTitleText($title, SetTitlePacket::TYPE_SET_TITLE);
	}

	/**
	 * Sets the subtitle message, without sending a title.
	 *
	 * @param string $subtitle
	 */
	public function addSubTitle(string $subtitle){
		$this->sendTitleText($subtitle, SetTitlePacket::TYPE_SET_SUBTITLE);
	}

	/**
	 * Adds small text to the user's screen.
	 *
	 * @param string $message
	 */
	public function addActionBarMessage(string $message){
		$this->sendTitleText($message, SetTitlePacket::TYPE_SET_ACTIONBAR_MESSAGE);
	}

	/**
	 * Removes the title from the client's screen.
	 */
	public function removeTitles(){
		$pk = new SetTitlePacket();
		$pk->type = SetTitlePacket::TYPE_CLEAR_TITLE;
		$this->sendDataPacket($pk);
	}

	/**
	 * Resets the title duration settings.
	 */
	public function resetTitles(){
		$pk = new SetTitlePacket();
		$pk->type = SetTitlePacket::TYPE_RESET_TITLE;
		$this->sendDataPacket($pk);
	}

	/**
	 * Sets the title duration.
	 *
	 * @param int $fadeIn Title fade-in time in ticks.
	 * @param int $stay Title stay time in ticks.
	 * @param int $fadeOut Title fade-out time in ticks.
	 */
	public function setTitleDuration(int $fadeIn, int $stay, int $fadeOut){
		if($fadeIn >= 0 and $stay >= 0 and $fadeOut >= 0){
			$pk = new SetTitlePacket();
			$pk->type = SetTitlePacket::TYPE_SET_ANIMATION_TIMES;
			$pk->fadeInTime = $fadeIn;
			$pk->stayTime = $stay;
			$pk->fadeOutTime = $fadeOut;
			$this->sendDataPacket($pk);
		}
	}

	/**
	 * Internal function used for sending titles.
	 *
	 * @param string $title
	 * @param int    $type
	 */
	protected function sendTitleText(string $title, int $type){
		$pk = new SetTitlePacket();
		$pk->type = $type;
		$pk->text = $title;
		$this->sendDataPacket($pk);
	}

	/**
	 * Sends a direct chat message to a player
	 *
	 * @param TextContainer|string $message
	 */
	public function sendMessage($message){
		if($message instanceof TextContainer){
			if($message instanceof TranslationContainer){
				$this->sendTranslation($message->getText(), $message->getParameters());
				return;
			}
			$message = $message->getText();
		}

		$pk = new TextPacket();
		$pk->type = TextPacket::TYPE_RAW;
		$pk->message = $this->server->getLanguage()->translateString($message);
		$this->sendDataPacket($pk);
	}

	/**
	 * @param string   $message
	 * @param string[] $parameters
	 */
	public function sendTranslation(string $message, array $parameters = []){
		$pk = new TextPacket();
		if(!$this->server->isLanguageForced()){
			$pk->type = TextPacket::TYPE_TRANSLATION;
			$pk->needsTranslation = true;
			$pk->message = $this->server->getLanguage()->translateString($message, $parameters, "pocketmine.");
			foreach($parameters as $i => $p){
				$parameters[$i] = $this->server->getLanguage()->translateString($p, $parameters, "pocketmine.");
			}
			$pk->parameters = $parameters;
		}else{
			$pk->type = TextPacket::TYPE_RAW;
			$pk->message = $this->server->getLanguage()->translateString($message, $parameters);
		}
		$this->sendDataPacket($pk);
	}

	/**
	 * Sends a popup message to the player
	 *
	 * TODO: add translation type popups
	 *
	 * @param string $message
	 * @param string $subtitle @deprecated
	 */
	public function sendPopup(string $message, string $subtitle = ""){
		$pk = new TextPacket();
		$pk->type = TextPacket::TYPE_POPUP;
		$pk->message = $message;
		$this->sendDataPacket($pk);
	}

	public function sendTip(string $message){
		$pk = new TextPacket();
		$pk->type = TextPacket::TYPE_TIP;
		$pk->message = $message;
		$this->sendDataPacket($pk);
	}

	/**
	 * @param string $sender
	 * @param string $message
	 */
	public function sendWhisper(string $sender, string $message){
		$pk = new TextPacket();
		$pk->type = TextPacket::TYPE_WHISPER;
		$pk->sourceName = $sender;
		$pk->message = $message;
		$this->sendDataPacket($pk);
	}

	/**
	 * Sends a Form to the player, or queue to send it if a form is already open.
	 *
	 * @param Form $form
	 */
	public function sendForm(Form $form) : void{
		$id = $this->formIdCounter++;
		$pk = new ModalFormRequestPacket();
		$pk->formId = $id;
		$pk->formData = json_encode($form);
		if($pk->formData === false){
			throw new \InvalidArgumentException("Failed to encode form JSON: " . json_last_error_msg());
		}
		if($this->sendDataPacket($pk)){
			$this->forms[$id] = $form;
		}
	}

	/**
	 * @param int   $formId
	 * @param mixed $responseData
	 *
	 * @return bool
	 */
	public function onFormSubmit(int $formId, $responseData) : bool{
		if(!isset($this->forms[$formId])){
			$this->server->getLogger()->debug("Got unexpected response for form $formId");
			return false;
		}

		try{
			$this->forms[$formId]->handleResponse($this, $responseData);
		}catch(FormValidationException $e){
			$this->server->getLogger()->critical("Failed to validate form " . get_class($this->forms[$formId]) . ": " . $e->getMessage());
			$this->server->getLogger()->logException($e);
		}finally{
			unset($this->forms[$formId]);
		}

		return true;
	}

	/**
	 * Note for plugin developers: use kick() with the isAdmin
	 * flag set to kick without the "Kicked by admin" part instead of this method.
	 *
	 * @param TextContainer|string $message Message to be broadcasted
	 * @param string               $reason Reason showed in console
	 * @param bool                 $notify
	 */
	final public function close($message = "", string $reason = "generic reason", bool $notify = true) : void{
		if($this->isConnected() and !$this->closed){
			$ip = $this->networkSession->getIp();
			$port = $this->networkSession->getPort();
			$this->networkSession->onPlayerDestroyed($reason, $notify);
			$this->networkSession = null;

			PermissionManager::getInstance()->unsubscribeFromPermission(Server::BROADCAST_CHANNEL_USERS, $this);
			PermissionManager::getInstance()->unsubscribeFromPermission(Server::BROADCAST_CHANNEL_ADMINISTRATIVE, $this);

			$this->stopSleep();

			if($this->spawned){
				$ev = new PlayerQuitEvent($this, $message, $reason);
				$ev->call();
				if($ev->getQuitMessage() != ""){
					$this->server->broadcastMessage($ev->getQuitMessage());
				}

				$this->save();
			}

			if($this->isValid()){
				foreach($this->usedChunks as $index => $d){
					Level::getXZ($index, $chunkX, $chunkZ);
					$this->level->unregisterChunkLoader($this, $chunkX, $chunkZ);
					foreach($this->level->getChunkEntities($chunkX, $chunkZ) as $entity){
						$entity->despawnFrom($this);
					}
					unset($this->usedChunks[$index]);
				}
			}
			$this->usedChunks = [];
			$this->loadQueue = [];

			if($this->loggedIn){
				$this->server->onPlayerLogout($this);
				foreach($this->server->getOnlinePlayers() as $player){
					if(!$player->canSee($this)){
						$player->showPlayer($this);
					}
				}
				$this->hiddenPlayers = [];
			}

			$this->removeAllWindows(true);
			$this->windows = [];
			$this->windowIndex = [];
			$this->cursorInventory = null;
			$this->craftingGrid = null;

			if($this->constructed){
				parent::close();
			}else{
				$this->closed = true;
			}
			$this->spawned = false;

			if($this->loggedIn){
				$this->loggedIn = false;
				$this->server->removeOnlinePlayer($this);
			}
			$this->server->removePlayer($this);

			$this->server->getLogger()->info($this->getServer()->getLanguage()->translateString("pocketmine.player.logOut", [
				TextFormat::AQUA . $this->getName() . TextFormat::WHITE,
				$ip,
				$port,
				$this->getServer()->getLanguage()->translateString($reason)
			]));

			$this->spawnPosition = null;

			if($this->perm !== null){
				$this->perm->clearPermissions();
				$this->perm = null;
			}
		}
	}

	public function __debugInfo(){
		return [];
	}

	public function canSaveWithChunk() : bool{
		return false;
	}

	public function setCanSaveWithChunk(bool $value) : void{
		throw new \BadMethodCallException("Players can't be saved with chunks");
	}

	/**
	 * Handles player data saving
	 *
	 * @throws \InvalidStateException if the player is closed
	 */
	public function save(){
		if($this->closed){
			throw new \InvalidStateException("Tried to save closed player");
		}

		$nbt = $this->saveNBT();

		if($this->isValid()){
			$nbt->setString("Level", $this->level->getFolderName());
		}

		if($this->hasValidSpawnPosition()){
			$nbt->setString("SpawnLevel", $this->spawnPosition->getLevel()->getFolderName());
			$nbt->setInt("SpawnX", $this->spawnPosition->getFloorX());
			$nbt->setInt("SpawnY", $this->spawnPosition->getFloorY());
			$nbt->setInt("SpawnZ", $this->spawnPosition->getFloorZ());

			if(!$this->isAlive()){
				//hack for respawn after quit
				$nbt->setTag(new ListTag("Pos", [
					new DoubleTag("", $this->spawnPosition->x),
					new DoubleTag("", $this->spawnPosition->y),
					new DoubleTag("", $this->spawnPosition->z)
				]));
			}
		}

		$achievements = new CompoundTag("Achievements");
		foreach($this->achievements as $achievement => $status){
			$achievements->setByte($achievement, $status ? 1 : 0);
		}
		$nbt->setTag($achievements);

		$nbt->setInt("playerGameType", $this->gamemode);
		$nbt->setLong("firstPlayed", $this->firstPlayed);
		$nbt->setLong("lastPlayed", (int) floor(microtime(true) * 1000));

		$this->server->saveOfflinePlayerData($this->username, $nbt);
	}

	public function kill() : void{
		if(!$this->spawned){
			return;
		}

		parent::kill();

		$this->networkSession->onDeath();
	}

	protected function onDeath() : void{
		//Crafting grid must always be evacuated even if keep-inventory is true. This dumps the contents into the
		//main inventory and drops the rest on the ground.
		$this->doCloseInventory();

		$ev = new PlayerDeathEvent($this, $this->getDrops());
		$ev->call();

		if(!$ev->getKeepInventory()){
			foreach($ev->getDrops() as $item){
				$this->level->dropItem($this, $item);
			}

			if($this->inventory !== null){
				$this->inventory->setHeldItemIndex(0, false); //This is already handled when sending contents, don't send it twice
				$this->inventory->clearAll();
			}
			if($this->armorInventory !== null){
				$this->armorInventory->clearAll();
			}
		}

		if($ev->getDeathMessage() != ""){
			$this->server->broadcastMessage($ev->getDeathMessage());
		}
	}

	protected function onDeathUpdate(int $tickDiff) : bool{
		parent::onDeathUpdate($tickDiff);
		return false; //never flag players for despawn
	}

	public function respawn() : void{
		if($this->server->isHardcore()){
			$this->setBanned(true);
			return;
		}

		$ev = new PlayerRespawnEvent($this, $this->getSpawn());
		$ev->call();

		$realSpawn = Position::fromObject($ev->getRespawnPosition()->add(0.5, 0, 0.5), $ev->getRespawnPosition()->getLevel());
		$this->teleport($realSpawn);

		$this->setSprinting(false);
		$this->setSneaking(false);

		$this->extinguish();
		$this->setAirSupplyTicks($this->getMaxAirSupplyTicks());
		$this->deadTicks = 0;
		$this->noDamageTicks = 60;

		$this->removeAllEffects();
		$this->setHealth($this->getMaxHealth());

		foreach($this->attributeMap->getAll() as $attr){
			$attr->resetToDefault();
		}

		$this->sendData($this);
		$this->sendData($this->getViewers());

		$this->sendSettings();
		$this->sendAllInventories();

		$this->spawnToAll();
		$this->scheduleUpdate();

		$this->networkSession->onRespawn();
	}

	protected function applyPostDamageEffects(EntityDamageEvent $source) : void{
		parent::applyPostDamageEffects($source);

		$this->exhaust(0.3, PlayerExhaustEvent::CAUSE_DAMAGE);
	}

	public function attack(EntityDamageEvent $source) : void{
		if(!$this->isAlive()){
			return;
		}

		if($this->isCreative()
			and $source->getCause() !== EntityDamageEvent::CAUSE_SUICIDE
			and $source->getCause() !== EntityDamageEvent::CAUSE_VOID
		){
			$source->setCancelled();
		}elseif($this->allowFlight and $source->getCause() === EntityDamageEvent::CAUSE_FALL){
			$source->setCancelled();
		}

		parent::attack($source);
	}

	public function broadcastEntityEvent(int $eventId, ?int $eventData = null, ?array $players = null) : void{
		if($this->spawned and $players === null){
			$players = $this->getViewers();
			$players[] = $this;
		}
		parent::broadcastEntityEvent($eventId, $eventData, $players);
	}

	public function broadcastAnimation(?array $players, int $animationId) : void{
		if($this->spawned and $players === null){
			$players = $this->getViewers();
			$players[] = $this;
		}
		parent::broadcastAnimation($players, $animationId);
	}

	public function getOffsetPosition(Vector3 $vector3) : Vector3{
		$result = parent::getOffsetPosition($vector3);
		$result->y += 0.001; //Hack for MCPE falling underground for no good reason (TODO: find out why it's doing this)
		return $result;
	}

	public function sendPosition(Vector3 $pos, float $yaw = null, float $pitch = null, int $mode = MovePlayerPacket::MODE_NORMAL, array $targets = null){
		$yaw = $yaw ?? $this->yaw;
		$pitch = $pitch ?? $this->pitch;

		$pk = new MovePlayerPacket();
		$pk->entityRuntimeId = $this->getId();
		$pk->position = $this->getOffsetPosition($pos);
		$pk->pitch = $pitch;
		$pk->headYaw = $yaw;
		$pk->yaw = $yaw;
		$pk->mode = $mode;

		if($targets !== null){
			$this->server->broadcastPacket($targets, $pk);
		}else{
			$this->sendDataPacket($pk);
		}

		$this->newPosition = null;
	}

	/**
	 * {@inheritdoc}
	 */
	public function teleport(Vector3 $pos, float $yaw = null, float $pitch = null) : bool{
		if(parent::teleport($pos, $yaw, $pitch)){

			$this->removeAllWindows();

			$this->sendPosition($this, $this->yaw, $this->pitch, MovePlayerPacket::MODE_TELEPORT);
			$this->sendPosition($this, $this->yaw, $this->pitch, MovePlayerPacket::MODE_TELEPORT, $this->getViewers());

			$this->spawnToAll();

			$this->resetFallDistance();
			$this->nextChunkOrderRun = 0;
			$this->newPosition = null;
			$this->stopSleep();

			$this->isTeleporting = true;

			//TODO: workaround for player last pos not getting updated
			//Entity::updateMovement() normally handles this, but it's overridden with an empty function in Player
			$this->resetLastMovements();

			return true;
		}

		return false;
	}

	protected function addDefaultWindows(){
		$this->addWindow($this->getInventory(), ContainerIds::INVENTORY, true);

		$this->addWindow($this->getArmorInventory(), ContainerIds::ARMOR, true);

		$this->cursorInventory = new PlayerCursorInventory($this);
		$this->addWindow($this->cursorInventory, ContainerIds::CURSOR, true);

		$this->craftingGrid = new CraftingGrid($this, CraftingGrid::SIZE_SMALL);

		//TODO: more windows
	}

	public function getCursorInventory() : PlayerCursorInventory{
		return $this->cursorInventory;
	}

	public function getCraftingGrid() : CraftingGrid{
		return $this->craftingGrid;
	}

	/**
	 * @param CraftingGrid $grid
	 */
	public function setCraftingGrid(CraftingGrid $grid) : void{
		$this->craftingGrid = $grid;
	}

	/**
	 * @internal Called to clean up crafting grid and cursor inventory when it is detected that the player closed their
	 * inventory.
	 */
	public function doCloseInventory() : void{
		/** @var Inventory[] $inventories */
		$inventories = [$this->craftingGrid, $this->cursorInventory];
		foreach($inventories as $inventory){
			$contents = $inventory->getContents();
			if(count($contents) > 0){
				$drops = $this->inventory->addItem(...$contents);
				foreach($drops as $drop){
					$this->dropItem($drop);
				}

				$inventory->clearAll();
			}
		}

		if($this->craftingGrid->getGridWidth() > CraftingGrid::SIZE_SMALL){
			$this->craftingGrid = new CraftingGrid($this, CraftingGrid::SIZE_SMALL);
		}
	}

	/**
	 * @internal Called by the network session when a player closes a window.
	 *
	 * @param int $windowId
	 *
	 * @return bool
	 */
	public function doCloseWindow(int $windowId) : bool{
		if($windowId === 0){
			return false;
		}

		$this->doCloseInventory();

		if(isset($this->windowIndex[$windowId])){
			(new InventoryCloseEvent($this->windowIndex[$windowId], $this))->call();
			$this->removeWindow($this->windowIndex[$windowId]);
			return true;
		}
		if($windowId === 255){
			//Closed a fake window
			return true;
		}

		return false;
	}

	/**
	 * Returns the window ID which the inventory has for this player, or -1 if the window is not open to the player.
	 *
	 * @param Inventory $inventory
	 *
	 * @return int
	 */
	public function getWindowId(Inventory $inventory) : int{
		return $this->windows[spl_object_id($inventory)] ?? ContainerIds::NONE;
	}

	/**
	 * Returns the inventory window open to the player with the specified window ID, or null if no window is open with
	 * that ID.
	 *
	 * @param int $windowId
	 *
	 * @return Inventory|null
	 */
	public function getWindow(int $windowId){
		return $this->windowIndex[$windowId] ?? null;
	}

	/**
	 * Opens an inventory window to the player. Returns the ID of the created window, or the existing window ID if the
	 * player is already viewing the specified inventory.
	 *
	 * @param Inventory $inventory
	 * @param int|null  $forceId Forces a special ID for the window
	 * @param bool      $isPermanent Prevents the window being removed if true.
	 *
	 * @return int
	 *
	 * @throws \InvalidArgumentException if a forceID which is already in use is specified
	 * @throws \InvalidStateException if trying to add a window without forceID when no slots are free
	 */
	public function addWindow(Inventory $inventory, int $forceId = null, bool $isPermanent = false) : int{
		if(($id = $this->getWindowId($inventory)) !== ContainerIds::NONE){
			return $id;
		}

		if($forceId === null){
			$cnt = $this->windowCnt;
			do{
				$cnt = max(ContainerIds::FIRST, ($cnt + 1) % ContainerIds::LAST);
				if($cnt === $this->windowCnt){ //wraparound, no free slots
					throw new \InvalidStateException("No free window IDs found");
				}
			}while(isset($this->windowIndex[$cnt]));
			$this->windowCnt = $cnt;
		}else{
			$cnt = $forceId;
			if(isset($this->windowIndex[$cnt])){
				throw new \InvalidArgumentException("Requested force ID $forceId already in use");
			}
		}

		$this->windowIndex[$cnt] = $inventory;
		$this->windows[spl_object_id($inventory)] = $cnt;
		if($inventory->open($this)){
			if($isPermanent){
				$this->permanentWindows[$cnt] = true;
			}
			return $cnt;
		}else{
			$this->removeWindow($inventory);

			return -1;
		}
	}

	/**
	 * Removes an inventory window from the player.
	 *
	 * @param Inventory $inventory
	 * @param bool      $force Forces removal of permanent windows such as normal inventory, cursor
	 *
	 * @throws \InvalidArgumentException if trying to remove a fixed inventory window without the `force` parameter as true
	 */
	public function removeWindow(Inventory $inventory, bool $force = false){
		$id = $this->windows[$hash = spl_object_id($inventory)] ?? null;

		if($id !== null and !$force and isset($this->permanentWindows[$id])){
			throw new \InvalidArgumentException("Cannot remove fixed window $id (" . get_class($inventory) . ") from " . $this->getName());
		}

		$inventory->close($this);
		if($id !== null){
			unset($this->windows[$hash], $this->windowIndex[$id], $this->permanentWindows[$id]);
		}
	}

	/**
	 * Removes all inventory windows from the player. By default this WILL NOT remove permanent windows.
	 *
	 * @param bool $removePermanentWindows Whether to remove permanent windows.
	 */
	public function removeAllWindows(bool $removePermanentWindows = false){
		foreach($this->windowIndex as $id => $window){
			if(!$removePermanentWindows and isset($this->permanentWindows[$id])){
				continue;
			}

			$this->removeWindow($window, $removePermanentWindows);
		}
	}

	public function sendAllInventories(){
		foreach($this->windowIndex as $id => $inventory){
			$inventory->sendContents($this);
		}
	}

	public function setMetadata(string $metadataKey, MetadataValue $newMetadataValue){
		$this->server->getPlayerMetadata()->setMetadata($this, $metadataKey, $newMetadataValue);
	}

	public function getMetadata(string $metadataKey){
		return $this->server->getPlayerMetadata()->getMetadata($this, $metadataKey);
	}

	public function hasMetadata(string $metadataKey) : bool{
		return $this->server->getPlayerMetadata()->hasMetadata($this, $metadataKey);
	}

	public function removeMetadata(string $metadataKey, Plugin $owningPlugin){
		$this->server->getPlayerMetadata()->removeMetadata($this, $metadataKey, $owningPlugin);
	}

	public function onChunkChanged(Chunk $chunk){
		if(isset($this->usedChunks[$hash = Level::chunkHash($chunk->getX(), $chunk->getZ())])){
			$this->usedChunks[$hash] = false;
			$this->nextChunkOrderRun = 0;
		}
	}

	public function onChunkLoaded(Chunk $chunk){

	}

	public function onChunkPopulated(Chunk $chunk){

	}

	public function onChunkUnloaded(Chunk $chunk){

	}

	public function onBlockChanged(Vector3 $block){

	}
}<|MERGE_RESOLUTION|>--- conflicted
+++ resolved
@@ -2125,16 +2125,11 @@
 		}
 	}
 
-<<<<<<< HEAD
 	public function pickBlock(Vector3 $pos, bool $addTileNBT) : bool{
 		$block = $this->level->getBlock($pos);
-=======
-	public function handleBlockPickRequest(BlockPickRequestPacket $packet) : bool{
-		$block = $this->level->getBlockAt($packet->blockX, $packet->blockY, $packet->blockZ);
 		if($block instanceof UnknownBlock){
 			return true;
 		}
->>>>>>> 3a18bdd6
 
 		$item = $block->getPickedItem();
 		if($addTileNBT){
