<?php

/*
 *
 *  ____            _        _   __  __ _                  __  __ ____
 * |  _ \ ___   ___| | _____| |_|  \/  (_)_ __   ___      |  \/  |  _ \
 * | |_) / _ \ / __| |/ / _ \ __| |\/| | | '_ \ / _ \_____| |\/| | |_) |
 * |  __/ (_) | (__|   <  __/ |_| |  | | | | | |  __/_____| |  | |  __/
 * |_|   \___/ \___|_|\_\___|\__|_|  |_|_|_| |_|\___|     |_|  |_|_|
 *
 * This program is free software: you can redistribute it and/or modify
 * it under the terms of the GNU Lesser General Public License as published by
 * the Free Software Foundation, either version 3 of the License, or
 * (at your option) any later version.
 *
 * @author PocketMine Team
 * @link http://www.pocketmine.net/
 *
 *
*/

namespace pocketmine;

use pocketmine\block\Air;
use pocketmine\block\Block;
use pocketmine\command\Command;
use pocketmine\command\CommandSender;
use pocketmine\entity\Arrow;
use pocketmine\entity\Effect;
use pocketmine\entity\Entity;
use pocketmine\entity\Human;
use pocketmine\entity\Item as DroppedItem;
use pocketmine\entity\Living;
use pocketmine\entity\Projectile;
use pocketmine\event\entity\EntityDamageByBlockEvent;
use pocketmine\event\entity\EntityDamageByEntityEvent;
use pocketmine\event\entity\EntityDamageEvent;
use pocketmine\event\entity\EntityShootBowEvent;
use pocketmine\event\entity\ProjectileLaunchEvent;
use pocketmine\event\inventory\CraftItemEvent;
use pocketmine\event\inventory\InventoryCloseEvent;
use pocketmine\event\inventory\InventoryPickupArrowEvent;
use pocketmine\event\inventory\InventoryPickupItemEvent;
use pocketmine\event\player\cheat\PlayerIllegalMoveEvent;
use pocketmine\event\player\PlayerAchievementAwardedEvent;
use pocketmine\event\player\PlayerAnimationEvent;
use pocketmine\event\player\PlayerBedEnterEvent;
use pocketmine\event\player\PlayerBedLeaveEvent;
use pocketmine\event\player\PlayerChatEvent;
use pocketmine\event\player\PlayerCommandPreprocessEvent;
use pocketmine\event\player\PlayerDeathEvent;
use pocketmine\event\player\PlayerDropItemEvent;
use pocketmine\event\player\PlayerExhaustEvent;
use pocketmine\event\player\PlayerGameModeChangeEvent;
use pocketmine\event\player\PlayerInteractEvent;
use pocketmine\event\player\PlayerItemConsumeEvent;
use pocketmine\event\player\PlayerJoinEvent;
use pocketmine\event\player\PlayerKickEvent;
use pocketmine\event\player\PlayerLoginEvent;
use pocketmine\event\player\PlayerMoveEvent;
use pocketmine\event\player\PlayerPreLoginEvent;
use pocketmine\event\player\PlayerQuitEvent;
use pocketmine\event\player\PlayerRespawnEvent;
use pocketmine\event\player\PlayerToggleFlightEvent;
use pocketmine\event\player\PlayerToggleSneakEvent;
use pocketmine\event\player\PlayerToggleSprintEvent;
use pocketmine\event\player\PlayerTransferEvent;
use pocketmine\event\server\DataPacketReceiveEvent;
use pocketmine\event\server\DataPacketSendEvent;
use pocketmine\event\TextContainer;
use pocketmine\event\Timings;
use pocketmine\event\TranslationContainer;
use pocketmine\inventory\BaseTransaction;
use pocketmine\inventory\BigShapedRecipe;
use pocketmine\inventory\BigShapelessRecipe;
use pocketmine\inventory\FurnaceInventory;
use pocketmine\inventory\Inventory;
use pocketmine\inventory\InventoryHolder;
use pocketmine\inventory\PlayerInventory;
use pocketmine\inventory\ShapedRecipe;
use pocketmine\inventory\ShapelessRecipe;
use pocketmine\inventory\SimpleTransactionGroup;
use pocketmine\item\Item;
use pocketmine\level\ChunkLoader;
use pocketmine\level\format\Chunk;
use pocketmine\level\Level;
use pocketmine\level\Location;
use pocketmine\level\Position;
use pocketmine\level\sound\LaunchSound;
use pocketmine\level\WeakPosition;
use pocketmine\math\AxisAlignedBB;
use pocketmine\math\Vector2;
use pocketmine\math\Vector3;
use pocketmine\metadata\MetadataValue;
use pocketmine\nbt\NBT;
use pocketmine\nbt\tag\ByteTag;
use pocketmine\nbt\tag\CompoundTag;
use pocketmine\nbt\tag\DoubleTag;
use pocketmine\nbt\tag\FloatTag;
use pocketmine\nbt\tag\IntTag;
use pocketmine\nbt\tag\ListTag;
use pocketmine\nbt\tag\LongTag;
use pocketmine\nbt\tag\ShortTag;
use pocketmine\nbt\tag\StringTag;
use pocketmine\network\mcpe\NetworkSession;
use pocketmine\network\mcpe\protocol\AddEntityPacket;
use pocketmine\network\mcpe\protocol\AddHangingEntityPacket;
use pocketmine\network\mcpe\protocol\AddItemEntityPacket;
use pocketmine\network\mcpe\protocol\AddItemPacket;
use pocketmine\network\mcpe\protocol\AddPaintingPacket;
use pocketmine\network\mcpe\protocol\AddPlayerPacket;
use pocketmine\network\mcpe\protocol\AdventureSettingsPacket;
use pocketmine\network\mcpe\protocol\AnimatePacket;
use pocketmine\network\mcpe\protocol\AvailableCommandsPacket;
use pocketmine\network\mcpe\protocol\BatchPacket;
use pocketmine\network\mcpe\protocol\BlockEntityDataPacket;
use pocketmine\network\mcpe\protocol\BlockEventPacket;
use pocketmine\network\mcpe\protocol\ChangeDimensionPacket;
use pocketmine\network\mcpe\protocol\ChunkRadiusUpdatedPacket;
use pocketmine\network\mcpe\protocol\ClientboundMapItemDataPacket;
use pocketmine\network\mcpe\protocol\ClientToServerHandshakePacket;
use pocketmine\network\mcpe\protocol\CommandStepPacket;
use pocketmine\network\mcpe\protocol\ContainerClosePacket;
use pocketmine\network\mcpe\protocol\ContainerOpenPacket;
use pocketmine\network\mcpe\protocol\ContainerSetContentPacket;
use pocketmine\network\mcpe\protocol\ContainerSetDataPacket;
use pocketmine\network\mcpe\protocol\ContainerSetSlotPacket;
use pocketmine\network\mcpe\protocol\CraftingDataPacket;
use pocketmine\network\mcpe\protocol\CraftingEventPacket;
use pocketmine\network\mcpe\protocol\DataPacket;
use pocketmine\network\mcpe\protocol\DisconnectPacket;
use pocketmine\network\mcpe\protocol\DropItemPacket;
use pocketmine\network\mcpe\protocol\EntityEventPacket;
use pocketmine\network\mcpe\protocol\ExplodePacket;
use pocketmine\network\mcpe\protocol\FullChunkDataPacket;
use pocketmine\network\mcpe\protocol\HurtArmorPacket;
use pocketmine\network\mcpe\protocol\InteractPacket;
use pocketmine\network\mcpe\protocol\InventoryActionPacket;
use pocketmine\network\mcpe\protocol\ItemFrameDropItemPacket;
use pocketmine\network\mcpe\protocol\LevelEventPacket;
use pocketmine\network\mcpe\protocol\LevelSoundEventPacket;
use pocketmine\network\mcpe\protocol\LoginPacket;
use pocketmine\network\mcpe\protocol\MapInfoRequestPacket;
use pocketmine\network\mcpe\protocol\MobArmorEquipmentPacket;
use pocketmine\network\mcpe\protocol\MobEffectPacket;
use pocketmine\network\mcpe\protocol\MobEquipmentPacket;
use pocketmine\network\mcpe\protocol\MoveEntityPacket;
use pocketmine\network\mcpe\protocol\MovePlayerPacket;
use pocketmine\network\mcpe\protocol\PlayerActionPacket;
use pocketmine\network\mcpe\protocol\PlayerFallPacket;
use pocketmine\network\mcpe\protocol\PlayerInputPacket;
use pocketmine\network\mcpe\protocol\PlayerListPacket;
use pocketmine\network\mcpe\protocol\PlayStatusPacket;
use pocketmine\network\mcpe\protocol\ProtocolInfo;
use pocketmine\network\mcpe\protocol\RemoveBlockPacket;
use pocketmine\network\mcpe\protocol\RemoveEntityPacket;
use pocketmine\network\mcpe\protocol\ReplaceItemInSlotPacket;
use pocketmine\network\mcpe\protocol\RequestChunkRadiusPacket;
use pocketmine\network\mcpe\protocol\ResourcePackChunkDataPacket;
use pocketmine\network\mcpe\protocol\ResourcePackChunkRequestPacket;
use pocketmine\network\mcpe\protocol\ResourcePackClientResponsePacket;
use pocketmine\network\mcpe\protocol\ResourcePackDataInfoPacket;
use pocketmine\network\mcpe\protocol\ResourcePacksInfoPacket;
use pocketmine\network\mcpe\protocol\ResourcePackStackPacket;
use pocketmine\network\mcpe\protocol\RespawnPacket;
use pocketmine\network\mcpe\protocol\RiderJumpPacket;
use pocketmine\network\mcpe\protocol\ServerToClientHandshakePacket;
use pocketmine\network\mcpe\protocol\SetCommandsEnabledPacket;
use pocketmine\network\mcpe\protocol\SetDifficultyPacket;
use pocketmine\network\mcpe\protocol\SetEntityDataPacket;
use pocketmine\network\mcpe\protocol\SetEntityLinkPacket;
use pocketmine\network\mcpe\protocol\SetEntityMotionPacket;
use pocketmine\network\mcpe\protocol\SetHealthPacket;
use pocketmine\network\mcpe\protocol\SetPlayerGameTypePacket;
use pocketmine\network\mcpe\protocol\SetSpawnPositionPacket;
use pocketmine\network\mcpe\protocol\SetTimePacket;
use pocketmine\network\mcpe\protocol\ShowCreditsPacket;
use pocketmine\network\mcpe\protocol\SpawnExperienceOrbPacket;
use pocketmine\network\mcpe\protocol\StartGamePacket;
use pocketmine\network\mcpe\protocol\TakeItemEntityPacket;
use pocketmine\network\mcpe\protocol\TextPacket;
use pocketmine\network\mcpe\protocol\TransferPacket;
use pocketmine\network\mcpe\protocol\UnknownPacket;
use pocketmine\network\mcpe\protocol\UpdateAttributesPacket;
use pocketmine\network\mcpe\protocol\UpdateBlockPacket;
use pocketmine\network\mcpe\protocol\UpdateTradePacket;
use pocketmine\network\mcpe\protocol\UseItemPacket;
use pocketmine\network\SourceInterface;
use pocketmine\permission\PermissibleBase;
use pocketmine\permission\PermissionAttachment;
use pocketmine\plugin\Plugin;
use pocketmine\resourcepacks\ResourcePack;
use pocketmine\tile\ItemFrame;
use pocketmine\tile\Spawnable;
use pocketmine\utils\TextFormat;
use pocketmine\utils\UUID;


/**
 * Main class that handles networking, recovery, and packet sending to the server part
 */
class Player extends Human implements CommandSender, InventoryHolder, ChunkLoader, IPlayer, NetworkSession{

	const SURVIVAL = 0;
	const CREATIVE = 1;
	const ADVENTURE = 2;
	const SPECTATOR = 3;
	const VIEW = Player::SPECTATOR;

	/**
	 * Checks a supplied username and checks it is valid.
	 * @param string $name
	 *
	 * @return bool
	 */
	public static function isValidUserName(string $name) : bool{
		$lname = strtolower($name);
		$len = strlen($name);
		return $lname !== "rcon" and $lname !== "console" and $len >= 1 and $len <= 16 and preg_match("/[^A-Za-z0-9_]/", $name) === 0;
	}

	/**
	 * Checks the length of a supplied skin bitmap and returns whether the length is valid.
	 * @param string $skin
	 *
	 * @return bool
	 */
	public static function isValidSkin(string $skin) : bool{
		return strlen($skin) === 64 * 64 * 4 or strlen($skin) === 64 * 32 * 4;
	}

	/** @var SourceInterface */
	protected $interface;

	/** @var bool */
	public $playedBefore;
	public $spawned = false;
	public $loggedIn = false;
	public $gamemode;
	public $lastBreak;

	protected $windowCnt = 2;
	/** @var \SplObjectStorage<Inventory> */
	protected $windows;
	/** @var Inventory[] */
	protected $windowIndex = [];

	protected $messageCounter = 2;

	private $clientSecret;

	/** @var Vector3 */
	public $speed = null;

	public $achievements = [];
	/** @var SimpleTransactionGroup */
	protected $currentTransaction = null;
	public $craftingType = 0; //0 = 2x2 crafting, 1 = 3x3 crafting, 2 = stonecutter

	public $creationTime = 0;

	protected $randomClientId;

	/** @var Vector3 */
	protected $forceMovement = null;
	/** @var Vector3 */
	protected $teleportPosition = null;
	protected $connected = true;
	protected $ip;
	protected $removeFormat = true;
	protected $port;
	protected $username;
	protected $iusername;
	protected $displayName;
	protected $startAction = -1;
	/** @var Vector3 */
	protected $sleeping = null;
	protected $clientID = null;

	private $loaderId = null;

	protected $stepHeight = 0.6;

	public $usedChunks = [];
	protected $chunkLoadCount = 0;
	protected $loadQueue = [];
	protected $nextChunkOrderRun = 5;

	/** @var Player[] */
	protected $hiddenPlayers = [];

	/** @var Vector3 */
	protected $newPosition;

	protected $viewDistance = -1;
	protected $chunksPerTick;
	protected $spawnThreshold;
	/** @var null|WeakPosition */
	private $spawnPosition = null;

	protected $inAirTicks = 0;
	protected $startAirTicks = 5;

	//TODO: Abilities
	protected $autoJump = true;
	protected $allowFlight = false;
	protected $flying = false;

	protected $allowMovementCheats = false;
	protected $allowInstaBreak = false;

	private $needACK = [];

	private $batchedPackets = [];

	/** @var PermissibleBase */
	private $perm = null;

	public function getLeaveMessage(){
		return new TranslationContainer(TextFormat::YELLOW . "%multiplayer.player.left", [
			$this->getDisplayName()
		]);
	}

	/**
	 * This might disappear in the future.
	 * Please use getUniqueId() instead (IP + clientId + name combo, in the future it'll change to real UUID for online
	 * auth)
	 *
	 * @deprecated
	 *
	 */
	public function getClientId(){
		return $this->randomClientId;
	}

	public function getClientSecret(){
		return $this->clientSecret;
	}

	public function isBanned(){
		return $this->server->getNameBans()->isBanned(strtolower($this->getName()));
	}

	public function setBanned($value){
		if($value === true){
			$this->server->getNameBans()->addBan($this->getName(), null, null, null);
			$this->kick("You have been banned");
		}else{
			$this->server->getNameBans()->remove($this->getName());
		}
	}

	public function isWhitelisted(){
		return $this->server->isWhitelisted(strtolower($this->getName()));
	}

	public function setWhitelisted($value){
		if($value === true){
			$this->server->addWhitelist(strtolower($this->getName()));
		}else{
			$this->server->removeWhitelist(strtolower($this->getName()));
		}
	}

	public function getPlayer(){
		return $this;
	}

	public function getFirstPlayed(){
		return $this->namedtag instanceof CompoundTag ? $this->namedtag["firstPlayed"] : null;
	}

	public function getLastPlayed(){
		return $this->namedtag instanceof CompoundTag ? $this->namedtag["lastPlayed"] : null;
	}

	public function hasPlayedBefore(){
		return $this->playedBefore;
	}

	public function setAllowFlight($value){
		$this->allowFlight = (bool) $value;
		$this->sendSettings();
	}

	public function getAllowFlight() : bool{
		return $this->allowFlight;
	}

	public function setFlying(bool $value){
		$this->flying = $value;
		$this->sendSettings();
	}

	public function isFlying() : bool{
		return $this->flying;
	}

	public function setAutoJump($value){
		$this->autoJump = $value;
		$this->sendSettings();
	}

	public function hasAutoJump(){
		return $this->autoJump;
	}

	public function allowMovementCheats() : bool{
		return $this->allowMovementCheats;
	}

	public function setAllowMovementCheats(bool $value = false){
		$this->allowMovementCheats = $value;
	}

	public function allowInstaBreak() : bool{
		return $this->allowInstaBreak;
	}

	public function setAllowInstaBreak(bool $value = false){
		$this->allowInstaBreak = $value;
	}

	/**
	 * @param Player $player
	 */
	public function spawnTo(Player $player){
		if($this->spawned and $player->spawned and $this->isAlive() and $player->isAlive() and $player->getLevel() === $this->level and $player->canSee($this) and !$this->isSpectator()){
			parent::spawnTo($player);
		}
	}

	/**
	 * @return Server
	 */
	public function getServer(){
		return $this->server;
	}

	/**
	 * @return bool
	 */
	public function getRemoveFormat(){
		return $this->removeFormat;
	}

	/**
	 * @param bool $remove
	 */
	public function setRemoveFormat($remove = true){
		$this->removeFormat = (bool) $remove;
	}

	/**
	 * @param Player $player
	 *
	 * @return bool
	 */
	public function canSee(Player $player){
		return !isset($this->hiddenPlayers[$player->getRawUniqueId()]);
	}

	/**
	 * @param Player $player
	 */
	public function hidePlayer(Player $player){
		if($player === $this){
			return;
		}
		$this->hiddenPlayers[$player->getRawUniqueId()] = $player;
		$player->despawnFrom($this);
	}

	/**
	 * @param Player $player
	 */
	public function showPlayer(Player $player){
		if($player === $this){
			return;
		}
		unset($this->hiddenPlayers[$player->getRawUniqueId()]);
		if($player->isOnline()){
			$player->spawnTo($this);
		}
	}

	public function canCollideWith(Entity $entity){
		return false;
	}

	public function resetFallDistance(){
		parent::resetFallDistance();
		if($this->inAirTicks !== 0){
			$this->startAirTicks = 5;
		}
		$this->inAirTicks = 0;
	}

	public function getViewDistance() : int{
		return $this->viewDistance;
	}

	public function setViewDistance(int $distance){
		$this->viewDistance = $this->server->getAllowedViewDistance($distance);

		$this->spawnThreshold = (int) (min($this->viewDistance, $this->server->getProperty("chunk-sending.spawn-radius", 4)) ** 2 * M_PI);

		$pk = new ChunkRadiusUpdatedPacket();
		$pk->radius = $this->viewDistance;
		$this->dataPacket($pk);
	}

	/**
	 * @return bool
	 */
	public function isOnline(){
		return $this->connected === true and $this->loggedIn === true;
	}

	/**
	 * @return bool
	 */
	public function isOp(){
		return $this->server->isOp($this->getName());
	}

	/**
	 * @param bool $value
	 */
	public function setOp($value){
		if($value === $this->isOp()){
			return;
		}

		if($value === true){
			$this->server->addOp($this->getName());
		}else{
			$this->server->removeOp($this->getName());
		}

		$this->sendSettings();
	}

	/**
	 * @param permission\Permission|string $name
	 *
	 * @return bool
	 */
	public function isPermissionSet($name){
		return $this->perm->isPermissionSet($name);
	}

	/**
	 * @param permission\Permission|string $name
	 *
	 * @return bool
	 *
	 * @throws \InvalidStateException if the player is closed
	 */
	public function hasPermission($name){
		if($this->closed){
			throw new \InvalidStateException("Trying to get permissions of closed player");
		}
		return $this->perm->hasPermission($name);
	}

	/**
	 * @param Plugin $plugin
	 * @param string $name
	 * @param bool   $value
	 *
	 * @return permission\PermissionAttachment
	 */
	public function addAttachment(Plugin $plugin, $name = null, $value = null){
		return $this->perm->addAttachment($plugin, $name, $value);
	}

	/**
	 * @param PermissionAttachment $attachment
	 */
	public function removeAttachment(PermissionAttachment $attachment){
		$this->perm->removeAttachment($attachment);
	}

	public function recalculatePermissions(){
		$this->server->getPluginManager()->unsubscribeFromPermission(Server::BROADCAST_CHANNEL_USERS, $this);
		$this->server->getPluginManager()->unsubscribeFromPermission(Server::BROADCAST_CHANNEL_ADMINISTRATIVE, $this);

		if($this->perm === null){
			return;
		}

		$this->perm->recalculatePermissions();

		if($this->hasPermission(Server::BROADCAST_CHANNEL_USERS)){
			$this->server->getPluginManager()->subscribeToPermission(Server::BROADCAST_CHANNEL_USERS, $this);
		}
		if($this->hasPermission(Server::BROADCAST_CHANNEL_ADMINISTRATIVE)){
			$this->server->getPluginManager()->subscribeToPermission(Server::BROADCAST_CHANNEL_ADMINISTRATIVE, $this);
		}

		$this->sendCommandData();
	}

	/**
	 * @return permission\PermissionAttachmentInfo[]
	 */
	public function getEffectivePermissions(){
		return $this->perm->getEffectivePermissions();
	}

	public function sendCommandData(){
		$data = [];
		foreach($this->server->getCommandMap()->getCommands() as $command){
			if(count($cmdData = $command->generateCustomCommandData($this)) > 0){
				$data[$command->getName()]["versions"][0] = $cmdData;
			}
		}

		if(count($data) > 0){
			//TODO: structure checking
			$pk = new AvailableCommandsPacket();
			$pk->commands = json_encode($data);
			$this->dataPacket($pk);
		}
	}

	/**
	 * @param SourceInterface $interface
	 * @param null            $clientID
	 * @param string          $ip
	 * @param int             $port
	 */
	public function __construct(SourceInterface $interface, $clientID, $ip, $port){
		$this->interface = $interface;
		$this->windows = new \SplObjectStorage();
		$this->perm = new PermissibleBase($this);
		$this->namedtag = new CompoundTag();
		$this->server = Server::getInstance();
		$this->lastBreak = PHP_INT_MAX;
		$this->ip = $ip;
		$this->port = $port;
		$this->clientID = $clientID;
		$this->loaderId = Level::generateChunkLoaderId($this);
		$this->chunksPerTick = (int) $this->server->getProperty("chunk-sending.per-tick", 4);
		$this->spawnThreshold = (int) (($this->server->getProperty("chunk-sending.spawn-radius", 4) ** 2) * M_PI);
		$this->spawnPosition = null;
		$this->gamemode = $this->server->getGamemode();
		$this->setLevel($this->server->getDefaultLevel());
		$this->newPosition = new Vector3(0, 0, 0);
		$this->boundingBox = new AxisAlignedBB(0, 0, 0, 0, 0, 0);

		$this->uuid = null;
		$this->rawUUID = null;

		$this->creationTime = microtime(true);

		$this->allowMovementCheats = (bool) $this->server->getProperty("player.anti-cheat.allow-movement-cheats", false);
		$this->allowInstaBreak = (bool) $this->server->getProperty("player.anti-cheat.allow-instabreak", false);
	}

	/**
	 * @param string $achievementId
	 */
	public function removeAchievement($achievementId){
		if($this->hasAchievement($achievementId)){
			$this->achievements[$achievementId] = false;
		}
	}

	/**
	 * @param string $achievementId
	 *
	 * @return bool
	 */
	public function hasAchievement($achievementId){
		if(!isset(Achievement::$list[$achievementId]) or !isset($this->achievements)){
			$this->achievements = [];

			return false;
		}

		return isset($this->achievements[$achievementId]) and $this->achievements[$achievementId] != false;
	}

	/**
	 * @return bool
	 */
	public function isConnected(){
		return $this->connected === true;
	}

	/**
	 * Gets the "friendly" name to display of this player to use in the chat.
	 *
	 * @return string
	 */
	public function getDisplayName(){
		return $this->displayName;
	}

	/**
	 * @param string $name
	 */
	public function setDisplayName($name){
		$this->displayName = $name;
		if($this->spawned){
			$this->server->updatePlayerListData($this->getUniqueId(), $this->getId(), $this->getDisplayName(), $this->getSkinId(), $this->getSkinData());
		}
	}

	public function setSkin($str, $skinId){
		parent::setSkin($str, $skinId);
		if($this->spawned){
			$this->server->updatePlayerListData($this->getUniqueId(), $this->getId(), $this->getDisplayName(), $skinId, $str);
		}
	}

	/**
	 * Gets the player IP address
	 *
	 * @return string
	 */
	public function getAddress(){
		return $this->ip;
	}

	/**
	 * @return int
	 */
	public function getPort(){
		return $this->port;
	}

	public function getNextPosition(){
		return $this->newPosition !== null ? new Position($this->newPosition->x, $this->newPosition->y, $this->newPosition->z, $this->level) : $this->getPosition();
	}

	/**
	 * @return bool
	 */
	public function isSleeping(){
		return $this->sleeping !== null;
	}

	public function getInAirTicks(){
		return $this->inAirTicks;
	}

	protected function switchLevel(Level $targetLevel){
		$oldLevel = $this->level;
		if(parent::switchLevel($targetLevel)){
			foreach($this->usedChunks as $index => $d){
				Level::getXZ($index, $X, $Z);
				$this->unloadChunk($X, $Z, $oldLevel);
			}

			$this->usedChunks = [];
			$pk = new SetTimePacket();
			$pk->time = $this->level->getTime();
			$pk->started = $this->level->stopTime == false;
			$this->dataPacket($pk);
		}
	}

	private function unloadChunk($x, $z, Level $level = null){
		$level = $level === null ? $this->level : $level;
		$index = Level::chunkHash($x, $z);
		if(isset($this->usedChunks[$index])){
			foreach($level->getChunkEntities($x, $z) as $entity){
				if($entity !== $this){
					$entity->despawnFrom($this);
				}
			}

			unset($this->usedChunks[$index]);
		}
		$level->unregisterChunkLoader($this, $x, $z);
		unset($this->loadQueue[$index]);
	}

	/**
	 * @return Position
	 */
	public function getSpawn(){
		if($this->hasValidSpawnPosition()){
			return $this->spawnPosition;
		}else{
			$level = $this->server->getDefaultLevel();

			return $level->getSafeSpawn();
		}
	}

	/**
	 * @return bool
	 */
	public function hasValidSpawnPosition() : bool{
		return $this->spawnPosition instanceof WeakPosition and $this->spawnPosition->isValid();
	}

	public function sendChunk($x, $z, $payload){
		if($this->connected === false){
			return;
		}

		$this->usedChunks[Level::chunkHash($x, $z)] = true;
		$this->chunkLoadCount++;

		if($payload instanceof DataPacket){
			$this->dataPacket($payload);
		}else{
			$pk = new FullChunkDataPacket();
			$pk->chunkX = $x;
			$pk->chunkZ = $z;
			$pk->data = $payload;
			$this->batchDataPacket($pk);
		}

		if($this->spawned){
			foreach($this->level->getChunkEntities($x, $z) as $entity){
				if($entity !== $this and !$entity->closed and $entity->isAlive()){
					$entity->spawnTo($this);
				}
			}
		}
	}

	protected function sendNextChunk(){
		if($this->connected === false){
			return;
		}

		Timings::$playerChunkSendTimer->startTiming();

		$count = 0;
		foreach($this->loadQueue as $index => $distance){
			if($count >= $this->chunksPerTick){
				break;
			}

			$X = null;
			$Z = null;
			Level::getXZ($index, $X, $Z);

			++$count;

			$this->usedChunks[$index] = false;
			$this->level->registerChunkLoader($this, $X, $Z, false);

			if(!$this->level->populateChunk($X, $Z)){
				if($this->spawned and $this->teleportPosition === null){
					continue;
				}else{
					break;
				}
			}

			unset($this->loadQueue[$index]);
			$this->level->requestChunk($X, $Z, $this);
		}

		if($this->chunkLoadCount >= $this->spawnThreshold and $this->spawned === false and $this->teleportPosition === null){
			$this->doFirstSpawn();
		}

		Timings::$playerChunkSendTimer->stopTiming();
	}

	protected function doFirstSpawn(){
		$this->spawned = true;

		$this->sendSettings();
		$this->sendPotionEffects($this);
		$this->sendData($this);
		$this->inventory->sendContents($this);
		$this->inventory->sendArmorContents($this);
		$this->inventory->sendHeldItem($this);

		$pk = new SetTimePacket();
		$pk->time = $this->level->getTime();
		$pk->started = $this->level->stopTime == false;
		$this->dataPacket($pk);

		$pos = $this->level->getSafeSpawn($this);

		$this->server->getPluginManager()->callEvent($ev = new PlayerRespawnEvent($this, $pos));

		$pos = $ev->getRespawnPosition();

		$pk = new RespawnPacket();
		$pk->x = $pos->x;
		$pk->y = $pos->y;
		$pk->z = $pos->z;
		$this->dataPacket($pk);

		$this->sendPlayStatus(PlayStatusPacket::PLAYER_SPAWN);

		$this->server->getPluginManager()->callEvent($ev = new PlayerJoinEvent($this,
			new TranslationContainer(TextFormat::YELLOW . "%multiplayer.player.joined", [
				$this->getDisplayName()
			])
		));
		if(strlen(trim($ev->getJoinMessage())) > 0){
			$this->server->broadcastMessage($ev->getJoinMessage());
		}

		$this->noDamageTicks = 60;

		foreach($this->usedChunks as $index => $c){
			Level::getXZ($index, $chunkX, $chunkZ);
			foreach($this->level->getChunkEntities($chunkX, $chunkZ) as $entity){
				if($entity !== $this and !$entity->closed and $entity->isAlive()){
					$entity->spawnTo($this);
				}
			}
		}

		$this->teleport($pos);

		$this->spawnToAll();

		if($this->server->getUpdater()->hasUpdate() and $this->hasPermission(Server::BROADCAST_CHANNEL_ADMINISTRATIVE)){
			$this->server->getUpdater()->showPlayerUpdate($this);
		}

		if($this->getHealth() <= 0){
			$pk = new RespawnPacket();
			$pos = $this->getSpawn();
			$pk->x = $pos->x;
			$pk->y = $pos->y;
			$pk->z = $pos->z;
			$this->dataPacket($pk);
		}
	}

	protected function orderChunks(){
		if($this->connected === false or $this->viewDistance === -1){
			return false;
		}

		Timings::$playerChunkOrderTimer->startTiming();

		$this->nextChunkOrderRun = 200;

		$radius = $this->server->getAllowedViewDistance($this->viewDistance);
		$radiusSquared = $radius ** 2;

		$newOrder = [];
		$unloadChunks = $this->usedChunks;

		$centerX = $this->x >> 4;
		$centerZ = $this->z >> 4;

		for($x = 0; $x < $radius; ++$x){
			for($z = 0; $z <= $x; ++$z){
				if(($x ** 2 + $z ** 2) > $radiusSquared){
					break; //skip to next band
				}

				//If the chunk is in the radius, others at the same offsets in different quadrants are also guaranteed to be.

				/* Top right quadrant */
				if(!isset($this->usedChunks[$index = Level::chunkHash($centerX + $x, $centerZ + $z)]) or $this->usedChunks[$index] === false){
					$newOrder[$index] = true;
				}
				unset($unloadChunks[$index]);

				/* Top left quadrant */
				if(!isset($this->usedChunks[$index = Level::chunkHash($centerX - $x - 1, $centerZ + $z)]) or $this->usedChunks[$index] === false){
					$newOrder[$index] = true;
				}
				unset($unloadChunks[$index]);

				/* Bottom right quadrant */
				if(!isset($this->usedChunks[$index = Level::chunkHash($centerX + $x, $centerZ - $z - 1)]) or $this->usedChunks[$index] === false){
					$newOrder[$index] = true;
				}
				unset($unloadChunks[$index]);


				/* Bottom left quadrant */
				if(!isset($this->usedChunks[$index = Level::chunkHash($centerX - $x - 1, $centerZ - $z - 1)]) or $this->usedChunks[$index] === false){
					$newOrder[$index] = true;
				}
				unset($unloadChunks[$index]);

				if($x !== $z){
					/* Top right quadrant mirror */
					if(!isset($this->usedChunks[$index = Level::chunkHash($centerX + $z, $centerZ + $x)]) or $this->usedChunks[$index] === false){
						$newOrder[$index] = true;
					}
					unset($unloadChunks[$index]);

					/* Top left quadrant mirror */
					if(!isset($this->usedChunks[$index = Level::chunkHash($centerX - $z - 1, $centerZ + $x)]) or $this->usedChunks[$index] === false){
						$newOrder[$index] = true;
					}
					unset($unloadChunks[$index]);

					/* Bottom right quadrant mirror */
					if(!isset($this->usedChunks[$index = Level::chunkHash($centerX + $z, $centerZ - $x - 1)]) or $this->usedChunks[$index] === false){
						$newOrder[$index] = true;
					}
					unset($unloadChunks[$index]);

					/* Bottom left quadrant mirror */
					if(!isset($this->usedChunks[$index = Level::chunkHash($centerX - $z - 1, $centerZ - $x - 1)]) or $this->usedChunks[$index] === false){
						$newOrder[$index] = true;
					}
					unset($unloadChunks[$index]);
				}
			}
		}

		foreach($unloadChunks as $index => $bool){
			Level::getXZ($index, $X, $Z);
			$this->unloadChunk($X, $Z);
		}

		$this->loadQueue = $newOrder;

		Timings::$playerChunkOrderTimer->stopTiming();

		return true;
	}

	/**
	 * Batch a Data packet into the channel list to send at the end of the tick
	 *
	 * @param DataPacket $packet
	 *
	 * @return bool
	 */
	public function batchDataPacket(DataPacket $packet){
		if($this->connected === false){
			return false;
		}

		$timings = Timings::getSendDataPacketTimings($packet);
		$timings->startTiming();
		$this->server->getPluginManager()->callEvent($ev = new DataPacketSendEvent($this, $packet));
		if($ev->isCancelled()){
			$timings->stopTiming();
			return false;
		}

		$this->batchedPackets[] = clone $packet;
		$timings->stopTiming();
		return true;
	}

	/**
	 * Sends an ordered DataPacket to the send buffer
	 *
	 * @param DataPacket $packet
	 * @param bool       $needACK
	 *
	 * @return int|bool
	 */
	public function dataPacket(DataPacket $packet, $needACK = false){
		if(!$this->connected){
			return false;
		}

		$timings = Timings::getSendDataPacketTimings($packet);
		$timings->startTiming();

		$this->server->getPluginManager()->callEvent($ev = new DataPacketSendEvent($this, $packet));
		if($ev->isCancelled()){
			$timings->stopTiming();
			return false;
		}

		$identifier = $this->interface->putPacket($this, $packet, $needACK, false);

		if($needACK and $identifier !== null){
			$this->needACK[$identifier] = false;

			$timings->stopTiming();
			return $identifier;
		}

		$timings->stopTiming();
		return true;
	}

	/**
	 * @param DataPacket $packet
	 * @param bool       $needACK
	 *
	 * @return bool|int
	 */
	public function directDataPacket(DataPacket $packet, $needACK = false){
		if($this->connected === false){
			return false;
		}

		$timings = Timings::getSendDataPacketTimings($packet);
		$timings->startTiming();
		$this->server->getPluginManager()->callEvent($ev = new DataPacketSendEvent($this, $packet));
		if($ev->isCancelled()){
			$timings->stopTiming();
			return false;
		}

		$identifier = $this->interface->putPacket($this, $packet, $needACK, true);

		if($needACK and $identifier !== null){
			$this->needACK[$identifier] = false;

			$timings->stopTiming();
			return $identifier;
		}

		$timings->stopTiming();
		return true;
	}

	/**
	 * @param Vector3 $pos
	 *
	 * @return boolean
	 */
	public function sleepOn(Vector3 $pos){
		if(!$this->isOnline()){
			return false;
		}

		foreach($this->level->getNearbyEntities($this->boundingBox->grow(2, 1, 2), $this) as $p){
			if($p instanceof Player){
				if($p->sleeping !== null and $pos->distance($p->sleeping) <= 0.1){
					return false;
				}
			}
		}

		$this->server->getPluginManager()->callEvent($ev = new PlayerBedEnterEvent($this, $this->level->getBlock($pos)));
		if($ev->isCancelled()){
			return false;
		}

		$this->sleeping = clone $pos;

		$this->setDataProperty(self::DATA_PLAYER_BED_POSITION, self::DATA_TYPE_POS, [$pos->x, $pos->y, $pos->z]);
		$this->setDataFlag(self::DATA_PLAYER_FLAGS, self::DATA_PLAYER_FLAG_SLEEP, true, self::DATA_TYPE_BYTE);

		$this->setSpawn($pos);

		$this->level->sleepTicks = 60;

		return true;
	}

	/**
	 * Sets the spawnpoint of the player (and the compass direction) to a Vector3, or set it on another world with a
	 * Position object
	 *
	 * @param Vector3|Position $pos
	 */
	public function setSpawn(Vector3 $pos){
		if(!($pos instanceof Position)){
			$level = $this->level;
		}else{
			$level = $pos->getLevel();
		}
		$this->spawnPosition = new WeakPosition($pos->x, $pos->y, $pos->z, $level);
		$pk = new SetSpawnPositionPacket();
		$pk->x = (int) $this->spawnPosition->x;
		$pk->y = (int) $this->spawnPosition->y;
		$pk->z = (int) $this->spawnPosition->z;
		$this->dataPacket($pk);
	}

	public function stopSleep(){
		if($this->sleeping instanceof Vector3){
			$this->server->getPluginManager()->callEvent($ev = new PlayerBedLeaveEvent($this, $this->level->getBlock($this->sleeping)));

			$this->sleeping = null;
			$this->setDataProperty(self::DATA_PLAYER_BED_POSITION, self::DATA_TYPE_POS, [0, 0, 0]);
			$this->setDataFlag(self::DATA_PLAYER_FLAGS, self::DATA_PLAYER_FLAG_SLEEP, false, self::DATA_TYPE_BYTE);

			$this->level->sleepTicks = 0;

			$pk = new AnimatePacket();
			$pk->eid = $this->id;
			$pk->action = 3; //Wake up
			$this->dataPacket($pk);
		}
	}

	/**
	 * @param string $achievementId
	 *
	 * @return bool
	 */
	public function awardAchievement($achievementId){
		if(isset(Achievement::$list[$achievementId]) and !$this->hasAchievement($achievementId)){
			foreach(Achievement::$list[$achievementId]["requires"] as $requirementId){
				if(!$this->hasAchievement($requirementId)){
					return false;
				}
			}
			$this->server->getPluginManager()->callEvent($ev = new PlayerAchievementAwardedEvent($this, $achievementId));
			if(!$ev->isCancelled()){
				$this->achievements[$achievementId] = true;
				Achievement::broadcast($this, $achievementId);

				return true;
			}else{
				return false;
			}
		}

		return false;
	}

	/**
	 * @return int
	 */
	public function getGamemode(){
		return $this->gamemode;
	}

	/**
	 * Sets the gamemode, and if needed, kicks the Player.
	 *
	 * @param int  $gm
	 * @param bool $client if the client made this change in their GUI
	 *
	 * @return bool
	 */
	public function setGamemode(int $gm, bool $client = false){
		if($gm < 0 or $gm > 3 or $this->gamemode === $gm){
			return false;
		}

		$this->server->getPluginManager()->callEvent($ev = new PlayerGameModeChangeEvent($this, (int) $gm));
		if($ev->isCancelled()){
			if($client){ //gamemode change by client in the GUI
				$pk = new SetPlayerGameTypePacket();
				$pk->gamemode = $this->gamemode & 0x01;
				$this->dataPacket($pk);
				$this->sendSettings();
			}
			return false;
		}

		$this->gamemode = $gm;

		$this->allowFlight = $this->isCreative();
		if($this->isSpectator()){
			$this->flying = true;
			$this->despawnFromAll();

			// Client automatically turns off flight controls when on the ground.
			// A combination of this hack and a new AdventureSettings flag FINALLY
			// fixes spectator flight controls. Thank @robske110 for this hack.
			$this->teleport($this->temporalVector->setComponents($this->x, $this->y + 0.1, $this->z));
		}else{
			if($this->isSurvival()){
				$this->flying = false;
			}
			$this->spawnToAll();
		}

		$this->resetFallDistance();

		$this->namedtag->playerGameType = new IntTag("playerGameType", $this->gamemode);
		if(!$client){ //Gamemode changed by server, do not send for client changes
			$pk = new SetPlayerGameTypePacket();
			$pk->gamemode = $this->gamemode & 0x01;
			$this->dataPacket($pk);
		}else{
			Command::broadcastCommandMessage($this, new TranslationContainer("commands.gamemode.success.self", [Server::getGamemodeString($gm)]));
		}

		$this->sendSettings();

		$this->inventory->sendContents($this);
		$this->inventory->sendContents($this->getViewers());
		$this->inventory->sendHeldItem($this->hasSpawned);
		if($this->isCreative()){
			$this->inventory->sendCreativeContents();
		}

		return true;
	}

	/**
	 * Sends all the option flags
	 */
	public function sendSettings(){
		$pk = new AdventureSettingsPacket();
		$pk->flags = 0;
		$pk->worldImmutable = $this->isAdventure();
		$pk->autoJump = $this->autoJump;
		$pk->allowFlight = $this->allowFlight;
		$pk->noClip = $this->isSpectator();
		$pk->isFlying = $this->flying;
		$pk->userPermission = ($this->isOp() ? AdventureSettingsPacket::PERMISSION_OPERATOR : AdventureSettingsPacket::PERMISSION_NORMAL);
		$this->dataPacket($pk);
	}

	/**
	 * NOTE: Because Survival and Adventure Mode share some similar behaviour, this method will also return true if the player is
	 * in Adventure Mode. Supply the $literal parameter as true to force a literal Survival Mode check.
	 *
	 * @param bool $literal whether a literal check should be performed
	 *
	 * @return bool
	 */
	public function isSurvival(bool $literal = false) : bool{
		if($literal){
			return $this->gamemode === Player::SURVIVAL;
		}else{
			return ($this->gamemode & 0x01) === 0;
		}
	}

	/**
	 * NOTE: Because Creative and Spectator Mode share some similar behaviour, this method will also return true if the player is
	 * in Spectator Mode. Supply the $literal parameter as true to force a literal Creative Mode check.
	 *
	 * @param bool $literal whether a literal check should be performed
	 *
	 * @return bool
	 */
	public function isCreative(bool $literal = false) : bool{
		if($literal){
			return $this->gamemode === Player::CREATIVE;
		}else{
			return ($this->gamemode & 0x01) === 1;
		}
	}

	/**
	 * NOTE: Because Adventure and Spectator Mode share some similar behaviour, this method will also return true if the player is
	 * in Spectator Mode. Supply the $literal parameter as true to force a literal Adventure Mode check.
	 *
	 * @param bool $literal whether a literal check should be performed
	 *
	 * @return bool
	 */
	public function isAdventure(bool $literal = false) : bool{
		if($literal){
			return $this->gamemode === Player::ADVENTURE;
		}else{
			return ($this->gamemode & 0x02) > 0;
		}
	}

	/**
	 * @return bool
	 */
	public function isSpectator() : bool{
		return $this->gamemode === Player::SPECTATOR;
	}

	public function isFireProof() : bool{
		return $this->isCreative();
	}

	public function getDrops(){
		if(!$this->isCreative()){
			return parent::getDrops();
		}

		return [];
	}

	protected function checkGroundState($movX, $movY, $movZ, $dx, $dy, $dz){
		if(!$this->onGround or $movY != 0){
			$bb = clone $this->boundingBox;
			$bb->maxY = $bb->minY + 0.5;
			$bb->minY -= 1;
			if(count($this->level->getCollisionBlocks($bb, true)) > 0){
				$this->onGround = true;
			}else{
				$this->onGround = false;
			}
		}
		$this->isCollided = $this->onGround;
	}

	protected function checkBlockCollision(){
		foreach($this->getBlocksAround() as $block){
			$block->onEntityCollide($this);
		}
	}

	protected function checkNearEntities($tickDiff){
		foreach($this->level->getNearbyEntities($this->boundingBox->grow(1, 0.5, 1), $this) as $entity){
			$entity->scheduleUpdate();

			if(!$entity->isAlive()){
				continue;
			}

			if($entity instanceof Arrow and $entity->hadCollision){
				$item = Item::get(Item::ARROW, 0, 1);
				if($this->isSurvival() and !$this->inventory->canAddItem($item)){
					continue;
				}

				$this->server->getPluginManager()->callEvent($ev = new InventoryPickupArrowEvent($this->inventory, $entity));
				if($ev->isCancelled()){
					continue;
				}

				$pk = new TakeItemEntityPacket();
				$pk->eid = $this->id;
				$pk->target = $entity->getId();
				$this->server->broadcastPacket($entity->getViewers(), $pk);

				$this->inventory->addItem(clone $item);
				$entity->kill();
			}elseif($entity instanceof DroppedItem){
				if($entity->getPickupDelay() <= 0){
					$item = $entity->getItem();

					if($item instanceof Item){
						if($this->isSurvival() and !$this->inventory->canAddItem($item)){
							continue;
						}

						$this->server->getPluginManager()->callEvent($ev = new InventoryPickupItemEvent($this->inventory, $entity));
						if($ev->isCancelled()){
							continue;
						}

						switch($item->getId()){
							case Item::WOOD:
								$this->awardAchievement("mineWood");
								break;
							case Item::DIAMOND:
								$this->awardAchievement("diamond");
								break;
						}

						$pk = new TakeItemEntityPacket();
						$pk->eid = $this->id;
						$pk->target = $entity->getId();
						$this->server->broadcastPacket($entity->getViewers(), $pk);

						$this->inventory->addItem(clone $item);
						$entity->kill();
					}
				}
			}
		}
	}

	protected function processMovement($tickDiff){
		if(!$this->isAlive() or !$this->spawned or $this->newPosition === null or $this->teleportPosition !== null or $this->isSleeping()){
			return;
		}

		$newPos = $this->newPosition;
		$distanceSquared = $newPos->distanceSquared($this);

		$revert = false;

		if(($distanceSquared / ($tickDiff ** 2)) > 100 and !$this->allowMovementCheats){
			$this->server->getLogger()->warning($this->getName() . " moved too fast, reverting movement");
			$revert = true;
		}else{
			if($this->chunk === null or !$this->chunk->isGenerated()){
				$chunk = $this->level->getChunk($newPos->x >> 4, $newPos->z >> 4, false);
				if($chunk === null or !$chunk->isGenerated()){
					$revert = true;
					$this->nextChunkOrderRun = 0;
				}else{
					if($this->chunk !== null){
						$this->chunk->removeEntity($this);
					}
					$this->chunk = $chunk;
				}
			}
		}

		if(!$revert and $distanceSquared != 0){
			$dx = $newPos->x - $this->x;
			$dy = $newPos->y - $this->y;
			$dz = $newPos->z - $this->z;

			$this->move($dx, $dy, $dz);

			$diffX = $this->x - $newPos->x;
			$diffY = $this->y - $newPos->y;
			$diffZ = $this->z - $newPos->z;

			$diff = ($diffX ** 2 + $diffY ** 2 + $diffZ ** 2) / ($tickDiff ** 2);

			if($this->isSurvival() and !$revert and $diff > 0.0625){
				$ev = new PlayerIllegalMoveEvent($this, $newPos);
				$ev->setCancelled($this->allowMovementCheats);

				$this->server->getPluginManager()->callEvent($ev);

				if(!$ev->isCancelled()){
					$revert = true;
					$this->server->getLogger()->warning($this->getServer()->getLanguage()->translateString("pocketmine.player.invalidMove", [$this->getName()]));
				}
			}

			if($diff > 0){
				$this->x = $newPos->x;
				$this->y = $newPos->y;
				$this->z = $newPos->z;
				$radius = $this->width / 2;
				$this->boundingBox->setBounds($this->x - $radius, $this->y, $this->z - $radius, $this->x + $radius, $this->y + $this->height, $this->z + $radius);
			}
		}

		$from = new Location($this->lastX, $this->lastY, $this->lastZ, $this->lastYaw, $this->lastPitch, $this->level);
		$to = $this->getLocation();

		$delta = pow($this->lastX - $to->x, 2) + pow($this->lastY - $to->y, 2) + pow($this->lastZ - $to->z, 2);
		$deltaAngle = abs($this->lastYaw - $to->yaw) + abs($this->lastPitch - $to->pitch);

		if(!$revert and ($delta > (1 / 16) or $deltaAngle > 10)){

			$isFirst = ($this->lastX === null or $this->lastY === null or $this->lastZ === null);

			$this->lastX = $to->x;
			$this->lastY = $to->y;
			$this->lastZ = $to->z;

			$this->lastYaw = $to->yaw;
			$this->lastPitch = $to->pitch;

			if(!$isFirst){
				$ev = new PlayerMoveEvent($this, $from, $to);

				$this->server->getPluginManager()->callEvent($ev);

				if(!($revert = $ev->isCancelled())){ //Yes, this is intended
					if($to->distanceSquared($ev->getTo()) > 0.01){ //If plugins modify the destination
						$this->teleport($ev->getTo());
					}else{
						$this->level->addEntityMovement($this->x >> 4, $this->z >> 4, $this->getId(), $this->x, $this->y + $this->getEyeHeight(), $this->z, $this->yaw, $this->pitch, $this->yaw);
					}
				}
			}

			if(!$this->isSpectator()){
				$this->checkNearEntities($tickDiff);
			}

			$this->speed = ($to->subtract($from))->divide($tickDiff);
		}elseif($distanceSquared == 0){
			$this->speed = new Vector3(0, 0, 0);
		}

		if($revert){

			$this->lastX = $from->x;
			$this->lastY = $from->y;
			$this->lastZ = $from->z;

			$this->lastYaw = $from->yaw;
			$this->lastPitch = $from->pitch;

			$this->sendPosition($from, $from->yaw, $from->pitch, MovePlayerPacket::MODE_RESET);
			$this->forceMovement = new Vector3($from->x, $from->y, $from->z);
		}else{
			$this->forceMovement = null;
			if($distanceSquared != 0 and $this->nextChunkOrderRun > 20){
				$this->nextChunkOrderRun = 20;
			}
		}

		$this->newPosition = null;
	}

	public function setMotion(Vector3 $mot){
		if(parent::setMotion($mot)){
			if($this->chunk !== null){
				$this->level->addEntityMotion($this->chunk->getX(), $this->chunk->getZ(), $this->getId(), $this->motionX, $this->motionY, $this->motionZ);
				$pk = new SetEntityMotionPacket();
				$pk->eid = $this->id;
				$pk->motionX = $mot->x;
				$pk->motionY = $mot->y;
				$pk->motionZ = $mot->z;
				$this->dataPacket($pk);
			}

			if($this->motionY > 0){
				$this->startAirTicks = (-(log($this->gravity / ($this->gravity + $this->drag * $this->motionY))) / $this->drag) * 2 + 5;
			}

			return true;
		}
		return false;
	}

	protected function updateMovement(){

	}

	public function sendAttributes(bool $sendAll = false){
		$entries = $sendAll ? $this->attributeMap->getAll() : $this->attributeMap->needSend();
		if(count($entries) > 0){
			$pk = new UpdateAttributesPacket();
			$pk->entityId = $this->id;
			$pk->entries = $entries;
			$this->dataPacket($pk);
			foreach($entries as $entry){
				$entry->markSynchronized();
			}
		}
	}

	public function onUpdate($currentTick){
		if(!$this->loggedIn){
			return false;
		}

		$tickDiff = $currentTick - $this->lastUpdate;

		if($tickDiff <= 0){
			return true;
		}

		$this->messageCounter = 2;

		$this->lastUpdate = $currentTick;

		$this->sendAttributes();

		if(!$this->isAlive() and $this->spawned){
			++$this->deadTicks;
			if($this->deadTicks >= 10){
				$this->despawnFromAll();
			}
			return true;
		}

		$this->timings->startTiming();

		if($this->spawned){
			$this->processMovement($tickDiff);
			$this->entityBaseTick($tickDiff);

			if(!$this->isSpectator() and $this->speed !== null){
				if($this->onGround){
					if($this->inAirTicks !== 0){
						$this->startAirTicks = 5;
					}
					$this->inAirTicks = 0;
				}else{
					if(!$this->allowFlight and $this->inAirTicks > 10 and !$this->isSleeping() and !$this->isImmobile()){
						$expectedVelocity = (-$this->gravity) / $this->drag - ((-$this->gravity) / $this->drag) * exp(-$this->drag * ($this->inAirTicks - $this->startAirTicks));
						$diff = ($this->speed->y - $expectedVelocity) ** 2;

						if(!$this->hasEffect(Effect::JUMP) and $diff > 0.6 and $expectedVelocity < $this->speed->y and !$this->server->getAllowFlight()){
							if($this->inAirTicks < 100){
								$this->setMotion(new Vector3(0, $expectedVelocity, 0));
							}elseif($this->kick("Flying is not enabled on this server")){
								$this->timings->stopTiming();
								return false;
							}
						}
					}

					++$this->inAirTicks;
				}
			}
		}

		$this->checkTeleportPosition();

		$this->timings->stopTiming();

		//TODO: remove this workaround (broken client MCPE 1.0.0)
		if(count($this->messageQueue) > 0){
			$pk = new TextPacket();
			$pk->type = TextPacket::TYPE_RAW;
			$pk->message = implode("\n", $this->messageQueue);
			$this->dataPacket($pk);
			$this->messageQueue = [];
		}

		return true;
	}

	public function checkNetwork(){
		if(!$this->isOnline()){
			return;
		}

		if($this->nextChunkOrderRun-- <= 0 or $this->chunk === null){
			$this->orderChunks();
		}

		if(count($this->loadQueue) > 0 or !$this->spawned){
			$this->sendNextChunk();
		}

		if(count($this->batchedPackets) > 0){
			$this->server->batchPackets([$this], $this->batchedPackets, false);
			$this->batchedPackets = [];
		}
	}

	public function canInteract(Vector3 $pos, $maxDistance, $maxDiff = 0.5){
		$eyePos = $this->getPosition()->add(0, $this->getEyeHeight(), 0);
		if($eyePos->distanceSquared($pos) > $maxDistance ** 2){
			return false;
		}

		$dV = $this->getDirectionPlane();
		$dot = $dV->dot(new Vector2($eyePos->x, $eyePos->z));
		$dot1 = $dV->dot(new Vector2($pos->x, $pos->z));
		return ($dot1 - $dot) >= -$maxDiff;
	}



	protected function processLogin(){
		if(!$this->server->isWhitelisted(strtolower($this->getName()))){
			$this->close($this->getLeaveMessage(), "Server is white-listed");

			return;
		}elseif($this->server->getNameBans()->isBanned(strtolower($this->getName())) or $this->server->getIPBans()->isBanned($this->getAddress())){
			$this->close($this->getLeaveMessage(), "You are banned");

			return;
		}

		if($this->hasPermission(Server::BROADCAST_CHANNEL_USERS)){
			$this->server->getPluginManager()->subscribeToPermission(Server::BROADCAST_CHANNEL_USERS, $this);
		}
		if($this->hasPermission(Server::BROADCAST_CHANNEL_ADMINISTRATIVE)){
			$this->server->getPluginManager()->subscribeToPermission(Server::BROADCAST_CHANNEL_ADMINISTRATIVE, $this);
		}

		foreach($this->server->getOnlinePlayers() as $p){
			if($p !== $this and strtolower($p->getName()) === strtolower($this->getName())){
				if($p->kick("logged in from another location") === false){
					$this->close($this->getLeaveMessage(), "Logged in from another location");
					return;
				}
			}elseif($p->loggedIn and $this->getUniqueId()->equals($p->getUniqueId())){
				if($p->kick("logged in from another location") === false){
					$this->close($this->getLeaveMessage(), "Logged in from another location");
					return;
				}
			}
		}

		$nbt = $this->server->getOfflinePlayerData($this->username);
		$this->playedBefore = ($nbt["lastPlayed"] - $nbt["firstPlayed"]) > 1; // microtime(true) - microtime(true) may have less than one millisecond difference
		if(!isset($nbt->NameTag)){
			$nbt->NameTag = new StringTag("NameTag", $this->username);
		}else{
			$nbt["NameTag"] = $this->username;
		}
		$this->gamemode = $nbt["playerGameType"] & 0x03;
		if($this->server->getForceGamemode()){
			$this->gamemode = $this->server->getGamemode();
			$nbt->playerGameType = new IntTag("playerGameType", $this->gamemode);
		}

		$this->allowFlight = (bool) ($this->gamemode & 0x01);

		if(($level = $this->server->getLevelByName($nbt["Level"])) === null){
			$this->setLevel($this->server->getDefaultLevel());
			$nbt["Level"] = $this->level->getName();
			$nbt["Pos"][0] = $this->level->getSpawnLocation()->x;
			$nbt["Pos"][1] = $this->level->getSpawnLocation()->y;
			$nbt["Pos"][2] = $this->level->getSpawnLocation()->z;
		}else{
			$this->setLevel($level);
		}

		if(!($nbt instanceof CompoundTag)){
			$this->close($this->getLeaveMessage(), "Invalid data");

			return;
		}

		$this->achievements = [];

		/** @var ByteTag $achievement */
		foreach($nbt->Achievements as $achievement){
			$this->achievements[$achievement->getName()] = $achievement->getValue() > 0 ? true : false;
		}

		$nbt->lastPlayed = new LongTag("lastPlayed", floor(microtime(true) * 1000));
		if($this->server->getAutoSave()){
			$this->server->saveOfflinePlayerData($this->username, $nbt, true);
		}

		parent::__construct($this->level, $nbt);
		$this->loggedIn = true;
		$this->server->addOnlinePlayer($this);

		$this->server->getPluginManager()->callEvent($ev = new PlayerLoginEvent($this, "Plugin reason"));
		if($ev->isCancelled()){
			$this->close($this->getLeaveMessage(), $ev->getKickMessage());

			return;
		}

		if(!$this->hasValidSpawnPosition() and isset($this->namedtag->SpawnLevel) and ($level = $this->server->getLevelByName($this->namedtag["SpawnLevel"])) instanceof Level){
			$this->spawnPosition = new WeakPosition($this->namedtag["SpawnX"], $this->namedtag["SpawnY"], $this->namedtag["SpawnZ"], $level);
		}

		$spawnPosition = $this->getSpawn();

		$pk = new StartGamePacket();
		$pk->entityUniqueId = $this->id;
		$pk->entityRuntimeId = $this->id;
		$pk->x = $this->x;
		$pk->y = $this->y;
		$pk->z = $this->z;
		$pk->seed = -1;
		$pk->dimension = 0; //TODO: implement this properly
		$pk->gamemode = $this->gamemode & 0x01;
		$pk->difficulty = $this->server->getDifficulty();
		$pk->spawnX = $spawnPosition->getFloorX();
		$pk->spawnY = $spawnPosition->getFloorY();
		$pk->spawnZ = $spawnPosition->getFloorZ();
		$pk->hasBeenLoadedInCreative = 1;
		$pk->dayCycleStopTime = -1; //TODO: implement this properly
		$pk->eduMode = 0;
		$pk->rainLevel = 0; //TODO: implement these properly
		$pk->lightningLevel = 0;
		$pk->commandsEnabled = 1;
		$pk->levelId = "";
		$pk->worldName = $this->server->getMotd();
		$this->dataPacket($pk);

		$pk = new SetTimePacket();
		$pk->time = $this->level->getTime();
		$pk->started = $this->level->stopTime == false;
		$this->dataPacket($pk);

		$this->sendAttributes(true);
		$this->setNameTagVisible(true);
		$this->setNameTagAlwaysVisible(true);

		$this->server->getLogger()->info($this->getServer()->getLanguage()->translateString("pocketmine.player.logIn", [
			TextFormat::AQUA . $this->username . TextFormat::WHITE,
			$this->ip,
			$this->port,
			$this->id,
			$this->level->getName(),
			round($this->x, 4),
			round($this->y, 4),
			round($this->z, 4)
		]));

		if($this->isOp()){
			$this->setRemoveFormat(false);
		}

		$this->sendCommandData();

		if($this->isCreative()){
			$this->inventory->sendCreativeContents();
		}

		$this->forceMovement = $this->teleportPosition = $this->getPosition();

		$this->server->onPlayerLogin($this);
	}

	public function handleLogin(LoginPacket $packet) : bool{
		if($this->loggedIn){
			return false;
		}

		$this->username = TextFormat::clean($packet->username);
		$this->displayName = $this->username;
		$this->iusername = strtolower($this->username);
		$this->setDataProperty(self::DATA_NAMETAG, self::DATA_TYPE_STRING, $this->username, false);

		if(count($this->server->getOnlinePlayers()) >= $this->server->getMaxPlayers() and $this->kick("disconnectionScreen.serverFull", false)){
			return true;
		}

		if($packet->protocol !== ProtocolInfo::CURRENT_PROTOCOL){
			if($packet->protocol < ProtocolInfo::CURRENT_PROTOCOL){
				$message = "disconnectionScreen.outdatedClient";
				$this->sendPlayStatus(PlayStatusPacket::LOGIN_FAILED_CLIENT, true);
			}else{
				$message = "disconnectionScreen.outdatedServer";
				$this->sendPlayStatus(PlayStatusPacket::LOGIN_FAILED_SERVER, true);
			}
			$this->close("", $message, false);

			return true;
		}

		$this->randomClientId = $packet->clientId;

		$this->uuid = UUID::fromString($packet->clientUUID);
		$this->rawUUID = $this->uuid->toBinary();

		if(!Player::isValidUserName($packet->username)){
			$this->close("", "disconnectionScreen.invalidName");
			return true;
		}

		if(!Player::isValidSkin($packet->skin)){
			$this->close("", "disconnectionScreen.invalidSkin");
			return true;
		}

		$this->setSkin($packet->skin, $packet->skinId);

		$this->server->getPluginManager()->callEvent($ev = new PlayerPreLoginEvent($this, "Plugin reason"));
		if($ev->isCancelled()){
			$this->close("", $ev->getKickMessage());

			return true;
		}

		//TODO: add JWT verification, add encryption

		$this->sendPlayStatus(PlayStatusPacket::LOGIN_SUCCESS);

		$pk = new ResourcePacksInfoPacket();
		$manager = $this->server->getResourceManager();
		$pk->resourcePackEntries = $manager->getResourceStack();
		$pk->mustAccept = $manager->resourcePacksRequired();
		$this->dataPacket($pk);

		return true;
	}

	public function handlePlayStatus(PlayStatusPacket $packet) : bool{
		return false;
	}

	public function sendPlayStatus(int $status, bool $immediate = false){
		$pk = new PlayStatusPacket();
		$pk->status = $status;
		if($immediate){
			$this->directDataPacket($pk);
		}else{
			$this->dataPacket($pk);
		}
	}

	public function handleServerToClientHandshake(ServerToClientHandshakePacket $packet) : bool{
		return false;
	}

	public function handleClientToServerHandshake(ClientToServerHandshakePacket $packet) : bool{
		return false; //TODO
	}

	public function handleDisconnect(DisconnectPacket $packet) : bool{
		return false;
	}

	public function handleBatch(BatchPacket $packet) : bool{
		$this->server->getNetwork()->processBatch($packet, $this);
		return true;
	}

	public function handleResourcePacksInfo(ResourcePacksInfoPacket $packet) : bool{
		return false;
	}

	public function handleResourcePackStack(ResourcePackStackPacket $packet) : bool{
		return false;
	}

	public function handleResourcePackClientResponse(ResourcePackClientResponsePacket $packet) : bool{
		switch($packet->status){
			case ResourcePackClientResponsePacket::STATUS_REFUSED:
				$this->close("", "must accept resource packs to join", true);
				break;
			case ResourcePackClientResponsePacket::STATUS_SEND_PACKS:
				$manager = $this->server->getResourceManager();
				foreach($packet->packIds as $uuid){
					$pack = $manager->getPackById($uuid);
					if(!($pack instanceof ResourcePack)){
						//Client requested a resource pack but we don't have it available on the server
						$this->close("", "disconnectionScreen.resourcePack", true);
						$this->server->getLogger()->debug("Got a resource pack request for unknown pack with UUID " . $uuid . ", available packs: " . implode(", ", $manager->getPackIdList()));
						break;
					}

					$pk = new ResourcePackDataInfoPacket();
					$pk->packId = $pack->getPackId();
					$pk->maxChunkSize = 1048576; //1MB
					$pk->chunkCount = $pack->getPackSize() / $pk->maxChunkSize;
					$pk->compressedPackSize = $pack->getPackSize();
					$pk->sha256 = $pack->getSha256();
					$this->dataPacket($pk);
				}

				break;
			case ResourcePackClientResponsePacket::STATUS_HAVE_ALL_PACKS:
				$pk = new ResourcePackStackPacket();
				$manager = $this->server->getResourceManager();
				$pk->resourcePackStack = $manager->getResourceStack();
				$pk->mustAccept = $manager->resourcePacksRequired();
				$this->dataPacket($pk);
				break;
			case ResourcePackClientResponsePacket::STATUS_COMPLETED:
				$this->processLogin();
				break;
		}

		return true;
	}

	public function handleText(TextPacket $packet) : bool{
		if($this->spawned === false or !$this->isAlive()){
			return true;
		}

		$this->craftingType = 0;
		if($packet->type === TextPacket::TYPE_CHAT){
			$packet->message = TextFormat::clean($packet->message, $this->removeFormat);
			foreach(explode("\n", $packet->message) as $message){
				if(trim($message) != "" and strlen($message) <= 255 and $this->messageCounter-- > 0){
					if(substr($message, 0, 2) === "./"){ //Command (./ = fast hack for old plugins post 0.16)
						$message = substr($message, 1);
					}

					$ev = new PlayerCommandPreprocessEvent($this, $message);

					if(mb_strlen($ev->getMessage(), "UTF-8") > 320){
						$ev->setCancelled();
					}
					$this->server->getPluginManager()->callEvent($ev);

					if($ev->isCancelled()){
						break;
					}

<<<<<<< HEAD
					if(substr($ev->getMessage(), 0, 1) === "/"){
						Timings::$playerCommandTimer->startTiming();
						$this->server->dispatchCommand($ev->getPlayer(), substr($ev->getMessage(), 1));
						Timings::$playerCommandTimer->stopTiming();
					}else{
						$this->server->getPluginManager()->callEvent($ev = new PlayerChatEvent($this, $ev->getMessage()));
						if(!$ev->isCancelled()){
							$this->server->broadcastMessage($this->getServer()->getLanguage()->translateString($ev->getFormat(), [$ev->getPlayer()->getDisplayName(), $ev->getMessage()]), $ev->getRecipients());
=======
					if(!$this->canInteract($blockVector->add(0.5, 0.5, 0.5), 13) or $this->isSpectator()){
					}elseif($this->isCreative()){
						$item = $this->inventory->getItemInHand();
						if($this->level->useItemOn($blockVector, $item, $packet->face, $packet->fx, $packet->fy, $packet->fz, $this) === true){
							break;
						}
					}elseif(!$this->inventory->getItemInHand()->equals($packet->item)){
						$this->inventory->sendHeldItem($this);
					}else{
						$item = $this->inventory->getItemInHand();
						$oldItem = clone $item;
						//TODO: Implement adventure mode checks
						if($this->level->useItemOn($blockVector, $item, $packet->face, $packet->fx, $packet->fy, $packet->fz, $this)){
							if(!$item->equals($oldItem) or $item->getCount() !== $oldItem->getCount()){
								$this->inventory->setItemInHand($item);
								$this->inventory->sendHeldItem($this->hasSpawned);
							}
							break;
>>>>>>> 116cba9f
						}
					}
				}
			}
		}

		return true;
	}

	public function handleSetTime(SetTimePacket $packet) : bool{
		return false;
	}

<<<<<<< HEAD
	public function handleStartGame(StartGamePacket $packet) : bool{
		return false;
	}
=======
					$this->level->sendBlocks([$this], [$target, $block], UpdateBlockPacket::FLAG_ALL_PRIORITY);
					break;
				}elseif($packet->face === -1){
					$aimPos = new Vector3(
						-sin($this->yaw / 180 * M_PI) * cos($this->pitch / 180 * M_PI),
						-sin($this->pitch / 180 * M_PI),
						cos($this->yaw / 180 * M_PI) * cos($this->pitch / 180 * M_PI)
					);

					if($this->isCreative()){
						$item = $this->inventory->getItemInHand();
					}elseif(!$this->inventory->getItemInHand()->equals($packet->item)){
						$this->inventory->sendHeldItem($this);
						break;
					}else{
						$item = $this->inventory->getItemInHand();
					}
>>>>>>> 116cba9f

	public function handleAddPlayer(AddPlayerPacket $packet) : bool{
		return false;
	}

	public function handleAddEntity(AddEntityPacket $packet) : bool{
		return false;
	}

	public function handleRemoveEntity(RemoveEntityPacket $packet) : bool{
		return false;
	}

	public function handleAddItemEntity(AddItemEntityPacket $packet) : bool{
		return false;
	}

	public function handleAddHangingEntity(AddHangingEntityPacket $packet) : bool{
		return false;
	}

	public function handleTakeItemEntity(TakeItemEntityPacket $packet) : bool{
		return false;
	}

	public function handleMoveEntity(MoveEntityPacket $packet) : bool{
		return false;
	}

	public function handleMovePlayer(MovePlayerPacket $packet) : bool{
		$newPos = new Vector3($packet->x, $packet->y - $this->getEyeHeight(), $packet->z);

		if($newPos->distanceSquared($this) == 0 and ($packet->yaw % 360) === $this->yaw and ($packet->pitch % 360) === $this->pitch){ //player hasn't moved, just client spamming packets
			return true;
		}

		$revert = false;
		if(!$this->isAlive() or $this->spawned !== true){
			$revert = true;
			$this->forceMovement = new Vector3($this->x, $this->y, $this->z);
		}

		if($this->teleportPosition !== null or ($this->forceMovement instanceof Vector3 and ($newPos->distanceSquared($this->forceMovement) > 0.1 or $revert))){
			$this->sendPosition($this->forceMovement, $packet->yaw, $packet->pitch, MovePlayerPacket::MODE_RESET);
		}else{
			$packet->yaw %= 360;
			$packet->pitch %= 360;

			if($packet->yaw < 0){
				$packet->yaw += 360;
			}

			$this->setRotation($packet->yaw, $packet->pitch);
			$this->newPosition = $newPos;
			$this->forceMovement = null;
		}

		return true;
	}

	public function handleRiderJump(RiderJumpPacket $packet) : bool{
		return false;
	}

	public function handleRemoveBlock(RemoveBlockPacket $packet) : bool{
		if($this->spawned === false or !$this->isAlive()){
			return true;
		}

		$this->craftingType = 0;

		$vector = new Vector3($packet->x, $packet->y, $packet->z);

		if($this->isCreative()){
			$item = $this->inventory->getItemInHand();
		}else{
			$item = $this->inventory->getItemInHand();
		}

		$oldItem = clone $item;

		if($this->canInteract($vector->add(0.5, 0.5, 0.5), $this->isCreative() ? 13 : 6) and $this->level->useBreakOn($vector, $item, $this, true)){
			if($this->isSurvival()){
				if(!$item->deepEquals($oldItem) or $item->getCount() !== $oldItem->getCount()){
					$this->inventory->setItemInHand($item);
					$this->inventory->sendHeldItem($this->hasSpawned);
				}

				$this->exhaust(0.025, PlayerExhaustEvent::CAUSE_MINING);
			}
			return true;
		}

		$this->inventory->sendContents($this);
		$target = $this->level->getBlock($vector);
		$tile = $this->level->getTile($vector);

		$this->level->sendBlocks([$this], [$target], UpdateBlockPacket::FLAG_ALL_PRIORITY);

		$this->inventory->sendHeldItem($this);

		if($tile instanceof Spawnable){
			$tile->spawnTo($this);
		}

		return true;
	}

	public function handleUpdateBlock(UpdateBlockPacket $packet) : bool{
		return false;
	}

	public function handleAddPainting(AddPaintingPacket $packet) : bool{
		return false;
	}

<<<<<<< HEAD
	public function handleExplode(ExplodePacket $packet) : bool{
		return false;
	}
=======
				if($this->canInteract($vector->add(0.5, 0.5, 0.5), $this->isCreative() ? 13 : 6) and $this->level->useBreakOn($vector, $item, $this, true)){
					if($this->isSurvival()){
						if(!$item->equals($oldItem) or $item->getCount() !== $oldItem->getCount()){
							$this->inventory->setItemInHand($item);
							$this->inventory->sendHeldItem($this->hasSpawned);
						}
>>>>>>> 116cba9f

	public function handleLevelSoundEvent(LevelSoundEventPacket $packet) : bool{
		//TODO: add events so plugins can change this
		$this->getLevel()->addChunkPacket($this->chunk->getX(), $this->chunk->getZ(), $packet);
		return true;
	}

	public function handleLevelEvent(LevelEventPacket $packet) : bool{
		return false;
	}

	public function handleBlockEvent(BlockEventPacket $packet) : bool{
		return false;
	}

	public function handleEntityEvent(EntityEventPacket $packet) : bool{
		if($this->spawned === false or !$this->isAlive()){
			return true;
		}
		$this->craftingType = 0;

		$this->setDataFlag(self::DATA_FLAGS, self::DATA_FLAG_ACTION, false); //TODO: check if this should be true

		switch($packet->event){
			case EntityEventPacket::USE_ITEM: //Eating
				$slot = $this->inventory->getItemInHand();

				if($slot->canBeConsumed()){
					$ev = new PlayerItemConsumeEvent($this, $slot);
					if(!$slot->canBeConsumedBy($this)){
						$ev->setCancelled();
					}
					$this->server->getPluginManager()->callEvent($ev);
					if(!$ev->isCancelled()){
						$slot->onConsume($this);
					}else{
						$this->inventory->sendContents($this);
					}
				}
				break;
			default:
				return false;
		}

		return true;
	}

	public function handleMobEffect(MobEffectPacket $packet) : bool{
		return false;
	}

	public function handleUpdateAttributes(UpdateAttributesPacket $packet) : bool{
		return false;
	}

	public function handleMobEquipment(MobEquipmentPacket $packet) : bool{
		if($this->spawned === false or !$this->isAlive()){
			return true;
		}

		if($packet->inventorySlot === 255){
			$packet->inventorySlot = -1; //Cleared slot
		}else{
			$packet->inventorySlot -= 9; //Get real inventory slot
			$item = $this->inventory->getItem($packet->inventorySlot);

			if(!$item->equals($packet->item)){
				$this->inventory->sendContents($this);
				return false;
			}
		}

		$this->inventory->equipItem($packet->hotbarSlot, $packet->inventorySlot);

		$this->setDataFlag(self::DATA_FLAGS, self::DATA_FLAG_ACTION, false);

		return true;
	}

	public function handleMobArmorEquipment(MobArmorEquipmentPacket $packet) : bool{
		return false;
	}

	public function handleInteract(InteractPacket $packet) : bool{
		if($this->spawned === false or !$this->isAlive()){
			return true;
		}

		$this->craftingType = 0;

		$target = $this->level->getEntity($packet->target);

		$cancelled = false;
		switch($packet->action){
			case InteractPacket::ACTION_LEFT_CLICK: //Attack
				if($target instanceof Player and $this->server->getConfigBoolean("pvp", true) === false){
					$cancelled = true;
				}

				if($target instanceof Entity and $this->getGamemode() !== Player::VIEW and $this->isAlive() and $target->isAlive()){
					if($target instanceof DroppedItem or $target instanceof Arrow){
						$this->kick("Attempting to attack an invalid entity");
						$this->server->getLogger()->warning($this->getServer()->getLanguage()->translateString("pocketmine.player.invalidEntity", [$this->getName()]));
						break;
					}

					$item = $this->inventory->getItemInHand();
					$damageTable = [
						Item::WOODEN_SWORD => 4,
						Item::GOLD_SWORD => 4,
						Item::STONE_SWORD => 5,
						Item::IRON_SWORD => 6,
						Item::DIAMOND_SWORD => 7,

						Item::WOODEN_AXE => 3,
						Item::GOLD_AXE => 3,
						Item::STONE_AXE => 3,
						Item::IRON_AXE => 5,
						Item::DIAMOND_AXE => 6,

						Item::WOODEN_PICKAXE => 2,
						Item::GOLD_PICKAXE => 2,
						Item::STONE_PICKAXE => 3,
						Item::IRON_PICKAXE => 4,
						Item::DIAMOND_PICKAXE => 5,

						Item::WOODEN_SHOVEL => 1,
						Item::GOLD_SHOVEL => 1,
						Item::STONE_SHOVEL => 2,
						Item::IRON_SHOVEL => 3,
						Item::DIAMOND_SHOVEL => 4,
					];

					$damage = [
						EntityDamageEvent::MODIFIER_BASE => $damageTable[$item->getId()] ?? 1,
					];

					if(!$this->canInteract($target, 8)){
						$cancelled = true;
					}elseif($target instanceof Player){
						if(($target->getGamemode() & 0x01) > 0){
							break;
						}elseif($this->server->getConfigBoolean("pvp") !== true or $this->server->getDifficulty() === 0){
							$cancelled = true;
						}

						$armorValues = [
							Item::LEATHER_CAP => 1,
							Item::LEATHER_TUNIC => 3,
							Item::LEATHER_PANTS => 2,
							Item::LEATHER_BOOTS => 1,
							Item::CHAIN_HELMET => 1,
							Item::CHAIN_CHESTPLATE => 5,
							Item::CHAIN_LEGGINGS => 4,
							Item::CHAIN_BOOTS => 1,
							Item::GOLD_HELMET => 1,
							Item::GOLD_CHESTPLATE => 5,
							Item::GOLD_LEGGINGS => 3,
							Item::GOLD_BOOTS => 1,
							Item::IRON_HELMET => 2,
							Item::IRON_CHESTPLATE => 6,
							Item::IRON_LEGGINGS => 5,
							Item::IRON_BOOTS => 2,
							Item::DIAMOND_HELMET => 3,
							Item::DIAMOND_CHESTPLATE => 8,
							Item::DIAMOND_LEGGINGS => 6,
							Item::DIAMOND_BOOTS => 3,
						];
						$points = 0;
						foreach($target->getInventory()->getArmorContents() as $index => $i){
							if(isset($armorValues[$i->getId()])){
								$points += $armorValues[$i->getId()];
							}
						}

						$damage[EntityDamageEvent::MODIFIER_ARMOR] = -floor($damage[EntityDamageEvent::MODIFIER_BASE] * $points * 0.04);
					}

					$ev = new EntityDamageByEntityEvent($this, $target, EntityDamageEvent::CAUSE_ENTITY_ATTACK, $damage);
					if($cancelled){
						$ev->setCancelled();
					}

					$target->attack($ev->getFinalDamage(), $ev);

					if($ev->isCancelled()){
						if($item->isTool() and $this->isSurvival()){
							$this->inventory->sendContents($this);
						}
						break;
					}

					if($this->isSurvival()){
						if($item->isTool()){
							if($item->useOn($target) and $item->getDamage() >= $item->getMaxDurability()){
								$this->inventory->setItemInHand(Item::get(Item::AIR, 0, 1));
							}else{
								$this->inventory->setItemInHand($item);
							}
						}

						$this->exhaust(0.3, PlayerExhaustEvent::CAUSE_ATTACK);
					}
				}
				break;
			case InteractPacket::ACTION_RIGHT_CLICK:
			case InteractPacket::ACTION_LEAVE_VEHICLE:
			case InteractPacket::ACTION_MOUSEOVER:
				break; //TODO: handle these
			default:
				$this->server->getLogger()->debug("Unhandled/unknown interaction type " . $packet->action . "received from ". $this->getName());
				break;
		}

		return true;
	}

	public function handleUseItem(UseItemPacket $packet) : bool{
		if($this->spawned === false or !$this->isAlive()){
			return true;
		}

		$blockVector = new Vector3($packet->x, $packet->y, $packet->z);

<<<<<<< HEAD
		$this->craftingType = 0;
=======
				if($recipe instanceof ShapedRecipe){
					for($x = 0; $x < 3 and $canCraft; ++$x){
						for($y = 0; $y < 3; ++$y){
							/** @var Item $item */
							$item = $packet->input[$y * 3 + $x];
							$ingredient = $recipe->getIngredient($x, $y);
							if($item->getCount() > 0){
								if($ingredient === null or !$ingredient->equals($item, !$ingredient->hasAnyDamageValue(), $ingredient->hasCompoundTag())){
									$canCraft = false;
									break;
								}
							}
						}
					}
				}elseif($recipe instanceof ShapelessRecipe){
					$needed = $recipe->getIngredientList();

					for($x = 0; $x < 3 and $canCraft; ++$x){
						for($y = 0; $y < 3; ++$y){
							/** @var Item $item */
							$item = clone $packet->input[$y * 3 + $x];

							foreach($needed as $k => $n){
								if($n->equals($item, !$n->hasAnyDamageValue(), $n->hasCompoundTag())){
									$remove = min($n->getCount(), $item->getCount());
									$n->setCount($n->getCount() - $remove);
									$item->setCount($item->getCount() - $remove);

									if($n->getCount() === 0){
										unset($needed[$k]);
									}
								}
							}
>>>>>>> 116cba9f

		if($packet->face >= 0 and $packet->face <= 5){ //Use Block, place
			$this->setDataFlag(self::DATA_FLAGS, self::DATA_FLAG_ACTION, false);

			if(!$this->canInteract($blockVector->add(0.5, 0.5, 0.5), 13) or $this->isSpectator()){
			}elseif($this->isCreative()){
				$item = $this->inventory->getItemInHand();
				if($this->level->useItemOn($blockVector, $item, $packet->face, $packet->fx, $packet->fy, $packet->fz, $this) === true){
					return true;
				}
			}elseif(!$this->inventory->getItemInHand()->deepEquals($packet->item)){
				$this->inventory->sendHeldItem($this);
			}else{
				$item = $this->inventory->getItemInHand();
				$oldItem = clone $item;
				//TODO: Implement adventure mode checks
				if($this->level->useItemOn($blockVector, $item, $packet->face, $packet->fx, $packet->fy, $packet->fz, $this)){
					if(!$item->deepEquals($oldItem) or $item->getCount() !== $oldItem->getCount()){
						$this->inventory->setItemInHand($item);
						$this->inventory->sendHeldItem($this->hasSpawned);
					}
					return true;
				}
			}

<<<<<<< HEAD
			$this->inventory->sendHeldItem($this);
=======
				/** @var Item[] $ingredients */
				$ingredients = $packet->input;
				$result = $packet->output[0];

				if(!$canCraft or !$recipe->getResult()->equals($result)){
					$this->server->getLogger()->debug("Unmatched recipe " . $recipe->getId() . " from player " . $this->getName() . ": expected " . $recipe->getResult() . ", got " . $result . ", using: " . implode(", ", $ingredients));
					$this->inventory->sendContents($this);
					break;
				}
>>>>>>> 116cba9f

			if($blockVector->distanceSquared($this) > 10000){
				return true;
			}
			$target = $this->level->getBlock($blockVector);
			$block = $target->getSide($packet->face);

			$this->level->sendBlocks([$this], [$target, $block], UpdateBlockPacket::FLAG_ALL_PRIORITY);
			return true;
		}elseif($packet->face === -1){
			$aimPos = new Vector3(
				-sin($this->yaw / 180 * M_PI) * cos($this->pitch / 180 * M_PI),
				-sin($this->pitch / 180 * M_PI),
				cos($this->yaw / 180 * M_PI) * cos($this->pitch / 180 * M_PI)
			);

			if($this->isCreative()){
				$item = $this->inventory->getItemInHand();
			}elseif(!$this->inventory->getItemInHand()->deepEquals($packet->item)){
				$this->inventory->sendHeldItem($this);
				return true;
			}else{
				$item = $this->inventory->getItemInHand();
			}

			$ev = new PlayerInteractEvent($this, $item, $aimPos, $packet->face, PlayerInteractEvent::RIGHT_CLICK_AIR);

			$this->server->getPluginManager()->callEvent($ev);

			if($ev->isCancelled()){
				$this->inventory->sendHeldItem($this);
				return true;
			}

			if($item->getId() === Item::SNOWBALL){
				$nbt = new CompoundTag("", [
					"Pos" => new ListTag("Pos", [
						new DoubleTag("", $this->x),
						new DoubleTag("", $this->y + $this->getEyeHeight()),
						new DoubleTag("", $this->z)
					]),
					"Motion" => new ListTag("Motion", [
						new DoubleTag("", $aimPos->x),
						new DoubleTag("", $aimPos->y),
						new DoubleTag("", $aimPos->z)
					]),
					"Rotation" => new ListTag("Rotation", [
						new FloatTag("", $this->yaw),
						new FloatTag("", $this->pitch)
					]),
				]);

				$f = 1.5;
				$snowball = Entity::createEntity("Snowball", $this->getLevel(), $nbt, $this);
				$snowball->setMotion($snowball->getMotion()->multiply($f));
				if($this->isSurvival()){
					$item->setCount($item->getCount() - 1);
					$this->inventory->setItemInHand($item->getCount() > 0 ? $item : Item::get(Item::AIR));
				}
				if($snowball instanceof Projectile){
					$this->server->getPluginManager()->callEvent($projectileEv = new ProjectileLaunchEvent($snowball));
					if($projectileEv->isCancelled()){
						$snowball->kill();
					}else{
						$snowball->spawnToAll();
						$this->level->addSound(new LaunchSound($this), $this->getViewers());
					}
				}else{
					$snowball->spawnToAll();
				}
			}

			$this->setDataFlag(self::DATA_FLAGS, self::DATA_FLAG_ACTION, true);
			$this->startAction = $this->server->getTick();
		}

		return true;
	}

	public function handlePlayerAction(PlayerActionPacket $packet) : bool{
		if($this->spawned === false or (!$this->isAlive() and $packet->action !== PlayerActionPacket::ACTION_RESPAWN and $packet->action !== PlayerActionPacket::ACTION_DIMENSION_CHANGE)){
			return true;
		}

		$packet->eid = $this->id;
		$pos = new Vector3($packet->x, $packet->y, $packet->z);

		switch($packet->action){
			case PlayerActionPacket::ACTION_START_BREAK:
				if($this->lastBreak !== PHP_INT_MAX or $pos->distanceSquared($this) > 10000){
					break;
				}
				$target = $this->level->getBlock($pos);
				$ev = new PlayerInteractEvent($this, $this->inventory->getItemInHand(), $target, $packet->face, $target->getId() === 0 ? PlayerInteractEvent::LEFT_CLICK_AIR : PlayerInteractEvent::LEFT_CLICK_BLOCK);
				$this->getServer()->getPluginManager()->callEvent($ev);
				if($ev->isCancelled()){
					$this->inventory->sendHeldItem($this);
					break;
				}
				$block = $target->getSide($packet->face);
				if($block->getId() === Block::FIRE){
					$this->level->setBlock($block, new Air());
					break;
				}
				$this->lastBreak = microtime(true);
				break;
			case PlayerActionPacket::ACTION_ABORT_BREAK:
				$this->lastBreak = PHP_INT_MAX;
				break;
			case PlayerActionPacket::ACTION_STOP_BREAK:
				break;
			case PlayerActionPacket::ACTION_RELEASE_ITEM:
				if($this->startAction > -1 and $this->getDataFlag(self::DATA_FLAGS, self::DATA_FLAG_ACTION)){
					if($this->inventory->getItemInHand()->getId() === Item::BOW){
						$bow = $this->inventory->getItemInHand();
						if($this->isSurvival() and !$this->inventory->contains(Item::get(Item::ARROW, 0, 1))){
							$this->inventory->sendContents($this);
							break;
						}

						$nbt = new CompoundTag("", [
							"Pos" => new ListTag("Pos", [
								new DoubleTag("", $this->x),
								new DoubleTag("", $this->y + $this->getEyeHeight()),
								new DoubleTag("", $this->z)
							]),
							"Motion" => new ListTag("Motion", [
								new DoubleTag("", -sin($this->yaw / 180 * M_PI) * cos($this->pitch / 180 * M_PI)),
								new DoubleTag("", -sin($this->pitch / 180 * M_PI)),
								new DoubleTag("", cos($this->yaw / 180 * M_PI) * cos($this->pitch / 180 * M_PI))
							]),
							"Rotation" => new ListTag("Rotation", [
								new FloatTag("", $this->yaw),
								new FloatTag("", $this->pitch)
							]),
							"Fire" => new ShortTag("Fire", $this->isOnFire() ? 45 * 60 : 0)
						]);

<<<<<<< HEAD
						$diff = ($this->server->getTick() - $this->startAction);
						$p = $diff / 20;
						$f = min((($p ** 2) + $p * 2) / 3, 1) * 2;
						$ev = new EntityShootBowEvent($this, $bow, Entity::createEntity("Arrow", $this->getLevel(), $nbt, $this, $f == 2 ? true : false), $f);
=======
				if($transaction->getSourceItem()->equals($transaction->getTargetItem()) and $transaction->getTargetItem()->getCount() === $transaction->getSourceItem()->getCount()){ //No changes!
					//No changes, just a local inventory update sent by the client
					break;
				}
>>>>>>> 116cba9f

						if($f < 0.1 or $diff < 5){
							$ev->setCancelled();
						}

						$this->server->getPluginManager()->callEvent($ev);

						if($ev->isCancelled()){
							$ev->getProjectile()->kill();
							$this->inventory->sendContents($this);
						}else{
							$ev->getProjectile()->setMotion($ev->getProjectile()->getMotion()->multiply($ev->getForce()));
							if($this->isSurvival()){
								$this->inventory->removeItem(Item::get(Item::ARROW, 0, 1));
								$bow->setDamage($bow->getDamage() + 1);
								if($bow->getDamage() >= 385){
									$this->inventory->setItemInHand(Item::get(Item::AIR, 0, 0));
								}else{
									$this->inventory->setItemInHand($bow);
								}
							}
							if($ev->getProjectile() instanceof Projectile){
								$this->server->getPluginManager()->callEvent($projectileEv = new ProjectileLaunchEvent($ev->getProjectile()));
								if($projectileEv->isCancelled()){
									$ev->getProjectile()->kill();
								}else{
									$ev->getProjectile()->spawnToAll();
									$this->level->addSound(new LaunchSound($this), $this->getViewers());
								}
							}else{
								$ev->getProjectile()->spawnToAll();
							}
						}
					}
				}elseif($this->inventory->getItemInHand()->getId() === Item::BUCKET and $this->inventory->getItemInHand()->getDamage() === 1){ //Milk!
					$this->server->getPluginManager()->callEvent($ev = new PlayerItemConsumeEvent($this, $this->inventory->getItemInHand()));
					if($ev->isCancelled()){
						$this->inventory->sendContents($this);
						break;
					}

					$pk = new EntityEventPacket();
					$pk->eid = $this->getId();
					$pk->event = EntityEventPacket::USE_ITEM;
					$this->dataPacket($pk);
					$this->server->broadcastPacket($this->getViewers(), $pk);

					if($this->isSurvival()){
						$slot = $this->inventory->getItemInHand();
						--$slot->count;
						$this->inventory->setItemInHand($slot);
						$this->inventory->addItem(Item::get(Item::BUCKET, 0, 1));
					}

					$this->removeAllEffects();
				}else{
					$this->inventory->sendContents($this);
				}
				break;
			case PlayerActionPacket::ACTION_STOP_SLEEPING:
				$this->stopSleep();
				break;
			case PlayerActionPacket::ACTION_RESPAWN:
				if($this->spawned === false or $this->isAlive() or !$this->isOnline()){
					break;
				}

				if($this->server->isHardcore()){
					$this->setBanned(true);
					break;
				}

				$this->craftingType = 0;

				$this->server->getPluginManager()->callEvent($ev = new PlayerRespawnEvent($this, $this->getSpawn()));

				$this->teleport($ev->getRespawnPosition());

				$this->setSprinting(false);
				$this->setSneaking(false);

				$this->extinguish();
				$this->setDataProperty(self::DATA_AIR, self::DATA_TYPE_SHORT, 400, false);
				$this->deadTicks = 0;
				$this->noDamageTicks = 60;

				$this->setHealth($this->getMaxHealth());

				$this->removeAllEffects();
				$this->sendData($this);

				$this->sendSettings();
				$this->inventory->sendContents($this);
				$this->inventory->sendArmorContents($this);

				$this->spawnToAll();
				$this->scheduleUpdate();
				break;
			case PlayerActionPacket::ACTION_JUMP:
				return true;
			case PlayerActionPacket::ACTION_START_SPRINT:
				$ev = new PlayerToggleSprintEvent($this, true);
				$this->server->getPluginManager()->callEvent($ev);
				if($ev->isCancelled()){
					$this->sendData($this);
				}else{
					$this->setSprinting(true);
				}
				break;
			case PlayerActionPacket::ACTION_STOP_SPRINT:
				$ev = new PlayerToggleSprintEvent($this, false);
				$this->server->getPluginManager()->callEvent($ev);
				if($ev->isCancelled()){
					$this->sendData($this);
				}else{
					$this->setSprinting(false);
				}
				break;
			case PlayerActionPacket::ACTION_START_SNEAK:
				$ev = new PlayerToggleSneakEvent($this, true);
				$this->server->getPluginManager()->callEvent($ev);
				if($ev->isCancelled()){
					$this->sendData($this);
				}else{
					$this->setSneaking(true);
				}
				return true;
			case PlayerActionPacket::ACTION_STOP_SNEAK:
				$ev = new PlayerToggleSneakEvent($this, false);
				$this->server->getPluginManager()->callEvent($ev);
				if($ev->isCancelled()){
					$this->sendData($this);
				}else{
					$this->setSneaking(false);
				}
				return true;
			case PlayerActionPacket::ACTION_START_GLIDE:
			case PlayerActionPacket::ACTION_STOP_GLIDE:
				break; //TODO
			default:
				$this->server->getLogger()->debug("Unhandled/unknown player action type " . $packet->action . " from " . $this->getName());
				break;
		}

		$this->startAction = -1;
		$this->setDataFlag(self::DATA_FLAGS, self::DATA_FLAG_ACTION, false);

		return true;
	}

	public function handlePlayerFall(PlayerFallPacket $packet) : bool{
		return false;
	}

	public function handleHurtArmor(HurtArmorPacket $packet) : bool{
		return false;
	}

	public function handleSetEntityData(SetEntityDataPacket $packet) : bool{
		return false;
	}

	public function handleSetEntityMotion(SetEntityMotionPacket $packet) : bool{
		return false;
	}

	public function handleSetEntityLink(SetEntityLinkPacket $packet) : bool{
		return false;
	}

	public function handleSetHealth(SetHealthPacket $packet) : bool{
		return false;
	}

	public function handleSetSpawnPosition(SetSpawnPositionPacket $packet) : bool{
		return false;
	}

	public function handleAnimate(AnimatePacket $packet) : bool{
		if($this->spawned === false or !$this->isAlive()){
			return true;
		}

		$this->server->getPluginManager()->callEvent($ev = new PlayerAnimationEvent($this, $packet->action));
		if($ev->isCancelled()){
			return true;
		}

		$pk = new AnimatePacket();
		$pk->eid = $this->getId();
		$pk->action = $ev->getAnimationType();
		$this->server->broadcastPacket($this->getViewers(), $pk);

		return true;
	}

	public function handleRespawn(RespawnPacket $packet) : bool{
		return false;
	}

	public function handleDropItem(DropItemPacket $packet) : bool{
		if($this->spawned === false or !$this->isAlive()){
			return true;
		}

		if($packet->item->getId() === Item::AIR){
			// Windows 10 Edition drops the contents of the crafting grid on container close - including air.
			return true;
		}

		$item = $this->inventory->getItemInHand();
		$ev = new PlayerDropItemEvent($this, $item);
		$this->server->getPluginManager()->callEvent($ev);
		if($ev->isCancelled()){
			$this->inventory->sendContents($this);
			return true;
		}

		$this->inventory->setItemInHand(Item::get(Item::AIR, 0, 1));
		$motion = $this->getDirectionVector()->multiply(0.4);

		$this->level->dropItem($this->add(0, 1.3, 0), $item, $motion, 40);

		$this->setDataFlag(self::DATA_FLAGS, self::DATA_FLAG_ACTION, false);

		return true;
	}

	public function handleInventoryAction(InventoryActionPacket $packet) : bool{
		return false;
	}

	public function handleContainerOpen(ContainerOpenPacket $packet) : bool{
		return false;
	}

	public function handleContainerClose(ContainerClosePacket $packet) : bool{
		if($this->spawned === false or $packet->windowid === 0){
			return true;
		}

		$this->craftingType = 0;
		$this->currentTransaction = null;
		if(isset($this->windowIndex[$packet->windowid])){
			$this->server->getPluginManager()->callEvent(new InventoryCloseEvent($this->windowIndex[$packet->windowid], $this));
			$this->removeWindow($this->windowIndex[$packet->windowid]);
		}else{
			unset($this->windowIndex[$packet->windowid]);
		}

		return true;
	}

	public function handleContainerSetSlot(ContainerSetSlotPacket $packet) : bool{
		if($this->spawned === false or !$this->isAlive()){
			return true;
		}

		if($packet->slot < 0){
			return false;
		}

		switch($packet->windowid){
			case ContainerSetContentPacket::SPECIAL_INVENTORY: //Normal inventory change
				if($packet->slot >= $this->inventory->getSize()){
					return false;
				}

				$transaction = new BaseTransaction($this->inventory, $packet->slot, $this->inventory->getItem($packet->slot), $packet->item);
				break;
			case ContainerSetContentPacket::SPECIAL_ARMOR: //Armour change
				if($packet->slot >= 4){
					return false;
				}

				$transaction = new BaseTransaction($this->inventory, $packet->slot + $this->inventory->getSize(), $this->inventory->getArmorItem($packet->slot), $packet->item);
				break;
			case ContainerSetContentPacket::SPECIAL_HOTBAR: //Hotbar link update
				//hotbarSlot 0-8, slot 9-44
				$this->inventory->setHotbarSlotIndex($packet->hotbarSlot, $packet->slot - 9);
				return true;
			default:
				if(!isset($this->windowIndex[$packet->windowid])){
					return false; //unknown windowID and/or not matching any open windows
				}

				$this->craftingType = 0;
				$inv = $this->windowIndex[$packet->windowid];
				$transaction = new BaseTransaction($inv, $packet->slot, $inv->getItem($packet->slot), $packet->item);
				break;
		}

		if($transaction->getSourceItem()->deepEquals($transaction->getTargetItem()) and $transaction->getTargetItem()->getCount() === $transaction->getSourceItem()->getCount()){ //No changes!
			//No changes, just a local inventory update sent by the client
			return true;
		}

		if($this->currentTransaction === null or $this->currentTransaction->getCreationTime() < (microtime(true) - 8)){
			if($this->currentTransaction !== null){
				foreach($this->currentTransaction->getInventories() as $inventory){
					if($inventory instanceof PlayerInventory){
						$inventory->sendArmorContents($this);
					}
					$inventory->sendContents($this);
				}
			}
			$this->currentTransaction = new SimpleTransactionGroup($this);
		}

		$this->currentTransaction->addTransaction($transaction);

		if($this->currentTransaction->canExecute()){
			$achievements = [];
			foreach($this->currentTransaction->getTransactions() as $ts){
				$inv = $ts->getInventory();
				if($inv instanceof FurnaceInventory){
					if($ts->getSlot() === 2){
						switch($inv->getResult()->getId()){
							case Item::IRON_INGOT:
								$achievements[] = "acquireIron";
								break;
						}
					}
				}
			}

			if($this->currentTransaction->execute()){
				foreach($achievements as $a){
					$this->awardAchievement($a);
				}
			}

			$this->currentTransaction = null;
		}

		return true;
	}

	public function handleContainerSetData(ContainerSetDataPacket $packet) : bool{
		return false;
	}

	public function handleContainerSetContent(ContainerSetContentPacket $packet) : bool{
		return false;
	}

	public function handleCraftingData(CraftingDataPacket $packet) : bool{
		return false;
	}

	public function handleCraftingEvent(CraftingEventPacket $packet) : bool{
		if($this->spawned === false or !$this->isAlive()){
			return true;
		}

		$recipe = $this->server->getCraftingManager()->getRecipe($packet->id);

		if($recipe === null or (($recipe instanceof BigShapelessRecipe or $recipe instanceof BigShapedRecipe) and $this->craftingType === 0)){
			$this->inventory->sendContents($this);
			return true;
		}

		$canCraft = true;

		if($recipe instanceof ShapedRecipe){
			for($x = 0; $x < 3 and $canCraft; ++$x){
				for($y = 0; $y < 3; ++$y){
					/** @var Item $item */
					$item = $packet->input[$y * 3 + $x];
					$ingredient = $recipe->getIngredient($x, $y);
					if($item->getCount() > 0){
						if($ingredient === null or !$ingredient->deepEquals($item, !$ingredient->hasAnyDamageValue(), $ingredient->hasCompoundTag())){
							$canCraft = false;
							break;
						}
					}
				}
			}
		}elseif($recipe instanceof ShapelessRecipe){
			$needed = $recipe->getIngredientList();

			for($x = 0; $x < 3 and $canCraft; ++$x){
				for($y = 0; $y < 3; ++$y){
					/** @var Item $item */
					$item = clone $packet->input[$y * 3 + $x];

					foreach($needed as $k => $n){
						if($n->deepEquals($item, !$n->hasAnyDamageValue(), $n->hasCompoundTag())){
							$remove = min($n->getCount(), $item->getCount());
							$n->setCount($n->getCount() - $remove);
							$item->setCount($item->getCount() - $remove);

							if($n->getCount() === 0){
								unset($needed[$k]);
							}
						}
					}

					if($item->getCount() > 0){
						$canCraft = false;
						break;
					}
				}
			}

			if(count($needed) > 0){
				$canCraft = false;
			}
		}else{
			$canCraft = false;
		}

		/** @var Item[] $ingredients */
		$ingredients = $packet->input;
		$result = $packet->output[0];

		if(!$canCraft or !$recipe->getResult()->deepEquals($result)){
			$this->server->getLogger()->debug("Unmatched recipe " . $recipe->getId() . " from player " . $this->getName() . ": expected " . $recipe->getResult() . ", got " . $result . ", using: " . implode(", ", $ingredients));
			$this->inventory->sendContents($this);
			return true;
		}

		$used = array_fill(0, $this->inventory->getSize(), 0);

		foreach($ingredients as $ingredient){
			$slot = -1;
			foreach($this->inventory->getContents() as $index => $item){
				if($ingredient->getId() !== 0 and $ingredient->equals($item, !$ingredient->hasAnyDamageValue(), $ingredient->hasCompoundTag()) and ($item->getCount() - $used[$index]) >= 1){
					$slot = $index;
					$used[$index]++;
					break;
				}
			}

			if($ingredient->getId() !== 0 and $slot === -1){
				$canCraft = false;
				break;
			}
		}

		if(!$canCraft){
			$this->server->getLogger()->debug("Unmatched recipe " . $recipe->getId() . " from player " . $this->getName() . ": client does not have enough items, using: " . implode(", ", $ingredients));
			$this->inventory->sendContents($this);
			return true;
		}

		$this->server->getPluginManager()->callEvent($ev = new CraftItemEvent($this, $ingredients, $recipe));

		if($ev->isCancelled()){
			$this->inventory->sendContents($this);
			return true;
		}

		foreach($used as $slot => $count){
			if($count === 0){
				continue;
			}

			$item = $this->inventory->getItem($slot);

			if($item->getCount() > $count){
				$newItem = clone $item;
				$newItem->setCount($item->getCount() - $count);
			}else{
				$newItem = Item::get(Item::AIR, 0, 0);
			}

			$this->inventory->setItem($slot, $newItem);
		}

		$extraItem = $this->inventory->addItem($recipe->getResult());
		if(count($extraItem) > 0){
			foreach($extraItem as $item){
				$this->level->dropItem($this, $item);
			}
		}

		switch($recipe->getResult()->getId()){
			case Item::WORKBENCH:
				$this->awardAchievement("buildWorkBench");
				break;
			case Item::WOODEN_PICKAXE:
				$this->awardAchievement("buildPickaxe");
				break;
			case Item::FURNACE:
				$this->awardAchievement("buildFurnace");
				break;
			case Item::WOODEN_HOE:
				$this->awardAchievement("buildHoe");
				break;
			case Item::BREAD:
				$this->awardAchievement("makeBread");
				break;
			case Item::CAKE:
				//TODO: detect complex recipes like cake that leave remains
				$this->awardAchievement("bakeCake");
				$this->inventory->addItem(Item::get(Item::BUCKET, 0, 3));
				break;
			case Item::STONE_PICKAXE:
			case Item::GOLD_PICKAXE:
			case Item::IRON_PICKAXE:
			case Item::DIAMOND_PICKAXE:
				$this->awardAchievement("buildBetterPickaxe");
				break;
			case Item::WOODEN_SWORD:
				$this->awardAchievement("buildSword");
				break;
			case Item::DIAMOND:
				$this->awardAchievement("diamond");
				break;
		}


		return true;
	}

	public function handleAdventureSettings(AdventureSettingsPacket $packet) : bool{
		if($packet->isFlying and !$this->allowFlight and !$this->server->getAllowFlight()){
			$this->kick($this->server->getLanguage()->translateString("kick.reason.cheat", ["%ability.flight"]));
			return true;
		}elseif($packet->isFlying !== $this->isFlying()){
			$this->server->getPluginManager()->callEvent($ev = new PlayerToggleFlightEvent($this, $packet->isFlying));
			if($ev->isCancelled()){
				$this->sendSettings();
			}else{
				$this->flying = $ev->isFlying();
			}
		}

		if($packet->noClip and !$this->allowMovementCheats and !$this->isSpectator()){
			$this->kick($this->server->getLanguage()->translateString("kick.reason.cheat", ["%ability.noclip"]));
			return true;
		}

		//TODO: check other changes

		return true;
	}

	public function handleBlockEntityData(BlockEntityDataPacket $packet) : bool{
		if($this->spawned === false or !$this->isAlive()){
			return true;
		}
		$this->craftingType = 0;

		$pos = new Vector3($packet->x, $packet->y, $packet->z);
		if($pos->distanceSquared($this) > 10000){
			return true;
		}

		$t = $this->level->getTile($pos);
		if($t instanceof Spawnable){
			$nbt = new NBT(NBT::LITTLE_ENDIAN);
			$nbt->read($packet->namedtag, false, true);
			$nbt = $nbt->getData();
			if(!$t->updateCompoundTag($nbt, $this)){
				$t->spawnTo($this);
			}
		}

		return true;
	}

	public function handlePlayerInput(PlayerInputPacket $packet) : bool{
		return false; //TODO
	}

	public function handleFullChunkData(FullChunkDataPacket $packet) : bool{
		return false;
	}

	public function handleSetCommandsEnabled(SetCommandsEnabledPacket $packet) : bool{
		return false;
	}

	public function handleSetDifficulty(SetDifficultyPacket $packet) : bool{
		return false;
	}

	public function handleChangeDimension(ChangeDimensionPacket $packet) : bool{
		return false;
	}

	public function handleSetPlayerGameType(SetPlayerGameTypePacket $packet) : bool{
		if($packet->gamemode !== ($this->gamemode & 0x01)){
			//GUI gamemode change, set it back to original for now (only possible through client bug or hack with current allowed client permissions)
			$pk = new SetPlayerGameTypePacket();
			$pk->gamemode = $this->gamemode & 0x01;
			$this->dataPacket($pk);
			$this->sendSettings();
		}
		return true;
	}

	public function handlePlayerList(PlayerListPacket $packet) : bool{
		return false;
	}

	public function handleSpawnExperienceOrb(SpawnExperienceOrbPacket $packet) : bool{
		return false; //TODO
	}

	public function handleClientboundMapItemData(ClientboundMapItemDataPacket $packet) : bool{
		return false;
	}

	public function handleMapInfoRequest(MapInfoRequestPacket $packet) : bool{
		return false; //TODO
	}

	public function handleRequestChunkRadius(RequestChunkRadiusPacket $packet) : bool{
		$this->setViewDistance($packet->radius);

		return true;
	}

	public function handleChunkRadiusUpdated(ChunkRadiusUpdatedPacket $packet) : bool{
		return false;
	}

	public function handleItemFrameDropItem(ItemFrameDropItemPacket $packet) : bool{
		if($this->spawned === false or !$this->isAlive()){
			return true;
		}

		$tile = $this->level->getTile($this->temporalVector->setComponents($packet->x, $packet->y, $packet->z));
		if($tile instanceof ItemFrame){
			if($this->isSpectator()){
				$tile->spawnTo($this);
				return true;
			}

			if(lcg_value() <= $tile->getItemDropChance()){
				$this->level->dropItem($tile->getBlock(), $tile->getItem());
			}
			$tile->setItem(null);
			$tile->setItemRotation(0);
		}

		return true;
	}

	public function handleReplaceItemInSlot(ReplaceItemInSlotPacket $packet) : bool{
		return false;
	}

	public function handleAddItem(AddItemPacket $packet) : bool{
		return false;
	}

	public function handleShowCredits(ShowCreditsPacket $packet) : bool{
		return false; //TODO: handle resume
	}

	public function handleAvailableCommands(AvailableCommandsPacket $packet) : bool{
		return false;
	}

	public function handleCommandStep(CommandStepPacket $packet) : bool{
		if($this->spawned === false or !$this->isAlive()){
			return true;
		}
		$this->craftingType = 0;
		$commandText = $packet->command;
		if($packet->args !== null){
			foreach($packet->args as $arg){ //command ordering will be an issue
				$commandText .= " " . $arg;
			}
		}
		$this->server->getPluginManager()->callEvent($ev = new PlayerCommandPreprocessEvent($this, "/" . $commandText));
		if($ev->isCancelled()){
			return true;
		}

		Timings::$playerCommandTimer->startTiming();
		$this->server->dispatchCommand($ev->getPlayer(), substr($ev->getMessage(), 1));
		Timings::$playerCommandTimer->stopTiming();

		return true;
	}

	public function handleUpdateTrade(UpdateTradePacket $packet) : bool{
		return false;
	}

	public function handleResourcePackDataInfo(ResourcePackDataInfoPacket $packet) : bool{
		return false;
	}

	public function handleResourcePackChunkData(ResourcePackChunkDataPacket $packet) : bool{
		return false;
	}

	public function handleResourcePackChunkRequest(ResourcePackChunkRequestPacket $packet) : bool{
		$manager = $this->server->getResourceManager();
		$pack = $manager->getPackById($packet->packId);
		if(!($pack instanceof ResourcePack)){
			$this->close("", "disconnectionScreen.resourcePack", true);
			$this->server->getLogger()->debug("Got a resource pack chunk request for unknown pack with UUID " . $packet->packId . ", available packs: " . implode(", ", $manager->getPackIdList()));

			return true;
		}

		$pk = new ResourcePackChunkDataPacket();
		$pk->packId = $pack->getPackId();
		$pk->chunkIndex = $packet->chunkIndex;
		$pk->data = $pack->getPackChunk(1048576 * $packet->chunkIndex, 1048576);
		$pk->progress = (1048576 * $packet->chunkIndex);
		$this->dataPacket($pk);
		return true;
	}

	public function handleTransfer(TransferPacket $packet) : bool{
		return false;
	}

	public function handleUnknown(UnknownPacket $packet) : bool{
		$this->server->getLogger()->debug("Received unknown packet from " . $this->getName() . ": 0x" . bin2hex($packet->payload));
		return true;
	}

	/**
	 * TODO: get rid of these remains, fix DataPacketReceiveEvent, fix timings
	 *
	 * @param DataPacket $packet
	 */
	public function handleDataPacket(DataPacket $packet){
		if($this->connected === false){
			return;
		}


		$timings = Timings::getReceiveDataPacketTimings($packet);

		$timings->startTiming();

		$this->server->getPluginManager()->callEvent($ev = new DataPacketReceiveEvent($this, $packet));
		if($ev->isCancelled()){
			$timings->stopTiming();
			return;
		}


		$timings->stopTiming();
	}

	/**
	 * Transfers a player to another server.
	 *
	 * @param string $address The IP address or hostname of the destination server
	 * @param int    $port    The destination port, defaults to 19132
	 * @param string $message Message to show in the console when closing the player
	 *
	 * @return bool if transfer was successful.
	 */
	public function transfer(string $address, int $port = 19132, string $message = "transfer") : bool{
		$this->server->getPluginManager()->callEvent($ev = new PlayerTransferEvent($this, $address, $port, $message));

		if(!$ev->isCancelled()){
			$pk = new TransferPacket();
			$pk->address = $ev->getAddress();
			$pk->port = $ev->getPort();
			$this->dataPacket($pk);
			$this->close("", $ev->getMessage(), false);

			return true;
		}

		return false;
	}

	/**
	 * Kicks a player from the server
	 *
	 * @param string $reason
	 * @param bool   $isAdmin
	 *
	 * @return bool
	 */
	public function kick($reason = "", $isAdmin = true){
		$this->server->getPluginManager()->callEvent($ev = new PlayerKickEvent($this, $reason, $this->getLeaveMessage()));
		if(!$ev->isCancelled()){
			if($isAdmin){
				if(!$this->isBanned()){
					$message = "Kicked by admin." . ($reason !== "" ? " Reason: " . $reason : "");
				}else{
					$message = $reason;
				}
			}else{
				if($reason === ""){
					$message = "disconnectionScreen.noReason";
				}else{
					$message = $reason;
				}
			}
			$this->close($ev->getQuitMessage(), $message);

			return true;
		}

		return false;
	}

	/** @var string[] */
	private $messageQueue = [];

	/**
	 * Sends a direct chat message to a player
	 *
	 * @param string|TextContainer $message
	 */
	public function sendMessage($message){
		if($message instanceof TextContainer){
			if($message instanceof TranslationContainer){
				$this->sendTranslation($message->getText(), $message->getParameters());
				return;
			}
			$message = $message->getText();
		}

		//TODO: Remove this workaround (broken client MCPE 1.0.0)
		$this->messageQueue[] = $this->server->getLanguage()->translateString($message);
		/*
		$pk = new TextPacket();
		$pk->type = TextPacket::TYPE_RAW;
		$pk->message = $this->server->getLanguage()->translateString($message);
		$this->dataPacket($pk);
		*/
	}

	public function sendTranslation($message, array $parameters = []){
		$pk = new TextPacket();
		if(!$this->server->isLanguageForced()){
			$pk->type = TextPacket::TYPE_TRANSLATION;
			$pk->message = $this->server->getLanguage()->translateString($message, $parameters, "pocketmine.");
			foreach($parameters as $i => $p){
				$parameters[$i] = $this->server->getLanguage()->translateString($p, $parameters, "pocketmine.");
			}
			$pk->parameters = $parameters;
		}else{
			$pk->type = TextPacket::TYPE_RAW;
			$pk->message = $this->server->getLanguage()->translateString($message, $parameters);
		}
		$this->dataPacket($pk);
	}

	public function sendPopup($message, $subtitle = ""){
		$pk = new TextPacket();
		$pk->type = TextPacket::TYPE_POPUP;
		$pk->source = $message;
		$pk->message = $subtitle;
		$this->dataPacket($pk);
	}

	public function sendTip($message){
		$pk = new TextPacket();
		$pk->type = TextPacket::TYPE_TIP;
		$pk->message = $message;
		$this->dataPacket($pk);
	}

	/**
	 * @param string $sender
	 * @param string $message
	 */
	public function sendWhisper($sender, $message){
		$pk = new TextPacket();
		$pk->type = TextPacket::TYPE_WHISPER;
		$pk->source = $sender;
		$pk->message = $message;
		$this->dataPacket($pk);
	}

	/**
	 * Note for plugin developers: use kick() with the isAdmin
	 * flag set to kick without the "Kicked by admin" part instead of this method.
	 *
	 * @param string $message Message to be broadcasted
	 * @param string $reason  Reason showed in console
	 * @param bool   $notify
	 */
	public final function close($message = "", $reason = "generic reason", $notify = true){

		if($this->connected and !$this->closed){
			if($notify and strlen((string) $reason) > 0){
				$pk = new DisconnectPacket;
				$pk->message = $reason;
				$this->directDataPacket($pk);
			}

			$this->connected = false;
			if(strlen($this->getName()) > 0){
				$this->server->getPluginManager()->callEvent($ev = new PlayerQuitEvent($this, $message, true));
				if($this->loggedIn === true and $ev->getAutoSave()){
					$this->save();
				}
			}

			foreach($this->server->getOnlinePlayers() as $player){
				if(!$player->canSee($this)){
					$player->showPlayer($this);
				}
			}
			$this->hiddenPlayers = [];

			foreach($this->windowIndex as $window){
				$this->removeWindow($window);
			}

			foreach($this->usedChunks as $index => $d){
				Level::getXZ($index, $chunkX, $chunkZ);
				$this->level->unregisterChunkLoader($this, $chunkX, $chunkZ);
				unset($this->usedChunks[$index]);
			}

			parent::close();

			$this->interface->close($this, $notify ? $reason : "");

			if($this->loggedIn){
				$this->server->removeOnlinePlayer($this);
			}

			$this->loggedIn = false;

			$this->server->getPluginManager()->unsubscribeFromPermission(Server::BROADCAST_CHANNEL_USERS, $this);
			$this->server->getPluginManager()->unsubscribeFromPermission(Server::BROADCAST_CHANNEL_ADMINISTRATIVE, $this);

			if(isset($ev) and $this->username != "" and $this->spawned !== false and $ev->getQuitMessage() != ""){
				$this->server->broadcastMessage($ev->getQuitMessage());
			}

			$this->spawned = false;
			$this->server->getLogger()->info($this->getServer()->getLanguage()->translateString("pocketmine.player.logOut", [
				TextFormat::AQUA . $this->getName() . TextFormat::WHITE,
				$this->ip,
				$this->port,
				$this->getServer()->getLanguage()->translateString($reason)
			]));
			$this->windows = new \SplObjectStorage();
			$this->windowIndex = [];
			$this->usedChunks = [];
			$this->loadQueue = [];
			$this->hasSpawned = [];
			$this->spawnPosition = null;
		}

		if($this->perm !== null){
			$this->perm->clearPermissions();
			$this->perm = null;
		}

		if($this->inventory !== null){
			$this->inventory = null;
			$this->currentTransaction = null;
		}

		$this->chunk = null;

		$this->server->removePlayer($this);
	}

	public function __debugInfo(){
		return [];
	}

	/**
	 * Handles player data saving
	 *
	 * @param bool $async
	 */
	public function save($async = false){
		if($this->closed){
			throw new \InvalidStateException("Tried to save closed player");
		}

		parent::saveNBT();
		if($this->level instanceof Level){
			$this->namedtag->Level = new StringTag("Level", $this->level->getFolderName());
			if($this->hasValidSpawnPosition()){
				$this->namedtag["SpawnLevel"] = $this->spawnPosition->getLevel()->getFolderName();
				$this->namedtag["SpawnX"] = (int) $this->spawnPosition->x;
				$this->namedtag["SpawnY"] = (int) $this->spawnPosition->y;
				$this->namedtag["SpawnZ"] = (int) $this->spawnPosition->z;
			}

			foreach($this->achievements as $achievement => $status){
				$this->namedtag->Achievements[$achievement] = new ByteTag($achievement, $status === true ? 1 : 0);
			}

			$this->namedtag["playerGameType"] = $this->gamemode;
			$this->namedtag["lastPlayed"] = new LongTag("lastPlayed", floor(microtime(true) * 1000));

			if($this->username != "" and $this->namedtag instanceof CompoundTag){
				$this->server->saveOfflinePlayerData($this->username, $this->namedtag, $async);
			}
		}
	}

	/**
	 * Gets the username
	 *
	 * @return string
	 */
	public function getName(){
		return $this->username;
	}

	public function kill(){
		if(!$this->spawned){
			return;
		}

		$message = "death.attack.generic";

		$params = [
			$this->getDisplayName()
		];

		$cause = $this->getLastDamageCause();

		switch($cause === null ? EntityDamageEvent::CAUSE_CUSTOM : $cause->getCause()){
			case EntityDamageEvent::CAUSE_ENTITY_ATTACK:
				if($cause instanceof EntityDamageByEntityEvent){
					$e = $cause->getDamager();
					if($e instanceof Player){
						$message = "death.attack.player";
						$params[] = $e->getDisplayName();
						break;
					}elseif($e instanceof Living){
						$message = "death.attack.mob";
						$params[] = $e->getNameTag() !== "" ? $e->getNameTag() : $e->getName();
						break;
					}else{
						$params[] = "Unknown";
					}
				}
				break;
			case EntityDamageEvent::CAUSE_PROJECTILE:
				if($cause instanceof EntityDamageByEntityEvent){
					$e = $cause->getDamager();
					if($e instanceof Player){
						$message = "death.attack.arrow";
						$params[] = $e->getDisplayName();
					}elseif($e instanceof Living){
						$message = "death.attack.arrow";
						$params[] = $e->getNameTag() !== "" ? $e->getNameTag() : $e->getName();
						break;
					}else{
						$params[] = "Unknown";
					}
				}
				break;
			case EntityDamageEvent::CAUSE_SUICIDE:
				$message = "death.attack.generic";
				break;
			case EntityDamageEvent::CAUSE_VOID:
				$message = "death.attack.outOfWorld";
				break;
			case EntityDamageEvent::CAUSE_FALL:
				if($cause instanceof EntityDamageEvent){
					if($cause->getFinalDamage() > 2){
						$message = "death.fell.accident.generic";
						break;
					}
				}
				$message = "death.attack.fall";
				break;

			case EntityDamageEvent::CAUSE_SUFFOCATION:
				$message = "death.attack.inWall";
				break;

			case EntityDamageEvent::CAUSE_LAVA:
				$message = "death.attack.lava";
				break;

			case EntityDamageEvent::CAUSE_FIRE:
				$message = "death.attack.onFire";
				break;

			case EntityDamageEvent::CAUSE_FIRE_TICK:
				$message = "death.attack.inFire";
				break;

			case EntityDamageEvent::CAUSE_DROWNING:
				$message = "death.attack.drown";
				break;

			case EntityDamageEvent::CAUSE_CONTACT:
				if($cause instanceof EntityDamageByBlockEvent){
					if($cause->getDamager()->getId() === Block::CACTUS){
						$message = "death.attack.cactus";
					}
				}
				break;

			case EntityDamageEvent::CAUSE_BLOCK_EXPLOSION:
			case EntityDamageEvent::CAUSE_ENTITY_EXPLOSION:
				if($cause instanceof EntityDamageByEntityEvent){
					$e = $cause->getDamager();
					if($e instanceof Player){
						$message = "death.attack.explosion.player";
						$params[] = $e->getDisplayName();
					}elseif($e instanceof Living){
						$message = "death.attack.explosion.player";
						$params[] = $e->getNameTag() !== "" ? $e->getNameTag() : $e->getName();
						break;
					}
				}else{
					$message = "death.attack.explosion";
				}
				break;

			case EntityDamageEvent::CAUSE_MAGIC:
				$message = "death.attack.magic";
				break;

			case EntityDamageEvent::CAUSE_CUSTOM:
				break;

			default:
		}

		Entity::kill();

		$this->server->getPluginManager()->callEvent($ev = new PlayerDeathEvent($this, $this->getDrops(), new TranslationContainer($message, $params)));

		if(!$ev->getKeepInventory()){
			foreach($ev->getDrops() as $item){
				$this->level->dropItem($this, $item);
			}

			if($this->inventory !== null){
				$this->inventory->clearAll();
				$this->inventory->setHeldItemIndex(0);
				$this->inventory->resetHotbar(true);
			}
		}

		if($ev->getDeathMessage() != ""){
			$this->server->broadcast($ev->getDeathMessage(), Server::BROADCAST_CHANNEL_USERS);
		}

		$pk = new RespawnPacket();
		$pos = $this->getSpawn();
		$pk->x = $pos->x;
		$pk->y = $pos->y;
		$pk->z = $pos->z;
		$this->dataPacket($pk);
	}

	public function setHealth($amount){
		parent::setHealth($amount);
		if($this->spawned === true){
			$pk = new SetHealthPacket();
			$pk->health = $this->getHealth();
			$this->dataPacket($pk);
		}
	}

	public function attack($damage, EntityDamageEvent $source){
		if(!$this->isAlive()){
			return;
		}

		if($this->isCreative()
			and $source->getCause() !== EntityDamageEvent::CAUSE_MAGIC
			and $source->getCause() !== EntityDamageEvent::CAUSE_SUICIDE
			and $source->getCause() !== EntityDamageEvent::CAUSE_VOID
		){
			$source->setCancelled();
		}elseif($this->allowFlight and $source->getCause() === EntityDamageEvent::CAUSE_FALL){
			$source->setCancelled();
		}

		parent::attack($damage, $source);

		if($source->isCancelled()){
			return;
		}elseif($this->getLastDamageCause() === $source and $this->spawned){
			$pk = new EntityEventPacket();
			$pk->eid = $this->id;
			$pk->event = EntityEventPacket::HURT_ANIMATION;
			$this->dataPacket($pk);

			if($this->isSurvival()){
				$this->exhaust(0.3, PlayerExhaustEvent::CAUSE_DAMAGE);
			}
		}
	}

	public function sendPosition(Vector3 $pos, $yaw = null, $pitch = null, $mode = MovePlayerPacket::MODE_NORMAL, array $targets = null){
		$yaw = $yaw === null ? $this->yaw : $yaw;
		$pitch = $pitch === null ? $this->pitch : $pitch;

		$pk = new MovePlayerPacket();
		$pk->eid = $this->getId();
		$pk->x = $pos->x;
		$pk->y = $pos->y + $this->getEyeHeight();
		$pk->z = $pos->z;
		$pk->bodyYaw = $yaw;
		$pk->pitch = $pitch;
		$pk->yaw = $yaw;
		$pk->mode = $mode;

		if($targets !== null){
			$this->server->broadcastPacket($targets, $pk);
		}else{
			$this->dataPacket($pk);
		}

		$this->newPosition = null;
	}

	protected function checkChunks(){
		if($this->chunk === null or ($this->chunk->getX() !== ($this->x >> 4) or $this->chunk->getZ() !== ($this->z >> 4))){
			if($this->chunk !== null){
				$this->chunk->removeEntity($this);
			}
			$this->chunk = $this->level->getChunk($this->x >> 4, $this->z >> 4, true);

			if(!$this->justCreated){
				$newChunk = $this->level->getChunkPlayers($this->x >> 4, $this->z >> 4);
				unset($newChunk[$this->getLoaderId()]);

				/** @var Player[] $reload */
				$reload = [];
				foreach($this->hasSpawned as $player){
					if(!isset($newChunk[$player->getLoaderId()])){
						$this->despawnFrom($player);
					}else{
						unset($newChunk[$player->getLoaderId()]);
						$reload[] = $player;
					}
				}

				foreach($newChunk as $player){
					$this->spawnTo($player);
				}
			}

			if($this->chunk === null){
				return;
			}

			$this->chunk->addEntity($this);
		}
	}

	protected function checkTeleportPosition(){
		if($this->teleportPosition !== null){
			$chunkX = $this->teleportPosition->x >> 4;
			$chunkZ = $this->teleportPosition->z >> 4;

			for($X = -1; $X <= 1; ++$X){
				for($Z = -1; $Z <= 1; ++$Z){
					if(!isset($this->usedChunks[$index = Level::chunkHash($chunkX + $X, $chunkZ + $Z)]) or $this->usedChunks[$index] === false){
						return false;
					}
				}
			}

			$this->sendPosition($this, null, null, MovePlayerPacket::MODE_RESET);
			$this->spawnToAll();
			$this->forceMovement = $this->teleportPosition;
			$this->teleportPosition = null;

			return true;
		}

		return true;
	}

	/**
	 * @param Vector3|Position|Location $pos
	 * @param float                     $yaw
	 * @param float                     $pitch
	 *
	 * @return bool
	 */
	public function teleport(Vector3 $pos, $yaw = null, $pitch = null){
		if(!$this->isOnline()){
			return false;
		}

		$oldPos = $this->getPosition();
		if(parent::teleport($pos, $yaw, $pitch)){

			foreach($this->windowIndex as $window){
				if($window === $this->inventory){
					continue;
				}
				$this->removeWindow($window);
			}

			$this->teleportPosition = new Vector3($this->x, $this->y, $this->z);

			if(!$this->checkTeleportPosition()){
				$this->forceMovement = $oldPos;
			}else{
				$this->spawnToAll();
			}

			$this->resetFallDistance();
			$this->nextChunkOrderRun = 0;
			$this->newPosition = null;
			$this->stopSleep();
			return true;
		}
		return false;
	}

	/**
	 * This method may not be reliable. Clients don't like to be moved into unloaded chunks.
	 * Use teleport() for a delayed teleport after chunks have been sent.
	 *
	 * @param Vector3 $pos
	 * @param float   $yaw
	 * @param float   $pitch
	 */
	public function teleportImmediate(Vector3 $pos, $yaw = null, $pitch = null){
		if(parent::teleport($pos, $yaw, $pitch)){

			foreach($this->windowIndex as $window){
				if($window === $this->inventory){
					continue;
				}
				$this->removeWindow($window);
			}

			$this->forceMovement = new Vector3($this->x, $this->y, $this->z);
			$this->sendPosition($this, $this->yaw, $this->pitch, MovePlayerPacket::MODE_RESET);

			$this->resetFallDistance();
			$this->orderChunks();
			$this->nextChunkOrderRun = 0;
			$this->newPosition = null;
		}
	}

	/**
	 * @param Inventory $inventory
	 *
	 * @return int
	 */
	public function getWindowId(Inventory $inventory){
		if($this->windows->contains($inventory)){
			return $this->windows[$inventory];
		}

		return -1;
	}

	/**
	 * Returns the created/existing window id
	 *
	 * @param Inventory $inventory
	 * @param int       $forceId
	 *
	 * @return int
	 */
	public function addWindow(Inventory $inventory, $forceId = null){
		if($this->windows->contains($inventory)){
			return $this->windows[$inventory];
		}

		if($forceId === null){
			$this->windowCnt = $cnt = max(2, ++$this->windowCnt % 99);
		}else{
			$cnt = (int) $forceId;
		}
		$this->windowIndex[$cnt] = $inventory;
		$this->windows->attach($inventory, $cnt);
		if($inventory->open($this)){
			return $cnt;
		}else{
			$this->removeWindow($inventory);

			return -1;
		}
	}

	public function removeWindow(Inventory $inventory){
		$inventory->close($this);
		if($this->windows->contains($inventory)){
			$id = $this->windows[$inventory];
			$this->windows->detach($this->windowIndex[$id]);
			unset($this->windowIndex[$id]);
		}
	}

	public function setMetadata($metadataKey, MetadataValue $metadataValue){
		$this->server->getPlayerMetadata()->setMetadata($this, $metadataKey, $metadataValue);
	}

	public function getMetadata($metadataKey){
		return $this->server->getPlayerMetadata()->getMetadata($this, $metadataKey);
	}

	public function hasMetadata($metadataKey){
		return $this->server->getPlayerMetadata()->hasMetadata($this, $metadataKey);
	}

	public function removeMetadata($metadataKey, Plugin $plugin){
		$this->server->getPlayerMetadata()->removeMetadata($this, $metadataKey, $plugin);
	}

	public function onChunkChanged(Chunk $chunk){
		unset($this->usedChunks[Level::chunkHash($chunk->getX(), $chunk->getZ())]);
	}

	public function onChunkLoaded(Chunk $chunk){

	}

	public function onChunkPopulated(Chunk $chunk){

	}

	public function onChunkUnloaded(Chunk $chunk){

	}

	public function onBlockChanged(Vector3 $block){

	}

	public function getLoaderId(){
		return $this->loaderId;
	}

	public function isLoaderActive(){
		return $this->isConnected();
	}
}<|MERGE_RESOLUTION|>--- conflicted
+++ resolved
@@ -2038,7 +2038,6 @@
 						break;
 					}
 
-<<<<<<< HEAD
 					if(substr($ev->getMessage(), 0, 1) === "/"){
 						Timings::$playerCommandTimer->startTiming();
 						$this->server->dispatchCommand($ev->getPlayer(), substr($ev->getMessage(), 1));
@@ -2047,26 +2046,6 @@
 						$this->server->getPluginManager()->callEvent($ev = new PlayerChatEvent($this, $ev->getMessage()));
 						if(!$ev->isCancelled()){
 							$this->server->broadcastMessage($this->getServer()->getLanguage()->translateString($ev->getFormat(), [$ev->getPlayer()->getDisplayName(), $ev->getMessage()]), $ev->getRecipients());
-=======
-					if(!$this->canInteract($blockVector->add(0.5, 0.5, 0.5), 13) or $this->isSpectator()){
-					}elseif($this->isCreative()){
-						$item = $this->inventory->getItemInHand();
-						if($this->level->useItemOn($blockVector, $item, $packet->face, $packet->fx, $packet->fy, $packet->fz, $this) === true){
-							break;
-						}
-					}elseif(!$this->inventory->getItemInHand()->equals($packet->item)){
-						$this->inventory->sendHeldItem($this);
-					}else{
-						$item = $this->inventory->getItemInHand();
-						$oldItem = clone $item;
-						//TODO: Implement adventure mode checks
-						if($this->level->useItemOn($blockVector, $item, $packet->face, $packet->fx, $packet->fy, $packet->fz, $this)){
-							if(!$item->equals($oldItem) or $item->getCount() !== $oldItem->getCount()){
-								$this->inventory->setItemInHand($item);
-								$this->inventory->sendHeldItem($this->hasSpawned);
-							}
-							break;
->>>>>>> 116cba9f
 						}
 					}
 				}
@@ -2080,29 +2059,9 @@
 		return false;
 	}
 
-<<<<<<< HEAD
 	public function handleStartGame(StartGamePacket $packet) : bool{
 		return false;
 	}
-=======
-					$this->level->sendBlocks([$this], [$target, $block], UpdateBlockPacket::FLAG_ALL_PRIORITY);
-					break;
-				}elseif($packet->face === -1){
-					$aimPos = new Vector3(
-						-sin($this->yaw / 180 * M_PI) * cos($this->pitch / 180 * M_PI),
-						-sin($this->pitch / 180 * M_PI),
-						cos($this->yaw / 180 * M_PI) * cos($this->pitch / 180 * M_PI)
-					);
-
-					if($this->isCreative()){
-						$item = $this->inventory->getItemInHand();
-					}elseif(!$this->inventory->getItemInHand()->equals($packet->item)){
-						$this->inventory->sendHeldItem($this);
-						break;
-					}else{
-						$item = $this->inventory->getItemInHand();
-					}
->>>>>>> 116cba9f
 
 	public function handleAddPlayer(AddPlayerPacket $packet) : bool{
 		return false;
@@ -2186,7 +2145,7 @@
 
 		if($this->canInteract($vector->add(0.5, 0.5, 0.5), $this->isCreative() ? 13 : 6) and $this->level->useBreakOn($vector, $item, $this, true)){
 			if($this->isSurvival()){
-				if(!$item->deepEquals($oldItem) or $item->getCount() !== $oldItem->getCount()){
+				if(!$item->equals($oldItem) or $item->getCount() !== $oldItem->getCount()){
 					$this->inventory->setItemInHand($item);
 					$this->inventory->sendHeldItem($this->hasSpawned);
 				}
@@ -2219,18 +2178,9 @@
 		return false;
 	}
 
-<<<<<<< HEAD
 	public function handleExplode(ExplodePacket $packet) : bool{
 		return false;
 	}
-=======
-				if($this->canInteract($vector->add(0.5, 0.5, 0.5), $this->isCreative() ? 13 : 6) and $this->level->useBreakOn($vector, $item, $this, true)){
-					if($this->isSurvival()){
-						if(!$item->equals($oldItem) or $item->getCount() !== $oldItem->getCount()){
-							$this->inventory->setItemInHand($item);
-							$this->inventory->sendHeldItem($this->hasSpawned);
-						}
->>>>>>> 116cba9f
 
 	public function handleLevelSoundEvent(LevelSoundEventPacket $packet) : bool{
 		//TODO: add events so plugins can change this
@@ -2455,43 +2405,7 @@
 
 		$blockVector = new Vector3($packet->x, $packet->y, $packet->z);
 
-<<<<<<< HEAD
 		$this->craftingType = 0;
-=======
-				if($recipe instanceof ShapedRecipe){
-					for($x = 0; $x < 3 and $canCraft; ++$x){
-						for($y = 0; $y < 3; ++$y){
-							/** @var Item $item */
-							$item = $packet->input[$y * 3 + $x];
-							$ingredient = $recipe->getIngredient($x, $y);
-							if($item->getCount() > 0){
-								if($ingredient === null or !$ingredient->equals($item, !$ingredient->hasAnyDamageValue(), $ingredient->hasCompoundTag())){
-									$canCraft = false;
-									break;
-								}
-							}
-						}
-					}
-				}elseif($recipe instanceof ShapelessRecipe){
-					$needed = $recipe->getIngredientList();
-
-					for($x = 0; $x < 3 and $canCraft; ++$x){
-						for($y = 0; $y < 3; ++$y){
-							/** @var Item $item */
-							$item = clone $packet->input[$y * 3 + $x];
-
-							foreach($needed as $k => $n){
-								if($n->equals($item, !$n->hasAnyDamageValue(), $n->hasCompoundTag())){
-									$remove = min($n->getCount(), $item->getCount());
-									$n->setCount($n->getCount() - $remove);
-									$item->setCount($item->getCount() - $remove);
-
-									if($n->getCount() === 0){
-										unset($needed[$k]);
-									}
-								}
-							}
->>>>>>> 116cba9f
 
 		if($packet->face >= 0 and $packet->face <= 5){ //Use Block, place
 			$this->setDataFlag(self::DATA_FLAGS, self::DATA_FLAG_ACTION, false);
@@ -2502,14 +2416,14 @@
 				if($this->level->useItemOn($blockVector, $item, $packet->face, $packet->fx, $packet->fy, $packet->fz, $this) === true){
 					return true;
 				}
-			}elseif(!$this->inventory->getItemInHand()->deepEquals($packet->item)){
+			}elseif(!$this->inventory->getItemInHand()->equals($packet->item)){
 				$this->inventory->sendHeldItem($this);
 			}else{
 				$item = $this->inventory->getItemInHand();
 				$oldItem = clone $item;
 				//TODO: Implement adventure mode checks
 				if($this->level->useItemOn($blockVector, $item, $packet->face, $packet->fx, $packet->fy, $packet->fz, $this)){
-					if(!$item->deepEquals($oldItem) or $item->getCount() !== $oldItem->getCount()){
+					if(!$item->equals($oldItem) or $item->getCount() !== $oldItem->getCount()){
 						$this->inventory->setItemInHand($item);
 						$this->inventory->sendHeldItem($this->hasSpawned);
 					}
@@ -2517,19 +2431,7 @@
 				}
 			}
 
-<<<<<<< HEAD
 			$this->inventory->sendHeldItem($this);
-=======
-				/** @var Item[] $ingredients */
-				$ingredients = $packet->input;
-				$result = $packet->output[0];
-
-				if(!$canCraft or !$recipe->getResult()->equals($result)){
-					$this->server->getLogger()->debug("Unmatched recipe " . $recipe->getId() . " from player " . $this->getName() . ": expected " . $recipe->getResult() . ", got " . $result . ", using: " . implode(", ", $ingredients));
-					$this->inventory->sendContents($this);
-					break;
-				}
->>>>>>> 116cba9f
 
 			if($blockVector->distanceSquared($this) > 10000){
 				return true;
@@ -2548,7 +2450,7 @@
 
 			if($this->isCreative()){
 				$item = $this->inventory->getItemInHand();
-			}elseif(!$this->inventory->getItemInHand()->deepEquals($packet->item)){
+			}elseif(!$this->inventory->getItemInHand()->equals($packet->item)){
 				$this->inventory->sendHeldItem($this);
 				return true;
 			}else{
@@ -2668,17 +2570,10 @@
 							"Fire" => new ShortTag("Fire", $this->isOnFire() ? 45 * 60 : 0)
 						]);
 
-<<<<<<< HEAD
 						$diff = ($this->server->getTick() - $this->startAction);
 						$p = $diff / 20;
 						$f = min((($p ** 2) + $p * 2) / 3, 1) * 2;
 						$ev = new EntityShootBowEvent($this, $bow, Entity::createEntity("Arrow", $this->getLevel(), $nbt, $this, $f == 2 ? true : false), $f);
-=======
-				if($transaction->getSourceItem()->equals($transaction->getTargetItem()) and $transaction->getTargetItem()->getCount() === $transaction->getSourceItem()->getCount()){ //No changes!
-					//No changes, just a local inventory update sent by the client
-					break;
-				}
->>>>>>> 116cba9f
 
 						if($f < 0.1 or $diff < 5){
 							$ev->setCancelled();
@@ -2971,7 +2866,7 @@
 				break;
 		}
 
-		if($transaction->getSourceItem()->deepEquals($transaction->getTargetItem()) and $transaction->getTargetItem()->getCount() === $transaction->getSourceItem()->getCount()){ //No changes!
+		if($transaction->getSourceItem()->equals($transaction->getTargetItem()) and $transaction->getTargetItem()->getCount() === $transaction->getSourceItem()->getCount()){ //No changes!
 			//No changes, just a local inventory update sent by the client
 			return true;
 		}
@@ -3050,7 +2945,7 @@
 					$item = $packet->input[$y * 3 + $x];
 					$ingredient = $recipe->getIngredient($x, $y);
 					if($item->getCount() > 0){
-						if($ingredient === null or !$ingredient->deepEquals($item, !$ingredient->hasAnyDamageValue(), $ingredient->hasCompoundTag())){
+						if($ingredient === null or !$ingredient->equals($item, !$ingredient->hasAnyDamageValue(), $ingredient->hasCompoundTag())){
 							$canCraft = false;
 							break;
 						}
@@ -3066,7 +2961,7 @@
 					$item = clone $packet->input[$y * 3 + $x];
 
 					foreach($needed as $k => $n){
-						if($n->deepEquals($item, !$n->hasAnyDamageValue(), $n->hasCompoundTag())){
+						if($n->equals($item, !$n->hasAnyDamageValue(), $n->hasCompoundTag())){
 							$remove = min($n->getCount(), $item->getCount());
 							$n->setCount($n->getCount() - $remove);
 							$item->setCount($item->getCount() - $remove);
@@ -3095,7 +2990,7 @@
 		$ingredients = $packet->input;
 		$result = $packet->output[0];
 
-		if(!$canCraft or !$recipe->getResult()->deepEquals($result)){
+		if(!$canCraft or !$recipe->getResult()->equals($result)){
 			$this->server->getLogger()->debug("Unmatched recipe " . $recipe->getId() . " from player " . $this->getName() . ": expected " . $recipe->getResult() . ", got " . $result . ", using: " . implode(", ", $ingredients));
 			$this->inventory->sendContents($this);
 			return true;
