<?php

/*
 *
 *  ____            _        _   __  __ _                  __  __ ____
 * |  _ \ ___   ___| | _____| |_|  \/  (_)_ __   ___      |  \/  |  _ \
 * | |_) / _ \ / __| |/ / _ \ __| |\/| | | '_ \ / _ \_____| |\/| | |_) |
 * |  __/ (_) | (__|   <  __/ |_| |  | | | | | |  __/_____| |  | |  __/
 * |_|   \___/ \___|_|\_\___|\__|_|  |_|_|_| |_|\___|     |_|  |_|_|
 *
 * This program is free software: you can redistribute it and/or modify
 * it under the terms of the GNU Lesser General Public License as published by
 * the Free Software Foundation, either version 3 of the License, or
 * (at your option) any later version.
 *
 * @author PocketMine Team
 * @link http://www.pocketmine.net/
 *
 *
*/

declare(strict_types=1);

namespace pocketmine;

use pocketmine\block\Bed;
use pocketmine\block\Block;
use pocketmine\block\BlockFactory;
use pocketmine\block\BlockLegacyIds;
use pocketmine\block\UnknownBlock;
use pocketmine\command\Command;
use pocketmine\command\CommandSender;
use pocketmine\entity\effect\Effect;
use pocketmine\entity\effect\EffectInstance;
use pocketmine\entity\Entity;
use pocketmine\entity\EntityFactory;
use pocketmine\entity\Human;
use pocketmine\entity\object\ItemEntity;
use pocketmine\entity\projectile\Arrow;
use pocketmine\entity\Skin;
use pocketmine\event\entity\EntityDamageByEntityEvent;
use pocketmine\event\entity\EntityDamageEvent;
use pocketmine\event\inventory\InventoryCloseEvent;
use pocketmine\event\player\cheat\PlayerIllegalMoveEvent;
use pocketmine\event\player\PlayerAchievementAwardedEvent;
use pocketmine\event\player\PlayerAnimationEvent;
use pocketmine\event\player\PlayerBedEnterEvent;
use pocketmine\event\player\PlayerBedLeaveEvent;
use pocketmine\event\player\PlayerBlockPickEvent;
use pocketmine\event\player\PlayerChangeSkinEvent;
use pocketmine\event\player\PlayerChatEvent;
use pocketmine\event\player\PlayerCommandPreprocessEvent;
use pocketmine\event\player\PlayerDeathEvent;
use pocketmine\event\player\PlayerEditBookEvent;
use pocketmine\event\player\PlayerExhaustEvent;
use pocketmine\event\player\PlayerGameModeChangeEvent;
use pocketmine\event\player\PlayerInteractEvent;
use pocketmine\event\player\PlayerItemConsumeEvent;
use pocketmine\event\player\PlayerItemHeldEvent;
use pocketmine\event\player\PlayerItemUseEvent;
use pocketmine\event\player\PlayerJoinEvent;
use pocketmine\event\player\PlayerJumpEvent;
use pocketmine\event\player\PlayerKickEvent;
use pocketmine\event\player\PlayerLoginEvent;
use pocketmine\event\player\PlayerMoveEvent;
use pocketmine\event\player\PlayerQuitEvent;
use pocketmine\event\player\PlayerRespawnEvent;
use pocketmine\event\player\PlayerToggleFlightEvent;
use pocketmine\event\player\PlayerToggleSneakEvent;
use pocketmine\event\player\PlayerToggleSprintEvent;
use pocketmine\event\player\PlayerTransferEvent;
use pocketmine\form\Form;
use pocketmine\form\FormValidationException;
use pocketmine\inventory\CraftingGrid;
use pocketmine\inventory\Inventory;
use pocketmine\inventory\PlayerCursorInventory;
use pocketmine\item\Consumable;
use pocketmine\item\Durable;
use pocketmine\item\enchantment\EnchantmentInstance;
use pocketmine\item\enchantment\MeleeWeaponEnchantment;
use pocketmine\item\Item;
use pocketmine\item\ItemUseResult;
use pocketmine\item\WritableBook;
use pocketmine\item\WrittenBook;
use pocketmine\lang\TextContainer;
use pocketmine\lang\TranslationContainer;
use pocketmine\math\Vector3;
use pocketmine\metadata\MetadataValue;
use pocketmine\nbt\tag\ByteTag;
use pocketmine\nbt\tag\CompoundTag;
use pocketmine\nbt\tag\DoubleTag;
use pocketmine\nbt\tag\IntTag;
use pocketmine\nbt\tag\ListTag;
use pocketmine\network\mcpe\NetworkSession;
use pocketmine\network\mcpe\protocol\AnimatePacket;
use pocketmine\network\mcpe\protocol\BookEditPacket;
use pocketmine\network\mcpe\protocol\ClientboundPacket;
use pocketmine\network\mcpe\protocol\LevelEventPacket;
use pocketmine\network\mcpe\protocol\MovePlayerPacket;
use pocketmine\network\mcpe\protocol\SetTitlePacket;
use pocketmine\network\mcpe\protocol\types\ContainerIds;
use pocketmine\network\mcpe\protocol\types\EntityMetadataFlags;
use pocketmine\network\mcpe\protocol\types\EntityMetadataProperties;
use pocketmine\network\mcpe\protocol\types\PlayerMetadataFlags;
use pocketmine\permission\PermissibleBase;
use pocketmine\permission\PermissionAttachment;
use pocketmine\permission\PermissionAttachmentInfo;
use pocketmine\permission\PermissionManager;
use pocketmine\plugin\Plugin;
use pocketmine\tile\Tile;
use pocketmine\timings\Timings;
use pocketmine\utils\TextFormat;
use pocketmine\utils\UUID;
use pocketmine\world\ChunkListener;
use pocketmine\world\ChunkLoader;
use pocketmine\world\format\Chunk;
use pocketmine\world\Position;
use pocketmine\world\World;
use function abs;
use function array_merge;
use function assert;
use function ceil;
use function count;
use function explode;
use function floor;
use function get_class;
use function is_int;
use function max;
use function microtime;
use function min;
use function preg_match;
use function round;
use function spl_object_id;
use function sqrt;
use function strlen;
use function strpos;
use function strtolower;
use function substr;
use function trim;
use const M_PI;
use const M_SQRT3;
use const PHP_INT_MAX;


/**
 * Main class that handles networking, recovery, and packet sending to the server part
 */
class Player extends Human implements CommandSender, ChunkLoader, ChunkListener, IPlayer{

	/**
	 * Checks a supplied username and checks it is valid.
	 *
	 * @param string $name
	 *
	 * @return bool
	 */
	public static function isValidUserName(?string $name) : bool{
		if($name === null){
			return false;
		}

		$lname = strtolower($name);
		$len = strlen($name);
		return $lname !== "rcon" and $lname !== "console" and $len >= 1 and $len <= 16 and preg_match("/[^A-Za-z0-9_ ]/", $name) === 0;
	}

	/** @var NetworkSession */
	protected $networkSession;

	/** @var bool */
	public $spawned = false;

	/** @var string */
	protected $username;
	/** @var string */
	protected $iusername;
	/** @var string */
	protected $displayName;
	/** @var int */
	protected $randomClientId;
	/** @var string */
	protected $xuid = "";
	/** @var bool */
	protected $authenticated;
	/** @var PlayerInfo */
	protected $playerInfo;

	protected $windowCnt = 2;
	/** @var int[] */
	protected $windows = [];
	/** @var Inventory[] */
	protected $windowIndex = [];
	/** @var bool[] */
	protected $permanentWindows = [];
	/** @var PlayerCursorInventory */
	protected $cursorInventory;
	/** @var CraftingGrid */
	protected $craftingGrid = null;

	/** @var int */
	protected $messageCounter = 2;
	/** @var bool */
	protected $removeFormat = true;

	/** @var bool[] name of achievement => bool */
	protected $achievements = [];
	/** @var int */
	protected $firstPlayed;
	/** @var int */
	protected $lastPlayed;
	/** @var GameMode */
	protected $gamemode;

	/** @var bool[] chunkHash => bool (true = sent, false = needs sending) */
	protected $usedChunks = [];
	/** @var bool[] chunkHash => dummy */
	protected $loadQueue = [];
	/** @var int */
	protected $nextChunkOrderRun = 5;

	/** @var int */
	protected $viewDistance = -1;
	/** @var int */
	protected $spawnThreshold;
	/** @var int */
	protected $spawnChunkLoadCount = 0;
	/** @var int */
	protected $chunksPerTick;

	/** @var bool[] map: raw UUID (string) => bool */
	protected $hiddenPlayers = [];

	/** @var Vector3|null */
	protected $newPosition;
	/** @var bool */
	protected $isTeleporting = false;
	/** @var int */
	protected $inAirTicks = 0;
	/** @var float */
	protected $stepHeight = 0.6;
	/** @var bool */
	protected $allowMovementCheats = false;

	/** @var Vector3|null */
	protected $sleeping = null;
	/** @var Position|null */
	private $spawnPosition = null;

	//TODO: Abilities
	/** @var bool */
	protected $autoJump = true;
	/** @var bool */
	protected $allowFlight = false;
	/** @var bool */
	protected $flying = false;

	/** @var PermissibleBase */
	private $perm = null;

	/** @var int|null */
	protected $lineHeight = null;
	/** @var string */
	protected $locale = "en_US";

	/** @var int */
	protected $startAction = -1;
	/** @var int[] ID => ticks map */
	protected $usedItemsCooldown = [];

	/** @var int */
	protected $formIdCounter = 0;
	/** @var Form[] */
	protected $forms = [];

	/**
	 * @param Server         $server
	 * @param NetworkSession $session
	 * @param PlayerInfo     $playerInfo
	 * @param bool           $authenticated
	 */
	public function __construct(Server $server, NetworkSession $session, PlayerInfo $playerInfo, bool $authenticated){
		$this->server = $server;
		$this->networkSession = $session;
		$this->playerInfo = $playerInfo;
		$this->authenticated = $authenticated;
		$this->skin = $this->playerInfo->getSkin();

		$this->username = TextFormat::clean($this->playerInfo->getUsername());
		$this->displayName = $this->username;
		$this->iusername = strtolower($this->username);
		$this->locale = $this->playerInfo->getLocale();
		$this->randomClientId = $this->playerInfo->getClientId();

		$this->uuid = $this->playerInfo->getUuid();
		$this->rawUUID = $this->uuid->toBinary();
		$this->xuid = $authenticated ? $this->playerInfo->getXuid() : "";

		$this->perm = new PermissibleBase($this);
		$this->chunksPerTick = (int) $this->server->getProperty("chunk-sending.per-tick", 4);
		$this->spawnThreshold = (int) (($this->server->getProperty("chunk-sending.spawn-radius", 4) ** 2) * M_PI);

		$this->allowMovementCheats = (bool) $this->server->getProperty("player.anti-cheat.allow-movement-cheats", false);

		$namedtag = $this->server->getOfflinePlayerData($this->username); //TODO: make this async

		$spawnReset = false;

		if($namedtag !== null and ($world = $this->server->getWorldManager()->getWorldByName($namedtag->getString("Level", "", true))) !== null){
			/** @var float[] $pos */
			$pos = $namedtag->getListTag("Pos")->getAllValues();
			$spawn = new Vector3($pos[0], $pos[1], $pos[2]);
		}else{
			$world = $this->server->getWorldManager()->getDefaultWorld(); //TODO: default world might be null
			$spawn = $world->getSpawnLocation();
			$spawnReset = true;
		}

		//load the spawn chunk so we can see the terrain
		$world->registerChunkLoader($this, $spawn->getFloorX() >> 4, $spawn->getFloorZ() >> 4, true);
		$world->registerChunkListener($this, $spawn->getFloorX() >> 4, $spawn->getFloorZ() >> 4);
		$this->usedChunks[World::chunkHash($spawn->getFloorX() >> 4, $spawn->getFloorZ() >> 4)] = false;
		if($spawnReset){
			$spawn = $world->getSafeSpawn($spawn);
		}

		if($namedtag === null){
			$namedtag = EntityFactory::createBaseNBT($spawn);

			$namedtag->setByte("OnGround", 1); //TODO: this hack is needed for new players in-air ticks - they don't get detected as on-ground until they move
			//TODO: old code had a TODO for SpawnForced

		}elseif($spawnReset){
			$namedtag->setTag("Pos", new ListTag([
				new DoubleTag($spawn->x),
				new DoubleTag($spawn->y),
				new DoubleTag($spawn->z)
			]));
		}

		parent::__construct($world, $namedtag);

		$ev = new PlayerLoginEvent($this, "Plugin reason");
		$ev->call();
		if($ev->isCancelled() or !$this->isConnected()){
			$this->disconnect($ev->getKickMessage());

			return;
		}

		$this->server->getLogger()->info($this->getServer()->getLanguage()->translateString("pocketmine.player.logIn", [
			TextFormat::AQUA . $this->username . TextFormat::WHITE,
			$this->networkSession->getIp(),
			$this->networkSession->getPort(),
			$this->id,
			$this->world->getDisplayName(),
			round($this->x, 4),
			round($this->y, 4),
			round($this->z, 4)
		]));

		$this->server->addOnlinePlayer($this);
	}

	protected function initHumanData(CompoundTag $nbt) : void{
		$this->setNameTag($this->username);
	}

	protected function initEntity(CompoundTag $nbt) : void{
		parent::initEntity($nbt);
		$this->addDefaultWindows();

		$this->firstPlayed = $nbt->getLong("firstPlayed", $now = (int) (microtime(true) * 1000));
		$this->lastPlayed = $nbt->getLong("lastPlayed", $now);

		if($this->server->getForceGamemode() or !$nbt->hasTag("playerGameType", IntTag::class)){
			$this->gamemode = $this->server->getGamemode();
		}else{
			$this->gamemode = GameMode::fromMagicNumber($nbt->getInt("playerGameType") & 0x03); //TODO: bad hack here to avoid crashes on corrupted data
		}

		$this->allowFlight = $this->isCreative();
		$this->keepMovement = $this->isSpectator() || $this->allowMovementCheats();
		if($this->isOp()){
			$this->setRemoveFormat(false);
		}

		$this->setNameTagVisible();
		$this->setNameTagAlwaysVisible();
		$this->setCanClimb();

		$this->achievements = [];
		$achievements = $nbt->getCompoundTag("Achievements");
		if($achievements !== null){
			/** @var ByteTag $tag */
			foreach($achievements as $name => $tag){
				$this->achievements[$name] = $tag->getValue() !== 0;
			}
		}

		if(!$this->hasValidSpawnPosition()){
			if(($world = $this->server->getWorldManager()->getWorldByName($nbt->getString("SpawnLevel", ""))) instanceof World){
				$this->spawnPosition = new Position($nbt->getInt("SpawnX"), $nbt->getInt("SpawnY"), $nbt->getInt("SpawnZ"), $world);
			}else{
				$this->spawnPosition = $this->world->getSafeSpawn();
			}
		}
	}

	/**
	 * @return TranslationContainer|string
	 */
	public function getLeaveMessage(){
		if($this->spawned){
			return new TranslationContainer(TextFormat::YELLOW . "%multiplayer.player.left", [
				$this->getDisplayName()
			]);
		}

		return "";
	}

	/**
	 * This might disappear in the future. Please use getUniqueId() instead.
	 * @deprecated
	 *
	 * @return int
	 */
	public function getClientId(){
		return $this->randomClientId;
	}

	public function isBanned() : bool{
		return $this->server->getNameBans()->isBanned($this->username);
	}

	public function setBanned(bool $banned) : void{
		if($banned){
			$this->server->getNameBans()->addBan($this->getName(), null, null, null);
			$this->kick("You have been banned");
		}else{
			$this->server->getNameBans()->remove($this->getName());
		}
	}

	public function isWhitelisted() : bool{
		return $this->server->isWhitelisted($this->username);
	}

	public function setWhitelisted(bool $value) : void{
		if($value){
			$this->server->addWhitelist($this->username);
		}else{
			$this->server->removeWhitelist($this->username);
		}
	}

	public function isAuthenticated() : bool{
		return $this->authenticated;
	}

	/**
	 * If the player is logged into Xbox Live, returns their Xbox user ID (XUID) as a string. Returns an empty string if
	 * the player is not logged into Xbox Live.
	 *
	 * @return string
	 */
	public function getXuid() : string{
		return $this->xuid;
	}

	/**
	 * Returns the player's UUID. This should be preferred over their Xbox user ID (XUID) because UUID is a standard
	 * format which will never change, and all players will have one regardless of whether they are logged into Xbox
	 * Live.
	 *
	 * The UUID is comprised of:
	 * - when logged into XBL: a hash of their XUID (and as such will not change for the lifetime of the XBL account)
	 * - when NOT logged into XBL: a hash of their name + clientID + secret device ID.
	 *
	 * WARNING: UUIDs of players **not logged into Xbox Live** CAN BE FAKED and SHOULD NOT be trusted!
	 *
	 * (In the olden days this method used to return a fake UUID computed by the server, which was used by plugins such
	 * as SimpleAuth for authentication. This is NOT SAFE anymore as this UUID is now what was given by the client, NOT
	 * a server-computed UUID.)
	 *
	 * @return UUID
	 */
	public function getUniqueId() : UUID{
		return parent::getUniqueId();
	}

	public function getPlayer() : ?Player{
		return $this;
	}

	/**
	 * TODO: not sure this should be nullable
	 * @return int|null
	 */
	public function getFirstPlayed() : ?int{
		return $this->firstPlayed;
	}

	/**
	 * TODO: not sure this should be nullable
	 * @return int|null
	 */
	public function getLastPlayed() : ?int{
		return $this->lastPlayed;
	}

	public function hasPlayedBefore() : bool{
		return $this->lastPlayed - $this->firstPlayed > 1; // microtime(true) - microtime(true) may have less than one millisecond difference
	}

	public function setAllowFlight(bool $value){
		$this->allowFlight = $value;
		$this->networkSession->syncAdventureSettings($this);
	}

	public function getAllowFlight() : bool{
		return $this->allowFlight;
	}

	public function setFlying(bool $value){
		if($this->flying !== $value){
			$this->flying = $value;
			$this->resetFallDistance();
			$this->networkSession->syncAdventureSettings($this);
		}
	}

	public function isFlying() : bool{
		return $this->flying;
	}

	public function setAutoJump(bool $value){
		$this->autoJump = $value;
		$this->networkSession->syncAdventureSettings($this);
	}

	public function hasAutoJump() : bool{
		return $this->autoJump;
	}

	public function allowMovementCheats() : bool{
		return $this->allowMovementCheats;
	}

	public function setAllowMovementCheats(bool $value = true){
		$this->allowMovementCheats = $value;
	}

	/**
	 * @param Player $player
	 */
	public function spawnTo(Player $player) : void{
		if($this->isAlive() and $player->isAlive() and $player->getWorld() === $this->world and $player->canSee($this) and !$this->isSpectator()){
			parent::spawnTo($player);
		}
	}

	/**
	 * @return Server
	 */
	public function getServer() : Server{
		return $this->server;
	}

	/**
	 * @return bool
	 */
	public function getRemoveFormat() : bool{
		return $this->removeFormat;
	}

	/**
	 * @param bool $remove
	 */
	public function setRemoveFormat(bool $remove = true){
		$this->removeFormat = $remove;
	}

	public function getScreenLineHeight() : int{
		return $this->lineHeight ?? 7;
	}

	public function setScreenLineHeight(?int $height) : void{
		if($height !== null and $height < 1){
			throw new \InvalidArgumentException("Line height must be at least 1");
		}
		$this->lineHeight = $height;
	}

	/**
	 * @param Player $player
	 *
	 * @return bool
	 */
	public function canSee(Player $player) : bool{
		return !isset($this->hiddenPlayers[$player->getRawUniqueId()]);
	}

	/**
	 * @param Player $player
	 */
	public function hidePlayer(Player $player){
		if($player === $this){
			return;
		}
		$this->hiddenPlayers[$player->getRawUniqueId()] = true;
		$player->despawnFrom($this);
	}

	/**
	 * @param Player $player
	 */
	public function showPlayer(Player $player){
		if($player === $this){
			return;
		}
		unset($this->hiddenPlayers[$player->getRawUniqueId()]);
		if($player->isOnline()){
			$player->spawnTo($this);
		}
	}

	public function canCollideWith(Entity $entity) : bool{
		return false;
	}

	public function canBeCollidedWith() : bool{
		return !$this->isSpectator() and parent::canBeCollidedWith();
	}

	public function resetFallDistance() : void{
		parent::resetFallDistance();
		$this->inAirTicks = 0;
	}

	public function getViewDistance() : int{
		return $this->viewDistance;
	}

	public function setViewDistance(int $distance){
		$this->viewDistance = $this->server->getAllowedViewDistance($distance);

		$this->spawnThreshold = (int) (min($this->viewDistance, $this->server->getProperty("chunk-sending.spawn-radius", 4)) ** 2 * M_PI);

		$this->nextChunkOrderRun = 0;

		$this->networkSession->syncViewAreaRadius($this->viewDistance);

		$this->server->getLogger()->debug("Setting view distance for " . $this->getName() . " to " . $this->viewDistance . " (requested " . $distance . ")");
	}

	/**
	 * @return bool
	 */
	public function isOnline() : bool{
		return $this->isConnected();
	}

	/**
	 * @return bool
	 */
	public function isOp() : bool{
		return $this->server->isOp($this->getName());
	}

	/**
	 * @param bool $value
	 */
	public function setOp(bool $value) : void{
		if($value === $this->isOp()){
			return;
		}

		if($value){
			$this->server->addOp($this->getName());
		}else{
			$this->server->removeOp($this->getName());
		}

		$this->networkSession->syncAdventureSettings($this);
	}

	/**
	 * @param permission\Permission|string $name
	 *
	 * @return bool
	 */
	public function isPermissionSet($name) : bool{
		return $this->perm->isPermissionSet($name);
	}

	/**
	 * @param permission\Permission|string $name
	 *
	 * @return bool
	 *
	 * @throws \InvalidStateException if the player is closed
	 */
	public function hasPermission($name) : bool{
		if($this->closed){
			throw new \InvalidStateException("Trying to get permissions of closed player");
		}
		return $this->perm->hasPermission($name);
	}

	/**
	 * @param Plugin $plugin
	 * @param string $name
	 * @param bool   $value
	 *
	 * @return PermissionAttachment
	 */
	public function addAttachment(Plugin $plugin, ?string $name = null, ?bool $value = null) : PermissionAttachment{
		return $this->perm->addAttachment($plugin, $name, $value);
	}

	/**
	 * @param PermissionAttachment $attachment
	 */
	public function removeAttachment(PermissionAttachment $attachment) : void{
		$this->perm->removeAttachment($attachment);
	}

	public function recalculatePermissions() : void{
		$permManager = PermissionManager::getInstance();
		$permManager->unsubscribeFromPermission(Server::BROADCAST_CHANNEL_USERS, $this);
		$permManager->unsubscribeFromPermission(Server::BROADCAST_CHANNEL_ADMINISTRATIVE, $this);

		if($this->perm === null){
			return;
		}

		$this->perm->recalculatePermissions();

		if($this->spawned){
			if($this->hasPermission(Server::BROADCAST_CHANNEL_USERS)){
				$permManager->subscribeToPermission(Server::BROADCAST_CHANNEL_USERS, $this);
			}
			if($this->hasPermission(Server::BROADCAST_CHANNEL_ADMINISTRATIVE)){
				$permManager->subscribeToPermission(Server::BROADCAST_CHANNEL_ADMINISTRATIVE, $this);
			}

			$this->networkSession->syncAvailableCommands();
		}
	}

	/**
	 * @return PermissionAttachmentInfo[]
	 */
	public function getEffectivePermissions() : array{
		return $this->perm->getEffectivePermissions();
	}

	/**
	 * @return bool
	 */
	public function isConnected() : bool{
		return $this->networkSession !== null and $this->networkSession->isConnected();
	}

	/**
	 * @return NetworkSession
	 */
	public function getNetworkSession() : NetworkSession{
		return $this->networkSession;
	}

	/**
	 * Gets the username
	 * @return string
	 */
	public function getName() : string{
		return $this->username;
	}

	/**
	 * @return string
	 */
	public function getLowerCaseName() : string{
		return $this->iusername;
	}

	/**
	 * Gets the "friendly" name to display of this player to use in the chat.
	 *
	 * @return string
	 */
	public function getDisplayName() : string{
		return $this->displayName;
	}

	/**
	 * @param string $name
	 */
	public function setDisplayName(string $name){
		$this->displayName = $name;
		if($this->spawned){
			$this->server->updatePlayerListData($this->getUniqueId(), $this->getId(), $this->getDisplayName(), $this->getSkin(), $this->getXuid());
		}
	}

	/**
	 * Returns the player's locale, e.g. en_US.
	 * @return string
	 */
	public function getLocale() : string{
		return $this->locale;
	}

	/**
	 * Called when a player changes their skin.
	 * Plugin developers should not use this, use setSkin() and sendSkin() instead.
	 *
	 * @param Skin   $skin
	 * @param string $newSkinName
	 * @param string $oldSkinName
	 *
	 * @return bool
	 */
	public function changeSkin(Skin $skin, string $newSkinName, string $oldSkinName) : bool{
		if(!$skin->isValid()){
			return false;
		}

		$ev = new PlayerChangeSkinEvent($this, $this->getSkin(), $skin);
		$ev->call();

		if($ev->isCancelled()){
			$this->sendSkin([$this]);
			return true;
		}

		$this->setSkin($ev->getNewSkin());
		$this->sendSkin($this->server->getOnlinePlayers());
		return true;
	}

	/**
	 * {@inheritdoc}
	 *
	 * If null is given, will additionally send the skin to the player itself as well as its viewers.
	 */
	public function sendSkin(?array $targets = null) : void{
		parent::sendSkin($targets ?? $this->server->getOnlinePlayers());
	}

	/**
	 * Gets the player IP address
	 *
	 * @return string
	 */
	public function getAddress() : string{
		return $this->networkSession->getIp();
	}

	/**
	 * @return int
	 */
	public function getPort() : int{
		return $this->networkSession->getPort();
	}

	/**
	 * Returns the last measured latency for this player, in milliseconds. This is measured automatically and reported
	 * back by the network interface.
	 *
	 * @return int
	 */
	public function getPing() : int{
		return $this->networkSession->getPing();
	}

	/**
	 * Returns whether the player is currently using an item (right-click and hold).
	 * @return bool
	 */
	public function isUsingItem() : bool{
		return $this->getGenericFlag(EntityMetadataFlags::ACTION) and $this->startAction > -1;
	}

	public function setUsingItem(bool $value){
		$this->startAction = $value ? $this->server->getTick() : -1;
		$this->setGenericFlag(EntityMetadataFlags::ACTION, $value);
	}

	/**
	 * Returns how long the player has been using their currently-held item for. Used for determining arrow shoot force
	 * for bows.
	 *
	 * @return int
	 */
	public function getItemUseDuration() : int{
		return $this->startAction === -1 ? -1 : ($this->server->getTick() - $this->startAction);
	}

	/**
	 * Returns whether the player has a cooldown period left before it can use the given item again.
	 *
	 * @param Item $item
	 *
	 * @return bool
	 */
	public function hasItemCooldown(Item $item) : bool{
		$this->checkItemCooldowns();
		return isset($this->usedItemsCooldown[$item->getId()]);
	}

	/**
	 * Resets the player's cooldown time for the given item back to the maximum.
	 *
	 * @param Item $item
	 */
	public function resetItemCooldown(Item $item) : void{
		$ticks = $item->getCooldownTicks();
		if($ticks > 0){
			$this->usedItemsCooldown[$item->getId()] = $this->server->getTick() + $ticks;
		}
	}

	protected function checkItemCooldowns() : void{
		$serverTick = $this->server->getTick();
		foreach($this->usedItemsCooldown as $itemId => $cooldownUntil){
			if($cooldownUntil <= $serverTick){
				unset($this->usedItemsCooldown[$itemId]);
			}
		}
	}

	protected function switchWorld(World $targetWorld) : bool{
		$oldWorld = $this->world;
		if(parent::switchWorld($targetWorld)){
			if($oldWorld !== null){
				foreach($this->usedChunks as $index => $d){
					World::getXZ($index, $X, $Z);
					$this->unloadChunk($X, $Z, $oldWorld);
				}
			}

			$this->usedChunks = [];
			$this->loadQueue = [];
			$this->world->sendTime($this);
			$this->world->sendDifficulty($this);

			return true;
		}

		return false;
	}

	protected function unloadChunk(int $x, int $z, ?World $world = null){
		$world = $world ?? $this->world;
		$index = World::chunkHash($x, $z);
		if(isset($this->usedChunks[$index])){
			foreach($this->getWorld()->getChunkEntities($x, $z) as $entity){
				if($entity !== $this){
					$entity->despawnFrom($this);
				}
			}
			$this->networkSession->stopUsingChunk($x, $z);
			unset($this->usedChunks[$index]);
		}
		$world->unregisterChunkLoader($this, $x, $z);
		$world->unregisterChunkListener($this, $x, $z);
		unset($this->loadQueue[$index]);
	}

	protected function spawnEntitiesOnChunk(int $chunkX, int $chunkZ) : void{
		foreach($this->world->getChunkEntities($chunkX, $chunkZ) as $entity){
			if($entity !== $this and !$entity->isClosed() and !$entity->isFlaggedForDespawn()){
				$entity->spawnTo($this);
			}
		}
	}

	protected function requestChunks(){
		if(!$this->isConnected()){
			return;
		}

		Timings::$playerChunkSendTimer->startTiming();

		$count = 0;
		foreach($this->loadQueue as $index => $distance){
			if($count >= $this->chunksPerTick){
				break;
			}

			$X = null;
			$Z = null;
			World::getXZ($index, $X, $Z);
			assert(is_int($X) and is_int($Z));

			++$count;

			$this->usedChunks[$index] = false;
			$this->world->registerChunkLoader($this, $X, $Z, true);
			$this->world->registerChunkListener($this, $X, $Z);

			if(!$this->world->populateChunk($X, $Z)){
				continue;
			}

			unset($this->loadQueue[$index]);
			$this->usedChunks[$index] = true;

			$this->networkSession->startUsingChunk($X, $Z, function(int $chunkX, int $chunkZ) : void{
				if($this->spawned){
					$this->spawnEntitiesOnChunk($chunkX, $chunkZ);
				}elseif($this->spawnChunkLoadCount++ === $this->spawnThreshold){
					$this->spawned = true;

					foreach($this->usedChunks as $chunkHash => $_){
						World::getXZ($chunkHash, $_x, $_z);
						$this->spawnEntitiesOnChunk($_x, $_z);
					}

					$this->networkSession->onTerrainReady();
				}
			});
		}

		Timings::$playerChunkSendTimer->stopTiming();
	}

	public function doFirstSpawn(){
		$this->networkSession->onSpawn();

		if($this->hasPermission(Server::BROADCAST_CHANNEL_USERS)){
			PermissionManager::getInstance()->subscribeToPermission(Server::BROADCAST_CHANNEL_USERS, $this);
		}
		if($this->hasPermission(Server::BROADCAST_CHANNEL_ADMINISTRATIVE)){
			PermissionManager::getInstance()->subscribeToPermission(Server::BROADCAST_CHANNEL_ADMINISTRATIVE, $this);
		}

		$ev = new PlayerJoinEvent($this,
			new TranslationContainer(TextFormat::YELLOW . "%multiplayer.player.joined", [
				$this->getDisplayName()
			])
		);
		$ev->call();
		if(strlen(trim((string) $ev->getJoinMessage())) > 0){
			$this->server->broadcastMessage($ev->getJoinMessage());
		}

		$this->noDamageTicks = 60;

<<<<<<< HEAD
=======
		foreach($this->usedChunks as $index => $hasSent){
			if(!$hasSent){
				continue; //this will happen when the chunk is ready to send
			}
			Level::getXZ($index, $chunkX, $chunkZ);
			foreach($this->level->getChunkEntities($chunkX, $chunkZ) as $entity){
				if($entity !== $this and !$entity->isClosed() and $entity->isAlive() and !$entity->isFlaggedForDespawn()){
					$entity->spawnTo($this);
				}
			}
		}

>>>>>>> c06b4830
		$this->spawnToAll();

		if($this->server->getUpdater()->hasUpdate() and $this->hasPermission(Server::BROADCAST_CHANNEL_ADMINISTRATIVE) and $this->server->getProperty("auto-updater.on-update.warn-ops", true)){
			$this->server->getUpdater()->showPlayerUpdate($this);
		}

		if($this->getHealth() <= 0){
			$this->respawn();
		}
	}

	protected function selectChunks() : \Generator{
		$radius = $this->server->getAllowedViewDistance($this->viewDistance);
		$radiusSquared = $radius ** 2;

		$centerX = $this->getFloorX() >> 4;
		$centerZ = $this->getFloorZ() >> 4;

		for($x = 0; $x < $radius; ++$x){
			for($z = 0; $z <= $x; ++$z){
				if(($x ** 2 + $z ** 2) > $radiusSquared){
					break; //skip to next band
				}

				//If the chunk is in the radius, others at the same offsets in different quadrants are also guaranteed to be.

				/* Top right quadrant */
				yield World::chunkHash($centerX + $x, $centerZ + $z);
				/* Top left quadrant */
				yield World::chunkHash($centerX - $x - 1, $centerZ + $z);
				/* Bottom right quadrant */
				yield World::chunkHash($centerX + $x, $centerZ - $z - 1);
				/* Bottom left quadrant */
				yield World::chunkHash($centerX - $x - 1, $centerZ - $z - 1);

				if($x !== $z){
					/* Top right quadrant mirror */
					yield World::chunkHash($centerX + $z, $centerZ + $x);
					/* Top left quadrant mirror */
					yield World::chunkHash($centerX - $z - 1, $centerZ + $x);
					/* Bottom right quadrant mirror */
					yield World::chunkHash($centerX + $z, $centerZ - $x - 1);
					/* Bottom left quadrant mirror */
					yield World::chunkHash($centerX - $z - 1, $centerZ - $x - 1);
				}
			}
		}
	}

	protected function orderChunks() : void{
		if(!$this->isConnected() or $this->viewDistance === -1){
			return;
		}

		Timings::$playerChunkOrderTimer->startTiming();

		$newOrder = [];
		$unloadChunks = $this->usedChunks;

		foreach($this->selectChunks() as $hash){
			if(!isset($this->usedChunks[$hash]) or $this->usedChunks[$hash] === false){
				$newOrder[$hash] = true;
			}
			unset($unloadChunks[$hash]);
		}

		foreach($unloadChunks as $index => $bool){
			World::getXZ($index, $X, $Z);
			$this->unloadChunk($X, $Z);
		}

		$this->loadQueue = $newOrder;
		if(!empty($this->loadQueue) or !empty($unloadChunks)){
			$this->networkSession->syncViewAreaCenterPoint($this, $this->viewDistance);
		}

		Timings::$playerChunkOrderTimer->stopTiming();
	}

	public function doChunkRequests(){
		if($this->nextChunkOrderRun !== PHP_INT_MAX and $this->nextChunkOrderRun-- <= 0){
			$this->nextChunkOrderRun = PHP_INT_MAX;
			$this->orderChunks();
		}

		if(count($this->loadQueue) > 0){
			$this->requestChunks();
		}
	}

	/**
	 * @return Position
	 */
	public function getSpawn(){
		if($this->hasValidSpawnPosition()){
			return $this->spawnPosition;
		}else{
			$world = $this->server->getWorldManager()->getDefaultWorld();

			return $world->getSafeSpawn();
		}
	}

	/**
	 * @return bool
	 */
	public function hasValidSpawnPosition() : bool{
		return $this->spawnPosition !== null and $this->spawnPosition->isValid();
	}

	/**
	 * Sets the spawnpoint of the player (and the compass direction) to a Vector3, or set it on another world with a
	 * Position object
	 *
	 * @param Vector3|Position $pos
	 */
	public function setSpawn(Vector3 $pos){
		if(!($pos instanceof Position)){
			$world = $this->world;
		}else{
			$world = $pos->getWorld();
		}
		$this->spawnPosition = new Position($pos->x, $pos->y, $pos->z, $world);
		$this->networkSession->syncPlayerSpawnPoint($this->spawnPosition);
	}

	/**
	 * @return bool
	 */
	public function isSleeping() : bool{
		return $this->sleeping !== null;
	}

	/**
	 * @param Vector3 $pos
	 *
	 * @return bool
	 */
	public function sleepOn(Vector3 $pos) : bool{
		$pos = $pos->floor();
		$b = $this->world->getBlock($pos);

		$ev = new PlayerBedEnterEvent($this, $b);
		$ev->call();
		if($ev->isCancelled()){
			return false;
		}

		if($b instanceof Bed){
			$b->setOccupied();
		}

		$this->sleeping = clone $pos;

		$this->propertyManager->setBlockPos(EntityMetadataProperties::PLAYER_BED_POSITION, $pos);
		$this->setPlayerFlag(PlayerMetadataFlags::SLEEP, true);

		$this->setSpawn($pos);

		$this->world->setSleepTicks(60);

		return true;
	}

	public function stopSleep(){
		if($this->sleeping instanceof Vector3){
			$b = $this->world->getBlock($this->sleeping);
			if($b instanceof Bed){
				$b->setOccupied(false);
			}
			(new PlayerBedLeaveEvent($this, $b))->call();

			$this->sleeping = null;
			$this->propertyManager->setBlockPos(EntityMetadataProperties::PLAYER_BED_POSITION, null);
			$this->setPlayerFlag(PlayerMetadataFlags::SLEEP, false);

			$this->world->setSleepTicks(0);

			$this->broadcastAnimation([$this], AnimatePacket::ACTION_STOP_SLEEP);
		}
	}

	/**
	 * @param string $achievementId
	 *
	 * @return bool
	 */
	public function hasAchievement(string $achievementId) : bool{
		if(!isset(Achievement::$list[$achievementId])){
			return false;
		}

		return $this->achievements[$achievementId] ?? false;
	}

	/**
	 * @param string $achievementId
	 *
	 * @return bool
	 */
	public function awardAchievement(string $achievementId) : bool{
		if(isset(Achievement::$list[$achievementId]) and !$this->hasAchievement($achievementId)){
			foreach(Achievement::$list[$achievementId]["requires"] as $requirementId){
				if(!$this->hasAchievement($requirementId)){
					return false;
				}
			}
			$ev = new PlayerAchievementAwardedEvent($this, $achievementId);
			$ev->call();
			if(!$ev->isCancelled()){
				$this->achievements[$achievementId] = true;
				Achievement::broadcast($this, $achievementId);

				return true;
			}else{
				return false;
			}
		}

		return false;
	}

	/**
	 * @param string $achievementId
	 */
	public function removeAchievement(string $achievementId){
		if($this->hasAchievement($achievementId)){
			$this->achievements[$achievementId] = false;
		}
	}

	/**
	 * @return GameMode
	 */
	public function getGamemode() : GameMode{
		return $this->gamemode;
	}

	/**
	 * Sets the gamemode, and if needed, kicks the Player.
	 *
	 * @param GameMode $gm
	 * @param bool     $client if the client made this change in their GUI
	 *
	 * @return bool
	 */
	public function setGamemode(GameMode $gm, bool $client = false) : bool{
		if($this->gamemode === $gm){
			return false;
		}

		$ev = new PlayerGameModeChangeEvent($this, $gm);
		$ev->call();
		if($ev->isCancelled()){
			if($client){ //gamemode change by client in the GUI
				$this->networkSession->syncGameMode($this->gamemode);
			}
			return false;
		}

		$this->gamemode = $gm;

		$this->allowFlight = $this->isCreative();
		if($this->isSpectator()){
			$this->setFlying(true);
			$this->keepMovement = true;
			$this->despawnFromAll();
		}else{
			$this->keepMovement = $this->allowMovementCheats;
			if($this->isSurvival()){
				$this->setFlying(false);
			}
			$this->spawnToAll();
		}

		if(!$client){ //Gamemode changed by server, do not send for client changes
			$this->networkSession->syncGameMode($this->gamemode);
		}else{
			Command::broadcastCommandMessage($this, new TranslationContainer("commands.gamemode.success.self", [$gm->getTranslationKey()]));
		}

		$this->networkSession->syncAdventureSettings($this);
		$this->inventory->sendCreativeContents();

		return true;
	}

	/**
	 * NOTE: Because Survival and Adventure Mode share some similar behaviour, this method will also return true if the player is
	 * in Adventure Mode. Supply the $literal parameter as true to force a literal Survival Mode check.
	 *
	 * @param bool $literal whether a literal check should be performed
	 *
	 * @return bool
	 */
	public function isSurvival(bool $literal = false) : bool{
		return $this->gamemode === GameMode::SURVIVAL() or (!$literal and $this->gamemode === GameMode::ADVENTURE());
	}

	/**
	 * NOTE: Because Creative and Spectator Mode share some similar behaviour, this method will also return true if the player is
	 * in Spectator Mode. Supply the $literal parameter as true to force a literal Creative Mode check.
	 *
	 * @param bool $literal whether a literal check should be performed
	 *
	 * @return bool
	 */
	public function isCreative(bool $literal = false) : bool{
		return $this->gamemode === GameMode::CREATIVE() or (!$literal and $this->gamemode === GameMode::SPECTATOR());
	}

	/**
	 * NOTE: Because Adventure and Spectator Mode share some similar behaviour, this method will also return true if the player is
	 * in Spectator Mode. Supply the $literal parameter as true to force a literal Adventure Mode check.
	 *
	 * @param bool $literal whether a literal check should be performed
	 *
	 * @return bool
	 */
	public function isAdventure(bool $literal = false) : bool{
		return $this->gamemode === GameMode::ADVENTURE() or (!$literal and $this->gamemode === GameMode::SPECTATOR());
	}

	/**
	 * @return bool
	 */
	public function isSpectator() : bool{
		return $this->gamemode === GameMode::SPECTATOR();
	}

	/**
	 * TODO: make this a dynamic ability instead of being hardcoded
	 *
	 * @return bool
	 */
	public function hasFiniteResources() : bool{
		return $this->gamemode === GameMode::SURVIVAL() or $this->gamemode === GameMode::ADVENTURE();
	}

	public function isFireProof() : bool{
		return $this->isCreative();
	}

	public function getDrops() : array{
		if($this->hasFiniteResources()){
			return parent::getDrops();
		}

		return [];
	}

	public function getXpDropAmount() : int{
		if($this->hasFiniteResources()){
			return parent::getXpDropAmount();
		}

		return 0;
	}

	protected function checkGroundState(float $movX, float $movY, float $movZ, float $dx, float $dy, float $dz) : void{
		$bb = clone $this->boundingBox;
		$bb->minY = $this->y - 0.2;
		$bb->maxY = $this->y + 0.2;

		$this->onGround = $this->isCollided = count($this->world->getCollisionBlocks($bb, true)) > 0;
	}

	public function canBeMovedByCurrents() : bool{
		return false; //currently has no server-side movement
	}

	protected function checkNearEntities(){
		foreach($this->world->getNearbyEntities($this->boundingBox->expandedCopy(1, 0.5, 1), $this) as $entity){
			$entity->scheduleUpdate();

			if(!$entity->isAlive() or $entity->isFlaggedForDespawn()){
				continue;
			}

			$entity->onCollideWithPlayer($this);
		}
	}

	/**
	 * Returns the location that the player wants to be in at the end of this tick. Note that this may not be their
	 * actual result position at the end due to plugin interference or a range of other things.
	 *
	 * @return Vector3
	 */
	public function getNextPosition() : Vector3{
		return $this->newPosition !== null ? clone $this->newPosition : $this->asVector3();
	}

	/**
	 * Sets the coordinates the player will move to next. This is processed at the end of each tick. Unless you have
	 * some particularly specialized logic, you probably want to use teleport() instead of this.
	 *
	 * This is used for processing movements sent by the player over network.
	 *
	 * @param Vector3 $newPos Coordinates of the player's feet, centered horizontally at the base of their bounding box.
	 *
	 * @return bool if the
	 */
	public function updateNextPosition(Vector3 $newPos) : bool{
		//TODO: teleport acks are a network specific thing and shouldn't be here

		$newPos = $newPos->asVector3();
		if($this->isTeleporting and $newPos->distanceSquared($this) > 1){  //Tolerate up to 1 block to avoid problems with client-sided physics when spawning in blocks
			$this->sendPosition($this, null, null, MovePlayerPacket::MODE_RESET);
			$this->server->getLogger()->debug("Got outdated pre-teleport movement from " . $this->getName() . ", received " . $newPos . ", expected " . $this->asVector3());
			//Still getting movements from before teleport, ignore them
			return false;
		}

		// Once we get a movement within a reasonable distance, treat it as a teleport ACK and remove position lock
		if($this->isTeleporting){
			$this->isTeleporting = false;
		}

		$this->newPosition = $newPos;
		return true;
	}

	public function getInAirTicks() : int{
		return $this->inAirTicks;
	}

	protected function processMovement(int $tickDiff){
		if($this->newPosition === null or $this->isSleeping()){
			return;
		}

		assert($this->x !== null and $this->y !== null and $this->z !== null);
		assert($this->newPosition->x !== null and $this->newPosition->y !== null and $this->newPosition->z !== null);

		$newPos = $this->newPosition;
		$distanceSquared = $newPos->distanceSquared($this);

		$revert = false;

		if(($distanceSquared / ($tickDiff ** 2)) > 100){
			/* !!! BEWARE YE WHO ENTER HERE !!!
			 *
			 * This is NOT an anti-cheat check. It is a safety check.
			 * Without it hackers can teleport with freedom on their own and cause lots of undesirable behaviour, like
			 * freezes, lag spikes and memory exhaustion due to sync chunk loading and collision checks across large distances.
			 * Not only that, but high-latency players can trigger such behaviour innocently.
			 *
			 * If you must tamper with this code, be aware that this can cause very nasty results. Do not waste our time
			 * asking for help if you suffer the consequences of messing with this.
			 */
			$this->server->getLogger()->warning($this->getName() . " moved too fast, reverting movement");
			$this->server->getLogger()->debug("Old position: " . $this->asVector3() . ", new position: " . $this->newPosition);
			$revert = true;
		}elseif(!$this->world->isInLoadedTerrain($newPos) or !$this->world->isChunkGenerated($newPos->getFloorX() >> 4, $newPos->getFloorZ() >> 4)){
			$revert = true;
			$this->nextChunkOrderRun = 0;
		}

		if(!$revert and $distanceSquared != 0){
			$dx = $newPos->x - $this->x;
			$dy = $newPos->y - $this->y;
			$dz = $newPos->z - $this->z;

			$this->move($dx, $dy, $dz);

			$diff = $this->distanceSquared($newPos) / $tickDiff ** 2;

			if($this->isSurvival() and !$revert and $diff > 0.0625){
				$ev = new PlayerIllegalMoveEvent($this, $newPos, $this->lastLocation->asVector3());
				$ev->setCancelled($this->allowMovementCheats);

				$ev->call();

				if(!$ev->isCancelled()){
					$revert = true;
					$this->server->getLogger()->warning($this->getServer()->getLanguage()->translateString("pocketmine.player.invalidMove", [$this->getName()]));
					$this->server->getLogger()->debug("Old position: " . $this->asVector3() . ", new position: " . $this->newPosition);
				}
			}

			if($diff > 0 and !$revert){
				$this->setPosition($newPos);
			}
		}

		$from = clone $this->lastLocation;
		$to = $this->asLocation();

		$delta = $to->distanceSquared($from);
		$deltaAngle = abs($this->lastLocation->yaw - $to->yaw) + abs($this->lastLocation->pitch - $to->pitch);

		if(!$revert and ($delta > 0.0001 or $deltaAngle > 1.0)){
			$this->lastLocation = clone $to; //avoid PlayerMoveEvent modifying this

			$ev = new PlayerMoveEvent($this, $from, $to);

			$ev->call();

			if(!($revert = $ev->isCancelled())){ //Yes, this is intended
				if($to->distanceSquared($ev->getTo()) > 0.01){ //If plugins modify the destination
					$this->teleport($ev->getTo());
				}else{
					$this->broadcastMovement();

					$distance = sqrt((($from->x - $to->x) ** 2) + (($from->z - $to->z) ** 2));
					//TODO: check swimming (adds 0.015 exhaustion in MCPE)
					if($this->isSprinting()){
						$this->exhaust(0.1 * $distance, PlayerExhaustEvent::CAUSE_SPRINTING);
					}else{
						$this->exhaust(0.01 * $distance, PlayerExhaustEvent::CAUSE_WALKING);
					}
				}
			}
		}

		if($revert){
			$this->lastLocation = $from;

			$this->setPosition($from);
			$this->sendPosition($from, $from->yaw, $from->pitch, MovePlayerPacket::MODE_RESET);
		}else{
			if($distanceSquared != 0 and $this->nextChunkOrderRun > 20){
				$this->nextChunkOrderRun = 20;
			}
		}

		$this->newPosition = null;
	}

	public function fall(float $fallDistance) : void{
		if(!$this->flying){
			parent::fall($fallDistance);
		}
	}

	public function jump() : void{
		(new PlayerJumpEvent($this))->call();
		parent::jump();
	}

	public function setMotion(Vector3 $motion) : bool{
		if(parent::setMotion($motion)){
			$this->broadcastMotion();

			return true;
		}
		return false;
	}

	protected function updateMovement(bool $teleport = false) : void{

	}

	protected function tryChangeMovement() : void{

	}

	public function onUpdate(int $currentTick) : bool{
		$tickDiff = $currentTick - $this->lastUpdate;

		if($tickDiff <= 0){
			return true;
		}

		$this->messageCounter = 2;

		$this->lastUpdate = $currentTick;

		//TODO: move this to network session ticking (this is specifically related to net sync)
		$this->networkSession->syncAttributes($this);

		if(!$this->isAlive() and $this->spawned){
			$this->onDeathUpdate($tickDiff);
			return true;
		}

		$this->timings->startTiming();

		if($this->spawned){
			$this->processMovement($tickDiff);
			$this->motion->x = $this->motion->y = $this->motion->z = 0; //TODO: HACK! (Fixes player knockback being messed up)
			if($this->onGround){
				$this->inAirTicks = 0;
			}else{
				$this->inAirTicks += $tickDiff;
			}

			Timings::$timerEntityBaseTick->startTiming();
			$this->entityBaseTick($tickDiff);
			Timings::$timerEntityBaseTick->stopTiming();

			if(!$this->isSpectator() and $this->isAlive()){
				Timings::$playerCheckNearEntitiesTimer->startTiming();
				$this->checkNearEntities();
				Timings::$playerCheckNearEntitiesTimer->stopTiming();
			}
		}

		$this->timings->stopTiming();

		return true;
	}

	protected function doFoodTick(int $tickDiff = 1) : void{
		if($this->isSurvival()){
			parent::doFoodTick($tickDiff);
		}
	}

	public function exhaust(float $amount, int $cause = PlayerExhaustEvent::CAUSE_CUSTOM) : float{
		if($this->isSurvival()){
			return parent::exhaust($amount, $cause);
		}

		return 0.0;
	}

	public function isHungry() : bool{
		return $this->isSurvival() and parent::isHungry();
	}

	public function canBreathe() : bool{
		return $this->isCreative() or parent::canBreathe();
	}

	protected function onEffectAdded(EffectInstance $effect, bool $replacesOldEffect) : void{
	    $this->networkSession->onEntityEffectAdded($this, $effect, $replacesOldEffect);
	}

	protected function onEffectRemoved(EffectInstance $effect) : void{
	    $this->networkSession->onEntityEffectRemoved($this, $effect);
	}

	/**
	 * Returns whether the player can interact with the specified position. This checks distance and direction.
	 *
	 * @param Vector3 $pos
	 * @param float   $maxDistance
	 * @param float   $maxDiff defaults to half of the 3D diagonal width of a block
	 *
	 * @return bool
	 */
	public function canInteract(Vector3 $pos, float $maxDistance, float $maxDiff = M_SQRT3 / 2) : bool{
		$eyePos = $this->getPosition()->add(0, $this->getEyeHeight(), 0);
		if($eyePos->distanceSquared($pos) > $maxDistance ** 2){
			return false;
		}

		$dV = $this->getDirectionVector();
		$eyeDot = $dV->dot($eyePos);
		$targetDot = $dV->dot($pos);
		return ($targetDot - $eyeDot) >= -$maxDiff;
	}

	/**
	 * Sends a chat message as this player. If the message begins with a / (forward-slash) it will be treated
	 * as a command.
	 *
	 * @param string $message
	 *
	 * @return bool
	 */
	public function chat(string $message) : bool{
		$this->doCloseInventory();

		$message = TextFormat::clean($message, $this->removeFormat);
		foreach(explode("\n", $message) as $messagePart){
			if(trim($messagePart) !== "" and strlen($messagePart) <= 255 and $this->messageCounter-- > 0){
				if(strpos($messagePart, './') === 0){
					$messagePart = substr($messagePart, 1);
				}

				$ev = new PlayerCommandPreprocessEvent($this, $messagePart);
				$ev->call();

				if($ev->isCancelled()){
					break;
				}

				if(strpos($ev->getMessage(), "/") === 0){
					Timings::$playerCommandTimer->startTiming();
					$this->server->dispatchCommand($ev->getPlayer(), substr($ev->getMessage(), 1));
					Timings::$playerCommandTimer->stopTiming();
				}else{
					$ev = new PlayerChatEvent($this, $ev->getMessage());
					$ev->call();
					if(!$ev->isCancelled()){
						$this->server->broadcastMessage($this->getServer()->getLanguage()->translateString($ev->getFormat(), [$ev->getPlayer()->getDisplayName(), $ev->getMessage()]), $ev->getRecipients());
					}
				}
			}
		}

		return true;
	}

	public function equipItem(int $hotbarSlot) : bool{
		if(!$this->inventory->isHotbarSlot($hotbarSlot)){
			$this->inventory->sendContents($this);
			return false;
		}

		$ev = new PlayerItemHeldEvent($this, $this->inventory->getItem($hotbarSlot), $hotbarSlot);
		$ev->call();
		if($ev->isCancelled()){
			$this->inventory->sendHeldItem($this);
			return false;
		}

		$this->inventory->setHeldItemIndex($hotbarSlot, false);
		$this->setUsingItem(false);

		return true;
	}

	/**
	 * Activates the item in hand, for example throwing a projectile.
	 *
	 * @return bool if it did something
	 */
	public function useHeldItem() : bool{
		$directionVector = $this->getDirectionVector();
		$item = $this->inventory->getItemInHand();

		$ev = new PlayerItemUseEvent($this, $item, $directionVector);
		if($this->hasItemCooldown($item)){
			$ev->setCancelled();
		}

		$ev->call();

		if($ev->isCancelled()){
			$this->inventory->sendHeldItem($this);
			return false;
		}

		$result = $item->onClickAir($this, $directionVector);
		if($result === ItemUseResult::SUCCESS()){
			$this->resetItemCooldown($item);
			if($this->hasFiniteResources()){
				$this->inventory->setItemInHand($item);
			}
		}elseif($result === ItemUseResult::FAIL()){
			$this->inventory->sendHeldItem($this);
		}

		//TODO: check if item has a release action - if it doesn't, this shouldn't be set
		$this->setUsingItem(true);

		return true;
	}

	/**
	 * Consumes the currently-held item.
	 *
	 * @return bool
	 */
	public function consumeHeldItem() : bool{
		$slot = $this->inventory->getItemInHand();
		if($slot instanceof Consumable){
			$ev = new PlayerItemConsumeEvent($this, $slot);
			if($this->hasItemCooldown($slot)){
				$ev->setCancelled();
			}
			$ev->call();

			if($ev->isCancelled() or !$this->consumeObject($slot)){
				$this->inventory->sendContents($this);
				return true;
			}

			$this->resetItemCooldown($slot);

			if($this->hasFiniteResources()){
				$slot->pop();
				$this->inventory->setItemInHand($slot);
				$this->inventory->addItem($slot->getResidue());
			}

			return true;
		}

		return false;
	}

	/**
	 * Releases the held item, for example to fire a bow. This should be preceded by a call to useHeldItem().
	 *
	 * @return bool if it did something.
	 */
	public function releaseHeldItem() : bool{
		try{
			if($this->isUsingItem()){
				$item = $this->inventory->getItemInHand();
				if($this->hasItemCooldown($item)){
					$this->inventory->sendContents($this);
					return false;
				}
				$result = $item->onReleaseUsing($this);
				if($result === ItemUseResult::SUCCESS()){
					$this->resetItemCooldown($item);
					$this->inventory->setItemInHand($item);
					return true;
				}
				if($result === ItemUseResult::FAIL()){
					$this->inventory->sendContents($this);
					return true;
				}
			}

			return false;
		}finally{
			$this->setUsingItem(false);
		}
	}

	public function pickBlock(Vector3 $pos, bool $addTileNBT) : bool{
		$block = $this->world->getBlock($pos);
		if($block instanceof UnknownBlock){
			return true;
		}

		$item = $block->getPickedItem();
		if($addTileNBT){
			$tile = $this->getWorld()->getTile($block);
			if($tile instanceof Tile){
				$nbt = $tile->getCleanedNBT();
				if($nbt instanceof CompoundTag){
					$item->setCustomBlockData($nbt);
					$item->setLore(["+(DATA)"]);
				}
			}
		}

		$ev = new PlayerBlockPickEvent($this, $block, $item);
		$ev->call();

		if(!$ev->isCancelled()){
			$existing = $this->inventory->first($item);
			if($existing !== -1){
				if($existing < $this->inventory->getHotbarSize()){
					$this->inventory->setHeldItemIndex($existing);
				}else{
					$this->inventory->swap($this->inventory->getHeldItemIndex(), $existing);
				}
			}elseif(!$this->hasFiniteResources()){ //TODO: plugins won't know this isn't going to execute
				$firstEmpty = $this->inventory->firstEmpty();
				if($firstEmpty === -1){ //full inventory
					$this->inventory->setItemInHand($item);
				}elseif($firstEmpty < $this->inventory->getHotbarSize()){
					$this->inventory->setItem($firstEmpty, $item);
					$this->inventory->setHeldItemIndex($firstEmpty);
				}else{
					$this->inventory->swap($this->inventory->getHeldItemIndex(), $firstEmpty);
					$this->inventory->setItemInHand($item);
				}
			}
		}

		return true;
	}

	/**
	 * Performs a left-click (attack) action on the block.
	 *
	 * @param Vector3 $pos
	 * @param int     $face
	 *
	 * @return bool
	 */
	public function attackBlock(Vector3 $pos, int $face) : bool{
		if($pos->distanceSquared($this) > 10000){
			return false; //TODO: maybe this should throw an exception instead?
		}

		$target = $this->world->getBlock($pos);

		$ev = new PlayerInteractEvent($this, $this->inventory->getItemInHand(), $target, null, $face, PlayerInteractEvent::LEFT_CLICK_BLOCK);
		$ev->call();
		if($ev->isCancelled()){
			$this->world->sendBlocks([$this], [$target]);
			$this->inventory->sendHeldItem($this);
			return true;
		}
		if($target->onAttack($this->inventory->getItemInHand(), $face, $this)){
			return true;
		}

		$block = $target->getSide($face);
		if($block->getId() === BlockLegacyIds::FIRE){
			$this->world->setBlock($block, BlockFactory::get(BlockLegacyIds::AIR));
			return true;
		}

		if(!$this->isCreative()){
			//TODO: improve this to take stuff like swimming, ladders, enchanted tools into account, fix wrong tool break time calculations for bad tools (pmmp/PocketMine-MP#211)
			$breakTime = ceil($target->getBreakTime($this->inventory->getItemInHand()) * 20);
			if($breakTime > 0){
				$this->world->broadcastLevelEvent($pos, LevelEventPacket::EVENT_BLOCK_START_BREAK, (int) (65535 / $breakTime));
			}
		}

		return true;
	}

	public function continueBreakBlock(Vector3 $pos, int $face) : void{
		$block = $this->world->getBlock($pos);
		$this->world->broadcastLevelEvent(
			$pos,
			LevelEventPacket::EVENT_PARTICLE_PUNCH_BLOCK,
			$block->getRuntimeId() | ($face << 24)
		);

		//TODO: destroy-progress level event
	}

	public function stopBreakBlock(Vector3 $pos) : void{
		$this->world->broadcastLevelEvent($pos, LevelEventPacket::EVENT_BLOCK_STOP_BREAK);
	}

	/**
	 * Breaks the block at the given position using the currently-held item.
	 *
	 * @param Vector3 $pos
	 *
	 * @return bool if the block was successfully broken.
	 */
	public function breakBlock(Vector3 $pos) : bool{
		$this->doCloseInventory();

		if($this->canInteract($pos->add(0.5, 0.5, 0.5), $this->isCreative() ? 13 : 7) and !$this->isSpectator()){
			$item = $this->inventory->getItemInHand();
			$oldItem = clone $item;
			if($this->world->useBreakOn($pos, $item, $this, true)){
				if($this->hasFiniteResources() and !$item->equalsExact($oldItem)){
					$this->inventory->setItemInHand($item);
				}
				$this->exhaust(0.025, PlayerExhaustEvent::CAUSE_MINING);
				return true;
			}
		}

		$this->inventory->sendContents($this);
		$this->inventory->sendHeldItem($this);

		$target = $this->world->getBlock($pos);
		/** @var Block[] $blocks */
		$blocks = $target->getAllSides();
		$blocks[] = $target;

		$this->world->sendBlocks([$this], $blocks);

		return false;
	}

	/**
	 * Touches the block at the given position with the currently-held item.
	 *
	 * @param Vector3 $pos
	 * @param int     $face
	 * @param Vector3 $clickOffset
	 *
	 * @return bool if it did something
	 */
	public function interactBlock(Vector3 $pos, int $face, Vector3 $clickOffset) : bool{
		$this->setUsingItem(false);

		if($this->canInteract($pos->add(0.5, 0.5, 0.5), 13) and !$this->isSpectator()){
			$item = $this->inventory->getItemInHand(); //this is a copy of the real item
			$oldItem = clone $item;
			if($this->world->useItemOn($pos, $item, $face, $clickOffset, $this, true)){
				if($this->hasFiniteResources() and !$item->equalsExact($oldItem)){
					$this->inventory->setItemInHand($item);
				}
				return true;
			}
		}

		$this->inventory->sendHeldItem($this);

		if($pos->distanceSquared($this) > 10000){
			return true;
		}

		$target = $this->world->getBlock($pos);
		$block = $target->getSide($face);

		/** @var Block[] $blocks */
		$blocks = array_merge($target->getAllSides(), $block->getAllSides()); //getAllSides() on each of these will include $target and $block because they are next to each other

		$this->world->sendBlocks([$this], $blocks);

		return false;
	}

	/**
	 * Attacks the given entity with the currently-held item.
	 * TODO: move this up the class hierarchy
	 *
	 * @param Entity $entity
	 *
	 * @return bool if the entity was dealt damage
	 */
	public function attackEntity(Entity $entity) : bool{
		if(!$entity->isAlive()){
			return false;
		}
		if($entity instanceof ItemEntity or $entity instanceof Arrow){
			$this->kick("Attempting to attack an invalid entity");
			$this->server->getLogger()->warning($this->getServer()->getLanguage()->translateString("pocketmine.player.invalidEntity", [$this->getName()]));
			return false;
		}

		$heldItem = $this->inventory->getItemInHand();

		$ev = new EntityDamageByEntityEvent($this, $entity, EntityDamageEvent::CAUSE_ENTITY_ATTACK, $heldItem->getAttackPoints());
		if(!$this->canInteract($entity, 8) or ($entity instanceof Player and !$this->server->getConfigBool("pvp"))){
			$ev->setCancelled();
		}

		$meleeEnchantmentDamage = 0;
		/** @var EnchantmentInstance[] $meleeEnchantments */
		$meleeEnchantments = [];
		foreach($heldItem->getEnchantments() as $enchantment){
			$type = $enchantment->getType();
			if($type instanceof MeleeWeaponEnchantment and $type->isApplicableTo($entity)){
				$meleeEnchantmentDamage += $type->getDamageBonus($enchantment->getLevel());
				$meleeEnchantments[] = $enchantment;
			}
		}
		$ev->setModifier($meleeEnchantmentDamage, EntityDamageEvent::MODIFIER_WEAPON_ENCHANTMENTS);

		if(!$this->isSprinting() and !$this->isFlying() and $this->fallDistance > 0 and !$this->hasEffect(Effect::BLINDNESS()) and !$this->isUnderwater()){
			$ev->setModifier($ev->getFinalDamage() / 2, EntityDamageEvent::MODIFIER_CRITICAL);
		}

		$entity->attack($ev);

		if($ev->isCancelled()){
			if($heldItem instanceof Durable and $this->hasFiniteResources()){
				$this->inventory->sendContents($this);
			}
			return false;
		}

		if($ev->getModifier(EntityDamageEvent::MODIFIER_CRITICAL) > 0){
			$entity->broadcastAnimation(null, AnimatePacket::ACTION_CRITICAL_HIT);
		}

		foreach($meleeEnchantments as $enchantment){
			$type = $enchantment->getType();
			assert($type instanceof MeleeWeaponEnchantment);
			$type->onPostAttack($this, $entity, $enchantment->getLevel());
		}

		if($this->isAlive()){
			//reactive damage like thorns might cause us to be killed by attacking another mob, which
			//would mean we'd already have dropped the inventory by the time we reached here
			if($heldItem->onAttackEntity($entity) and $this->hasFiniteResources()){ //always fire the hook, even if we are survival
				$this->inventory->setItemInHand($heldItem);
			}

			$this->exhaust(0.3, PlayerExhaustEvent::CAUSE_ATTACK);
		}

		return true;
	}

	/**
	 * Interacts with the given entity using the currently-held item.
	 *
	 * @param Entity  $entity
	 * @param Vector3 $clickPos
	 *
	 * @return bool
	 */
	public function interactEntity(Entity $entity, Vector3 $clickPos) : bool{
		//TODO
		return false;
	}

	public function toggleSprint(bool $sprint) : bool{
		$ev = new PlayerToggleSprintEvent($this, $sprint);
		$ev->call();
		if($ev->isCancelled()){
			return false;
		}
		$this->setSprinting($sprint);
		return true;
	}

	public function toggleSneak(bool $sneak) : bool{
		$ev = new PlayerToggleSneakEvent($this, $sneak);
		$ev->call();
		if($ev->isCancelled()){
			return false;
		}
		$this->setSneaking($sneak);
		return true;
	}

	public function toggleFlight(bool $fly) : bool{
		$ev = new PlayerToggleFlightEvent($this, $fly);
		$ev->setCancelled(!$this->allowFlight);
		$ev->call();
		if($ev->isCancelled()){
			return false;
		}
		//don't use setFlying() here, to avoid feedback loops - TODO: get rid of this hack
		$this->flying = $fly;
		$this->resetFallDistance();
		return true;
	}

	public function animate(int $action) : bool{
		$ev = new PlayerAnimationEvent($this, $action);
		$ev->call();
		if($ev->isCancelled()){
			return true;
		}

		$this->broadcastAnimation($this->getViewers(), $ev->getAnimationType());
		return true;
	}

	/**
	 * Drops an item on the ground in front of the player.
	 *
	 * @param Item $item
	 */
	public function dropItem(Item $item) : void{
		$this->world->dropItem($this->add(0, 1.3, 0), $item, $this->getDirectionVector()->multiply(0.4), 40);
	}

	public function handleBookEdit(BookEditPacket $packet) : bool{
		/** @var WritableBook $oldBook */
		$oldBook = $this->inventory->getItem($packet->inventorySlot);
		if(!($oldBook instanceof WritableBook)){
			return false;
		}

		$newBook = clone $oldBook;
		$modifiedPages = [];

		switch($packet->type){
			case BookEditPacket::TYPE_REPLACE_PAGE:
				$newBook->setPageText($packet->pageNumber, $packet->text);
				$modifiedPages[] = $packet->pageNumber;
				break;
			case BookEditPacket::TYPE_ADD_PAGE:
				$newBook->insertPage($packet->pageNumber, $packet->text);
				$modifiedPages[] = $packet->pageNumber;
				break;
			case BookEditPacket::TYPE_DELETE_PAGE:
				$newBook->deletePage($packet->pageNumber);
				$modifiedPages[] = $packet->pageNumber;
				break;
			case BookEditPacket::TYPE_SWAP_PAGES:
				$newBook->swapPages($packet->pageNumber, $packet->secondaryPageNumber);
				$modifiedPages = [$packet->pageNumber, $packet->secondaryPageNumber];
				break;
			case BookEditPacket::TYPE_SIGN_BOOK:
				/** @var WrittenBook $newBook */
				$newBook = Item::get(Item::WRITTEN_BOOK, 0, 1, $newBook->getNamedTag());
				$newBook->setAuthor($packet->author);
				$newBook->setTitle($packet->title);
				$newBook->setGeneration(WrittenBook::GENERATION_ORIGINAL);
				break;
			default:
				return false;
		}

		$event = new PlayerEditBookEvent($this, $oldBook, $newBook, $packet->type, $modifiedPages);
		$event->call();
		if($event->isCancelled()){
			return true;
		}

		$this->getInventory()->setItem($packet->inventorySlot, $event->getNewBook());

		return true;
	}

	/**
	 * @param ClientboundPacket $packet
	 * @param bool              $immediate
	 *
	 * @return bool
	 */
	public function sendDataPacket(ClientboundPacket $packet, bool $immediate = false) : bool{
		if(!$this->isConnected()){
			return false;
		}

		return $this->networkSession->sendDataPacket($packet, $immediate);
	}

	/**
	 * @deprecated This is a proxy for sendDataPacket() and will be removed in the next major release.
	 * @see Player::sendDataPacket()
	 *
	 * @param ClientboundPacket $packet
	 *
	 * @return bool
	 */
	public function dataPacket(ClientboundPacket $packet) : bool{
		return $this->sendDataPacket($packet, false);
	}

	/**
	 * @deprecated
	 * @see Player::sendTitle()
	 *
	 * @param string $title
	 * @param string $subtitle
	 * @param int    $fadeIn Duration in ticks for fade-in. If -1 is given, client-sided defaults will be used.
	 * @param int    $stay Duration in ticks to stay on screen for
	 * @param int    $fadeOut Duration in ticks for fade-out.
	 */
	public function addTitle(string $title, string $subtitle = "", int $fadeIn = -1, int $stay = -1, int $fadeOut = -1){
		$this->sendTitle($title, $subtitle, $fadeIn, $stay, $fadeOut);
	}

	/**
	 * Adds a title text to the user's screen, with an optional subtitle.
	 *
	 * @param string $title
	 * @param string $subtitle
	 * @param int    $fadeIn Duration in ticks for fade-in. If -1 is given, client-sided defaults will be used.
	 * @param int    $stay Duration in ticks to stay on screen for
	 * @param int    $fadeOut Duration in ticks for fade-out.
	 */
	public function sendTitle(string $title, string $subtitle = "", int $fadeIn = -1, int $stay = -1, int $fadeOut = -1) : void{
		$this->setTitleDuration($fadeIn, $stay, $fadeOut);
		if($subtitle !== ""){
			$this->sendSubTitle($subtitle);
		}
		$this->sendTitleText($title, SetTitlePacket::TYPE_SET_TITLE);
	}

	/**
	 * @deprecated
	 * @see Player::sendSubTitle()
	 *
	 * @param string $subtitle
	 */
	public function addSubTitle(string $subtitle){
		$this->sendSubTitle($subtitle);
	}

	/**
	 * Sets the subtitle message, without sending a title.
	 *
	 * @param string $subtitle
	 */
	public function sendSubTitle(string $subtitle) : void{
		$this->sendTitleText($subtitle, SetTitlePacket::TYPE_SET_SUBTITLE);
	}

	/**
	 * @deprecated
	 * @see Player::sendActionBarMessage()
	 *
	 * @param string $message
	 */
	public function addActionBarMessage(string $message){
		$this->sendActionBarMessage($message);
	}

	/**
	 * Adds small text to the user's screen.
	 *
	 * @param string $message
	 */
	public function sendActionBarMessage(string $message) : void{
		$this->sendTitleText($message, SetTitlePacket::TYPE_SET_ACTIONBAR_MESSAGE);
	}

	/**
	 * Removes the title from the client's screen.
	 */
	public function removeTitles(){
		$pk = new SetTitlePacket();
		$pk->type = SetTitlePacket::TYPE_CLEAR_TITLE;
		$this->sendDataPacket($pk);
	}

	/**
	 * Resets the title duration settings.
	 */
	public function resetTitles(){
		$pk = new SetTitlePacket();
		$pk->type = SetTitlePacket::TYPE_RESET_TITLE;
		$this->sendDataPacket($pk);
	}

	/**
	 * Sets the title duration.
	 *
	 * @param int $fadeIn Title fade-in time in ticks.
	 * @param int $stay Title stay time in ticks.
	 * @param int $fadeOut Title fade-out time in ticks.
	 */
	public function setTitleDuration(int $fadeIn, int $stay, int $fadeOut){
		if($fadeIn >= 0 and $stay >= 0 and $fadeOut >= 0){
			$pk = new SetTitlePacket();
			$pk->type = SetTitlePacket::TYPE_SET_ANIMATION_TIMES;
			$pk->fadeInTime = $fadeIn;
			$pk->stayTime = $stay;
			$pk->fadeOutTime = $fadeOut;
			$this->sendDataPacket($pk);
		}
	}

	/**
	 * Internal function used for sending titles.
	 *
	 * @param string $title
	 * @param int    $type
	 */
	protected function sendTitleText(string $title, int $type){
		$pk = new SetTitlePacket();
		$pk->type = $type;
		$pk->text = $title;
		$this->sendDataPacket($pk);
	}

	/**
	 * Sends a direct chat message to a player
	 *
	 * @param TextContainer|string $message
	 */
	public function sendMessage($message) : void{
		if($message instanceof TextContainer){
			if($message instanceof TranslationContainer){
				$this->sendTranslation($message->getText(), $message->getParameters());
				return;
			}
			$message = $message->getText();
		}

		$this->networkSession->onRawChatMessage($this->server->getLanguage()->translateString($message));
	}

	/**
	 * @param string   $message
	 * @param string[] $parameters
	 */
	public function sendTranslation(string $message, array $parameters = []){
		if(!$this->server->isLanguageForced()){
			foreach($parameters as $i => $p){
				$parameters[$i] = $this->server->getLanguage()->translateString($p, $parameters, "pocketmine.");
			}
			$this->networkSession->onTranslatedChatMessage($this->server->getLanguage()->translateString($message, $parameters, "pocketmine."), $parameters);
		}else{
			$this->sendMessage($this->server->getLanguage()->translateString($message, $parameters));
		}
	}

	/**
	 * Sends a popup message to the player
	 *
	 * TODO: add translation type popups
	 *
	 * @param string $message
	 * @param string $subtitle @deprecated
	 */
	public function sendPopup(string $message, string $subtitle = ""){
		$this->networkSession->onPopup($message);
	}

	public function sendTip(string $message){
		$this->networkSession->onTip($message);
	}

	/**
	 * Sends a Form to the player, or queue to send it if a form is already open.
	 *
	 * @param Form $form
	 *
	 * @throws \InvalidArgumentException
	 */
	public function sendForm(Form $form) : void{
		$id = $this->formIdCounter++;
		if($this->networkSession->onFormSent($id, $form)){
			$this->forms[$id] = $form;
		}
	}

	/**
	 * @param int   $formId
	 * @param mixed $responseData
	 *
	 * @return bool
	 */
	public function onFormSubmit(int $formId, $responseData) : bool{
		if(!isset($this->forms[$formId])){
			$this->server->getLogger()->debug("Got unexpected response for form $formId");
			return false;
		}

		try{
			$this->forms[$formId]->handleResponse($this, $responseData);
		}catch(FormValidationException $e){
			$this->server->getLogger()->critical("Failed to validate form " . get_class($this->forms[$formId]) . ": " . $e->getMessage());
			$this->server->getLogger()->logException($e);
		}finally{
			unset($this->forms[$formId]);
		}

		return true;
	}

	/**
	 * Transfers a player to another server.
	 *
	 * @param string $address The IP address or hostname of the destination server
	 * @param int    $port The destination port, defaults to 19132
	 * @param string $message Message to show in the console when closing the player
	 *
	 * @return bool if transfer was successful.
	 */
	public function transfer(string $address, int $port = 19132, string $message = "transfer") : bool{
		$ev = new PlayerTransferEvent($this, $address, $port, $message);
		$ev->call();
		if(!$ev->isCancelled()){
			$this->networkSession->transfer($ev->getAddress(), $ev->getPort(), $ev->getMessage());
			return true;
		}

		return false;
	}

	/**
	 * Kicks a player from the server
	 *
	 * @param string               $reason
	 * @param bool                 $isAdmin
	 * @param TextContainer|string $quitMessage
	 *
	 * @return bool
	 */
	public function kick(string $reason = "", bool $isAdmin = true, $quitMessage = null) : bool{
		$ev = new PlayerKickEvent($this, $reason, $quitMessage ?? $this->getLeaveMessage());
		$ev->call();
		if(!$ev->isCancelled()){
			$reason = $ev->getReason();
			$message = $reason;
			if($isAdmin){
				if(!$this->isBanned()){
					$message = "Kicked by admin." . ($reason !== "" ? " Reason: " . $reason : "");
				}
			}else{
				if($reason === ""){
					$message = "disconnectionScreen.noReason";
				}
			}
			$this->disconnect($message, $ev->getQuitMessage());

			return true;
		}

		return false;
	}

	/**
	 * Removes the player from the server. This cannot be cancelled.
	 * This is used for remote disconnects and for uninterruptible disconnects (for example, when the server shuts down).
	 *
	 * Note for plugin developers: Prefer kick() with the isAdmin flag set to kick without the "Kicked by admin" part
	 * instead of this method. This way other plugins can have a say in whether the player is removed or not.
	 *
	 * @param string               $reason Shown to the player, usually this will appear on their disconnect screen.
	 * @param TextContainer|string $quitMessage Message to broadcast to online players (null will use default)
	 * @param bool                 $notify
	 */
	public function disconnect(string $reason, $quitMessage = null, bool $notify = true) : void{
		if(!$this->isConnected()){
			return;
		}

		$this->networkSession->onPlayerDestroyed($reason, $notify);

		//prevent the player receiving their own disconnect message
		PermissionManager::getInstance()->unsubscribeFromPermission(Server::BROADCAST_CHANNEL_USERS, $this);
		PermissionManager::getInstance()->unsubscribeFromPermission(Server::BROADCAST_CHANNEL_ADMINISTRATIVE, $this);

		$ev = new PlayerQuitEvent($this, $quitMessage ?? $this->getLeaveMessage(), $reason);
		$ev->call();
		if(!empty($ev->getQuitMessage())){
			$this->server->broadcastMessage($ev->getQuitMessage());
		}
		$this->save();

		$this->server->getLogger()->info($this->getServer()->getLanguage()->translateString("pocketmine.player.logOut", [
			TextFormat::AQUA . $this->getName() . TextFormat::WHITE,
			$this->networkSession->getIp(),
			$this->networkSession->getPort(),
			$this->getServer()->getLanguage()->translateString($reason)
		]));

		$this->spawned = false;

		$this->stopSleep();
		$this->despawnFromAll();

		$this->server->removeOnlinePlayer($this);

		foreach($this->server->getOnlinePlayers() as $player){
			if(!$player->canSee($this)){
				$player->showPlayer($this);
			}
		}
		$this->hiddenPlayers = [];

		if($this->isValid()){
			foreach($this->usedChunks as $index => $d){
				World::getXZ($index, $chunkX, $chunkZ);
				$this->world->unregisterChunkLoader($this, $chunkX, $chunkZ);
				$this->world->unregisterChunkListener($this, $chunkX, $chunkZ);
				foreach($this->world->getChunkEntities($chunkX, $chunkZ) as $entity){
					$entity->despawnFrom($this);
				}
				unset($this->usedChunks[$index]);
			}
		}
		$this->usedChunks = [];
		$this->loadQueue = [];

		$this->removeAllWindows(true);
		$this->windows = [];
		$this->windowIndex = [];

		$this->perm->clearPermissions();

		$this->flagForDespawn();
	}

	protected function onDispose() : void{
		$this->disconnect("Player destroyed");
		$this->cursorInventory->removeAllViewers(true);
		$this->craftingGrid->removeAllViewers(true);
		parent::onDispose();
	}

	protected function destroyCycles() : void{
		$this->networkSession = null;
		$this->cursorInventory = null;
		$this->craftingGrid = null;
		$this->spawnPosition = null;
		$this->perm = null;
		parent::destroyCycles();
	}

	public function __debugInfo(){
		return [];
	}

	public function canSaveWithChunk() : bool{
		return false;
	}

	public function setCanSaveWithChunk(bool $value) : void{
		throw new \BadMethodCallException("Players can't be saved with chunks");
	}

	/**
	 * Handles player data saving
	 *
	 * @throws \InvalidStateException if the player is closed
	 */
	public function save(){
		if($this->closed){
			throw new \InvalidStateException("Tried to save closed player");
		}

		$nbt = $this->saveNBT();

		if($this->isValid()){
			$nbt->setString("Level", $this->world->getFolderName());
		}

		if($this->hasValidSpawnPosition()){
			$nbt->setString("SpawnLevel", $this->spawnPosition->getWorld()->getFolderName());
			$nbt->setInt("SpawnX", $this->spawnPosition->getFloorX());
			$nbt->setInt("SpawnY", $this->spawnPosition->getFloorY());
			$nbt->setInt("SpawnZ", $this->spawnPosition->getFloorZ());

			if(!$this->isAlive()){
				//hack for respawn after quit
				$nbt->setTag("Pos", new ListTag([
					new DoubleTag($this->spawnPosition->x),
					new DoubleTag($this->spawnPosition->y),
					new DoubleTag($this->spawnPosition->z)
				]));
			}
		}

		$achievements = new CompoundTag();
		foreach($this->achievements as $achievement => $status){
			$achievements->setByte($achievement, $status ? 1 : 0);
		}
		$nbt->setTag("Achievements", $achievements);

		$nbt->setInt("playerGameType", $this->gamemode->getMagicNumber());
		$nbt->setLong("firstPlayed", $this->firstPlayed);
		$nbt->setLong("lastPlayed", (int) floor(microtime(true) * 1000));

		$this->server->saveOfflinePlayerData($this->username, $nbt);
	}

	protected function onDeath() : void{
		if(!$this->spawned){ //TODO: drop this hack
			return;
		}
		//Crafting grid must always be evacuated even if keep-inventory is true. This dumps the contents into the
		//main inventory and drops the rest on the ground.
		$this->doCloseInventory();

		$ev = new PlayerDeathEvent($this, $this->getDrops(), $this->getXpDropAmount(), null);
		$ev->call();

		if(!$ev->getKeepInventory()){
			foreach($ev->getDrops() as $item){
				$this->world->dropItem($this, $item);
			}

			if($this->inventory !== null){
				$this->inventory->setHeldItemIndex(0);
				$this->inventory->clearAll();
			}
			if($this->armorInventory !== null){
				$this->armorInventory->clearAll();
			}
		}

		$this->world->dropExperience($this, $ev->getXpDropAmount());
		$this->setXpAndProgress(0, 0);

		if($ev->getDeathMessage() != ""){
			$this->server->broadcastMessage($ev->getDeathMessage());
		}

		$this->startDeathAnimation();

		$this->networkSession->onDeath();
	}

	protected function onDeathUpdate(int $tickDiff) : bool{
		parent::onDeathUpdate($tickDiff);
		return false; //never flag players for despawn
	}

	public function respawn() : void{
		if($this->server->isHardcore()){
			$this->setBanned(true);
			return;
		}

		$ev = new PlayerRespawnEvent($this, $this->getSpawn());
		$ev->call();

		$realSpawn = Position::fromObject($ev->getRespawnPosition()->add(0.5, 0, 0.5), $ev->getRespawnPosition()->getWorld());
		$this->teleport($realSpawn);

		$this->setSprinting(false);
		$this->setSneaking(false);

		$this->extinguish();
		$this->setAirSupplyTicks($this->getMaxAirSupplyTicks());
		$this->deadTicks = 0;
		$this->noDamageTicks = 60;

		$this->removeAllEffects();
		$this->setHealth($this->getMaxHealth());

		foreach($this->attributeMap->getAll() as $attr){
			$attr->resetToDefault();
		}

		$this->sendData($this);
		$this->sendData($this->getViewers());

		$this->networkSession->syncAdventureSettings($this);
		$this->sendAllInventories();

		$this->spawnToAll();
		$this->scheduleUpdate();

		$this->networkSession->onRespawn();
	}

	protected function applyPostDamageEffects(EntityDamageEvent $source) : void{
		parent::applyPostDamageEffects($source);

		$this->exhaust(0.3, PlayerExhaustEvent::CAUSE_DAMAGE);
	}

	public function attack(EntityDamageEvent $source) : void{
		if(!$this->isAlive()){
			return;
		}

		if($this->isCreative()
			and $source->getCause() !== EntityDamageEvent::CAUSE_SUICIDE
			and $source->getCause() !== EntityDamageEvent::CAUSE_VOID
		){
			$source->setCancelled();
		}elseif($this->allowFlight and $source->getCause() === EntityDamageEvent::CAUSE_FALL){
			$source->setCancelled();
		}

		parent::attack($source);
	}

	public function broadcastEntityEvent(int $eventId, ?int $eventData = null, ?array $players = null) : void{
		if($this->spawned and $players === null){
			$players = $this->getViewers();
			$players[] = $this;
		}
		parent::broadcastEntityEvent($eventId, $eventData, $players);
	}

	public function broadcastAnimation(?array $players, int $animationId) : void{
		if($this->spawned and $players === null){
			$players = $this->getViewers();
			$players[] = $this;
		}
		parent::broadcastAnimation($players, $animationId);
	}

	public function getOffsetPosition(Vector3 $vector3) : Vector3{
		$result = parent::getOffsetPosition($vector3);
		$result->y += 0.001; //Hack for MCPE falling underground for no good reason (TODO: find out why it's doing this)
		return $result;
	}

	/**
	 * TODO: remove this
	 *
	 * @param Vector3    $pos
	 * @param float|null $yaw
	 * @param float|null $pitch
	 * @param int        $mode
	 */
	public function sendPosition(Vector3 $pos, ?float $yaw = null, ?float $pitch = null, int $mode = MovePlayerPacket::MODE_NORMAL){
		$this->networkSession->syncMovement($pos, $yaw, $pitch, $mode);

		//TODO: get rid of this
		$this->newPosition = null;
	}

	/**
	 * {@inheritdoc}
	 */
	public function teleport(Vector3 $pos, ?float $yaw = null, ?float $pitch = null) : bool{
		if(parent::teleport($pos, $yaw, $pitch)){

			$this->removeAllWindows();

			$this->sendPosition($this, $this->yaw, $this->pitch, MovePlayerPacket::MODE_TELEPORT);
			$this->broadcastMovement(true);

			$this->spawnToAll();

			$this->resetFallDistance();
			$this->nextChunkOrderRun = 0;
			$this->newPosition = null;
			$this->stopSleep();

			$this->isTeleporting = true;

			//TODO: workaround for player last pos not getting updated
			//Entity::updateMovement() normally handles this, but it's overridden with an empty function in Player
			$this->resetLastMovements();

			return true;
		}

		return false;
	}

	protected function addDefaultWindows(){
		$this->addWindow($this->getInventory(), ContainerIds::INVENTORY, true);

		$this->addWindow($this->getArmorInventory(), ContainerIds::ARMOR, true);

		$this->cursorInventory = new PlayerCursorInventory($this);
		$this->addWindow($this->cursorInventory, ContainerIds::CURSOR, true);

		$this->craftingGrid = new CraftingGrid($this, CraftingGrid::SIZE_SMALL);

		//TODO: more windows
	}

	public function getCursorInventory() : PlayerCursorInventory{
		return $this->cursorInventory;
	}

	public function getCraftingGrid() : CraftingGrid{
		return $this->craftingGrid;
	}

	/**
	 * @param CraftingGrid $grid
	 */
	public function setCraftingGrid(CraftingGrid $grid) : void{
		$this->craftingGrid = $grid;
	}

	/**
	 * @internal Called to clean up crafting grid and cursor inventory when it is detected that the player closed their
	 * inventory.
	 */
	public function doCloseInventory() : void{
		/** @var Inventory[] $inventories */
		$inventories = [$this->craftingGrid, $this->cursorInventory];
		foreach($inventories as $inventory){
			$contents = $inventory->getContents();
			if(count($contents) > 0){
				$drops = $this->inventory->addItem(...$contents);
				foreach($drops as $drop){
					$this->dropItem($drop);
				}

				$inventory->clearAll();
			}
		}

		if($this->craftingGrid->getGridWidth() > CraftingGrid::SIZE_SMALL){
			$this->craftingGrid = new CraftingGrid($this, CraftingGrid::SIZE_SMALL);
		}
	}

	/**
	 * @internal Called by the network session when a player closes a window.
	 *
	 * @param int $windowId
	 *
	 * @return bool
	 */
	public function doCloseWindow(int $windowId) : bool{
		if($windowId === 0){
			return false;
		}

		$this->doCloseInventory();

		if(isset($this->windowIndex[$windowId])){
			(new InventoryCloseEvent($this->windowIndex[$windowId], $this))->call();
			$this->removeWindow($this->windowIndex[$windowId]);
			return true;
		}
		if($windowId === 255){
			//Closed a fake window
			return true;
		}

		return false;
	}

	/**
	 * Returns the window ID which the inventory has for this player, or -1 if the window is not open to the player.
	 *
	 * @param Inventory $inventory
	 *
	 * @return int
	 */
	public function getWindowId(Inventory $inventory) : int{
		return $this->windows[spl_object_id($inventory)] ?? ContainerIds::NONE;
	}

	/**
	 * Returns the inventory window open to the player with the specified window ID, or null if no window is open with
	 * that ID.
	 *
	 * @param int $windowId
	 *
	 * @return Inventory|null
	 */
	public function getWindow(int $windowId) : ?Inventory{
		return $this->windowIndex[$windowId] ?? null;
	}

	/**
	 * Opens an inventory window to the player. Returns the ID of the created window, or the existing window ID if the
	 * player is already viewing the specified inventory.
	 *
	 * @param Inventory $inventory
	 * @param int|null  $forceId Forces a special ID for the window
	 * @param bool      $isPermanent Prevents the window being removed if true.
	 *
	 * @return int
	 *
	 * @throws \InvalidArgumentException if a forceID which is already in use is specified
	 * @throws \InvalidStateException if trying to add a window without forceID when no slots are free
	 */
	public function addWindow(Inventory $inventory, ?int $forceId = null, bool $isPermanent = false) : int{
		if(($id = $this->getWindowId($inventory)) !== ContainerIds::NONE){
			return $id;
		}

		if($forceId === null){
			$cnt = $this->windowCnt;
			do{
				$cnt = max(ContainerIds::FIRST, ($cnt + 1) % ContainerIds::LAST);
				if($cnt === $this->windowCnt){ //wraparound, no free slots
					throw new \InvalidStateException("No free window IDs found");
				}
			}while(isset($this->windowIndex[$cnt]));
			$this->windowCnt = $cnt;
		}else{
			$cnt = $forceId;
			if(isset($this->windowIndex[$cnt])){
				throw new \InvalidArgumentException("Requested force ID $forceId already in use");
			}
		}

		$this->windowIndex[$cnt] = $inventory;
		$this->windows[spl_object_id($inventory)] = $cnt;
		if($inventory->open($this)){
			if($isPermanent){
				$this->permanentWindows[$cnt] = true;
			}
			return $cnt;
		}else{
			$this->removeWindow($inventory);

			return -1;
		}
	}

	/**
	 * Removes an inventory window from the player.
	 *
	 * @param Inventory $inventory
	 * @param bool      $force Forces removal of permanent windows such as normal inventory, cursor
	 *
	 * @throws \InvalidArgumentException if trying to remove a fixed inventory window without the `force` parameter as true
	 */
	public function removeWindow(Inventory $inventory, bool $force = false){
		$id = $this->windows[$hash = spl_object_id($inventory)] ?? null;

		if($id !== null and !$force and isset($this->permanentWindows[$id])){
			throw new \InvalidArgumentException("Cannot remove fixed window $id (" . get_class($inventory) . ") from " . $this->getName());
		}

		if($id !== null){
			$inventory->close($this);
			unset($this->windows[$hash], $this->windowIndex[$id], $this->permanentWindows[$id]);
		}
	}

	/**
	 * Removes all inventory windows from the player. By default this WILL NOT remove permanent windows.
	 *
	 * @param bool $removePermanentWindows Whether to remove permanent windows.
	 */
	public function removeAllWindows(bool $removePermanentWindows = false){
		foreach($this->windowIndex as $id => $window){
			if(!$removePermanentWindows and isset($this->permanentWindows[$id])){
				continue;
			}

			$this->removeWindow($window, $removePermanentWindows);
		}
	}

	public function sendAllInventories(){
		foreach($this->windowIndex as $id => $inventory){
			$inventory->sendContents($this);
		}
	}

	public function setMetadata(string $metadataKey, MetadataValue $newMetadataValue) : void{
		$this->server->getPlayerMetadata()->setMetadata($this, $metadataKey, $newMetadataValue);
	}

	public function getMetadata(string $metadataKey){
		return $this->server->getPlayerMetadata()->getMetadata($this, $metadataKey);
	}

	public function hasMetadata(string $metadataKey) : bool{
		return $this->server->getPlayerMetadata()->hasMetadata($this, $metadataKey);
	}

	public function removeMetadata(string $metadataKey, Plugin $owningPlugin) : void{
		$this->server->getPlayerMetadata()->removeMetadata($this, $metadataKey, $owningPlugin);
	}

	public function onChunkChanged(Chunk $chunk) : void{
		if(isset($this->usedChunks[$hash = World::chunkHash($chunk->getX(), $chunk->getZ())])){
			$this->usedChunks[$hash] = false;
			$this->nextChunkOrderRun = 0;
		}
	}

	public function onChunkLoaded(Chunk $chunk) : void{

	}

	public function onChunkPopulated(Chunk $chunk) : void{

	}

	public function onChunkUnloaded(Chunk $chunk) : void{

	}

	public function onBlockChanged(Vector3 $block) : void{

	}
}<|MERGE_RESOLUTION|>--- conflicted
+++ resolved
@@ -1014,7 +1014,10 @@
 				}elseif($this->spawnChunkLoadCount++ === $this->spawnThreshold){
 					$this->spawned = true;
 
-					foreach($this->usedChunks as $chunkHash => $_){
+					foreach($this->usedChunks as $chunkHash => $hasSent){
+						if(!$hasSent){
+							continue;
+						}
 						World::getXZ($chunkHash, $_x, $_z);
 						$this->spawnEntitiesOnChunk($_x, $_z);
 					}
@@ -1049,21 +1052,6 @@
 
 		$this->noDamageTicks = 60;
 
-<<<<<<< HEAD
-=======
-		foreach($this->usedChunks as $index => $hasSent){
-			if(!$hasSent){
-				continue; //this will happen when the chunk is ready to send
-			}
-			Level::getXZ($index, $chunkX, $chunkZ);
-			foreach($this->level->getChunkEntities($chunkX, $chunkZ) as $entity){
-				if($entity !== $this and !$entity->isClosed() and $entity->isAlive() and !$entity->isFlaggedForDespawn()){
-					$entity->spawnTo($this);
-				}
-			}
-		}
-
->>>>>>> c06b4830
 		$this->spawnToAll();
 
 		if($this->server->getUpdater()->hasUpdate() and $this->hasPermission(Server::BROADCAST_CHANNEL_ADMINISTRATIVE) and $this->server->getProperty("auto-updater.on-update.warn-ops", true)){
