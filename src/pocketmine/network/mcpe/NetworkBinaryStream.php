--- conflicted
+++ resolved
@@ -117,19 +117,15 @@
 			$this->getString();
 		}
 
-<<<<<<< HEAD
+		if($id === ItemIds::SHIELD){
+			$this->getVarLong(); //"blocking tick" (ffs mojang)
+		}
+
 		try{
 			return ItemFactory::get($id, $data, $cnt, $compound);
 		}catch(\InvalidArgumentException $e){
 			throw new BadPacketException($e->getMessage(), 0, $e);
 		}
-=======
-		if($id === ItemIds::SHIELD){
-			$this->getVarLong(); //"blocking tick" (ffs mojang)
-		}
-
-		return ItemFactory::get($id, $data, $cnt, $nbt);
->>>>>>> 6ada261b
 	}
 
 
