--- conflicted
+++ resolved
@@ -88,14 +88,10 @@
 	}
 
 	public function start(){
-<<<<<<< HEAD
-		$this->rakLib->start(PTHREADS_INHERIT_CONSTANTS); //HACK: MainLogger needs constants for exception logging
-=======
 		$this->server->getTickSleeper()->addNotifier($this->sleeper, function() : void{
 			$this->server->getNetwork()->processInterface($this);
 		});
-		$this->rakLib->start(PTHREADS_INHERIT_CONSTANTS | PTHREADS_INHERIT_INI); //HACK: MainLogger needs INI and constants
->>>>>>> 6c70e84f
+		$this->rakLib->start(PTHREADS_INHERIT_CONSTANTS); //HACK: MainLogger needs constants for exception logging
 	}
 
 	public function setNetwork(Network $network){
