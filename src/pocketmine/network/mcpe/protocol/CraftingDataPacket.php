--- conflicted
+++ resolved
@@ -31,17 +31,12 @@
 use pocketmine\crafting\ShapelessRecipe;
 use pocketmine\item\Item;
 use pocketmine\item\ItemFactory;
-<<<<<<< HEAD
 use pocketmine\network\BadPacketException;
 use pocketmine\network\mcpe\handler\PacketHandler;
 use pocketmine\network\mcpe\serializer\NetworkBinaryStream;
-=======
-use pocketmine\network\mcpe\NetworkBinaryStream;
-use pocketmine\network\mcpe\NetworkSession;
 #ifndef COMPILE
 use pocketmine\utils\Binary;
 #endif
->>>>>>> 74039828
 use function count;
 use function str_repeat;
 
@@ -124,20 +119,15 @@
 							$inputData = -1;
 						}
 					}
-<<<<<<< HEAD
 					try{
 						$entry["input"] = ItemFactory::get($inputId, $inputData);
 					}catch(\InvalidArgumentException $e){
 						throw new BadPacketException($e->getMessage(), 0, $e);
 					}
-					$entry["output"] = $this->getSlot();
-=======
-					$entry["input"] = ItemFactory::get($inputId, $inputData);
 					$entry["output"] = $out = $this->getSlot();
-					if($out->getDamage() === 0x7fff){
-						$out->setDamage(0); //TODO HACK: some 1.12 furnace recipe outputs have wildcard damage values
-					}
->>>>>>> 74039828
+					if($out->getMeta() === 0x7fff){
+						$entry["output"] = ItemFactory::get($out->getId(), 0); //TODO HACK: some 1.12 furnace recipe outputs have wildcard damage values
+					}
 					$entry["block"] = $this->getString();
 
 					break;
@@ -152,11 +142,7 @@
 		$this->getBool(); //cleanRecipes
 	}
 
-<<<<<<< HEAD
-	private static function writeEntry($entry, NetworkBinaryStream $stream) : int{
-=======
-	private static function writeEntry($entry, NetworkBinaryStream $stream, int $pos){
->>>>>>> 74039828
+	private static function writeEntry($entry, NetworkBinaryStream $stream, int $pos) : int{
 		if($entry instanceof ShapelessRecipe){
 			return self::writeShapelessRecipe($entry, $stream, $pos);
 		}elseif($entry instanceof ShapedRecipe){
@@ -169,12 +155,8 @@
 		return -1;
 	}
 
-<<<<<<< HEAD
-	private static function writeShapelessRecipe(ShapelessRecipe $recipe, NetworkBinaryStream $stream) : int{
-=======
-	private static function writeShapelessRecipe(ShapelessRecipe $recipe, NetworkBinaryStream $stream, int $pos){
+	private static function writeShapelessRecipe(ShapelessRecipe $recipe, NetworkBinaryStream $stream, int $pos) : int{
 		$stream->putString(Binary::writeInt($pos)); //some kind of recipe ID, doesn't matter what it is as long as it's unique
->>>>>>> 74039828
 		$stream->putUnsignedVarInt($recipe->getIngredientCount());
 		foreach($recipe->getIngredientList() as $item){
 			$stream->putRecipeIngredient($item);
@@ -193,12 +175,8 @@
 		return CraftingDataPacket::ENTRY_SHAPELESS;
 	}
 
-<<<<<<< HEAD
-	private static function writeShapedRecipe(ShapedRecipe $recipe, NetworkBinaryStream $stream) : int{
-=======
-	private static function writeShapedRecipe(ShapedRecipe $recipe, NetworkBinaryStream $stream, int $pos){
+	private static function writeShapedRecipe(ShapedRecipe $recipe, NetworkBinaryStream $stream, int $pos) : int{
 		$stream->putString(Binary::writeInt($pos)); //some kind of recipe ID, doesn't matter what it is as long as it's unique
->>>>>>> 74039828
 		$stream->putVarInt($recipe->getWidth());
 		$stream->putVarInt($recipe->getHeight());
 
