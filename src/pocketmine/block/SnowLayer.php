--- conflicted
+++ resolved
@@ -62,17 +62,11 @@
 	}
 
 	public function place(Item $item, Block $blockReplace, Block $blockClicked, int $face, Vector3 $clickVector, Player $player = null) : bool{
-<<<<<<< HEAD
-		if($blockReplace->getSide(Vector3::SIDE_DOWN)->isSolid()){
-			//TODO: fix placement
-			$this->getLevelNonNull()->setBlock($blockReplace, $this, true);
-=======
 		if($blockReplace->getId() === $this->getId() and $blockReplace->getDamage() < 7){
 			$this->setDamage($blockReplace->getDamage() + 1);
 		}
 		if($this->canBeSupportedBy($blockReplace->getSide(Vector3::SIDE_DOWN))){
-			$this->getLevel()->setBlock($blockReplace, $this, true);
->>>>>>> 92cffc00
+			$this->getLevelNonNull()->setBlock($blockReplace, $this, true);
 
 			return true;
 		}
@@ -81,13 +75,8 @@
 	}
 
 	public function onNearbyBlockChange() : void{
-<<<<<<< HEAD
-		if(!$this->getSide(Vector3::SIDE_DOWN)->isSolid()){
+		if(!$this->canBeSupportedBy($this->getSide(Vector3::SIDE_DOWN))){
 			$this->getLevelNonNull()->setBlock($this, BlockFactory::get(Block::AIR), false, false);
-=======
-		if(!$this->canBeSupportedBy($this->getSide(Vector3::SIDE_DOWN))){
-			$this->getLevel()->setBlock($this, BlockFactory::get(Block::AIR), false, false);
->>>>>>> 92cffc00
 		}
 	}
 
