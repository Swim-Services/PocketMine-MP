--- conflicted
+++ resolved
@@ -67,15 +67,10 @@
 					if($b->getId() === self::AIR){
 						$ev = new BlockGrowEvent($b, BlockFactory::get(Block::SUGARCANE_BLOCK));
 						$ev->call();
-<<<<<<< HEAD
-						if(!$ev->isCancelled()){
-							$this->getLevel()->setBlock($b, $ev->getNewState());
-=======
 						if($ev->isCancelled()){
 							break;
->>>>>>> 0f9fdf64
 						}
-						$this->getLevel()->setBlock($b, $ev->getNewState(), true);
+						$this->getLevel()->setBlock($b, $ev->getNewState());
 					}else{
 						break;
 					}
