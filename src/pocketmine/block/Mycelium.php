<?php

/*
 *
 *  ____            _        _   __  __ _                  __  __ ____
 * |  _ \ ___   ___| | _____| |_|  \/  (_)_ __   ___      |  \/  |  _ \
 * | |_) / _ \ / __| |/ / _ \ __| |\/| | | '_ \ / _ \_____| |\/| | |_) |
 * |  __/ (_) | (__|   <  __/ |_| |  | | | | | |  __/_____| |  | |  __/
 * |_|   \___/ \___|_|\_\___|\__|_|  |_|_|_| |_|\___|     |_|  |_|_|
 *
 * This program is free software: you can redistribute it and/or modify
 * it under the terms of the GNU Lesser General Public License as published by
 * the Free Software Foundation, either version 3 of the License, or
 * (at your option) any later version.
 *
 * @author PocketMine Team
 * @link http://www.pocketmine.net/
 *
 *
*/

declare(strict_types=1);

namespace pocketmine\block;

use pocketmine\event\block\BlockSpreadEvent;
use pocketmine\item\Item;
use pocketmine\item\ItemFactory;
<<<<<<< HEAD
use pocketmine\math\Facing;
use pocketmine\Server;
=======
use pocketmine\math\Vector3;
>>>>>>> 495fdbd1

class Mycelium extends Solid{

	protected $id = self::MYCELIUM;

	public function __construct(){

	}

	public function getName() : string{
		return "Mycelium";
	}

	public function getToolType() : int{
		return BlockToolType::TYPE_SHOVEL;
	}

	public function getHardness() : float{
		return 0.6;
	}

	public function getDropsForCompatibleTool(Item $item) : array{
		return [
			ItemFactory::get(Item::DIRT)
		];
	}

	public function ticksRandomly() : bool{
		return true;
	}

	public function onRandomTick() : void{
		//TODO: light levels
		$x = mt_rand($this->x - 1, $this->x + 1);
		$y = mt_rand($this->y - 2, $this->y + 2);
		$z = mt_rand($this->z - 1, $this->z + 1);
		$block = $this->getLevel()->getBlockAt($x, $y, $z);
		if($block->getId() === Block::DIRT){
<<<<<<< HEAD
			if($block->getSide(Facing::UP) instanceof Transparent){
				Server::getInstance()->getPluginManager()->callEvent($ev = new BlockSpreadEvent($block, $this, BlockFactory::get(Block::MYCELIUM)));
=======
			if($block->getSide(Vector3::SIDE_UP) instanceof Transparent){
				$ev = new BlockSpreadEvent($block, $this, BlockFactory::get(Block::MYCELIUM));
				$ev->call();
>>>>>>> 495fdbd1
				if(!$ev->isCancelled()){
					$this->getLevel()->setBlock($block, $ev->getNewState());
				}
			}
		}
	}
}<|MERGE_RESOLUTION|>--- conflicted
+++ resolved
@@ -26,12 +26,7 @@
 use pocketmine\event\block\BlockSpreadEvent;
 use pocketmine\item\Item;
 use pocketmine\item\ItemFactory;
-<<<<<<< HEAD
 use pocketmine\math\Facing;
-use pocketmine\Server;
-=======
-use pocketmine\math\Vector3;
->>>>>>> 495fdbd1
 
 class Mycelium extends Solid{
 
@@ -70,14 +65,9 @@
 		$z = mt_rand($this->z - 1, $this->z + 1);
 		$block = $this->getLevel()->getBlockAt($x, $y, $z);
 		if($block->getId() === Block::DIRT){
-<<<<<<< HEAD
 			if($block->getSide(Facing::UP) instanceof Transparent){
-				Server::getInstance()->getPluginManager()->callEvent($ev = new BlockSpreadEvent($block, $this, BlockFactory::get(Block::MYCELIUM)));
-=======
-			if($block->getSide(Vector3::SIDE_UP) instanceof Transparent){
 				$ev = new BlockSpreadEvent($block, $this, BlockFactory::get(Block::MYCELIUM));
 				$ev->call();
->>>>>>> 495fdbd1
 				if(!$ev->isCancelled()){
 					$this->getLevel()->setBlock($block, $ev->getNewState());
 				}
