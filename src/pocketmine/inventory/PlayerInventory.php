<?php

/*
 *
 *  ____            _        _   __  __ _                  __  __ ____
 * |  _ \ ___   ___| | _____| |_|  \/  (_)_ __   ___      |  \/  |  _ \
 * | |_) / _ \ / __| |/ / _ \ __| |\/| | | '_ \ / _ \_____| |\/| | |_) |
 * |  __/ (_) | (__|   <  __/ |_| |  | | | | | |  __/_____| |  | |  __/
 * |_|   \___/ \___|_|\_\___|\__|_|  |_|_|_| |_|\___|     |_|  |_|_|
 *
 * This program is free software: you can redistribute it and/or modify
 * it under the terms of the GNU Lesser General Public License as published by
 * the Free Software Foundation, either version 3 of the License, or
 * (at your option) any later version.
 *
 * @author PocketMine Team
 * @link http://www.pocketmine.net/
 *
 *
*/

declare(strict_types=1);

namespace pocketmine\inventory;

use pocketmine\entity\Human;
use pocketmine\event\entity\EntityArmorChangeEvent;
use pocketmine\event\entity\EntityInventoryChangeEvent;
use pocketmine\event\player\PlayerItemHeldEvent;
use pocketmine\item\Item;
<<<<<<< HEAD
use pocketmine\network\mcpe\protocol\InventoryContentPacket;
use pocketmine\network\mcpe\protocol\InventorySlotPacket;
=======
use pocketmine\item\ItemFactory;
use pocketmine\network\mcpe\protocol\ContainerSetContentPacket;
use pocketmine\network\mcpe\protocol\ContainerSetSlotPacket;
>>>>>>> 50580f44
use pocketmine\network\mcpe\protocol\MobArmorEquipmentPacket;
use pocketmine\network\mcpe\protocol\MobEquipmentPacket;
use pocketmine\network\mcpe\protocol\PlayerHotbarPacket;
use pocketmine\network\mcpe\protocol\types\ContainerIds;
use pocketmine\network\mcpe\protocol\types\WindowTypes;
use pocketmine\Player;
use pocketmine\Server;

class PlayerInventory extends BaseInventory{

	/** @var Human */
	protected $holder;

	protected $itemInHandIndex = 0;
	/** @var \SplFixedArray<int> */
	protected $hotbar;

	public function __construct(Human $player){
		$this->resetHotbar(false);
		parent::__construct($player);
	}

	public function getNetworkType() : int{
		return WindowTypes::INVENTORY;
	}

	public function getName() : string{
		return "Player";
	}

	public function getDefaultSize() : int{
		return 40; //36 inventory, 4 armor
	}

	public function getSize() : int{
		return parent::getSize() - 4; //Remove armor slots
	}

	public function setSize(int $size){
		parent::setSize($size + 4);
		$this->sendContents($this->getViewers());
	}

	/**
	 * Called when a client equips a hotbar slot. This method should not be used by plugins.
	 * This method will call PlayerItemHeldEvent.
	 *
	 * @param int $hotbarSlot Number of the hotbar slot to equip.
	 * @param int|null $inventorySlot Inventory slot to map to the specified hotbar slot. Supply null to make no change to the link.
	 *
	 * @return bool if the equipment change was successful, false if not.
	 */
	public function equipItem(int $hotbarSlot, int $inventorySlot = null) : bool{
		if($inventorySlot === null){
			$inventorySlot = $this->getHotbarSlotIndex($hotbarSlot);
		}

		if($hotbarSlot < 0 or $hotbarSlot >= $this->getHotbarSize() or $inventorySlot < -1 or $inventorySlot >= $this->getSize()){
			$this->sendContents($this->getHolder());
			return false;
		}

		if($inventorySlot === -1){
			$item = ItemFactory::get(Item::AIR, 0, 0);
		}else{
			$item = $this->getItem($inventorySlot);
		}

		$this->getHolder()->getLevel()->getServer()->getPluginManager()->callEvent($ev = new PlayerItemHeldEvent($this->getHolder(), $item, $inventorySlot, $hotbarSlot));

		if($ev->isCancelled()){
			$this->sendContents($this->getHolder());
			return false;
		}

		$this->setHotbarSlotIndex($hotbarSlot, $inventorySlot);
		$this->setHeldItemIndex($hotbarSlot, false);

		return true;
	}

	/**
	 * Returns the index of the inventory slot mapped to the specified hotbar slot, or -1 if the hotbar slot does not exist.
	 *
	 * @param int $index
	 *
	 * @return int
	 */
	public function getHotbarSlotIndex(int $index) : int{
		return $this->hotbar[$index] ?? -1;
	}

	/**
	 * Links a hotbar slot to the specified slot in the main inventory. -1 links to no slot and will clear the hotbar slot.
	 * This method is intended for use in network interaction with clients only.
	 *
	 * NOTE: Do not change hotbar slot mapping with plugins, this will cause myriad client-sided bugs, especially with desktop GUI clients.
	 *
	 * @param int $hotbarSlot
	 * @param int $inventorySlot
	 *
	 * @throws \RuntimeException if the hotbar slot is out of range
	 * @throws \InvalidArgumentException if the inventory slot is out of range
	 */
	public function setHotbarSlotIndex(int $hotbarSlot, int $inventorySlot){
		if($inventorySlot < -1 or $inventorySlot >= $this->getSize()){
			throw new \InvalidArgumentException("Inventory slot index \"$inventorySlot\" is out of range");
		}

		if($inventorySlot !== -1 and ($alreadyEquippedIndex = array_search($inventorySlot, $this->getHotbar(), true)) !== false){
			/* Swap the slots
			 * This assumes that the equipped slot can only be equipped in one other slot
			 * it will not account for ancient bugs where the same slot ended up linked to several hotbar slots.
			 * Such bugs will require a hotbar reset to default.
			 */
			$this->hotbar[$alreadyEquippedIndex] = $this->hotbar[$hotbarSlot];
		}

		$this->hotbar[$hotbarSlot] = $inventorySlot;
	}

	/**
	 * Returns the item in the slot linked to the specified hotbar slot, or Air if the slot is not linked to any hotbar slot.
	 * @param int $hotbarSlotIndex
	 *
	 * @return Item
	 */
	public function getHotbarSlotItem(int $hotbarSlotIndex) : Item{
		$inventorySlot = $this->getHotbarSlotIndex($hotbarSlotIndex);
		if($inventorySlot !== -1){
			return $this->getItem($inventorySlot);
		}else{
			return ItemFactory::get(Item::AIR, 0, 0);
		}
	}

	public function getHotbar() : array{
		return $this->hotbar->toArray();
	}

	/**
	 * Resets hotbar links to their original defaults.
	 * @param bool $send Whether to send changes to the holder.
	 */
	public function resetHotbar(bool $send = true){
		$this->hotbar = \SplFixedArray::fromArray(range(0, $this->getHotbarSize() - 1, 1));
		if($send){
			$this->sendContents($this->getHolder());
		}
	}

	public function sendHotbar(){
		$pk = new PlayerHotbarPacket();
		$pk->windowId = ContainerIds::INVENTORY;
		$pk->selectedSlot = $this->getHeldItemIndex();
		$pk->slots = array_map(function(int $link){ return $link + $this->getHotbarSize(); }, $this->getHotbar());
		$this->getHolder()->dataPacket($pk);
	}

	/**
	 * Returns the hotbar slot number the holder is currently holding.
	 * @return int
	 */
	public function getHeldItemIndex() : int{
		return $this->itemInHandIndex;
	}

	/**
	 * Sets which hotbar slot the player is currently loading.
	 *
	 * @param int  $hotbarSlot 0-8 index of the hotbar slot to hold
	 * @param bool $send Whether to send updates back to the inventory holder. This should usually be true for plugin calls.
	 *                    It should only be false to prevent feedback loops of equipment packets between client and server.
	 *
	 * @throws \InvalidArgumentException if the hotbar slot is out of range
	 */
	public function setHeldItemIndex(int $hotbarSlot, bool $send = true){
		if($hotbarSlot >= 0 and $hotbarSlot < $this->getHotbarSize()){
			$this->itemInHandIndex = $hotbarSlot;

			if($this->getHolder() instanceof Player and $send){
				$this->sendHeldItem($this->getHolder());
			}

			$this->sendHeldItem($this->getHolder()->getViewers());
		}else{
			throw new \InvalidArgumentException("Hotbar slot index \"$hotbarSlot\" is out of range");
		}
	}

	/**
	 * Returns the currently-held item.
	 *
	 * @return Item
	 */
	public function getItemInHand() : Item{
		return $this->getHotbarSlotItem($this->itemInHandIndex);
	}

	/**
	 * Sets the item in the currently-held slot to the specified item.
	 *
	 * @param Item $item
	 *
	 * @return bool
	 */
	public function setItemInHand(Item $item) : bool{
		return $this->setItem($this->getHeldItemSlot(), $item);
	}

	/**
	 * Returns the hotbar slot number currently held.
	 * @return int
	 */
	public function getHeldItemSlot() : int{
		return $this->getHotbarSlotIndex($this->itemInHandIndex);
	}

	/**
	 * Sets the hotbar slot link of the currently-held hotbar slot.
	 * @deprecated Do not change hotbar slot mapping with plugins, this will cause myriad client-sided bugs, especially with desktop GUI clients.
	 *
	 * @param int $slot
	 */
	public function setHeldItemSlot(int $slot){
		if($slot >= -1 and $slot < $this->getSize()){
			$this->setHotbarSlotIndex($this->getHeldItemIndex(), $slot);
		}
	}

	/**
	 * Sends the currently-held item to specified targets.
	 * @param Player|Player[] $target
	 */
	public function sendHeldItem($target){
		$item = $this->getItemInHand();

		$pk = new MobEquipmentPacket();
		$pk->entityRuntimeId = $this->getHolder()->getId();
		$pk->item = $item;
		$pk->inventorySlot = $this->getHeldItemSlot();
		$pk->hotbarSlot = $this->getHeldItemIndex();
		$pk->windowId = ContainerIds::INVENTORY;

		if(!is_array($target)){
			$target->dataPacket($pk);
			if($this->getHeldItemSlot() !== -1 and $target === $this->getHolder()){
				$this->sendSlot($this->getHeldItemSlot(), $target);
			}
		}else{
			$this->getHolder()->getLevel()->getServer()->broadcastPacket($target, $pk);
			if($this->getHeldItemSlot() !== -1 and in_array($this->getHolder(), $target, true)){
				$this->sendSlot($this->getHeldItemSlot(), $this->getHolder());
			}
		}
	}

	public function onSlotChange(int $index, Item $before, bool $send){
		$holder = $this->getHolder();
		if($holder instanceof Player and !$holder->spawned){
			return;
		}

		if($index >= $this->getSize()){
			$this->sendArmorSlot($index, $this->getViewers());
			$this->sendArmorSlot($index, $this->getHolder()->getViewers());
		}else{
			//Do not send armor by accident here.
			parent::onSlotChange($index, $before, $send);
		}
	}

	/**
	 * Returns the number of slots in the hotbar.
	 * @return int
	 */
	public function getHotbarSize() : int{
		return 9;
	}

	public function getArmorItem(int $index) : Item{
		return $this->getItem($this->getSize() + $index);
	}

	public function setArmorItem(int $index, Item $item) : bool{
		return $this->setItem($this->getSize() + $index, $item);
	}

	public function getHelmet() : Item{
		return $this->getItem($this->getSize());
	}

	public function getChestplate() : Item{
		return $this->getItem($this->getSize() + 1);
	}

	public function getLeggings() : Item{
		return $this->getItem($this->getSize() + 2);
	}

	public function getBoots() : Item{
		return $this->getItem($this->getSize() + 3);
	}

	public function setHelmet(Item $helmet) : bool{
		return $this->setItem($this->getSize(), $helmet);
	}

	public function setChestplate(Item $chestplate) : bool{
		return $this->setItem($this->getSize() + 1, $chestplate);
	}

	public function setLeggings(Item $leggings) : bool{
		return $this->setItem($this->getSize() + 2, $leggings);
	}

	public function setBoots(Item $boots) : bool{
		return $this->setItem($this->getSize() + 3, $boots);
	}

	public function setItem(int $index, Item $item, bool $send = true) : bool{
		if($item->isNull()){
			$item = Item::get(Item::AIR, 0, 0);
		}else{
			$item = clone $item;
		}

		if($index >= $this->getSize()){ //Armor change
			Server::getInstance()->getPluginManager()->callEvent($ev = new EntityArmorChangeEvent($this->getHolder(), $this->getItem($index), $item, $index));
			if($ev->isCancelled() and $this->getHolder() instanceof Human){
				$this->sendArmorSlot($index, $this->getViewers());
				return false;
			}
			$item = $ev->getNewItem();
		}else{
			Server::getInstance()->getPluginManager()->callEvent($ev = new EntityInventoryChangeEvent($this->getHolder(), $this->getItem($index), $item, $index));
			if($ev->isCancelled()){
				$this->sendSlot($index, $this->getViewers());
				return false;
			}
			$item = $ev->getNewItem();
		}

		$old = $this->getItem($index);
		$this->slots[$index] = $item;
		$this->onSlotChange($index, $old, $send);

		return true;
	}

<<<<<<< HEAD
	public function clearAll(){
		parent::clearAll();
=======
	public function clear(int $index) : bool{
		if(isset($this->slots[$index])){
			$item = ItemFactory::get(Item::AIR, 0, 0);
			$old = $this->slots[$index];
			if($index >= $this->getSize() and $index < $this->size){ //Armor change
				Server::getInstance()->getPluginManager()->callEvent($ev = new EntityArmorChangeEvent($this->getHolder(), $old, $item, $index));
				if($ev->isCancelled()){
					if($index >= $this->size){
						$this->sendArmorSlot($index, $this->getViewers());
					}else{
						$this->sendSlot($index, $this->getViewers());
					}
					return false;
				}
				$item = $ev->getNewItem();
			}else{
				Server::getInstance()->getPluginManager()->callEvent($ev = new EntityInventoryChangeEvent($this->getHolder(), $old, $item, $index));
				if($ev->isCancelled()){
					if($index >= $this->size){
						$this->sendArmorSlot($index, $this->getViewers());
					}else{
						$this->sendSlot($index, $this->getViewers());
					}
					return false;
				}
				$item = $ev->getNewItem();
			}
			if($item->getId() !== Item::AIR){
				$this->slots[$index] = clone $item;
			}else{
				unset($this->slots[$index]);
			}
>>>>>>> 50580f44

		for($i = $this->getSize(), $m = $i + 4; $i < $m; ++$i){
			$this->clear($i, false);
		}

		$this->sendArmorContents($this->getViewers());
	}

	/**
	 * @return Item[]
	 */
	public function getArmorContents() : array{
		$armor = [];

		for($i = 0; $i < 4; ++$i){
			$armor[$i] = $this->getItem($this->getSize() + $i);
		}

		return $armor;
	}

	/**
	 * @param Player|Player[] $target
	 */
	public function sendArmorContents($target){
		if($target instanceof Player){
			$target = [$target];
		}

		$armor = $this->getArmorContents();

		$pk = new MobArmorEquipmentPacket();
		$pk->entityRuntimeId = $this->getHolder()->getId();
		$pk->slots = $armor;
		$pk->encode();

		foreach($target as $player){
			if($player === $this->getHolder()){
				$pk2 = new InventoryContentPacket();
				$pk2->windowId = ContainerIds::ARMOR;
				$pk2->items = $armor;
				$player->dataPacket($pk2);
			}else{
				$player->dataPacket($pk);
			}
		}
	}

	/**
	 * @param Item[] $items
	 */
	public function setArmorContents(array $items){
		for($i = 0; $i < 4; ++$i){
			if(!isset($items[$i]) or !($items[$i] instanceof Item)){
				$items[$i] = ItemFactory::get(Item::AIR, 0, 0);
			}

			$this->setItem($this->getSize() + $i, $items[$i], false);
		}

		$this->sendArmorContents($this->getViewers());
	}


	/**
	 * @param int             $index
	 * @param Player|Player[] $target
	 */
	public function sendArmorSlot(int $index, $target){
		if($target instanceof Player){
			$target = [$target];
		}

		$armor = $this->getArmorContents();

		$pk = new MobArmorEquipmentPacket();
		$pk->entityRuntimeId = $this->getHolder()->getId();
		$pk->slots = $armor;
		$pk->encode();

		foreach($target as $player){
			if($player === $this->getHolder()){
				/** @var Player $player */

				$pk2 = new InventorySlotPacket();
				$pk2->windowId = ContainerIds::ARMOR;
				$pk2->inventorySlot = $index - $this->getSize();
				$pk2->item = $this->getItem($index);
				$player->dataPacket($pk2);
			}else{
				$player->dataPacket($pk);
			}
		}
	}

	/**
	 * @param Player|Player[] $target
	 */
	public function sendContents($target){
		if($target instanceof Player){
			$target = [$target];
		}

		$pk = new InventoryContentPacket();

		for($i = 0; $i < $this->getSize(); ++$i){ //Do not send armor by error here
<<<<<<< HEAD
			$pk->items[$i] = $this->getItem($i);
=======
			$pk->slots[$i] = $this->getItem($i);
		}

		//Because PE is stupid and shows 9 less slots than you send it, give it 9 dummy slots so it shows all the REAL slots.
		for($i = $this->getSize(); $i < $this->getSize() + $this->getHotbarSize(); ++$i){
			$pk->slots[$i] = ItemFactory::get(Item::AIR, 0, 0);
>>>>>>> 50580f44
		}

		foreach($target as $player){
			if(($id = $player->getWindowId($this)) === -1 or $player->spawned !== true){
				$this->close($player);
				continue;
			}
			$pk->windowId = $id;
			$player->dataPacket(clone $pk);

			if($player === $this->getHolder()){
				$this->sendHotbar();
			}
		}
	}

	public function sendCreativeContents(){
		$pk = new InventoryContentPacket();
		$pk->windowId = ContainerIds::CREATIVE;
		if($this->getHolder()->getGamemode() === Player::CREATIVE){
			foreach(Item::getCreativeItems() as $i => $item){
				$pk->items[$i] = clone $item;
			}
		}

		$this->getHolder()->dataPacket($pk);
	}

	/**
	 * @param int             $index
	 * @param Player|Player[] $target
	 */
	public function sendSlot(int $index, $target){
		if($target instanceof Player){
			$target = [$target];
		}

		$pk = new InventorySlotPacket();
		$pk->inventorySlot = $index;
		$pk->item = clone $this->getItem($index);

		foreach($target as $player){
			if($player === $this->getHolder()){
				/** @var Player $player */
				$pk->windowId = ContainerIds::INVENTORY;
				$player->dataPacket(clone $pk);
			}else{
				if(($id = $player->getWindowId($this)) === -1){
					$this->close($player);
					continue;
				}
				$pk->windowId = $id;
				$player->dataPacket(clone $pk);
			}
		}
	}

	/**
	 * This override is here for documentation and code completion purposes only.
	 * @return Human|Player
	 */
	public function getHolder(){
		return $this->holder;
	}

}<|MERGE_RESOLUTION|>--- conflicted
+++ resolved
@@ -28,14 +28,9 @@
 use pocketmine\event\entity\EntityInventoryChangeEvent;
 use pocketmine\event\player\PlayerItemHeldEvent;
 use pocketmine\item\Item;
-<<<<<<< HEAD
+use pocketmine\item\ItemFactory;
 use pocketmine\network\mcpe\protocol\InventoryContentPacket;
 use pocketmine\network\mcpe\protocol\InventorySlotPacket;
-=======
-use pocketmine\item\ItemFactory;
-use pocketmine\network\mcpe\protocol\ContainerSetContentPacket;
-use pocketmine\network\mcpe\protocol\ContainerSetSlotPacket;
->>>>>>> 50580f44
 use pocketmine\network\mcpe\protocol\MobArmorEquipmentPacket;
 use pocketmine\network\mcpe\protocol\MobEquipmentPacket;
 use pocketmine\network\mcpe\protocol\PlayerHotbarPacket;
@@ -358,7 +353,7 @@
 
 	public function setItem(int $index, Item $item, bool $send = true) : bool{
 		if($item->isNull()){
-			$item = Item::get(Item::AIR, 0, 0);
+			$item = ItemFactory::get(Item::AIR, 0, 0);
 		}else{
 			$item = clone $item;
 		}
@@ -386,43 +381,8 @@
 		return true;
 	}
 
-<<<<<<< HEAD
 	public function clearAll(){
 		parent::clearAll();
-=======
-	public function clear(int $index) : bool{
-		if(isset($this->slots[$index])){
-			$item = ItemFactory::get(Item::AIR, 0, 0);
-			$old = $this->slots[$index];
-			if($index >= $this->getSize() and $index < $this->size){ //Armor change
-				Server::getInstance()->getPluginManager()->callEvent($ev = new EntityArmorChangeEvent($this->getHolder(), $old, $item, $index));
-				if($ev->isCancelled()){
-					if($index >= $this->size){
-						$this->sendArmorSlot($index, $this->getViewers());
-					}else{
-						$this->sendSlot($index, $this->getViewers());
-					}
-					return false;
-				}
-				$item = $ev->getNewItem();
-			}else{
-				Server::getInstance()->getPluginManager()->callEvent($ev = new EntityInventoryChangeEvent($this->getHolder(), $old, $item, $index));
-				if($ev->isCancelled()){
-					if($index >= $this->size){
-						$this->sendArmorSlot($index, $this->getViewers());
-					}else{
-						$this->sendSlot($index, $this->getViewers());
-					}
-					return false;
-				}
-				$item = $ev->getNewItem();
-			}
-			if($item->getId() !== Item::AIR){
-				$this->slots[$index] = clone $item;
-			}else{
-				unset($this->slots[$index]);
-			}
->>>>>>> 50580f44
 
 		for($i = $this->getSize(), $m = $i + 4; $i < $m; ++$i){
 			$this->clear($i, false);
@@ -529,16 +489,7 @@
 		$pk = new InventoryContentPacket();
 
 		for($i = 0; $i < $this->getSize(); ++$i){ //Do not send armor by error here
-<<<<<<< HEAD
 			$pk->items[$i] = $this->getItem($i);
-=======
-			$pk->slots[$i] = $this->getItem($i);
-		}
-
-		//Because PE is stupid and shows 9 less slots than you send it, give it 9 dummy slots so it shows all the REAL slots.
-		for($i = $this->getSize(); $i < $this->getSize() + $this->getHotbarSize(); ++$i){
-			$pk->slots[$i] = ItemFactory::get(Item::AIR, 0, 0);
->>>>>>> 50580f44
 		}
 
 		foreach($target as $player){
