--- conflicted
+++ resolved
@@ -37,11 +37,7 @@
 	){}
 
 	public function encode() : array{
-<<<<<<< HEAD
-		[$netId, $netData] = ItemTranslator::getInstance()->toNetworkId($this->dictionaryProtocol, $this->item->getId(), $this->item->getMeta());
-=======
-		[$netId, $netData] = ItemTranslator::getInstance()->toNetworkId($this->item);
->>>>>>> 433b0ca6
+		[$netId, $netData] = ItemTranslator::getInstance($this->dictionaryProtocol)->toNetworkId($this->item);
 		return [
 			//TODO: need to check the data values
 			ActorEventPacket::create($this->human->getId(), ActorEvent::EATING_ITEM, ($netId << 16) | $netData)
