<?php

/*
 *
 *  ____            _        _   __  __ _                  __  __ ____
 * |  _ \ ___   ___| | _____| |_|  \/  (_)_ __   ___      |  \/  |  _ \
 * | |_) / _ \ / __| |/ / _ \ __| |\/| | | '_ \ / _ \_____| |\/| | |_) |
 * |  __/ (_) | (__|   <  __/ |_| |  | | | | | |  __/_____| |  | |  __/
 * |_|   \___/ \___|_|\_\___|\__|_|  |_|_|_| |_|\___|     |_|  |_|_|
 *
 * This program is free software: you can redistribute it and/or modify
 * it under the terms of the GNU Lesser General Public License as published by
 * the Free Software Foundation, either version 3 of the License, or
 * (at your option) any later version.
 *
 * @author PocketMine Team
 * @link http://www.pocketmine.net/
 *
 *
 */

declare(strict_types=1);

/**
 * All the entity classes
 */
namespace pocketmine\entity;

use pocketmine\block\Block;
use pocketmine\block\Water;
use pocketmine\entity\animation\Animation;
use pocketmine\entity\animation\ItemAnimation;
use pocketmine\event\entity\EntityDamageEvent;
use pocketmine\event\entity\EntityDespawnEvent;
use pocketmine\event\entity\EntityMotionEvent;
use pocketmine\event\entity\EntityRegainHealthEvent;
use pocketmine\event\entity\EntitySpawnEvent;
use pocketmine\event\entity\EntityTeleportEvent;
use pocketmine\math\AxisAlignedBB;
use pocketmine\math\Facing;
use pocketmine\math\Vector2;
use pocketmine\math\Vector3;
use pocketmine\nbt\tag\CompoundTag;
use pocketmine\nbt\tag\DoubleTag;
use pocketmine\nbt\tag\FloatTag;
use pocketmine\nbt\tag\ListTag;
use pocketmine\nbt\tag\StringTag;
<<<<<<< HEAD
use pocketmine\network\mcpe\convert\GlobalItemTypeDictionary;
use pocketmine\network\mcpe\convert\RuntimeBlockMapping;
=======
use pocketmine\network\mcpe\EntityEventBroadcaster;
use pocketmine\network\mcpe\NetworkBroadcastUtils;
>>>>>>> cf0e7b42
use pocketmine\network\mcpe\protocol\AddActorPacket;
use pocketmine\network\mcpe\protocol\MoveActorAbsolutePacket;
use pocketmine\network\mcpe\protocol\SetActorMotionPacket;
use pocketmine\network\mcpe\protocol\types\entity\Attribute as NetworkAttribute;
use pocketmine\network\mcpe\protocol\types\entity\EntityMetadataCollection;
use pocketmine\network\mcpe\protocol\types\entity\EntityMetadataFlags;
use pocketmine\network\mcpe\protocol\types\entity\EntityMetadataProperties;
use pocketmine\network\mcpe\protocol\types\entity\MetadataProperty;
use pocketmine\network\mcpe\protocol\types\entity\PropertySyncData;
use pocketmine\player\Player;
use pocketmine\Server;
use pocketmine\timings\Timings;
use pocketmine\timings\TimingsHandler;
use pocketmine\utils\Utils;
use pocketmine\world\format\Chunk;
use pocketmine\world\Position;
use pocketmine\world\sound\BlockSound;
use pocketmine\world\sound\Sound;
use pocketmine\world\World;
use function abs;
use function array_map;
use function assert;
use function cos;
use function count;
use function deg2rad;
use function floor;
use function fmod;
use function get_class;
use function lcg_value;
use function sin;
use function spl_object_id;
use const M_PI_2;

abstract class Entity{

	public const MOTION_THRESHOLD = 0.00001;
	protected const STEP_CLIP_MULTIPLIER = 0.4;

	private const TAG_FIRE = "Fire"; //TAG_Short
	private const TAG_ON_GROUND = "OnGround"; //TAG_Byte
	private const TAG_FALL_DISTANCE = "FallDistance"; //TAG_Float
	private const TAG_CUSTOM_NAME = "CustomName"; //TAG_String
	private const TAG_CUSTOM_NAME_VISIBLE = "CustomNameVisible"; //TAG_Byte
	public const TAG_POS = "Pos"; //TAG_List<TAG_Double>|TAG_List<TAG_Float>
	public const TAG_MOTION = "Motion"; //TAG_List<TAG_Double>|TAG_List<TAG_Float>
	public const TAG_ROTATION = "Rotation"; //TAG_List<TAG_Float>

	private static int $entityCount = 1;

	/**
	 * Returns a new runtime entity ID for a new entity.
	 */
	public static function nextRuntimeId() : int{
		return self::$entityCount++;
	}

	/** @var Player[] */
	protected array $hasSpawned = [];

	protected int $id;

	private EntityMetadataCollection $networkProperties;

	protected ?EntityDamageEvent $lastDamageCause = null;

	/** @var Block[]|null */
	protected ?array $blocksAround = null;

	protected Location $location;
	protected Location $lastLocation;
	protected Vector3 $motion;
	protected Vector3 $lastMotion;
	protected bool $forceMovementUpdate = false;

	public AxisAlignedBB $boundingBox;
	public bool $onGround = false;

	public EntitySizeInfo $size;

	private float $health = 20.0;
	private int $maxHealth = 20;

	protected float $ySize = 0.0;
	protected float $stepHeight = 0.0;
	public bool $keepMovement = false;

	public float $fallDistance = 0.0;
	public int $ticksLived = 0;
	public int $lastUpdate;
	protected int $fireTicks = 0;

	private bool $savedWithChunk = true;

	public bool $isCollided = false;
	public bool $isCollidedHorizontally = false;
	public bool $isCollidedVertically = false;

	public int $noDamageTicks = 0;
	protected bool $justCreated = true;

	protected AttributeMap $attributeMap;

	protected float $gravity;
	protected float $drag;
	protected bool $gravityEnabled = true;

	protected Server $server;

	protected bool $closed = false;
	private bool $closeInFlight = false;
	private bool $needsDespawn = false;

	protected TimingsHandler $timings;

	protected bool $networkPropertiesDirty = false;

	protected string $nameTag = "";
	protected bool $nameTagVisible = true;
	protected bool $alwaysShowNameTag = false;
	protected string $scoreTag = "";
	protected float $scale = 1.0;

	protected bool $canClimb = false;
	protected bool $canClimbWalls = false;
	protected bool $immobile = false;
	protected bool $invisible = false;
	protected bool $silent = false;

	protected ?int $ownerId = null;
	protected ?int $targetId = null;

	private bool $constructorCalled = false;

	public function __construct(Location $location, ?CompoundTag $nbt = null){
		if($this->constructorCalled){
			throw new \LogicException("Attempted to call constructor for an Entity multiple times");
		}
		$this->constructorCalled = true;
		Utils::checkLocationNotInfOrNaN($location);

		$this->timings = Timings::getEntityTimings($this);

		$this->size = $this->getInitialSizeInfo();
		$this->drag = $this->getInitialDragMultiplier();
		$this->gravity = $this->getInitialGravity();

		$this->id = self::nextRuntimeId();
		$this->server = $location->getWorld()->getServer();

		$this->location = $location->asLocation();

		$this->boundingBox = new AxisAlignedBB(0, 0, 0, 0, 0, 0);
		$this->recalculateBoundingBox();

		if($nbt !== null){
			$this->motion = EntityDataHelper::parseVec3($nbt, self::TAG_MOTION, true);
		}else{
			$this->motion = new Vector3(0, 0, 0);
		}

		$this->resetLastMovements();

		$this->networkProperties = new EntityMetadataCollection();

		$this->attributeMap = new AttributeMap();
		$this->addAttributes();

		$this->initEntity($nbt ?? new CompoundTag());

		$this->getWorld()->addEntity($this);

		$this->lastUpdate = $this->server->getTick();

		$this->scheduleUpdate();
	}

	abstract protected function getInitialSizeInfo() : EntitySizeInfo;

	/**
	 * Returns the percentage by which the entity's velocity is reduced per tick when moving through air.
	 * The entity's velocity is multiplied by 1 minus this value.
	 *
	 * @return float 0-1
	 */
	abstract protected function getInitialDragMultiplier() : float;

	/**
	 * Returns the downwards acceleration of the entity when falling, in blocks/tick².
	 *
	 * @return float minimum 0
	 */
	abstract protected function getInitialGravity() : float;

	public function getNameTag() : string{
		return $this->nameTag;
	}

	public function isNameTagVisible() : bool{
		return $this->nameTagVisible;
	}

	public function isNameTagAlwaysVisible() : bool{
		return $this->alwaysShowNameTag;
	}

	public function setNameTag(string $name) : void{
		$this->nameTag = $name;
		$this->networkPropertiesDirty = true;
	}

	public function setNameTagVisible(bool $value = true) : void{
		$this->nameTagVisible = $value;
		$this->networkPropertiesDirty = true;
	}

	public function setNameTagAlwaysVisible(bool $value = true) : void{
		$this->alwaysShowNameTag = $value;
		$this->networkPropertiesDirty = true;
	}

	public function getScoreTag() : ?string{
		return $this->scoreTag; //TODO: maybe this shouldn't be nullable?
	}

	public function setScoreTag(string $score) : void{
		$this->scoreTag = $score;
		$this->networkPropertiesDirty = true;
	}

	public function getScale() : float{
		return $this->scale;
	}

	public function setScale(float $value) : void{
		if($value <= 0){
			throw new \InvalidArgumentException("Scale must be greater than 0");
		}
		$this->scale = $value;
		$this->setSize($this->getInitialSizeInfo()->scale($value));
	}

	public function getBoundingBox() : AxisAlignedBB{
		return $this->boundingBox;
	}

	protected function recalculateBoundingBox() : void{
		$halfWidth = $this->size->getWidth() / 2;

		$this->boundingBox = new AxisAlignedBB(
			$this->location->x - $halfWidth,
			$this->location->y + $this->ySize,
			$this->location->z - $halfWidth,
			$this->location->x + $halfWidth,
			$this->location->y + $this->size->getHeight() + $this->ySize,
			$this->location->z + $halfWidth
		);
	}

	public function getSize() : EntitySizeInfo{
		return $this->size;
	}

	protected function setSize(EntitySizeInfo $size) : void{
		$this->size = $size;
		$this->recalculateBoundingBox();
		$this->networkPropertiesDirty = true;
	}

	public function isImmobile() : bool{
		return $this->immobile;
	}

	public function setImmobile(bool $value = true) : void{
		$this->immobile = $value;
		$this->networkPropertiesDirty = true;
	}

	public function isInvisible() : bool{
		return $this->invisible;
	}

	public function setInvisible(bool $value = true) : void{
		$this->invisible = $value;
		$this->networkPropertiesDirty = true;
	}

	public function isSilent() : bool{
		return $this->silent;
	}

	public function setSilent(bool $value = true) : void{
		$this->silent = $value;
		$this->networkPropertiesDirty = true;
	}

	/**
	 * Returns whether the entity is able to climb blocks such as ladders or vines.
	 */
	public function canClimb() : bool{
		return $this->canClimb;
	}

	/**
	 * Sets whether the entity is able to climb climbable blocks.
	 */
	public function setCanClimb(bool $value = true) : void{
		$this->canClimb = $value;
		$this->networkPropertiesDirty = true;
	}

	/**
	 * Returns whether this entity is climbing a block. By default this is only true if the entity is climbing a ladder or vine or similar block.
	 */
	public function canClimbWalls() : bool{
		return $this->canClimbWalls;
	}

	/**
	 * Sets whether the entity is climbing a block. If true, the entity can climb anything.
	 */
	public function setCanClimbWalls(bool $value = true) : void{
		$this->canClimbWalls = $value;
		$this->networkPropertiesDirty = true;
	}

	/**
	 * Returns the entity ID of the owning entity, or null if the entity doesn't have an owner.
	 */
	public function getOwningEntityId() : ?int{
		return $this->ownerId;
	}

	/**
	 * Returns the owning entity, or null if the entity was not found.
	 */
	public function getOwningEntity() : ?Entity{
		return $this->ownerId !== null ? $this->server->getWorldManager()->findEntity($this->ownerId) : null;
	}

	/**
	 * Sets the owner of the entity. Passing null will remove the current owner.
	 *
	 * @throws \InvalidArgumentException if the supplied entity is not valid
	 */
	public function setOwningEntity(?Entity $owner) : void{
		if($owner === null){
			$this->ownerId = null;
		}elseif($owner->closed){
			throw new \InvalidArgumentException("Supplied owning entity is garbage and cannot be used");
		}else{
			$this->ownerId = $owner->getId();
		}
		$this->networkPropertiesDirty = true;
	}

	/**
	 * Returns the entity ID of the entity's target, or null if it doesn't have a target.
	 */
	public function getTargetEntityId() : ?int{
		return $this->targetId;
	}

	/**
	 * Returns the entity's target entity, or null if not found.
	 * This is used for things like hostile mobs attacking entities, and for fishing rods reeling hit entities in.
	 */
	public function getTargetEntity() : ?Entity{
		return $this->targetId !== null ? $this->server->getWorldManager()->findEntity($this->targetId) : null;
	}

	/**
	 * Sets the entity's target entity. Passing null will remove the current target.
	 *
	 * @throws \InvalidArgumentException if the target entity is not valid
	 */
	public function setTargetEntity(?Entity $target) : void{
		if($target === null){
			$this->targetId = null;
		}elseif($target->closed){
			throw new \InvalidArgumentException("Supplied target entity is garbage and cannot be used");
		}else{
			$this->targetId = $target->getId();
		}
		$this->networkPropertiesDirty = true;
	}

	/**
	 * Returns whether this entity will be saved when its chunk is unloaded.
	 */
	public function canSaveWithChunk() : bool{
		return $this->savedWithChunk;
	}

	/**
	 * Sets whether this entity will be saved when its chunk is unloaded. This can be used to prevent the entity being
	 * saved to disk.
	 */
	public function setCanSaveWithChunk(bool $value) : void{
		$this->savedWithChunk = $value;
	}

	public function saveNBT() : CompoundTag{
		$nbt = CompoundTag::create()
			->setTag(self::TAG_POS, new ListTag([
				new DoubleTag($this->location->x),
				new DoubleTag($this->location->y),
				new DoubleTag($this->location->z)
			]))
			->setTag(self::TAG_MOTION, new ListTag([
				new DoubleTag($this->motion->x),
				new DoubleTag($this->motion->y),
				new DoubleTag($this->motion->z)
			]))
			->setTag(self::TAG_ROTATION, new ListTag([
				new FloatTag($this->location->yaw),
				new FloatTag($this->location->pitch)
			]));

		if(!($this instanceof Player)){
			EntityFactory::getInstance()->injectSaveId(get_class($this), $nbt);

			if($this->getNameTag() !== ""){
				$nbt->setString(self::TAG_CUSTOM_NAME, $this->getNameTag());
				$nbt->setByte(self::TAG_CUSTOM_NAME_VISIBLE, $this->isNameTagVisible() ? 1 : 0);
			}
		}

		$nbt->setFloat(self::TAG_FALL_DISTANCE, $this->fallDistance);
		$nbt->setShort(self::TAG_FIRE, $this->fireTicks);
		$nbt->setByte(self::TAG_ON_GROUND, $this->onGround ? 1 : 0);

		return $nbt;
	}

	protected function initEntity(CompoundTag $nbt) : void{
		$this->fireTicks = $nbt->getShort(self::TAG_FIRE, 0);

		$this->onGround = $nbt->getByte(self::TAG_ON_GROUND, 0) !== 0;

		$this->fallDistance = $nbt->getFloat(self::TAG_FALL_DISTANCE, 0.0);

		if(($customNameTag = $nbt->getTag(self::TAG_CUSTOM_NAME)) instanceof StringTag){
			$this->setNameTag($customNameTag->getValue());

			if(($customNameVisibleTag = $nbt->getTag(self::TAG_CUSTOM_NAME_VISIBLE)) instanceof StringTag){
				//Older versions incorrectly saved this as a string (see 890f72dbf23a77f294169b79590770470041adc4)
				$this->setNameTagVisible($customNameVisibleTag->getValue() !== "");
			}else{
				$this->setNameTagVisible($nbt->getByte(self::TAG_CUSTOM_NAME_VISIBLE, 1) !== 0);
			}
		}
	}

	protected function addAttributes() : void{

	}

	public function attack(EntityDamageEvent $source) : void{
		if($this->isFireProof() && ($source->getCause() === EntityDamageEvent::CAUSE_FIRE || $source->getCause() === EntityDamageEvent::CAUSE_FIRE_TICK)){
			$source->cancel();
		}
		$source->call();
		if($source->isCancelled()){
			return;
		}

		$this->setLastDamageCause($source);

		$this->setHealth($this->getHealth() - $source->getFinalDamage());
	}

	public function heal(EntityRegainHealthEvent $source) : void{
		$source->call();
		if($source->isCancelled()){
			return;
		}

		$this->setHealth($this->getHealth() + $source->getAmount());
	}

	public function kill() : void{
		if($this->isAlive()){
			$this->health = 0;
			$this->onDeath();
			$this->scheduleUpdate();
		}
	}

	/**
	 * Override this to do actions on death.
	 */
	protected function onDeath() : void{

	}

	/**
	 * Called to tick entities while dead. Returns whether the entity should be flagged for despawn yet.
	 */
	protected function onDeathUpdate(int $tickDiff) : bool{
		return true;
	}

	public function isAlive() : bool{
		return $this->health > 0;
	}

	public function getHealth() : float{
		return $this->health;
	}

	/**
	 * Sets the health of the Entity. This won't send any update to the players
	 */
	public function setHealth(float $amount) : void{
		if($amount == $this->health){
			return;
		}

		if($amount <= 0){
			if($this->isAlive()){
				if(!$this->justCreated){
					$this->kill();
				}else{
					$this->health = 0;
				}
			}
		}elseif($amount <= $this->getMaxHealth() || $amount < $this->health){
			$this->health = $amount;
		}else{
			$this->health = $this->getMaxHealth();
		}
	}

	public function getMaxHealth() : int{
		return $this->maxHealth;
	}

	public function setMaxHealth(int $amount) : void{
		$this->maxHealth = $amount;
	}

	public function setLastDamageCause(EntityDamageEvent $type) : void{
		$this->lastDamageCause = $type;
	}

	public function getLastDamageCause() : ?EntityDamageEvent{
		return $this->lastDamageCause;
	}

	public function getAttributeMap() : AttributeMap{
		return $this->attributeMap;
	}

	public function getNetworkProperties() : EntityMetadataCollection{
		return $this->networkProperties;
	}

	protected function entityBaseTick(int $tickDiff = 1) : bool{
		//TODO: check vehicles

		if($this->justCreated){
			$this->justCreated = false;
			if(!$this->isAlive()){
				$this->kill();
			}
		}

		$changedProperties = $this->getDirtyNetworkData();
		if(count($changedProperties) > 0){
			$this->sendData(null, $changedProperties);
			$this->networkProperties->clearDirtyProperties();
		}

		$hasUpdate = false;

		$this->checkBlockIntersections();

		if($this->location->y <= World::Y_MIN - 16 && $this->isAlive()){
			$ev = new EntityDamageEvent($this, EntityDamageEvent::CAUSE_VOID, 10);
			$this->attack($ev);
			$hasUpdate = true;
		}

		if($this->isOnFire() && $this->doOnFireTick($tickDiff)){
			$hasUpdate = true;
		}

		if($this->noDamageTicks > 0){
			$this->noDamageTicks -= $tickDiff;
			if($this->noDamageTicks < 0){
				$this->noDamageTicks = 0;
			}
		}

		$this->ticksLived += $tickDiff;

		return $hasUpdate;
	}

	public function isOnFire() : bool{
		return $this->fireTicks > 0;
	}

	public function setOnFire(int $seconds) : void{
		$ticks = $seconds * 20;
		if($ticks > $this->getFireTicks()){
			$this->setFireTicks($ticks);
		}
		$this->networkPropertiesDirty = true;
	}

	public function getFireTicks() : int{
		return $this->fireTicks;
	}

	/**
	 * @throws \InvalidArgumentException
	 */
	public function setFireTicks(int $fireTicks) : void{
		if($fireTicks < 0 || $fireTicks > 0x7fff){
			throw new \InvalidArgumentException("Fire ticks must be in range 0 ... " . 0x7fff . ", got $fireTicks");
		}
		$this->fireTicks = $fireTicks;
		$this->networkPropertiesDirty = true;
	}

	public function extinguish() : void{
		$this->fireTicks = 0;
		$this->networkPropertiesDirty = true;
	}

	public function isFireProof() : bool{
		return false;
	}

	protected function doOnFireTick(int $tickDiff = 1) : bool{
		if($this->isFireProof() && $this->fireTicks > 1){
			$this->fireTicks = 1;
		}else{
			$this->fireTicks -= $tickDiff;
		}

		if(($this->fireTicks % 20 === 0) || $tickDiff > 20){
			$this->dealFireDamage();
		}

		if(!$this->isOnFire()){
			$this->extinguish();
		}else{
			return true;
		}

		return false;
	}

	/**
	 * Called to deal damage to entities when they are on fire.
	 */
	protected function dealFireDamage() : void{
		$ev = new EntityDamageEvent($this, EntityDamageEvent::CAUSE_FIRE_TICK, 1);
		$this->attack($ev);
	}

	public function canCollideWith(Entity $entity) : bool{
		return !$this->justCreated && $entity !== $this;
	}

	public function canBeCollidedWith() : bool{
		return $this->isAlive();
	}

	protected function updateMovement(bool $teleport = false) : void{
		$diffPosition = $this->location->distanceSquared($this->lastLocation);
		$diffRotation = ($this->location->yaw - $this->lastLocation->yaw) ** 2 + ($this->location->pitch - $this->lastLocation->pitch) ** 2;

		$diffMotion = $this->motion->subtractVector($this->lastMotion)->lengthSquared();

		$still = $this->motion->lengthSquared() == 0.0;
		$wasStill = $this->lastMotion->lengthSquared() == 0.0;
		if($wasStill !== $still){
			//TODO: hack for client-side AI interference: prevent client sided movement when motion is 0
			$this->setImmobile($still);
		}

		if($teleport || $diffPosition > 0.0001 || $diffRotation > 1.0 || (!$wasStill && $still)){
			$this->lastLocation = $this->location->asLocation();

			$this->broadcastMovement($teleport);
		}

		if($diffMotion > 0.0025 || $wasStill !== $still){ //0.05 ** 2
			$this->lastMotion = clone $this->motion;

			$this->broadcastMotion();
		}
	}

	public function getOffsetPosition(Vector3 $vector3) : Vector3{
		return $vector3;
	}

	protected function broadcastMovement(bool $teleport = false) : void{
		if($teleport){
			//TODO: HACK! workaround for https://github.com/pmmp/PocketMine-MP/issues/4394
			//this happens because MoveActor*Packet doesn't clear interpolation targets on the client, so the entity
			//snaps to the teleport position, but then lerps back to the original position if a normal movement for the
			//entity was recently broadcasted. This can be seen with players throwing ender pearls.
			//TODO: remove this if the bug ever gets fixed (lol)
			foreach($this->hasSpawned as $player){
				$this->despawnFrom($player);
				$this->spawnTo($player);
			}
		}else{
			NetworkBroadcastUtils::broadcastPackets($this->hasSpawned, [MoveActorAbsolutePacket::create(
				$this->id,
				$this->getOffsetPosition($this->location),
				$this->location->pitch,
				$this->location->yaw,
				$this->location->yaw,
				(
					//TODO: if the above hack for #4394 gets removed, we should be setting FLAG_TELEPORT here
					($this->onGround ? MoveActorAbsolutePacket::FLAG_GROUND : 0)
				)
			)]);
		}
	}

	protected function broadcastMotion() : void{
		NetworkBroadcastUtils::broadcastPackets($this->hasSpawned, [SetActorMotionPacket::create($this->id, $this->getMotion())]);
	}

	public function getGravity() : float{
		return $this->gravity;
	}

	public function setGravity(float $gravity) : void{
		Utils::checkFloatNotInfOrNaN("gravity", $gravity);
		$this->gravity = $gravity;
	}

	public function hasGravity() : bool{
		return $this->gravityEnabled;
	}

	public function setHasGravity(bool $v = true) : void{
		$this->gravityEnabled = $v;
	}

	protected function applyDragBeforeGravity() : bool{
		return false;
	}

	protected function tryChangeMovement() : void{
		$friction = 1 - $this->drag;

		$mY = $this->motion->y;

		if($this->applyDragBeforeGravity()){
			$mY *= $friction;
		}

		if($this->gravityEnabled){
			$mY -= $this->gravity;
		}

		if(!$this->applyDragBeforeGravity()){
			$mY *= $friction;
		}

		if($this->onGround){
			$friction *= $this->getWorld()->getBlockAt((int) floor($this->location->x), (int) floor($this->location->y - 1), (int) floor($this->location->z))->getFrictionFactor();
		}

		$this->motion = new Vector3($this->motion->x * $friction, $mY, $this->motion->z * $friction);
	}

	protected function checkObstruction(float $x, float $y, float $z) : bool{
		$world = $this->getWorld();
		if(count($world->getCollisionBoxes($this, $this->getBoundingBox(), false)) === 0){
			return false;
		}

		$floorX = (int) floor($x);
		$floorY = (int) floor($y);
		$floorZ = (int) floor($z);

		$diffX = $x - $floorX;
		$diffY = $y - $floorY;
		$diffZ = $z - $floorZ;

		if($world->getBlockAt($floorX, $floorY, $floorZ)->isSolid()){
			$westNonSolid = !$world->getBlockAt($floorX - 1, $floorY, $floorZ)->isSolid();
			$eastNonSolid = !$world->getBlockAt($floorX + 1, $floorY, $floorZ)->isSolid();
			$downNonSolid = !$world->getBlockAt($floorX, $floorY - 1, $floorZ)->isSolid();
			$upNonSolid = !$world->getBlockAt($floorX, $floorY + 1, $floorZ)->isSolid();
			$northNonSolid = !$world->getBlockAt($floorX, $floorY, $floorZ - 1)->isSolid();
			$southNonSolid = !$world->getBlockAt($floorX, $floorY, $floorZ + 1)->isSolid();

			$direction = -1;
			$limit = 9999;

			if($westNonSolid){
				$limit = $diffX;
				$direction = Facing::WEST;
			}

			if($eastNonSolid && 1 - $diffX < $limit){
				$limit = 1 - $diffX;
				$direction = Facing::EAST;
			}

			if($downNonSolid && $diffY < $limit){
				$limit = $diffY;
				$direction = Facing::DOWN;
			}

			if($upNonSolid && 1 - $diffY < $limit){
				$limit = 1 - $diffY;
				$direction = Facing::UP;
			}

			if($northNonSolid && $diffZ < $limit){
				$limit = $diffZ;
				$direction = Facing::NORTH;
			}

			if($southNonSolid && 1 - $diffZ < $limit){
				$direction = Facing::SOUTH;
			}

			if($direction === -1){
				return false;
			}

			$force = lcg_value() * 0.2 + 0.1;

			$this->motion = match($direction){
				Facing::WEST => $this->motion->withComponents(-$force, null, null),
				Facing::EAST => $this->motion->withComponents($force, null, null),
				Facing::DOWN => $this->motion->withComponents(null, -$force, null),
				Facing::UP => $this->motion->withComponents(null, $force, null),
				Facing::NORTH => $this->motion->withComponents(null, null, -$force),
				Facing::SOUTH => $this->motion->withComponents(null, null, $force),
			};
			return true;
		}

		return false;
	}

	public function getHorizontalFacing() : int{
		$angle = fmod($this->location->yaw, 360);
		if($angle < 0){
			$angle += 360.0;
		}

		if((0 <= $angle && $angle < 45) || (315 <= $angle && $angle < 360)){
			return Facing::SOUTH;
		}
		if(45 <= $angle && $angle < 135){
			return Facing::WEST;
		}
		if(135 <= $angle && $angle < 225){
			return Facing::NORTH;
		}

		return Facing::EAST;
	}

	public function getDirectionVector() : Vector3{
		$y = -sin(deg2rad($this->location->pitch));
		$xz = cos(deg2rad($this->location->pitch));
		$x = -$xz * sin(deg2rad($this->location->yaw));
		$z = $xz * cos(deg2rad($this->location->yaw));

		return (new Vector3($x, $y, $z))->normalize();
	}

	public function getDirectionPlane() : Vector2{
		return (new Vector2(-cos(deg2rad($this->location->yaw) - M_PI_2), -sin(deg2rad($this->location->yaw) - M_PI_2)))->normalize();
	}

	/**
	 * Called from onUpdate() on the first tick of a new entity. This is called before any movement processing or
	 * main ticking logic. Use this to fire any events related to spawning the entity.
	 */
	protected function onFirstUpdate(int $currentTick) : void{
		(new EntitySpawnEvent($this))->call();
	}

	public function onUpdate(int $currentTick) : bool{
		if($this->closed){
			return false;
		}

		$tickDiff = $currentTick - $this->lastUpdate;
		if($tickDiff <= 0){
			if(!$this->justCreated){
				$this->server->getLogger()->debug("Expected tick difference of at least 1, got $tickDiff for " . get_class($this));
			}

			return true;
		}

		$this->lastUpdate = $currentTick;

		if($this->justCreated){
			$this->onFirstUpdate($currentTick);
		}

		if(!$this->isAlive()){
			if($this->onDeathUpdate($tickDiff)){
				$this->flagForDespawn();
			}

			return true;
		}

		$this->timings->startTiming();

		if($this->hasMovementUpdate()){
			$this->tryChangeMovement();

			$this->motion = $this->motion->withComponents(
				abs($this->motion->x) <= self::MOTION_THRESHOLD ? 0 : null,
				abs($this->motion->y) <= self::MOTION_THRESHOLD ? 0 : null,
				abs($this->motion->z) <= self::MOTION_THRESHOLD ? 0 : null
			);

			if($this->motion->x != 0 || $this->motion->y != 0 || $this->motion->z != 0){
				$this->move($this->motion->x, $this->motion->y, $this->motion->z);
			}

			$this->forceMovementUpdate = false;
		}

		$this->updateMovement();

		Timings::$entityBaseTick->startTiming();
		$hasUpdate = $this->entityBaseTick($tickDiff);
		Timings::$entityBaseTick->stopTiming();

		$this->timings->stopTiming();

		return ($hasUpdate || $this->hasMovementUpdate());
	}

	final public function scheduleUpdate() : void{
		if($this->closed){
			throw new \LogicException("Cannot schedule update on garbage entity " . get_class($this));
		}
		$this->getWorld()->updateEntities[$this->id] = $this;
	}

	public function onNearbyBlockChange() : void{
		$this->setForceMovementUpdate();
		$this->scheduleUpdate();
	}

	/**
	 * Called when a random update is performed on the chunk the entity is in. This happens when the chunk is within the
	 * ticking chunk range of a player (or chunk loader).
	 */
	public function onRandomUpdate() : void{
		$this->scheduleUpdate();
	}

	/**
	 * Flags the entity as needing a movement update on the next tick. Setting this forces a movement update even if the
	 * entity's motion is zero. Used to trigger movement updates when blocks change near entities.
	 */
	final public function setForceMovementUpdate(bool $value = true) : void{
		$this->forceMovementUpdate = $value;

		$this->blocksAround = null;
	}

	/**
	 * Returns whether the entity needs a movement update on the next tick.
	 */
	public function hasMovementUpdate() : bool{
		return (
			$this->forceMovementUpdate ||
			$this->motion->x != 0 ||
			$this->motion->y != 0 ||
			$this->motion->z != 0 ||
			!$this->onGround
		);
	}

	public function getFallDistance() : float{ return $this->fallDistance; }

	public function setFallDistance(float $fallDistance) : void{
		$this->fallDistance = $fallDistance;
	}

	public function resetFallDistance() : void{
		$this->fallDistance = 0.0;
	}

	protected function updateFallState(float $distanceThisTick, bool $onGround) : ?float{
		if($distanceThisTick < $this->fallDistance){
			//we've fallen some distance (distanceThisTick is negative)
			//or we ascended back towards where fall distance was measured from initially (distanceThisTick is positive but less than existing fallDistance)
			$this->fallDistance -= $distanceThisTick;
		}else{
			//we ascended past the apex where fall distance was originally being measured from
			//reset it so it will be measured starting from the new, higher position
			$this->fallDistance = 0;
		}
		if($onGround && $this->fallDistance > 0){
			$newVerticalVelocity = $this->onHitGround();
			$this->resetFallDistance();
			return $newVerticalVelocity;
		}
		return null;
	}

	/**
	 * Called when a falling entity hits the ground.
	 */
	protected function onHitGround() : ?float{
		return null;
	}

	public function getEyeHeight() : float{
		return $this->size->getEyeHeight();
	}

	public function getEyePos() : Vector3{
		return new Vector3($this->location->x, $this->location->y + $this->getEyeHeight(), $this->location->z);
	}

	public function onCollideWithPlayer(Player $player) : void{

	}

	/**
	 * Called when interacted or tapped by a Player. Returns whether something happened as a result of the interaction.
	 */
	public function onInteract(Player $player, Vector3 $clickPos) : bool{
		return false;
	}

	public function isUnderwater() : bool{
		$block = $this->getWorld()->getBlockAt((int) floor($this->location->x), $blockY = (int) floor($y = ($this->location->y + $this->getEyeHeight())), (int) floor($this->location->z));

		if($block instanceof Water){
			$f = ($blockY + 1) - ($block->getFluidHeightPercent() - 0.1111111);
			return $y < $f;
		}

		return false;
	}

	public function isInsideOfSolid() : bool{
		$block = $this->getWorld()->getBlockAt((int) floor($this->location->x), (int) floor($y = ($this->location->y + $this->getEyeHeight())), (int) floor($this->location->z));

		return $block->isSolid() && !$block->isTransparent() && $block->collidesWithBB($this->getBoundingBox());
	}

	protected function move(float $dx, float $dy, float $dz) : void{
		$this->blocksAround = null;

		Timings::$entityMove->startTiming();

		$wantedX = $dx;
		$wantedY = $dy;
		$wantedZ = $dz;

		if($this->keepMovement){
			$this->boundingBox->offset($dx, $dy, $dz);
		}else{
			$this->ySize *= self::STEP_CLIP_MULTIPLIER;

			$moveBB = clone $this->boundingBox;

			assert(abs($dx) <= 20 && abs($dy) <= 20 && abs($dz) <= 20, "Movement distance is excessive: dx=$dx, dy=$dy, dz=$dz");

			$list = $this->getWorld()->getCollisionBoxes($this, $moveBB->addCoord($dx, $dy, $dz), false);

			foreach($list as $bb){
				$dy = $bb->calculateYOffset($moveBB, $dy);
			}

			$moveBB->offset(0, $dy, 0);

			$fallingFlag = ($this->onGround || ($dy != $wantedY && $wantedY < 0));

			foreach($list as $bb){
				$dx = $bb->calculateXOffset($moveBB, $dx);
			}

			$moveBB->offset($dx, 0, 0);

			foreach($list as $bb){
				$dz = $bb->calculateZOffset($moveBB, $dz);
			}

			$moveBB->offset(0, 0, $dz);

			if($this->stepHeight > 0 && $fallingFlag && ($wantedX != $dx || $wantedZ != $dz)){
				$cx = $dx;
				$cy = $dy;
				$cz = $dz;
				$dx = $wantedX;
				$dy = $this->stepHeight;
				$dz = $wantedZ;

				$stepBB = clone $this->boundingBox;

				$list = $this->getWorld()->getCollisionBoxes($this, $stepBB->addCoord($dx, $dy, $dz), false);
				foreach($list as $bb){
					$dy = $bb->calculateYOffset($stepBB, $dy);
				}

				$stepBB->offset(0, $dy, 0);

				foreach($list as $bb){
					$dx = $bb->calculateXOffset($stepBB, $dx);
				}

				$stepBB->offset($dx, 0, 0);

				foreach($list as $bb){
					$dz = $bb->calculateZOffset($stepBB, $dz);
				}

				$stepBB->offset(0, 0, $dz);

				$reverseDY = -$dy;
				foreach($list as $bb){
					$reverseDY = $bb->calculateYOffset($stepBB, $reverseDY);
				}
				$dy += $reverseDY;
				$stepBB->offset(0, $reverseDY, 0);

				if(($cx ** 2 + $cz ** 2) >= ($dx ** 2 + $dz ** 2)){
					$dx = $cx;
					$dy = $cy;
					$dz = $cz;
				}else{
					$moveBB = $stepBB;
					$this->ySize += $dy;
				}
			}

			$this->boundingBox = $moveBB;
		}

		$this->location = new Location(
			($this->boundingBox->minX + $this->boundingBox->maxX) / 2,
			$this->boundingBox->minY - $this->ySize,
			($this->boundingBox->minZ + $this->boundingBox->maxZ) / 2,
			$this->location->world,
			$this->location->yaw,
			$this->location->pitch
		);

		$this->getWorld()->onEntityMoved($this);
		$this->checkBlockIntersections();
		$this->checkGroundState($wantedX, $wantedY, $wantedZ, $dx, $dy, $dz);
		$postFallVerticalVelocity = $this->updateFallState($dy, $this->onGround);

		$this->motion = $this->motion->withComponents(
			$wantedX != $dx ? 0 : null,
			$postFallVerticalVelocity ?? ($wantedY != $dy ? 0 : null),
			$wantedZ != $dz ? 0 : null
		);

		//TODO: vehicle collision events (first we need to spawn them!)

		Timings::$entityMove->stopTiming();
	}

	protected function checkGroundState(float $wantedX, float $wantedY, float $wantedZ, float $dx, float $dy, float $dz) : void{
		$this->isCollidedVertically = $wantedY != $dy;
		$this->isCollidedHorizontally = ($wantedX != $dx || $wantedZ != $dz);
		$this->isCollided = ($this->isCollidedHorizontally || $this->isCollidedVertically);
		$this->onGround = ($wantedY != $dy && $wantedY < 0);
	}

	/**
	 * Yields all the blocks whose full-cube areas are intersected by the entity's AABB.
	 *
	 * @phpstan-return \Generator<int, Block, void, void>
	 */
	protected function getBlocksIntersected(float $inset) : \Generator{
		$minX = (int) floor($this->boundingBox->minX + $inset);
		$minY = (int) floor($this->boundingBox->minY + $inset);
		$minZ = (int) floor($this->boundingBox->minZ + $inset);
		$maxX = (int) floor($this->boundingBox->maxX - $inset);
		$maxY = (int) floor($this->boundingBox->maxY - $inset);
		$maxZ = (int) floor($this->boundingBox->maxZ - $inset);

		$world = $this->getWorld();

		for($z = $minZ; $z <= $maxZ; ++$z){
			for($x = $minX; $x <= $maxX; ++$x){
				for($y = $minY; $y <= $maxY; ++$y){
					yield $world->getBlockAt($x, $y, $z);
				}
			}
		}
	}

	/**
	 * @return Block[]
	 */
	protected function getBlocksAroundWithEntityInsideActions() : array{
		if($this->blocksAround === null){
			$this->blocksAround = [];

			$inset = 0.001; //Offset against floating-point errors
			foreach($this->getBlocksIntersected($inset) as $block){
				if($block->hasEntityCollision()){
					$this->blocksAround[] = $block;
				}
			}
		}

		return $this->blocksAround;
	}

	/**
	 * Returns whether this entity can be moved by currents in liquids.
	 */
	public function canBeMovedByCurrents() : bool{
		return true;
	}

	protected function checkBlockIntersections() : void{
		$vectors = [];

		foreach($this->getBlocksAroundWithEntityInsideActions() as $block){
			if(!$block->onEntityInside($this)){
				$this->blocksAround = null;
			}
			if(($v = $block->addVelocityToEntity($this)) !== null){
				$vectors[] = $v;
			}
		}

		$vector = Vector3::sum(...$vectors);
		if($vector->lengthSquared() > 0){
			$d = 0.014;
			$this->motion = $this->motion->addVector($vector->normalize()->multiply($d));
		}
	}

	public function getPosition() : Position{
		return $this->location->asPosition();
	}

	public function getLocation() : Location{
		return $this->location->asLocation();
	}

	public function getWorld() : World{
		return $this->location->getWorld();
	}

	protected function setPosition(Vector3 $pos) : bool{
		if($this->closed){
			return false;
		}

		$oldWorld = $this->getWorld();
		$newWorld = $pos instanceof Position ? $pos->getWorld() : $oldWorld;
		if($oldWorld !== $newWorld){
			$this->despawnFromAll();
			$oldWorld->removeEntity($this);
		}

		$this->location = Location::fromObject(
			$pos,
			$newWorld,
			$this->location->yaw,
			$this->location->pitch
		);

		$this->recalculateBoundingBox();

		$this->blocksAround = null;

		if($oldWorld !== $newWorld){
			$newWorld->addEntity($this);
		}else{
			$newWorld->onEntityMoved($this);
		}

		return true;
	}

	public function setRotation(float $yaw, float $pitch) : void{
		Utils::checkFloatNotInfOrNaN("yaw", $yaw);
		Utils::checkFloatNotInfOrNaN("pitch", $pitch);
		$this->location->yaw = $yaw;
		$this->location->pitch = $pitch;
		$this->scheduleUpdate();
	}

	protected function setPositionAndRotation(Vector3 $pos, float $yaw, float $pitch) : bool{
		if($this->setPosition($pos)){
			$this->setRotation($yaw, $pitch);

			return true;
		}

		return false;
	}

	protected function resetLastMovements() : void{
		$this->lastLocation = $this->location->asLocation();
		$this->lastMotion = clone $this->motion;
	}

	public function getMotion() : Vector3{
		return clone $this->motion;
	}

	public function setMotion(Vector3 $motion) : bool{
		Utils::checkVector3NotInfOrNaN($motion);
		if(!$this->justCreated){
			$ev = new EntityMotionEvent($this, $motion);
			$ev->call();
			if($ev->isCancelled()){
				return false;
			}
		}

		$this->motion = clone $motion;

		if(!$this->justCreated){
			$this->updateMovement();
		}

		return true;
	}

	/**
	 * Adds the given values to the entity's motion vector.
	 */
	public function addMotion(float $x, float $y, float $z) : void{
		Utils::checkFloatNotInfOrNaN("x", $x);
		Utils::checkFloatNotInfOrNaN("y", $y);
		Utils::checkFloatNotInfOrNaN("z", $z);
		$this->motion = $this->motion->add($x, $y, $z);
	}

	public function isOnGround() : bool{
		return $this->onGround;
	}

	/**
	 * @param Vector3|Position|Location $pos
	 */
	public function teleport(Vector3 $pos, ?float $yaw = null, ?float $pitch = null) : bool{
		Utils::checkVector3NotInfOrNaN($pos);
		if($pos instanceof Location){
			$yaw = $yaw ?? $pos->yaw;
			$pitch = $pitch ?? $pos->pitch;
		}
		if($yaw !== null){
			Utils::checkFloatNotInfOrNaN("yaw", $yaw);
		}
		if($pitch !== null){
			Utils::checkFloatNotInfOrNaN("pitch", $pitch);
		}

		$from = $this->location->asPosition();
		$to = Position::fromObject($pos, $pos instanceof Position ? $pos->getWorld() : $this->getWorld());
		$ev = new EntityTeleportEvent($this, $from, $to);
		$ev->call();
		if($ev->isCancelled()){
			return false;
		}
		$this->ySize = 0;
		$pos = $ev->getTo();

		$this->setMotion(new Vector3(0, 0, 0));
		if($this->setPositionAndRotation($pos, $yaw ?? $this->location->yaw, $pitch ?? $this->location->pitch)){
			$this->resetFallDistance();
			$this->setForceMovementUpdate();

			$this->updateMovement(true);

			return true;
		}

		return false;
	}

	public function getId() : int{
		return $this->id;
	}

	/**
	 * @return Player[]
	 */
	public function getViewers() : array{
		return $this->hasSpawned;
	}

	abstract public static function getNetworkTypeId() : string;

	/**
	 * Called by spawnTo() to send whatever packets needed to spawn the entity to the client.
	 */
	protected function sendSpawnPacket(Player $player) : void{
		$player->getNetworkSession()->sendDataPacket(AddActorPacket::create(
			$this->getId(), //TODO: actor unique ID
			$this->getId(),
			static::getNetworkTypeId(),
			$this->location->asVector3(),
			$this->getMotion(),
			$this->location->pitch,
			$this->location->yaw,
			$this->location->yaw, //TODO: head yaw
			$this->location->yaw, //TODO: body yaw (wtf mojang?)
			array_map(function(Attribute $attr) : NetworkAttribute{
				return new NetworkAttribute($attr->getId(), $attr->getMinValue(), $attr->getMaxValue(), $attr->getValue(), $attr->getDefaultValue(), []);
			}, $this->attributeMap->getAll()),
			$this->getAllNetworkData(),
			new PropertySyncData([], []),
			[] //TODO: entity links
		));
	}

	public function spawnTo(Player $player) : void{
		$id = spl_object_id($player);
		//TODO: this will cause some visible lag during chunk resends; if the player uses a spawn egg in a chunk, the
		//created entity won't be visible until after the resend arrives. However, this is better than possibly crashing
		//the player by sending them entities too early.
		if(!isset($this->hasSpawned[$id]) && $player->getWorld() === $this->getWorld() && $player->hasReceivedChunk($this->location->getFloorX() >> Chunk::COORD_BIT_SIZE, $this->location->getFloorZ() >> Chunk::COORD_BIT_SIZE)){
			$this->hasSpawned[$id] = $player;

			$this->sendSpawnPacket($player);
		}
	}

	public function spawnToAll() : void{
		if($this->closed){
			return;
		}
		foreach($this->getWorld()->getViewersForPosition($this->location) as $player){
			$this->spawnTo($player);
		}
	}

	public function respawnToAll() : void{
		foreach($this->hasSpawned as $key => $player){
			unset($this->hasSpawned[$key]);
			$this->spawnTo($player);
		}
	}

	/**
	 * @deprecated WARNING: This function DOES NOT permanently hide the entity from the player. As soon as the entity or
	 * player moves, the player will once again be able to see the entity.
	 */
	public function despawnFrom(Player $player, bool $send = true) : void{
		$id = spl_object_id($player);
		if(isset($this->hasSpawned[$id])){
			if($send){
				$player->getNetworkSession()->getEntityEventBroadcaster()->onEntityRemoved([$player->getNetworkSession()], $this);
			}
			unset($this->hasSpawned[$id]);
		}
	}

	/**
	 * @deprecated WARNING: This function DOES NOT permanently hide the entity from viewers. As soon as the entity or
	 * player moves, viewers will once again be able to see the entity.
	 */
	public function despawnFromAll() : void{
		NetworkBroadcastUtils::broadcastEntityEvent(
			$this->hasSpawned,
			fn(EntityEventBroadcaster $broadcaster, array $recipients) => $broadcaster->onEntityRemoved($recipients, $this)
		);
		$this->hasSpawned = [];
	}

	/**
	 * Flags the entity to be removed from the world on the next tick.
	 */
	public function flagForDespawn() : void{
		$this->needsDespawn = true;
		$this->scheduleUpdate();
	}

	public function isFlaggedForDespawn() : bool{
		return $this->needsDespawn;
	}

	/**
	 * Returns whether the entity has been "closed".
	 */
	public function isClosed() : bool{
		return $this->closed;
	}

	/**
	 * Closes the entity and frees attached references.
	 *
	 * WARNING: Entities are unusable after this has been executed!
	 */
	final public function close() : void{
		if($this->closeInFlight){
			return;
		}

		if(!$this->closed){
			$this->closeInFlight = true;
			(new EntityDespawnEvent($this))->call();

			$this->onDispose();
			$this->closed = true;
			$this->destroyCycles();
			$this->closeInFlight = false;
		}
	}

	/**
	 * Called when the entity is disposed to clean up things like viewers. This SHOULD NOT destroy internal state,
	 * because it may be needed by descendent classes.
	 */
	protected function onDispose() : void{
		$this->despawnFromAll();
		if($this->location->isValid()){
			$this->getWorld()->removeEntity($this);
		}
	}

	/**
	 * Called when the entity is disposed, after all events have been fired. This should be used to perform destructive
	 * circular object references and things which could impact memory usage.
	 *
	 * It is expected that the object is unusable after this is called.
	 */
	protected function destroyCycles() : void{
		$this->lastDamageCause = null;
	}

	/**
	 * @param Player[]|null      $targets
	 * @param MetadataProperty[] $data    Properly formatted entity data, defaults to everything
	 *
	 * @phpstan-param array<int, MetadataProperty> $data
	 */
	public function sendData(?array $targets, ?array $data = null) : void{
		$targets = $targets ?? $this->hasSpawned;
		$data = $data ?? $this->getAllNetworkData();

		NetworkBroadcastUtils::broadcastEntityEvent($targets, fn(EntityEventBroadcaster $broadcaster, array $recipients) => $broadcaster->syncActorData($recipients, $this, $data));
	}

	public function isValid() : bool{
		return $this->location->isValid();
	}

	/**
	 * @return MetadataProperty[]
	 * @phpstan-return array<int, MetadataProperty>
	 */
	final protected function getDirtyNetworkData() : array{
		if($this->networkPropertiesDirty){
			$this->syncNetworkData($this->networkProperties);
			$this->networkPropertiesDirty = false;
		}
		return $this->networkProperties->getDirty();
	}

	/**
	 * @return MetadataProperty[]
	 * @phpstan-return array<int, MetadataProperty>
	 */
	final protected function getAllNetworkData() : array{
		if($this->networkPropertiesDirty){
			$this->syncNetworkData($this->networkProperties);
			$this->networkPropertiesDirty = false;
		}
		return $this->networkProperties->getAll();
	}

	protected function syncNetworkData(EntityMetadataCollection $properties) : void{
		$properties->setByte(EntityMetadataProperties::ALWAYS_SHOW_NAMETAG, $this->alwaysShowNameTag ? 1 : 0);
		$properties->setFloat(EntityMetadataProperties::BOUNDING_BOX_HEIGHT, $this->size->getHeight() / $this->scale);
		$properties->setFloat(EntityMetadataProperties::BOUNDING_BOX_WIDTH, $this->size->getWidth() / $this->scale);
		$properties->setFloat(EntityMetadataProperties::SCALE, $this->scale);
		$properties->setLong(EntityMetadataProperties::LEAD_HOLDER_EID, -1);
		$properties->setLong(EntityMetadataProperties::OWNER_EID, $this->ownerId ?? -1);
		$properties->setLong(EntityMetadataProperties::TARGET_EID, $this->targetId ?? 0);
		$properties->setString(EntityMetadataProperties::NAMETAG, $this->nameTag);
		$properties->setString(EntityMetadataProperties::SCORE_TAG, $this->scoreTag);
		$properties->setByte(EntityMetadataProperties::COLOR, 0);

		$properties->setGenericFlag(EntityMetadataFlags::AFFECTED_BY_GRAVITY, $this->gravityEnabled);
		$properties->setGenericFlag(EntityMetadataFlags::CAN_CLIMB, $this->canClimb);
		$properties->setGenericFlag(EntityMetadataFlags::CAN_SHOW_NAMETAG, $this->nameTagVisible);
		$properties->setGenericFlag(EntityMetadataFlags::HAS_COLLISION, true);
		$properties->setGenericFlag(EntityMetadataFlags::IMMOBILE, $this->immobile);
		$properties->setGenericFlag(EntityMetadataFlags::INVISIBLE, $this->invisible);
		$properties->setGenericFlag(EntityMetadataFlags::SILENT, $this->silent);
		$properties->setGenericFlag(EntityMetadataFlags::ONFIRE, $this->isOnFire());
		$properties->setGenericFlag(EntityMetadataFlags::WALLCLIMBING, $this->canClimbWalls);
	}

	/**
	 * @param Player[]|null $targets
	 */
	public function broadcastAnimation(Animation $animation, ?array $targets = null) : void{
<<<<<<< HEAD
		$targets = $targets ?? $this->getViewers();

		if($animation instanceof ItemAnimation){
			foreach(GlobalItemTypeDictionary::sortByProtocol($targets) as $dictionaryProtocol => $players){
				$animation->setProtocolId($dictionaryProtocol);

				$this->server->broadcastPackets($players, $animation->encode());
			}
		}else{
			$this->server->broadcastPackets($targets, $animation->encode());
		}
=======
		NetworkBroadcastUtils::broadcastPackets($targets ?? $this->getViewers(), $animation->encode());
>>>>>>> cf0e7b42
	}

	/**
	 * Broadcasts a sound caused by the entity. If the entity is considered "silent", the sound will be dropped.
	 * @param Player[]|null $targets
	 */
	public function broadcastSound(Sound $sound, ?array $targets = null) : void{
		if(!$this->silent){
<<<<<<< HEAD
			$targets = $targets ?? $this->getViewers();

			if($sound instanceof BlockSound){
				foreach(RuntimeBlockMapping::sortByProtocol($targets) as $mappingProtocol => $players){
					$sound->setProtocolId($mappingProtocol);

					$this->server->broadcastPackets($players, $sound->encode($this->location));
				}
			}else{
				$this->server->broadcastPackets($targets, $sound->encode($this->location));
			}
=======
			NetworkBroadcastUtils::broadcastPackets($targets ?? $this->getViewers(), $sound->encode($this->location));
>>>>>>> cf0e7b42
		}
	}

	public function __destruct(){
		$this->close();
	}

	public function __toString(){
		return (new \ReflectionClass($this))->getShortName() . "(" . $this->getId() . ")";
	}
}<|MERGE_RESOLUTION|>--- conflicted
+++ resolved
@@ -45,13 +45,10 @@
 use pocketmine\nbt\tag\FloatTag;
 use pocketmine\nbt\tag\ListTag;
 use pocketmine\nbt\tag\StringTag;
-<<<<<<< HEAD
 use pocketmine\network\mcpe\convert\GlobalItemTypeDictionary;
 use pocketmine\network\mcpe\convert\RuntimeBlockMapping;
-=======
 use pocketmine\network\mcpe\EntityEventBroadcaster;
 use pocketmine\network\mcpe\NetworkBroadcastUtils;
->>>>>>> cf0e7b42
 use pocketmine\network\mcpe\protocol\AddActorPacket;
 use pocketmine\network\mcpe\protocol\MoveActorAbsolutePacket;
 use pocketmine\network\mcpe\protocol\SetActorMotionPacket;
@@ -1664,21 +1661,17 @@
 	 * @param Player[]|null $targets
 	 */
 	public function broadcastAnimation(Animation $animation, ?array $targets = null) : void{
-<<<<<<< HEAD
 		$targets = $targets ?? $this->getViewers();
 
 		if($animation instanceof ItemAnimation){
 			foreach(GlobalItemTypeDictionary::sortByProtocol($targets) as $dictionaryProtocol => $players){
 				$animation->setProtocolId($dictionaryProtocol);
 
-				$this->server->broadcastPackets($players, $animation->encode());
+				NetworkBroadcastUtils::broadcastPackets($players, $animation->encode());
 			}
 		}else{
-			$this->server->broadcastPackets($targets, $animation->encode());
-		}
-=======
-		NetworkBroadcastUtils::broadcastPackets($targets ?? $this->getViewers(), $animation->encode());
->>>>>>> cf0e7b42
+			NetworkBroadcastUtils::broadcastPackets($targets, $animation->encode());
+		}
 	}
 
 	/**
@@ -1687,21 +1680,17 @@
 	 */
 	public function broadcastSound(Sound $sound, ?array $targets = null) : void{
 		if(!$this->silent){
-<<<<<<< HEAD
 			$targets = $targets ?? $this->getViewers();
 
 			if($sound instanceof BlockSound){
 				foreach(RuntimeBlockMapping::sortByProtocol($targets) as $mappingProtocol => $players){
 					$sound->setProtocolId($mappingProtocol);
 
-					$this->server->broadcastPackets($players, $sound->encode($this->location));
+					NetworkBroadcastUtils::broadcastPackets($players, $sound->encode($this->location));
 				}
 			}else{
-				$this->server->broadcastPackets($targets, $sound->encode($this->location));
-			}
-=======
-			NetworkBroadcastUtils::broadcastPackets($targets ?? $this->getViewers(), $sound->encode($this->location));
->>>>>>> cf0e7b42
+				NetworkBroadcastUtils::broadcastPackets($targets, $sound->encode($this->location));
+			}
 		}
 	}
 
