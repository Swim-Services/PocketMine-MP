<?php

/*
 *
 *  ____            _        _   __  __ _                  __  __ ____
 * |  _ \ ___   ___| | _____| |_|  \/  (_)_ __   ___      |  \/  |  _ \
 * | |_) / _ \ / __| |/ / _ \ __| |\/| | | '_ \ / _ \_____| |\/| | |_) |
 * |  __/ (_) | (__|   <  __/ |_| |  | | | | | |  __/_____| |  | |  __/
 * |_|   \___/ \___|_|\_\___|\__|_|  |_|_|_| |_|\___|     |_|  |_|_|
 *
 * This program is free software: you can redistribute it and/or modify
 * it under the terms of the GNU Lesser General Public License as published by
 * the Free Software Foundation, either version 3 of the License, or
 * (at your option) any later version.
 *
 * @author PocketMine Team
 * @link http://www.pocketmine.net/
 *
 *
 */

declare(strict_types=1);

namespace pocketmine\entity\projectile;

use pocketmine\block\BlockLegacyIds;
use pocketmine\block\VanillaBlocks;
use pocketmine\color\Color;
use pocketmine\data\bedrock\PotionTypeIdMap;
use pocketmine\entity\effect\EffectInstance;
use pocketmine\entity\effect\InstantEffect;
use pocketmine\entity\Entity;
use pocketmine\entity\Living;
use pocketmine\entity\Location;
use pocketmine\event\entity\ProjectileHitBlockEvent;
use pocketmine\event\entity\ProjectileHitEntityEvent;
use pocketmine\event\entity\ProjectileHitEvent;
use pocketmine\item\Potion;
use pocketmine\item\PotionType;
use pocketmine\nbt\tag\CompoundTag;
use pocketmine\network\mcpe\protocol\types\entity\EntityIds;
use pocketmine\network\mcpe\protocol\types\entity\EntityMetadataCollection;
use pocketmine\network\mcpe\protocol\types\entity\EntityMetadataFlags;
use pocketmine\network\mcpe\protocol\types\entity\EntityMetadataProperties;
use pocketmine\player\Player;
use pocketmine\world\particle\PotionSplashParticle;
use pocketmine\world\sound\PotionSplashSound;
use function count;
use function round;
use function sqrt;

class SplashPotion extends Throwable{

	public static function getNetworkTypeId() : string{ return EntityIds::SPLASH_POTION; }

	protected $gravity = 0.05;
	protected $drag = 0.01;

	/** @var bool */
	protected $linger = false;
	protected PotionType $potionType;

	public function __construct(Location $location, ?Entity $shootingEntity, PotionType $potionType, ?CompoundTag $nbt = null){
		$this->potionType = $potionType;
		parent::__construct($location, $shootingEntity, $nbt);
	}

	public function saveNBT() : CompoundTag{
		$nbt = parent::saveNBT();
		$nbt->setShort("PotionId", PotionTypeIdMap::getInstance()->toId($this->getPotionType()));

		return $nbt;
	}

	public function getResultDamage() : int{
		return -1; //no damage
	}

	protected function onHit(ProjectileHitEvent $event) : void{
		$effects = $this->getPotionEffects();
		$hasEffects = true;

		if(count($effects) === 0){
			$particle = new PotionSplashParticle(PotionSplashParticle::DEFAULT_COLOR());
			$hasEffects = false;
		}else{
			$colors = [];
			foreach($effects as $effect){
				$level = $effect->getEffectLevel();
				for($j = 0; $j < $level; ++$j){
					$colors[] = $effect->getColor();
				}
			}
			$particle = new PotionSplashParticle(Color::mix(...$colors));
		}

		$this->getWorld()->addParticle($this->location, $particle);
		$this->broadcastSound(new PotionSplashSound());

		if($hasEffects){
			if(!$this->willLinger()){
<<<<<<< HEAD
				foreach($this->getWorld()->getNearbyEntities($this->boundingBox->expandedCopy(4.125, 2.125, 4.125), $this) as $entity){
					if($entity instanceof Player && $entity->isSpectator()){
						return;
					}

					if($entity instanceof Living && $entity->isAlive()){
=======
				foreach($this->getWorld()->getCollidingEntities($this->boundingBox->expandedCopy(4.125, 2.125, 4.125), $this) as $entity){
					if($entity instanceof Living){
>>>>>>> 421379fc
						$distanceSquared = $entity->getEyePos()->distanceSquared($this->location);
						if($distanceSquared > 16){ //4 blocks
							continue;
						}

						$distanceMultiplier = 1 - (sqrt($distanceSquared) / 4);
						if($event instanceof ProjectileHitEntityEvent && $entity === $event->getEntityHit()){
							$distanceMultiplier = 1.0;
						}

						foreach($this->getPotionEffects() as $effect){
							//getPotionEffects() is used to get COPIES to avoid accidentally modifying the same effect instance already applied to another entity

							if(!($effect->getType() instanceof InstantEffect)){
								$newDuration = (int) round($effect->getDuration() * 0.75 * $distanceMultiplier);
								if($newDuration < 20){
									continue;
								}
								$effect->setDuration($newDuration);
								$entity->getEffects()->add($effect);
							}else{
								$effect->getType()->applyEffect($entity, $effect, $distanceMultiplier, $this);
							}
						}
					}
				}
			}else{
				//TODO: lingering potions
			}
		}elseif($event instanceof ProjectileHitBlockEvent && $this->getPotionType()->equals(PotionType::WATER())){
			$blockIn = $event->getBlockHit()->getSide($event->getRayTraceResult()->getHitFace());

			if($blockIn->getId() === BlockLegacyIds::FIRE){
				$this->getWorld()->setBlock($blockIn->getPosition(), VanillaBlocks::AIR());
			}
			foreach($blockIn->getHorizontalSides() as $horizontalSide){
				if($horizontalSide->getId() === BlockLegacyIds::FIRE){
					$this->getWorld()->setBlock($horizontalSide->getPosition(), VanillaBlocks::AIR());
				}
			}
		}
	}

	/**
	 * Returns the meta value of the potion item that this splash potion corresponds to. This decides what effects will be applied to the entity when it collides with its target.
	 */
	public function getPotionType() : PotionType{
		return $this->potionType;
	}

	public function setPotionType(PotionType $type) : void{
		$this->potionType = $type;
		$this->networkPropertiesDirty = true;
	}

	/**
	 * Returns whether this splash potion will create an area-effect cloud when it lands.
	 */
	public function willLinger() : bool{
		return $this->linger;
	}

	/**
	 * Sets whether this splash potion will create an area-effect-cloud when it lands.
	 */
	public function setLinger(bool $value = true) : void{
		$this->linger = $value;
		$this->networkPropertiesDirty = true;
	}

	/**
	 * @return EffectInstance[]
	 */
	public function getPotionEffects() : array{
		return $this->potionType->getEffects();
	}

	protected function syncNetworkData(EntityMetadataCollection $properties) : void{
		parent::syncNetworkData($properties);

		$properties->setShort(EntityMetadataProperties::POTION_AUX_VALUE, PotionTypeIdMap::getInstance()->toId($this->potionType));
		$properties->setGenericFlag(EntityMetadataFlags::LINGER, $this->linger);
	}
}<|MERGE_RESOLUTION|>--- conflicted
+++ resolved
@@ -99,17 +99,8 @@
 
 		if($hasEffects){
 			if(!$this->willLinger()){
-<<<<<<< HEAD
-				foreach($this->getWorld()->getNearbyEntities($this->boundingBox->expandedCopy(4.125, 2.125, 4.125), $this) as $entity){
-					if($entity instanceof Player && $entity->isSpectator()){
-						return;
-					}
-
-					if($entity instanceof Living && $entity->isAlive()){
-=======
 				foreach($this->getWorld()->getCollidingEntities($this->boundingBox->expandedCopy(4.125, 2.125, 4.125), $this) as $entity){
 					if($entity instanceof Living){
->>>>>>> 421379fc
 						$distanceSquared = $entity->getEyePos()->distanceSquared($this->location);
 						if($distanceSquared > 16){ //4 blocks
 							continue;
