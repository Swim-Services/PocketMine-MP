<?php

/*
 *
 *  ____            _        _   __  __ _                  __  __ ____
 * |  _ \ ___   ___| | _____| |_|  \/  (_)_ __   ___      |  \/  |  _ \
 * | |_) / _ \ / __| |/ / _ \ __| |\/| | | '_ \ / _ \_____| |\/| | |_) |
 * |  __/ (_) | (__|   <  __/ |_| |  | | | | | |  __/_____| |  | |  __/
 * |_|   \___/ \___|_|\_\___|\__|_|  |_|_|_| |_|\___|     |_|  |_|_|
 *
 * This program is free software: you can redistribute it and/or modify
 * it under the terms of the GNU Lesser General Public License as published by
 * the Free Software Foundation, either version 3 of the License, or
 * (at your option) any later version.
 *
 * @author PocketMine Team
 * @link http://www.pocketmine.net/
 *
 *
 */

declare(strict_types=1);

namespace pocketmine\entity\projectile;

use pocketmine\block\Block;
use pocketmine\data\SavedDataLoadingException;
use pocketmine\entity\Entity;
use pocketmine\entity\Living;
use pocketmine\entity\Location;
use pocketmine\event\entity\EntityCombustByEntityEvent;
use pocketmine\event\entity\EntityDamageByChildEntityEvent;
use pocketmine\event\entity\EntityDamageByEntityEvent;
use pocketmine\event\entity\EntityDamageEvent;
use pocketmine\event\entity\ProjectileHitBlockEvent;
use pocketmine\event\entity\ProjectileHitEntityEvent;
use pocketmine\event\entity\ProjectileHitEvent;
use pocketmine\math\RayTraceResult;
use pocketmine\math\Vector3;
use pocketmine\math\VoxelRayTrace;
use pocketmine\nbt\NBT;
use pocketmine\nbt\tag\CompoundTag;
use pocketmine\nbt\tag\IntTag;
use pocketmine\nbt\tag\ListTag;
use pocketmine\timings\Timings;
use function assert;
use function atan2;
use function ceil;
use function count;
use function sqrt;
use const M_PI;
use const PHP_INT_MAX;

abstract class Projectile extends Entity{
	private const TAG_STUCK_ON_BLOCK_POS = "StuckToBlockPos";
	private const TAG_DAMAGE = "damage"; //TAG_Double
	private const TAG_TILE_X = "tileX"; //TAG_Int
	private const TAG_TILE_Y = "tileY"; //TAG_Int
	private const TAG_TILE_Z = "tileZ"; //TAG_Int

	protected float $damage = 0.0;
	protected ?Vector3 $blockHit = null;

	public function __construct(Location $location, ?Entity $shootingEntity, ?CompoundTag $nbt = null){
		parent::__construct($location, $nbt);
		if($shootingEntity !== null){
			$this->setOwningEntity($shootingEntity);
		}
	}

	public function attack(EntityDamageEvent $source) : void{
		if($source->getCause() === EntityDamageEvent::CAUSE_VOID){
			parent::attack($source);
		}
	}

	protected function initEntity(CompoundTag $nbt) : void{
		parent::initEntity($nbt);

		$this->setMaxHealth(1);
		$this->setHealth(1);
		$this->damage = $nbt->getDouble(self::TAG_DAMAGE, $this->damage);

		if(($stuckOnBlockPosTag = $nbt->getListTag(self::TAG_STUCK_ON_BLOCK_POS)) !== null){
			if($stuckOnBlockPosTag->getTagType() !== NBT::TAG_Int || count($stuckOnBlockPosTag) !== 3){
				throw new SavedDataLoadingException(self::TAG_STUCK_ON_BLOCK_POS . " tag should be a list of 3 TAG_Int");
			}
<<<<<<< HEAD

			/** @var IntTag[] $values */
			$values = $stuckOnBlockPosTag->getValue();

=======

			/** @var IntTag[] $values */
			$values = $stuckOnBlockPosTag->getValue();

>>>>>>> a4d34be6
			$this->blockHit = new Vector3($values[0]->getValue(), $values[1]->getValue(), $values[2]->getValue());
		}elseif(($tileXTag = $nbt->getTag(self::TAG_TILE_X)) instanceof IntTag && ($tileYTag = $nbt->getTag(self::TAG_TILE_Y)) instanceof IntTag && ($tileZTag = $nbt->getTag(self::TAG_TILE_Z)) instanceof IntTag){
			$this->blockHit = new Vector3($tileXTag->getValue(), $tileYTag->getValue(), $tileZTag->getValue());
		}
	}

	public function canCollideWith(Entity $entity) : bool{
		return $entity instanceof Living && !$this->onGround;
	}

	public function canBeCollidedWith() : bool{
		return false;
	}

	/**
	 * Returns the base damage applied on collision. This is multiplied by the projectile's speed to give a result
	 * damage.
	 */
	public function getBaseDamage() : float{
		return $this->damage;
	}

	/**
	 * Sets the base amount of damage applied by the projectile.
	 */
	public function setBaseDamage(float $damage) : void{
		$this->damage = $damage;
	}

	/**
	 * Returns the amount of damage this projectile will deal to the entity it hits.
	 */
	public function getResultDamage() : int{
		return (int) ceil($this->damage);
	}

	public function saveNBT() : CompoundTag{
		$nbt = parent::saveNBT();

		$nbt->setDouble(self::TAG_DAMAGE, $this->damage);

		if($this->blockHit !== null){
			$nbt->setTag(self::TAG_STUCK_ON_BLOCK_POS, new ListTag([
				new IntTag($this->blockHit->getFloorX()),
				new IntTag($this->blockHit->getFloorY()),
				new IntTag($this->blockHit->getFloorZ())
			]));
		}

		return $nbt;
	}

	protected function applyDragBeforeGravity() : bool{
		return true;
	}

	public function onNearbyBlockChange() : void{
		if($this->blockHit !== null && $this->getWorld()->isInLoadedTerrain($this->blockHit)){
			$blockHit = $this->getWorld()->getBlock($this->blockHit);
			if(!$blockHit->collidesWithBB($this->getBoundingBox()->expandedCopy(0.001, 0.001, 0.001))){
				$this->blockHit = null;
			}
		}

		parent::onNearbyBlockChange();
	}

	public function hasMovementUpdate() : bool{
		return $this->blockHit === null && parent::hasMovementUpdate();
	}

	protected function move(float $dx, float $dy, float $dz) : void{
		$this->blocksAround = null;

		Timings::$projectileMove->startTiming();
		Timings::$projectileMoveRayTrace->startTiming();

		$start = $this->location->asVector3();
		$end = $start->add($dx, $dy, $dz);

		$blockHit = null;
		$entityHit = null;
		$hitResult = null;

		foreach(VoxelRayTrace::betweenPoints($start, $end) as $vector3){
			$block = $this->getWorld()->getBlockAt($vector3->x, $vector3->y, $vector3->z);

			$blockHitResult = $this->calculateInterceptWithBlock($block, $start, $end);
			if($blockHitResult !== null){
				$end = $blockHitResult->hitVector;
				$blockHit = $block;
				$hitResult = $blockHitResult;
				break;
			}
		}

		$entityDistance = PHP_INT_MAX;

		$newDiff = $end->subtractVector($start);
		foreach($this->getWorld()->getCollidingEntities($this->boundingBox->addCoord($newDiff->x, $newDiff->y, $newDiff->z)->expand(1, 1, 1), $this) as $entity){
			if($entity->getId() === $this->getOwningEntityId() && $this->ticksLived < 5){
				continue;
			}

			$entityBB = $entity->boundingBox->expandedCopy(0.3, 0.3, 0.3);
			$entityHitResult = $entityBB->calculateIntercept($start, $end);

			if($entityHitResult === null){
				continue;
			}

			$distance = $this->location->distanceSquared($entityHitResult->hitVector);

			if($distance < $entityDistance){
				$entityDistance = $distance;
				$entityHit = $entity;
				$hitResult = $entityHitResult;
				$end = $entityHitResult->hitVector;
			}
		}

		Timings::$projectileMoveRayTrace->stopTiming();

		$this->location = Location::fromObject(
			$end,
			$this->location->world,
			$this->location->yaw,
			$this->location->pitch
		);
		$this->recalculateBoundingBox();

		if($hitResult !== null){
			/** @var ProjectileHitEvent|null $ev */
			$ev = null;
			if($entityHit !== null){
				$ev = new ProjectileHitEntityEvent($this, $hitResult, $entityHit);
			}elseif($blockHit !== null){
				$ev = new ProjectileHitBlockEvent($this, $hitResult, $blockHit);
			}else{
				assert(false, "unknown hit type");
			}

			if($ev !== null){
				$ev->call();
				$this->onHit($ev);

				if($ev instanceof ProjectileHitEntityEvent){
					$this->onHitEntity($ev->getEntityHit(), $ev->getRayTraceResult());
				}elseif($ev instanceof ProjectileHitBlockEvent){
					$this->onHitBlock($ev->getBlockHit(), $ev->getRayTraceResult());
				}
			}

			$this->isCollided = $this->onGround = true;
			$this->motion = Vector3::zero();
		}else{
			$this->isCollided = $this->onGround = false;
			$this->blockHit = null;

			//recompute angles...
			$f = sqrt(($this->motion->x ** 2) + ($this->motion->z ** 2));
			$this->setRotation(
				atan2($this->motion->x, $this->motion->z) * 180 / M_PI,
				atan2($this->motion->y, $f) * 180 / M_PI
			);
		}

		$this->getWorld()->onEntityMoved($this);
		$this->checkBlockIntersections();

		Timings::$projectileMove->stopTiming();
	}

	/**
	 * Called by move() when raytracing blocks to discover whether the block should be considered as a point of impact.
	 * This can be overridden by other projectiles to allow altering the blocks which are collided with (for example
	 * some projectiles collide with any non-air block).
	 *
	 * @return RayTraceResult|null the result of the ray trace if successful, or null if no interception is found.
	 */
	protected function calculateInterceptWithBlock(Block $block, Vector3 $start, Vector3 $end) : ?RayTraceResult{
		return $block->calculateIntercept($start, $end);
	}

	/**
	 * Called when the projectile hits something. Override this to perform non-target-specific effects when the
	 * projectile hits something.
	 */
	protected function onHit(ProjectileHitEvent $event) : void{

	}

	/**
	 * Called when the projectile collides with an Entity.
	 */
	protected function onHitEntity(Entity $entityHit, RayTraceResult $hitResult) : void{
		$damage = $this->getResultDamage();

		if($damage >= 0){
			if($this->getOwningEntity() === null){
				$ev = new EntityDamageByEntityEvent($this, $entityHit, EntityDamageEvent::CAUSE_PROJECTILE, $damage);
			}else{
				$ev = new EntityDamageByChildEntityEvent($this->getOwningEntity(), $this, $entityHit, EntityDamageEvent::CAUSE_PROJECTILE, $damage);
			}

			$entityHit->attack($ev);

			if($this->isOnFire()){
				$ev = new EntityCombustByEntityEvent($this, $entityHit, 5);
				$ev->call();
				if(!$ev->isCancelled()){
					$entityHit->setOnFire($ev->getDuration());
				}
			}
		}

		$this->flagForDespawn();
	}

	/**
	 * Called when the projectile collides with a Block.
	 */
	protected function onHitBlock(Block $blockHit, RayTraceResult $hitResult) : void{
		$this->blockHit = $blockHit->getPosition()->asVector3();
		$blockHit->onProjectileHit($this, $hitResult);
	}
}<|MERGE_RESOLUTION|>--- conflicted
+++ resolved
@@ -85,17 +85,10 @@
 			if($stuckOnBlockPosTag->getTagType() !== NBT::TAG_Int || count($stuckOnBlockPosTag) !== 3){
 				throw new SavedDataLoadingException(self::TAG_STUCK_ON_BLOCK_POS . " tag should be a list of 3 TAG_Int");
 			}
-<<<<<<< HEAD
 
 			/** @var IntTag[] $values */
 			$values = $stuckOnBlockPosTag->getValue();
 
-=======
-
-			/** @var IntTag[] $values */
-			$values = $stuckOnBlockPosTag->getValue();
-
->>>>>>> a4d34be6
 			$this->blockHit = new Vector3($values[0]->getValue(), $values[1]->getValue(), $values[2]->getValue());
 		}elseif(($tileXTag = $nbt->getTag(self::TAG_TILE_X)) instanceof IntTag && ($tileYTag = $nbt->getTag(self::TAG_TILE_Y)) instanceof IntTag && ($tileZTag = $nbt->getTag(self::TAG_TILE_Z)) instanceof IntTag){
 			$this->blockHit = new Vector3($tileXTag->getValue(), $tileYTag->getValue(), $tileZTag->getValue());
