<?php

/*
 *
 *  ____            _        _   __  __ _                  __  __ ____
 * |  _ \ ___   ___| | _____| |_|  \/  (_)_ __   ___      |  \/  |  _ \
 * | |_) / _ \ / __| |/ / _ \ __| |\/| | | '_ \ / _ \_____| |\/| | |_) |
 * |  __/ (_) | (__|   <  __/ |_| |  | | | | | |  __/_____| |  | |  __/
 * |_|   \___/ \___|_|\_\___|\__|_|  |_|_|_| |_|\___|     |_|  |_|_|
 *
 * This program is free software: you can redistribute it and/or modify
 * it under the terms of the GNU Lesser General Public License as published by
 * the Free Software Foundation, either version 3 of the License, or
 * (at your option) any later version.
 *
 * @author PocketMine Team
 * @link http://www.pocketmine.net/
 *
 *
 */

declare(strict_types=1);

namespace pocketmine\entity;

use pocketmine\data\bedrock\item\SavedItemStackData;
use pocketmine\data\SavedDataLoadingException;
use pocketmine\entity\animation\TotemUseAnimation;
use pocketmine\entity\effect\EffectInstance;
use pocketmine\entity\effect\VanillaEffects;
use pocketmine\entity\projectile\ProjectileSource;
use pocketmine\event\entity\EntityDamageEvent;
use pocketmine\event\player\PlayerExhaustEvent;
use pocketmine\inventory\CallbackInventoryListener;
use pocketmine\inventory\Inventory;
use pocketmine\inventory\InventoryHolder;
use pocketmine\inventory\PlayerEnderInventory;
use pocketmine\inventory\PlayerInventory;
use pocketmine\inventory\PlayerOffHandInventory;
use pocketmine\item\enchantment\VanillaEnchantments;
use pocketmine\item\Item;
use pocketmine\item\Totem;
use pocketmine\math\Vector3;
use pocketmine\nbt\NBT;
use pocketmine\nbt\tag\CompoundTag;
use pocketmine\nbt\tag\IntTag;
use pocketmine\nbt\tag\ListTag;
use pocketmine\nbt\tag\StringTag;
use pocketmine\network\mcpe\convert\SkinAdapterSingleton;
use pocketmine\network\mcpe\convert\TypeConverter;
use pocketmine\network\mcpe\EntityEventBroadcaster;
use pocketmine\network\mcpe\NetworkBroadcastUtils;
use pocketmine\network\mcpe\protocol\AddPlayerPacket;
use pocketmine\network\mcpe\protocol\PlayerListPacket;
use pocketmine\network\mcpe\protocol\PlayerSkinPacket;
use pocketmine\network\mcpe\protocol\ProtocolInfo;
use pocketmine\network\mcpe\protocol\types\AbilitiesData;
use pocketmine\network\mcpe\protocol\types\AbilitiesLayer;
use pocketmine\network\mcpe\protocol\types\command\CommandPermissions;
use pocketmine\network\mcpe\protocol\types\DeviceOS;
use pocketmine\network\mcpe\protocol\types\entity\EntityIds;
use pocketmine\network\mcpe\protocol\types\entity\EntityMetadataProperties;
use pocketmine\network\mcpe\protocol\types\entity\PropertySyncData;
use pocketmine\network\mcpe\protocol\types\entity\StringMetadataProperty;
use pocketmine\network\mcpe\protocol\types\GameMode;
use pocketmine\network\mcpe\protocol\types\inventory\ItemStackWrapper;
use pocketmine\network\mcpe\protocol\types\PlayerListEntry;
use pocketmine\network\mcpe\protocol\types\PlayerPermissions;
use pocketmine\network\mcpe\protocol\UpdateAbilitiesPacket;
use pocketmine\player\Player;
use pocketmine\utils\Limits;
use pocketmine\world\sound\TotemUseSound;
use Ramsey\Uuid\Uuid;
use Ramsey\Uuid\UuidInterface;
use function array_diff;
use function array_fill;
use function array_filter;
use function array_key_exists;
use function array_merge;
use function array_values;
use function min;
use function random_int;

class Human extends Living implements ProjectileSource, InventoryHolder{

	private const TAG_INVENTORY = "Inventory"; //TAG_List<TAG_Compound>
	private const TAG_OFF_HAND_ITEM = "OffHandItem"; //TAG_Compound
	private const TAG_ENDER_CHEST_INVENTORY = "EnderChestInventory"; //TAG_List<TAG_Compound>
	private const TAG_SELECTED_INVENTORY_SLOT = "SelectedInventorySlot"; //TAG_Int
	private const TAG_FOOD_LEVEL = "foodLevel"; //TAG_Int
	private const TAG_FOOD_EXHAUSTION_LEVEL = "foodExhaustionLevel"; //TAG_Float
	private const TAG_FOOD_SATURATION_LEVEL = "foodSaturationLevel"; //TAG_Float
	private const TAG_FOOD_TICK_TIMER = "foodTickTimer"; //TAG_Int
	private const TAG_XP_LEVEL = "XpLevel"; //TAG_Int
	private const TAG_XP_PROGRESS = "XpP"; //TAG_Float
	private const TAG_LIFETIME_XP_TOTAL = "XpTotal"; //TAG_Int
	private const TAG_XP_SEED = "XpSeed"; //TAG_Int
	private const TAG_NAME_TAG = "NameTag"; //TAG_String
	private const TAG_SKIN = "Skin"; //TAG_Compound
	private const TAG_SKIN_NAME = "Name"; //TAG_String
	private const TAG_SKIN_DATA = "Data"; //TAG_ByteArray
	private const TAG_SKIN_CAPE_DATA = "CapeData"; //TAG_ByteArray
	private const TAG_SKIN_GEOMETRY_NAME = "GeometryName"; //TAG_String
	private const TAG_SKIN_GEOMETRY_DATA = "GeometryData"; //TAG_ByteArray

	public static function getNetworkTypeId() : string{ return EntityIds::PLAYER; }

	protected PlayerInventory $inventory;
	protected PlayerOffHandInventory $offHandInventory;
	protected PlayerEnderInventory $enderInventory;

	protected UuidInterface $uuid;

	protected Skin $skin;

	protected HungerManager $hungerManager;
	protected ExperienceManager $xpManager;

	protected int $xpSeed;

	public function __construct(Location $location, Skin $skin, ?CompoundTag $nbt = null){
		$this->skin = $skin;
		parent::__construct($location, $nbt);
	}

	protected function getInitialSizeInfo() : EntitySizeInfo{ return new EntitySizeInfo(1.8, 0.6, 1.62); }

	/**
	 * @throws InvalidSkinException
	 * @throws SavedDataLoadingException
	 */
	public static function parseSkinNBT(CompoundTag $nbt) : Skin{
		$skinTag = $nbt->getCompoundTag(self::TAG_SKIN);
		if($skinTag === null){
			throw new SavedDataLoadingException("Missing skin data");
		}
		return new Skin( //this throws if the skin is invalid
			$skinTag->getString(self::TAG_SKIN_NAME),
			($skinDataTag = $skinTag->getTag(self::TAG_SKIN_DATA)) instanceof StringTag ? $skinDataTag->getValue() : $skinTag->getByteArray(self::TAG_SKIN_DATA), //old data (this used to be saved as a StringTag in older versions of PM)
			$skinTag->getByteArray(self::TAG_SKIN_CAPE_DATA, ""),
			$skinTag->getString(self::TAG_SKIN_GEOMETRY_NAME, ""),
			$skinTag->getByteArray(self::TAG_SKIN_GEOMETRY_DATA, "")
		);
	}

	public function getUniqueId() : UuidInterface{
		return $this->uuid;
	}

	/**
	 * Returns a Skin object containing information about this human's skin.
	 */
	public function getSkin() : Skin{
		return $this->skin;
	}

	/**
	 * Sets the human's skin. This will not send any update to viewers, you need to do that manually using
	 * {@link sendSkin}.
	 */
	public function setSkin(Skin $skin) : void{
		$this->skin = $skin;
	}

	/**
	 * Sends the human's skin to the specified list of players. If null is given for targets, the skin will be sent to
	 * all viewers.
	 *
	 * @param Player[]|null $targets
	 */
	public function sendSkin(?array $targets = null) : void{
<<<<<<< HEAD
		if($this instanceof Player && $this->getNetworkSession()->getProtocolId() === ProtocolInfo::PROTOCOL_1_19_60){
			$targets = array_diff($targets ?? $this->hasSpawned, [$this]);
		}

		$this->server->broadcastPackets($targets ?? $this->hasSpawned, [
=======
		NetworkBroadcastUtils::broadcastPackets($targets ?? $this->hasSpawned, [
>>>>>>> cf0e7b42
			PlayerSkinPacket::create($this->getUniqueId(), "", "", SkinAdapterSingleton::get()->toSkinData($this->skin))
		]);
	}

	public function jump() : void{
		parent::jump();
		if($this->isSprinting()){
			$this->hungerManager->exhaust(0.2, PlayerExhaustEvent::CAUSE_SPRINT_JUMPING);
		}else{
			$this->hungerManager->exhaust(0.05, PlayerExhaustEvent::CAUSE_JUMPING);
		}
	}

	public function emote(string $emoteId) : void{
		NetworkBroadcastUtils::broadcastEntityEvent(
			$this->getViewers(),
			fn(EntityEventBroadcaster $broadcaster, array $recipients) => $broadcaster->onEmote($recipients, $this, $emoteId)
		);
	}

	public function getHungerManager() : HungerManager{
		return $this->hungerManager;
	}

	public function consumeObject(Consumable $consumable) : bool{
		if($consumable instanceof FoodSource && $consumable->requiresHunger() && !$this->hungerManager->isHungry()){
			return false;
		}

		return parent::consumeObject($consumable);
	}

	protected function applyConsumptionResults(Consumable $consumable) : void{
		if($consumable instanceof FoodSource){
			$this->hungerManager->addFood($consumable->getFoodRestore());
			$this->hungerManager->addSaturation($consumable->getSaturationRestore());
		}

		parent::applyConsumptionResults($consumable);
	}

	public function getXpManager() : ExperienceManager{
		return $this->xpManager;
	}

	public function getXpDropAmount() : int{
		//this causes some XP to be lost on death when above level 1 (by design), dropping at most enough points for
		//about 7.5 levels of XP.
		return min(100, 7 * $this->xpManager->getXpLevel());
	}

	public function getInventory() : PlayerInventory{
		return $this->inventory;
	}

	public function getOffHandInventory() : PlayerOffHandInventory{ return $this->offHandInventory; }

	public function getEnderInventory() : PlayerEnderInventory{
		return $this->enderInventory;
	}

	/**
	 * For Human entities which are not players, sets their properties such as nametag, skin and UUID from NBT.
	 */
	protected function initHumanData(CompoundTag $nbt) : void{
		if(($nameTagTag = $nbt->getTag(self::TAG_NAME_TAG)) instanceof StringTag){
			$this->setNameTag($nameTagTag->getValue());
		}

		//TODO: use of NIL UUID for namespace is a hack; we should provide a proper UUID for the namespace
		$this->uuid = Uuid::uuid3(Uuid::NIL, ((string) $this->getId()) . $this->skin->getSkinData() . $this->getNameTag());
	}

	/**
	 * @param Item[] $items
	 * @phpstan-param array<int, Item> $items
	 */
	private static function populateInventoryFromListTag(Inventory $inventory, array $items) : void{
		$listeners = $inventory->getListeners()->toArray();
		$inventory->getListeners()->clear();

		$inventory->setContents($items);

		$inventory->getListeners()->add(...$listeners);
	}

	protected function initEntity(CompoundTag $nbt) : void{
		parent::initEntity($nbt);

		$this->hungerManager = new HungerManager($this);
		$this->xpManager = new ExperienceManager($this);

		$this->inventory = new PlayerInventory($this);
		$syncHeldItem = fn() => NetworkBroadcastUtils::broadcastEntityEvent(
			$this->getViewers(),
			fn(EntityEventBroadcaster $broadcaster, array $recipients) => $broadcaster->onMobMainHandItemChange($recipients, $this)
		);
		$this->inventory->getListeners()->add(new CallbackInventoryListener(
			function(Inventory $unused, int $slot, Item $unused2) use ($syncHeldItem) : void{
				if($slot === $this->inventory->getHeldItemIndex()){
					$syncHeldItem();
				}
			},
			function(Inventory $unused, array $oldItems) use ($syncHeldItem) : void{
				if(array_key_exists($this->inventory->getHeldItemIndex(), $oldItems)){
					$syncHeldItem();
				}
			}
		));
		$this->offHandInventory = new PlayerOffHandInventory($this);
		$this->enderInventory = new PlayerEnderInventory($this);
		$this->initHumanData($nbt);

		$inventoryTag = $nbt->getListTag(self::TAG_INVENTORY);
		if($inventoryTag !== null){
			$inventoryItems = [];
			$armorInventoryItems = [];

			/** @var CompoundTag $item */
			foreach($inventoryTag as $i => $item){
				$slot = $item->getByte(SavedItemStackData::TAG_SLOT);
				if($slot >= 0 && $slot < 9){ //Hotbar
					//Old hotbar saving stuff, ignore it
				}elseif($slot >= 100 && $slot < 104){ //Armor
					$armorInventoryItems[$slot - 100] = Item::nbtDeserialize($item);
				}elseif($slot >= 9 && $slot < $this->inventory->getSize() + 9){
					$inventoryItems[$slot - 9] = Item::nbtDeserialize($item);
				}
			}

			self::populateInventoryFromListTag($this->inventory, $inventoryItems);
			self::populateInventoryFromListTag($this->armorInventory, $armorInventoryItems);
		}
		$offHand = $nbt->getCompoundTag(self::TAG_OFF_HAND_ITEM);
		if($offHand !== null){
			$this->offHandInventory->setItem(0, Item::nbtDeserialize($offHand));
		}
		$this->offHandInventory->getListeners()->add(CallbackInventoryListener::onAnyChange(fn() => NetworkBroadcastUtils::broadcastEntityEvent(
			$this->getViewers(),
			fn(EntityEventBroadcaster $broadcaster, array $recipients) => $broadcaster->onMobOffHandItemChange($recipients, $this)
		)));

		$enderChestInventoryTag = $nbt->getListTag(self::TAG_ENDER_CHEST_INVENTORY);
		if($enderChestInventoryTag !== null){
			$enderChestInventoryItems = [];

			/** @var CompoundTag $item */
			foreach($enderChestInventoryTag as $i => $item){
				$enderChestInventoryItems[$item->getByte(SavedItemStackData::TAG_SLOT)] = Item::nbtDeserialize($item);
			}
			self::populateInventoryFromListTag($this->enderInventory, $enderChestInventoryItems);
		}

		$this->inventory->setHeldItemIndex($nbt->getInt(self::TAG_SELECTED_INVENTORY_SLOT, 0));
		$this->inventory->getHeldItemIndexChangeListeners()->add(fn() => NetworkBroadcastUtils::broadcastEntityEvent(
			$this->getViewers(),
			fn(EntityEventBroadcaster $broadcaster, array $recipients) => $broadcaster->onMobMainHandItemChange($recipients, $this)
		));

		$this->hungerManager->setFood((float) $nbt->getInt(self::TAG_FOOD_LEVEL, (int) $this->hungerManager->getFood()));
		$this->hungerManager->setExhaustion($nbt->getFloat(self::TAG_FOOD_EXHAUSTION_LEVEL, $this->hungerManager->getExhaustion()));
		$this->hungerManager->setSaturation($nbt->getFloat(self::TAG_FOOD_SATURATION_LEVEL, $this->hungerManager->getSaturation()));
		$this->hungerManager->setFoodTickTimer($nbt->getInt(self::TAG_FOOD_TICK_TIMER, $this->hungerManager->getFoodTickTimer()));

		$this->xpManager->setXpAndProgressNoEvent(
			$nbt->getInt(self::TAG_XP_LEVEL, 0),
			$nbt->getFloat(self::TAG_XP_PROGRESS, 0.0));
		$this->xpManager->setLifetimeTotalXp($nbt->getInt(self::TAG_LIFETIME_XP_TOTAL, 0));

		if(($xpSeedTag = $nbt->getTag(self::TAG_XP_SEED)) instanceof IntTag){
			$this->xpSeed = $xpSeedTag->getValue();
		}else{
			$this->xpSeed = random_int(Limits::INT32_MIN, Limits::INT32_MAX);
		}
	}

	protected function entityBaseTick(int $tickDiff = 1) : bool{
		$hasUpdate = parent::entityBaseTick($tickDiff);

		$this->hungerManager->tick($tickDiff);
		$this->xpManager->tick($tickDiff);

		return $hasUpdate;
	}

	public function getName() : string{
		return $this->getNameTag();
	}

	public function applyDamageModifiers(EntityDamageEvent $source) : void{
		parent::applyDamageModifiers($source);

		$type = $source->getCause();
		if($type !== EntityDamageEvent::CAUSE_SUICIDE && $type !== EntityDamageEvent::CAUSE_VOID
			&& ($this->inventory->getItemInHand() instanceof Totem || $this->offHandInventory->getItem(0) instanceof Totem)){

			$compensation = $this->getHealth() - $source->getFinalDamage() - 1;
			if($compensation <= -1){
				$source->setModifier($compensation, EntityDamageEvent::MODIFIER_TOTEM);
			}
		}
	}

	protected function applyPostDamageEffects(EntityDamageEvent $source) : void{
		parent::applyPostDamageEffects($source);
		$totemModifier = $source->getModifier(EntityDamageEvent::MODIFIER_TOTEM);
		if($totemModifier < 0){ //Totem prevented death
			$this->effectManager->clear();

			$this->effectManager->add(new EffectInstance(VanillaEffects::REGENERATION(), 40 * 20, 1));
			$this->effectManager->add(new EffectInstance(VanillaEffects::FIRE_RESISTANCE(), 40 * 20, 1));
			$this->effectManager->add(new EffectInstance(VanillaEffects::ABSORPTION(), 5 * 20, 1));

			$this->broadcastAnimation(new TotemUseAnimation($this));
			$this->broadcastSound(new TotemUseSound());

			$hand = $this->inventory->getItemInHand();
			if($hand instanceof Totem){
				$hand->pop(); //Plugins could alter max stack size
				$this->inventory->setItemInHand($hand);
			}elseif(($offHand = $this->offHandInventory->getItem(0)) instanceof Totem){
				$offHand->pop();
				$this->offHandInventory->setItem(0, $offHand);
			}
		}
	}

	public function getDrops() : array{
		return array_filter(array_merge(
			array_values($this->inventory->getContents()),
			array_values($this->armorInventory->getContents()),
			array_values($this->offHandInventory->getContents()),
		), function(Item $item) : bool{ return !$item->hasEnchantment(VanillaEnchantments::VANISHING()) && !$item->keepOnDeath(); });
	}

	public function saveNBT() : CompoundTag{
		$nbt = parent::saveNBT();

		$nbt->setInt(self::TAG_FOOD_LEVEL, (int) $this->hungerManager->getFood());
		$nbt->setFloat(self::TAG_FOOD_EXHAUSTION_LEVEL, $this->hungerManager->getExhaustion());
		$nbt->setFloat(self::TAG_FOOD_SATURATION_LEVEL, $this->hungerManager->getSaturation());
		$nbt->setInt(self::TAG_FOOD_TICK_TIMER, $this->hungerManager->getFoodTickTimer());

		$nbt->setInt(self::TAG_XP_LEVEL, $this->xpManager->getXpLevel());
		$nbt->setFloat(self::TAG_XP_PROGRESS, $this->xpManager->getXpProgress());
		$nbt->setInt(self::TAG_LIFETIME_XP_TOTAL, $this->xpManager->getLifetimeTotalXp());
		$nbt->setInt(self::TAG_XP_SEED, $this->xpSeed);

		$inventoryTag = new ListTag([], NBT::TAG_Compound);
		$nbt->setTag(self::TAG_INVENTORY, $inventoryTag);

		//Normal inventory
		$slotCount = $this->inventory->getSize() + $this->inventory->getHotbarSize();
		for($slot = $this->inventory->getHotbarSize(); $slot < $slotCount; ++$slot){
			$item = $this->inventory->getItem($slot - 9);
			if(!$item->isNull()){
				$inventoryTag->push($item->nbtSerialize($slot));
			}
		}

		//Armor
		for($slot = 100; $slot < 104; ++$slot){
			$item = $this->armorInventory->getItem($slot - 100);
			if(!$item->isNull()){
				$inventoryTag->push($item->nbtSerialize($slot));
			}
		}

		$nbt->setInt(self::TAG_SELECTED_INVENTORY_SLOT, $this->inventory->getHeldItemIndex());

		$offHandItem = $this->offHandInventory->getItem(0);
		if(!$offHandItem->isNull()){
			$nbt->setTag(self::TAG_OFF_HAND_ITEM, $offHandItem->nbtSerialize());
		}

		/** @var CompoundTag[] $items */
		$items = [];

		$slotCount = $this->enderInventory->getSize();
		for($slot = 0; $slot < $slotCount; ++$slot){
			$item = $this->enderInventory->getItem($slot);
			if(!$item->isNull()){
				$items[] = $item->nbtSerialize($slot);
			}
		}

		$nbt->setTag(self::TAG_ENDER_CHEST_INVENTORY, new ListTag($items, NBT::TAG_Compound));

		$nbt->setTag(self::TAG_SKIN, CompoundTag::create()
			->setString(self::TAG_SKIN_NAME, $this->skin->getSkinId())
			->setByteArray(self::TAG_SKIN_DATA, $this->skin->getSkinData())
			->setByteArray(self::TAG_SKIN_CAPE_DATA, $this->skin->getCapeData())
			->setString(self::TAG_SKIN_GEOMETRY_NAME, $this->skin->getGeometryName())
			->setByteArray(self::TAG_SKIN_GEOMETRY_DATA, $this->skin->getGeometryData())
		);

		return $nbt;
	}

	public function spawnTo(Player $player) : void{
		if($player !== $this){
			parent::spawnTo($player);
		}
	}

	protected function sendSpawnPacket(Player $player) : void{
		$networkSession = $player->getNetworkSession();
		if(!($this instanceof Player)){
			$networkSession->sendDataPacket(PlayerListPacket::add([PlayerListEntry::createAdditionEntry($this->uuid, $this->id, $this->getName(), SkinAdapterSingleton::get()->toSkinData($this->skin))]));
		}

		$networkSession->sendDataPacket(AddPlayerPacket::create(
			$this->getUniqueId(),
			$this->getName(),
			$this->getId(),
			"",
			$this->location->asVector3(),
			$this->getMotion(),
			$this->location->pitch,
			$this->location->yaw,
			$this->location->yaw, //TODO: head yaw
			ItemStackWrapper::legacy(TypeConverter::getInstance()->coreItemStackToNet($player->getNetworkSession()->getProtocolId(), $this->getInventory()->getItemInHand())),
			GameMode::SURVIVAL,
			$this->getAllNetworkData(),
			new PropertySyncData([], []),
			UpdateAbilitiesPacket::create(new AbilitiesData(CommandPermissions::NORMAL, PlayerPermissions::VISITOR, $this->getId() /* TODO: this should be unique ID */, [
				new AbilitiesLayer(
					AbilitiesLayer::LAYER_BASE,
					array_fill(0, AbilitiesLayer::NUMBER_OF_ABILITIES, false),
					0.0,
					0.0
				)
			])),
			[], //TODO: entity links
			"", //device ID (we intentionally don't send this - secvuln)
			DeviceOS::UNKNOWN //we intentionally don't send this (secvuln)
		));

		//TODO: Hack for MCPE 1.2.13: DATA_NAMETAG is useless in AddPlayerPacket, so it has to be sent separately
		$this->sendData([$player], [EntityMetadataProperties::NAMETAG => new StringMetadataProperty($this->getNameTag())]);

		$entityEventBroadcaster = $networkSession->getEntityEventBroadcaster();
		$entityEventBroadcaster->onMobArmorChange([$networkSession], $this);
		$entityEventBroadcaster->onMobOffHandItemChange([$networkSession], $this);

		if(!($this instanceof Player)){
			$networkSession->sendDataPacket(PlayerListPacket::remove([PlayerListEntry::createRemovalEntry($this->uuid)]));
		}
	}

	public function getOffsetPosition(Vector3 $vector3) : Vector3{
		return $vector3->add(0, 1.621, 0); //TODO: +0.001 hack for MCPE falling underground
	}

	protected function onDispose() : void{
		$this->inventory->removeAllViewers();
		$this->inventory->getHeldItemIndexChangeListeners()->clear();
		$this->offHandInventory->removeAllViewers();
		$this->enderInventory->removeAllViewers();
		parent::onDispose();
	}

	protected function destroyCycles() : void{
		unset(
			$this->inventory,
			$this->offHandInventory,
			$this->enderInventory,
			$this->hungerManager,
			$this->xpManager
		);
		parent::destroyCycles();
	}
}<|MERGE_RESOLUTION|>--- conflicted
+++ resolved
@@ -169,15 +169,11 @@
 	 * @param Player[]|null $targets
 	 */
 	public function sendSkin(?array $targets = null) : void{
-<<<<<<< HEAD
 		if($this instanceof Player && $this->getNetworkSession()->getProtocolId() === ProtocolInfo::PROTOCOL_1_19_60){
 			$targets = array_diff($targets ?? $this->hasSpawned, [$this]);
 		}
 
-		$this->server->broadcastPackets($targets ?? $this->hasSpawned, [
-=======
-		NetworkBroadcastUtils::broadcastPackets($targets ?? $this->hasSpawned, [
->>>>>>> cf0e7b42
+		NetworkBroadcastUtils::broadcastPackets($targets, [
 			PlayerSkinPacket::create($this->getUniqueId(), "", "", SkinAdapterSingleton::get()->toSkinData($this->skin))
 		]);
 	}
